--- conflicted
+++ resolved
@@ -91,15 +91,6 @@
 SpacesInCStyleCastParentheses: false
 SpacesInParentheses: false
 SpacesInSquareBrackets: false
-<<<<<<< HEAD
-Standard:        Cpp11
-TabWidth:        8
-UseTab:          Never
-QualifierAlignment: Right
----
-Language: Json
-BasedOnStyle: LLVM
-=======
 Standard: Cpp11
 TabWidth: 8
 UseTab: Never
@@ -108,5 +99,4 @@
 Language: JavaScript
 ---
 Language: Json
-IndentWidth: 2
->>>>>>> 97f0747e
+IndentWidth: 2