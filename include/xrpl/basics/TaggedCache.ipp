//------------------------------------------------------------------------------
/*
    This file is part of rippled: https://github.com/ripple/rippled
    Copyright (c) 2012, 2013 Ripple Labs Inc.

    Permission to use, copy, modify, and/or distribute this software for any
    purpose  with  or without fee is hereby granted, provided that the above
    copyright notice and this permission notice appear in all copies.

    THE  SOFTWARE IS PROVIDED "AS IS" AND THE AUTHOR DISCLAIMS ALL WARRANTIES
    WITH  REGARD  TO  THIS  SOFTWARE  INCLUDING  ALL  IMPLIED  WARRANTIES  OF
    MERCHANTABILITY  AND  FITNESS. IN NO EVENT SHALL THE AUTHOR BE LIABLE FOR
    ANY  SPECIAL ,  DIRECT, INDIRECT, OR CONSEQUENTIAL DAMAGES OR ANY DAMAGES
    WHATSOEVER  RESULTING  FROM  LOSS  OF USE, DATA OR PROFITS, WHETHER IN AN
    ACTION  OF  CONTRACT, NEGLIGENCE OR OTHER TORTIOUS ACTION, ARISING OUT OF
    OR IN CONNECTION WITH THE USE OR PERFORMANCE OF THIS SOFTWARE.
*/
//==============================================================================

#ifndef RIPPLE_BASICS_TAGGEDCACHE_IPP_INCLUDED
#define RIPPLE_BASICS_TAGGEDCACHE_IPP_INCLUDED

#include <xrpl/basics/IntrusivePointer.ipp>
#include <xrpl/basics/TaggedCache.h>

namespace ripple {

template <
    class Key,
    class T,
    bool IsKeyCache,
    class SharedWeakUnionPointer,
    class SharedPointerType,
    class Hash,
    class KeyEqual,
    class Mutex>
inline TaggedCache<
    Key,
    T,
    IsKeyCache,
    SharedWeakUnionPointer,
    SharedPointerType,
    Hash,
    KeyEqual,
    Mutex>::
    TaggedCache(
        std::string const& name,
        int size,
        clock_type::duration expiration,
        clock_type& clock,
        beast::Journal journal,
        beast::insight::Collector::ptr const& collector)
    : m_journal(journal)
    , m_clock(clock)
    , m_stats(name, std::bind(&TaggedCache::collect_metrics, this), collector)
    , m_name(name)
    , m_target_size(size)
    , m_target_age(expiration)
    , m_cache_count(0)
    , m_hits(0)
    , m_misses(0)
{
}

template <
    class Key,
    class T,
    bool IsKeyCache,
    class SharedWeakUnionPointer,
    class SharedPointerType,
    class Hash,
    class KeyEqual,
    class Mutex>
inline auto
TaggedCache<
    Key,
    T,
    IsKeyCache,
    SharedWeakUnionPointer,
    SharedPointerType,
    Hash,
    KeyEqual,
    Mutex>::clock() -> clock_type&
{
    return m_clock;
}

template <
    class Key,
    class T,
    bool IsKeyCache,
    class SharedWeakUnionPointer,
    class SharedPointerType,
    class Hash,
    class KeyEqual,
    class Mutex>
inline std::size_t
TaggedCache<
    Key,
    T,
    IsKeyCache,
    SharedWeakUnionPointer,
    SharedPointerType,
    Hash,
    KeyEqual,
    Mutex>::size() const
{
<<<<<<< HEAD
    static unsigned long call_count{0};
    JLOG(m_journal.debug()) << "TaggedCache (" << m_name << ") lock stats,"
                            << ", size, call_count = " << call_count++;

    std::size_t totalSize = 0;
    for (size_t i = 0; i < partitionLocks_.size(); ++i)
    {
        std::lock_guard<Mutex> lock(partitionLocks_[i]);
        totalSize += m_cache.map()[i].size();
    }
    return totalSize;
=======
    std::lock_guard lock(m_mutex);
    return m_cache.size();
>>>>>>> 7775c725
}

template <
    class Key,
    class T,
    bool IsKeyCache,
    class SharedWeakUnionPointer,
    class SharedPointerType,
    class Hash,
    class KeyEqual,
    class Mutex>
inline int
TaggedCache<
    Key,
    T,
    IsKeyCache,
    SharedWeakUnionPointer,
    SharedPointerType,
    Hash,
    KeyEqual,
    Mutex>::getCacheSize() const
{
    std::lock_guard lock(m_mutex);
    return m_cache_count;
}

template <
    class Key,
    class T,
    bool IsKeyCache,
    class SharedWeakUnionPointer,
    class SharedPointerType,
    class Hash,
    class KeyEqual,
    class Mutex>
inline int
TaggedCache<
    Key,
    T,
    IsKeyCache,
    SharedWeakUnionPointer,
    SharedPointerType,
    Hash,
    KeyEqual,
    Mutex>::getTrackSize() const
{
    std::lock_guard lock(m_mutex);
    return m_cache.size();
}

template <
    class Key,
    class T,
    bool IsKeyCache,
    class SharedWeakUnionPointer,
    class SharedPointerType,
    class Hash,
    class KeyEqual,
    class Mutex>
inline float
TaggedCache<
    Key,
    T,
    IsKeyCache,
    SharedWeakUnionPointer,
    SharedPointerType,
    Hash,
    KeyEqual,
    Mutex>::getHitRate()
{
    std::lock_guard lock(m_mutex);
    auto const total = static_cast<float>(m_hits + m_misses);
    return m_hits * (100.0f / std::max(1.0f, total));
}

template <
    class Key,
    class T,
    bool IsKeyCache,
    class SharedWeakUnionPointer,
    class SharedPointerType,
    class Hash,
    class KeyEqual,
    class Mutex>
inline void
TaggedCache<
    Key,
    T,
    IsKeyCache,
    SharedWeakUnionPointer,
    SharedPointerType,
    Hash,
    KeyEqual,
    Mutex>::clear()
{
    std::lock_guard lock(m_mutex);
    m_cache.clear();
    m_cache_count = 0;
}

template <
    class Key,
    class T,
    bool IsKeyCache,
    class SharedWeakUnionPointer,
    class SharedPointerType,
    class Hash,
    class KeyEqual,
    class Mutex>
inline void
TaggedCache<
    Key,
    T,
    IsKeyCache,
    SharedWeakUnionPointer,
    SharedPointerType,
    Hash,
    KeyEqual,
    Mutex>::reset()
{
    std::lock_guard lock(m_mutex);
    m_cache.clear();
    m_cache_count = 0;
    m_hits = 0;
    m_misses = 0;
}

template <
    class Key,
    class T,
    bool IsKeyCache,
    class SharedWeakUnionPointer,
    class SharedPointerType,
    class Hash,
    class KeyEqual,
    class Mutex>
template <class KeyComparable>
inline bool
TaggedCache<
    Key,
    T,
    IsKeyCache,
    SharedWeakUnionPointer,
    SharedPointerType,
    Hash,
    KeyEqual,
    Mutex>::touch_if_exists(KeyComparable const& key)
{
<<<<<<< HEAD
    static unsigned long call_count{0};
    JLOG(m_journal.debug())
        << "TaggedCache (" << m_name << ") lock stats,"
        << ", touch_if_exists, call_count = " << call_count++;

    std::lock_guard<Mutex> lock(lockPartition(key));
=======
    std::lock_guard lock(m_mutex);
>>>>>>> 7775c725
    auto const iter(m_cache.find(key));
    if (iter == m_cache.end())
    {
        ++m_stats.misses;
        return false;
    }
    iter->second.touch(m_clock.now());
    ++m_stats.hits;
    return true;
}

template <
    class Key,
    class T,
    bool IsKeyCache,
    class SharedWeakUnionPointer,
    class SharedPointerType,
    class Hash,
    class KeyEqual,
    class Mutex>
inline void
TaggedCache<
    Key,
    T,
    IsKeyCache,
    SharedWeakUnionPointer,
    SharedPointerType,
    Hash,
    KeyEqual,
    Mutex>::sweep()
{
    // Keep references to all the stuff we sweep
    // For performance, each worker thread should exit before the swept data
    // is destroyed but still within the main cache lock.
    std::vector<SweptPointersVector> allStuffToSweep(m_cache.partitions());

    clock_type::time_point const now(m_clock.now());
    clock_type::time_point when_expire;

    auto const start = std::chrono::steady_clock::now();
    {
        std::lock_guard lock(m_mutex);

        if (m_target_size == 0 ||
            (static_cast<int>(m_cache.size()) <= m_target_size))
        {
            when_expire = now - m_target_age;
        }
        else
        {
            when_expire = now - m_target_age * m_target_size / m_cache.size();

            clock_type::duration const minimumAge(std::chrono::seconds(1));
            if (when_expire > (now - minimumAge))
                when_expire = now - minimumAge;

            JLOG(m_journal.trace())
                << m_name << " is growing fast " << m_cache.size() << " of "
                << m_target_size << " aging at " << (now - when_expire).count()
                << " of " << m_target_age.count();
        }

        std::vector<std::thread> workers;
        workers.reserve(m_cache.partitions());
        std::atomic<int> allRemovals = 0;

        for (std::size_t p = 0; p < m_cache.partitions(); ++p)
        {
            workers.push_back(sweepHelper(
                when_expire,
                now,
                m_cache.map()[p],
                allStuffToSweep[p],
                allRemovals,
                lock));
        }
        for (std::thread& worker : workers)
            worker.join();

        m_cache_count -= allRemovals;
    }
    // At this point allStuffToSweep will go out of scope outside the lock
    // and decrement the reference count on each strong pointer.
    JLOG(m_journal.debug())
        << m_name << " TaggedCache sweep lock duration "
        << std::chrono::duration_cast<std::chrono::milliseconds>(
               std::chrono::steady_clock::now() - start)
               .count()
        << "ms";
}

template <
    class Key,
    class T,
    bool IsKeyCache,
    class SharedWeakUnionPointer,
    class SharedPointerType,
    class Hash,
    class KeyEqual,
    class Mutex>
inline bool
TaggedCache<
    Key,
    T,
    IsKeyCache,
    SharedWeakUnionPointer,
    SharedPointerType,
    Hash,
    KeyEqual,
    Mutex>::del(key_type const& key, bool valid)
{
    // Remove from cache, if !valid, remove from map too. Returns true if
    // removed from cache
<<<<<<< HEAD

    static unsigned long call_count{0};
    JLOG(m_journal.debug()) << "TaggedCache (" << m_name << ") lock stats,"
                            << ", del, call_count = " << call_count++;

    std::lock_guard<Mutex> lock(lockPartition(key));
=======
    std::lock_guard lock(m_mutex);
>>>>>>> 7775c725

    auto cit = m_cache.find(key);

    if (cit == m_cache.end())
        return false;

    Entry& entry = cit->second;

    bool ret = false;

    if (entry.isCached())
    {
        --m_cache_count;
        entry.ptr.convertToWeak();
        ret = true;
    }

    if (!valid || entry.isExpired())
        m_cache.erase(cit);

    return ret;
}

template <
    class Key,
    class T,
    bool IsKeyCache,
    class SharedWeakUnionPointer,
    class SharedPointerType,
    class Hash,
    class KeyEqual,
    class Mutex>
template <class R>
inline bool
TaggedCache<
    Key,
    T,
    IsKeyCache,
    SharedWeakUnionPointer,
    SharedPointerType,
    Hash,
    KeyEqual,
    Mutex>::
    canonicalize(
        key_type const& key,
        SharedPointerType& data,
        R&& replaceCallback)
{
    // Return canonical value, store if needed, refresh in cache
    // Return values: true=we had the data already
    std::lock_guard lock(m_mutex);

<<<<<<< HEAD
    static unsigned long call_count{0};
    JLOG(m_journal.debug()) << "TaggedCache (" << m_name << ") lock stats,"
                            << ", canonicalize, call_count = " << call_count++;

    std::lock_guard<Mutex> lock(lockPartition(key));
=======
>>>>>>> 7775c725
    auto cit = m_cache.find(key);

    if (cit == m_cache.end())
    {
        m_cache.emplace(
            std::piecewise_construct,
            std::forward_as_tuple(key),
            std::forward_as_tuple(m_clock.now(), data));
        ++m_cache_count;
        return false;
    }

    Entry& entry = cit->second;
    entry.touch(m_clock.now());

    auto shouldReplace = [&] {
        if constexpr (std::is_invocable_r_v<bool, R>)
        {
            // The reason for this extra complexity is for intrusive
            // strong/weak combo getting a strong is relatively expensive
            // and not needed for many cases.
            return replaceCallback();
        }
        else
        {
            return replaceCallback(entry.ptr.getStrong());
        }
    };

    if (entry.isCached())
    {
        if (shouldReplace())
        {
            entry.ptr = data;
        }
        else
        {
            data = entry.ptr.getStrong();
        }

        return true;
    }

    auto cachedData = entry.lock();

    if (cachedData)
    {
        if (shouldReplace())
        {
            entry.ptr = data;
        }
        else
        {
            entry.ptr.convertToStrong();
            data = cachedData;
        }

        ++m_cache_count;
        return true;
    }

    entry.ptr = data;
    ++m_cache_count;

    return false;
}

template <
    class Key,
    class T,
    bool IsKeyCache,
    class SharedWeakUnionPointer,
    class SharedPointerType,
    class Hash,
    class KeyEqual,
    class Mutex>
inline bool
TaggedCache<
    Key,
    T,
    IsKeyCache,
    SharedWeakUnionPointer,
    SharedPointerType,
    Hash,
    KeyEqual,
    Mutex>::
    canonicalize_replace_cache(
        key_type const& key,
        SharedPointerType const& data)
{
    return canonicalize(
        key, const_cast<SharedPointerType&>(data), []() { return true; });
}

template <
    class Key,
    class T,
    bool IsKeyCache,
    class SharedWeakUnionPointer,
    class SharedPointerType,
    class Hash,
    class KeyEqual,
    class Mutex>
inline bool
TaggedCache<
    Key,
    T,
    IsKeyCache,
    SharedWeakUnionPointer,
    SharedPointerType,
    Hash,
    KeyEqual,
    Mutex>::
    canonicalize_replace_client(key_type const& key, SharedPointerType& data)
{
    return canonicalize(key, data, []() { return false; });
}

template <
    class Key,
    class T,
    bool IsKeyCache,
    class SharedWeakUnionPointer,
    class SharedPointerType,
    class Hash,
    class KeyEqual,
    class Mutex>
inline SharedPointerType
TaggedCache<
    Key,
    T,
    IsKeyCache,
    SharedWeakUnionPointer,
    SharedPointerType,
    Hash,
    KeyEqual,
    Mutex>::fetch(key_type const& key)
{
<<<<<<< HEAD
    static unsigned long call_count{0};
    JLOG(m_journal.debug()) << "TaggedCache (" << m_name << ") lock stats,"
                            << ", fetch, call_count = " << call_count++;

    std::lock_guard<Mutex> lock(lockPartition(key));

    auto ret = initialFetch(key);
=======
    std::lock_guard<mutex_type> l(m_mutex);
    auto ret = initialFetch(key, l);
>>>>>>> 7775c725
    if (!ret)
        ++m_misses;
    return ret;
}

template <
    class Key,
    class T,
    bool IsKeyCache,
    class SharedWeakUnionPointer,
    class SharedPointerType,
    class Hash,
    class KeyEqual,
    class Mutex>
template <class ReturnType>
inline auto
TaggedCache<
    Key,
    T,
    IsKeyCache,
    SharedWeakUnionPointer,
    SharedPointerType,
    Hash,
    KeyEqual,
    Mutex>::insert(key_type const& key, T const& value)
    -> std::enable_if_t<!IsKeyCache, ReturnType>
{
    static_assert(
        std::is_same_v<std::shared_ptr<T>, SharedPointerType> ||
        std::is_same_v<intr_ptr::SharedPtr<T>, SharedPointerType>);

    if constexpr (std::is_same_v<std::shared_ptr<T>, SharedPointerType>)
    {
        auto p = std::make_shared<T>(std::cref(value));
        return canonicalize_replace_client(key, p);
    }
    if constexpr (std::is_same_v<intr_ptr::SharedPtr<T>, SharedPointerType>)
    {
        auto p = intr_ptr::make_shared<T>(std::cref(value));
        return canonicalize_replace_client(key, p);
    }
}

template <
    class Key,
    class T,
    bool IsKeyCache,
    class SharedWeakUnionPointer,
    class SharedPointerType,
    class Hash,
    class KeyEqual,
    class Mutex>
template <class ReturnType>
inline auto
TaggedCache<
    Key,
    T,
    IsKeyCache,
    SharedWeakUnionPointer,
    SharedPointerType,
    Hash,
    KeyEqual,
    Mutex>::insert(key_type const& key)
    -> std::enable_if_t<IsKeyCache, ReturnType>
{
<<<<<<< HEAD
    static unsigned long call_count{0};
    JLOG(m_journal.debug()) << "TaggedCache (" << m_name << ") lock stats,"
                            << ", insert, call_count = " << call_count++;

=======
    std::lock_guard lock(m_mutex);
>>>>>>> 7775c725
    clock_type::time_point const now(m_clock.now());
    auto [it, inserted] = m_cache.emplace(
        std::piecewise_construct,
        std::forward_as_tuple(key),
        std::forward_as_tuple(now));
    if (!inserted)
        it->second.last_access = now;
    return inserted;
}

template <
    class Key,
    class T,
    bool IsKeyCache,
    class SharedWeakUnionPointer,
    class SharedPointerType,
    class Hash,
    class KeyEqual,
    class Mutex>
inline bool
TaggedCache<
    Key,
    T,
    IsKeyCache,
    SharedWeakUnionPointer,
    SharedPointerType,
    Hash,
    KeyEqual,
    Mutex>::retrieve(key_type const& key, T& data)
{
    // retrieve the value of the stored data
    auto entry = fetch(key);

    if (!entry)
        return false;

    data = *entry;
    return true;
}

template <
    class Key,
    class T,
    bool IsKeyCache,
    class SharedWeakUnionPointer,
    class SharedPointerType,
    class Hash,
    class KeyEqual,
    class Mutex>
inline auto
TaggedCache<
    Key,
    T,
    IsKeyCache,
    SharedWeakUnionPointer,
    SharedPointerType,
    Hash,
    KeyEqual,
    Mutex>::peekMutex() -> mutex_type&
{
    return m_mutex;
}

template <
    class Key,
    class T,
    bool IsKeyCache,
    class SharedWeakUnionPointer,
    class SharedPointerType,
    class Hash,
    class KeyEqual,
    class Mutex>
inline auto
TaggedCache<
    Key,
    T,
    IsKeyCache,
    SharedWeakUnionPointer,
    SharedPointerType,
    Hash,
    KeyEqual,
    Mutex>::getKeys() const -> std::vector<key_type>
{
    static unsigned long call_count{0};
    JLOG(m_journal.debug()) << "TaggedCache (" << m_name << ") lock stats,"
                            << ", getKeys, call_count = " << call_count++;

    std::vector<key_type> v;

    {
        std::lock_guard lock(m_mutex);
        v.reserve(m_cache.size());
        for (auto const& _ : m_cache)
            v.push_back(_.first);
    }

    return v;
}

template <
    class Key,
    class T,
    bool IsKeyCache,
    class SharedWeakUnionPointer,
    class SharedPointerType,
    class Hash,
    class KeyEqual,
    class Mutex>
inline double
TaggedCache<
    Key,
    T,
    IsKeyCache,
    SharedWeakUnionPointer,
    SharedPointerType,
    Hash,
    KeyEqual,
    Mutex>::rate() const
{
    std::lock_guard lock(m_mutex);
    auto const tot = m_hits + m_misses;
    if (tot == 0)
        return 0;
    return double(m_hits) / tot;
}

template <
    class Key,
    class T,
    bool IsKeyCache,
    class SharedWeakUnionPointer,
    class SharedPointerType,
    class Hash,
    class KeyEqual,
    class Mutex>
template <class Handler>
inline SharedPointerType
TaggedCache<
    Key,
    T,
    IsKeyCache,
    SharedWeakUnionPointer,
    SharedPointerType,
    Hash,
    KeyEqual,
    Mutex>::fetch(key_type const& digest, Handler const& h)
{
<<<<<<< HEAD
    static unsigned long call_count{0};
    JLOG(m_journal.debug()) << "TaggedCache (" << m_name << ") lock stats,"
                            << ", fetch, call_count = " << call_count++;

    std::lock_guard<Mutex> lock(lockPartition(digest));

    if (auto ret = initialFetch(digest))
        return ret;
=======
    {
        std::lock_guard l(m_mutex);
        if (auto ret = initialFetch(digest, l))
            return ret;
    }
>>>>>>> 7775c725

    auto sle = h();
    if (!sle)
        return {};

    std::lock_guard l(m_mutex);
    ++m_misses;
    auto const [it, inserted] =
        m_cache.emplace(digest, Entry(m_clock.now(), std::move(sle)));
    if (!inserted)
        it->second.touch(m_clock.now());
    return it->second.ptr.getStrong();
}
// End CachedSLEs functions.

template <
    class Key,
    class T,
    bool IsKeyCache,
    class SharedWeakUnionPointer,
    class SharedPointerType,
    class Hash,
    class KeyEqual,
    class Mutex>
inline SharedPointerType
TaggedCache<
    Key,
    T,
    IsKeyCache,
    SharedWeakUnionPointer,
    SharedPointerType,
    Hash,
    KeyEqual,
    Mutex>::
    initialFetch(key_type const& key, std::lock_guard<mutex_type> const& l)
{
    auto cit = m_cache.find(key);
    if (cit == m_cache.end())
        return {};

    Entry& entry = cit->second;
    if (entry.isCached())
    {
        ++m_hits;
        entry.touch(m_clock.now());
        return entry.ptr.getStrong();
    }
    entry.ptr = entry.lock();
    if (entry.isCached())
    {
        // independent of cache size, so not counted as a hit
        ++m_cache_count;
        entry.touch(m_clock.now());
        return entry.ptr.getStrong();
    }

    m_cache.erase(cit);
    return {};
}

template <
    class Key,
    class T,
    bool IsKeyCache,
    class SharedWeakUnionPointer,
    class SharedPointerType,
    class Hash,
    class KeyEqual,
    class Mutex>
inline void
TaggedCache<
    Key,
    T,
    IsKeyCache,
    SharedWeakUnionPointer,
    SharedPointerType,
    Hash,
    KeyEqual,
    Mutex>::collect_metrics()
{
    m_stats.size.set(getCacheSize());

    {
        beast::insight::Gauge::value_type hit_rate(0);
        {
            std::lock_guard lock(m_mutex);
            auto const total(m_hits + m_misses);
            if (total != 0)
                hit_rate = (m_hits * 100) / total;
        }
        m_stats.hit_rate.set(hit_rate);
    }
}

template <
    class Key,
    class T,
    bool IsKeyCache,
    class SharedWeakUnionPointer,
    class SharedPointerType,
    class Hash,
    class KeyEqual,
    class Mutex>
inline std::thread
TaggedCache<
    Key,
    T,
    IsKeyCache,
    SharedWeakUnionPointer,
    SharedPointerType,
    Hash,
    KeyEqual,
    Mutex>::
    sweepHelper(
        clock_type::time_point const& when_expire,
        [[maybe_unused]] clock_type::time_point const& now,
        typename KeyValueCacheType::map_type& partition,
        SweptPointersVector& stuffToSweep,
        std::atomic<int>& allRemovals,
        std::lock_guard<std::recursive_mutex> const&)
{
    return std::thread([&, this]() {
        int cacheRemovals = 0;
        int mapRemovals = 0;

<<<<<<< HEAD
        static unsigned long call_count{0};
        JLOG(m_journal.debug())
            << "TaggedCache (" << m_name << ") lock stats,"
            << ", sweep-KVCache, call_count = " << call_count++;

        std::lock_guard<Mutex> lock(partitionLock);

=======
>>>>>>> 7775c725
        // Keep references to all the stuff we sweep
        // so that we can destroy them outside the lock.
        stuffToSweep.reserve(partition.size());
        {
            auto cit = partition.begin();
            while (cit != partition.end())
            {
                if (cit->second.isWeak())
                {
                    // weak
                    if (cit->second.isExpired())
                    {
                        stuffToSweep.emplace_back(std::move(cit->second.ptr));
                        ++mapRemovals;
                        cit = partition.erase(cit);
                    }
                    else
                    {
                        ++cit;
                    }
                }
                else if (cit->second.last_access <= when_expire)
                {
                    // strong, expired
                    ++cacheRemovals;
                    if (cit->second.ptr.use_count() == 1)
                    {
                        stuffToSweep.emplace_back(std::move(cit->second.ptr));
                        ++mapRemovals;
                        cit = partition.erase(cit);
                    }
                    else
                    {
                        // remains weakly cached
                        cit->second.ptr.convertToWeak();
                        ++cit;
                    }
                }
                else
                {
                    // strong, not expired
                    ++cit;
                }
            }
        }

        if (mapRemovals || cacheRemovals)
        {
            JLOG(m_journal.debug())
                << "TaggedCache partition sweep " << m_name
                << ": cache = " << partition.size() << "-" << cacheRemovals
                << ", map-=" << mapRemovals;
        }

        allRemovals += cacheRemovals;
    });
}

template <
    class Key,
    class T,
    bool IsKeyCache,
    class SharedWeakUnionPointer,
    class SharedPointerType,
    class Hash,
    class KeyEqual,
    class Mutex>
inline std::thread
TaggedCache<
    Key,
    T,
    IsKeyCache,
    SharedWeakUnionPointer,
    SharedPointerType,
    Hash,
    KeyEqual,
    Mutex>::
    sweepHelper(
        clock_type::time_point const& when_expire,
        clock_type::time_point const& now,
        typename KeyOnlyCacheType::map_type& partition,
        SweptPointersVector&,
        std::atomic<int>& allRemovals,
        std::lock_guard<std::recursive_mutex> const&)
{
    return std::thread([&, this]() {
        int cacheRemovals = 0;
        int mapRemovals = 0;

<<<<<<< HEAD
        static unsigned long call_count{0};
        JLOG(m_journal.debug())
            << "TaggedCache (" << m_name << ") lock stats,"
            << ", sweep-KCache, call_count = " << call_count++;

        std::lock_guard<Mutex> lock(partitionLock);

=======
>>>>>>> 7775c725
        // Keep references to all the stuff we sweep
        // so that we can destroy them outside the lock.
        {
            auto cit = partition.begin();
            while (cit != partition.end())
            {
                if (cit->second.last_access > now)
                {
                    cit->second.last_access = now;
                    ++cit;
                }
                else if (cit->second.last_access <= when_expire)
                {
                    cit = partition.erase(cit);
                }
                else
                {
                    ++cit;
                }
            }
        }

        if (mapRemovals || cacheRemovals)
        {
            JLOG(m_journal.debug())
                << "TaggedCache partition sweep " << m_name
                << ": cache = " << partition.size() << "-" << cacheRemovals
                << ", map-=" << mapRemovals;
        }

        allRemovals += cacheRemovals;
    });
}

}  // namespace ripple

#endif<|MERGE_RESOLUTION|>--- conflicted
+++ resolved
@@ -105,22 +105,11 @@
     KeyEqual,
     Mutex>::size() const
 {
-<<<<<<< HEAD
     static unsigned long call_count{0};
     JLOG(m_journal.debug()) << "TaggedCache (" << m_name << ") lock stats,"
                             << ", size, call_count = " << call_count++;
-
-    std::size_t totalSize = 0;
-    for (size_t i = 0; i < partitionLocks_.size(); ++i)
-    {
-        std::lock_guard<Mutex> lock(partitionLocks_[i]);
-        totalSize += m_cache.map()[i].size();
-    }
-    return totalSize;
-=======
     std::lock_guard lock(m_mutex);
     return m_cache.size();
->>>>>>> 7775c725
 }
 
 template <
@@ -269,16 +258,12 @@
     KeyEqual,
     Mutex>::touch_if_exists(KeyComparable const& key)
 {
-<<<<<<< HEAD
     static unsigned long call_count{0};
     JLOG(m_journal.debug())
         << "TaggedCache (" << m_name << ") lock stats,"
         << ", touch_if_exists, call_count = " << call_count++;
 
-    std::lock_guard<Mutex> lock(lockPartition(key));
-=======
     std::lock_guard lock(m_mutex);
->>>>>>> 7775c725
     auto const iter(m_cache.find(key));
     if (iter == m_cache.end())
     {
@@ -392,16 +377,11 @@
 {
     // Remove from cache, if !valid, remove from map too. Returns true if
     // removed from cache
-<<<<<<< HEAD
 
     static unsigned long call_count{0};
     JLOG(m_journal.debug()) << "TaggedCache (" << m_name << ") lock stats,"
                             << ", del, call_count = " << call_count++;
-
-    std::lock_guard<Mutex> lock(lockPartition(key));
-=======
     std::lock_guard lock(m_mutex);
->>>>>>> 7775c725
 
     auto cit = m_cache.find(key);
 
@@ -454,14 +434,9 @@
     // Return values: true=we had the data already
     std::lock_guard lock(m_mutex);
 
-<<<<<<< HEAD
     static unsigned long call_count{0};
     JLOG(m_journal.debug()) << "TaggedCache (" << m_name << ") lock stats,"
                             << ", canonicalize, call_count = " << call_count++;
-
-    std::lock_guard<Mutex> lock(lockPartition(key));
-=======
->>>>>>> 7775c725
     auto cit = m_cache.find(key);
 
     if (cit == m_cache.end())
@@ -600,18 +575,12 @@
     KeyEqual,
     Mutex>::fetch(key_type const& key)
 {
-<<<<<<< HEAD
     static unsigned long call_count{0};
     JLOG(m_journal.debug()) << "TaggedCache (" << m_name << ") lock stats,"
                             << ", fetch, call_count = " << call_count++;
 
-    std::lock_guard<Mutex> lock(lockPartition(key));
-
-    auto ret = initialFetch(key);
-=======
     std::lock_guard<mutex_type> l(m_mutex);
     auto ret = initialFetch(key, l);
->>>>>>> 7775c725
     if (!ret)
         ++m_misses;
     return ret;
@@ -677,14 +646,11 @@
     Mutex>::insert(key_type const& key)
     -> std::enable_if_t<IsKeyCache, ReturnType>
 {
-<<<<<<< HEAD
     static unsigned long call_count{0};
     JLOG(m_journal.debug()) << "TaggedCache (" << m_name << ") lock stats,"
                             << ", insert, call_count = " << call_count++;
 
-=======
     std::lock_guard lock(m_mutex);
->>>>>>> 7775c725
     clock_type::time_point const now(m_clock.now());
     auto [it, inserted] = m_cache.emplace(
         std::piecewise_construct,
@@ -832,22 +798,15 @@
     KeyEqual,
     Mutex>::fetch(key_type const& digest, Handler const& h)
 {
-<<<<<<< HEAD
     static unsigned long call_count{0};
     JLOG(m_journal.debug()) << "TaggedCache (" << m_name << ") lock stats,"
                             << ", fetch, call_count = " << call_count++;
 
-    std::lock_guard<Mutex> lock(lockPartition(digest));
-
-    if (auto ret = initialFetch(digest))
-        return ret;
-=======
     {
         std::lock_guard l(m_mutex);
         if (auto ret = initialFetch(digest, l))
             return ret;
     }
->>>>>>> 7775c725
 
     auto sle = h();
     if (!sle)
@@ -973,16 +932,11 @@
         int cacheRemovals = 0;
         int mapRemovals = 0;
 
-<<<<<<< HEAD
         static unsigned long call_count{0};
         JLOG(m_journal.debug())
             << "TaggedCache (" << m_name << ") lock stats,"
             << ", sweep-KVCache, call_count = " << call_count++;
 
-        std::lock_guard<Mutex> lock(partitionLock);
-
-=======
->>>>>>> 7775c725
         // Keep references to all the stuff we sweep
         // so that we can destroy them outside the lock.
         stuffToSweep.reserve(partition.size());
@@ -1072,16 +1026,11 @@
         int cacheRemovals = 0;
         int mapRemovals = 0;
 
-<<<<<<< HEAD
         static unsigned long call_count{0};
         JLOG(m_journal.debug())
             << "TaggedCache (" << m_name << ") lock stats,"
             << ", sweep-KCache, call_count = " << call_count++;
 
-        std::lock_guard<Mutex> lock(partitionLock);
-
-=======
->>>>>>> 7775c725
         // Keep references to all the stuff we sweep
         // so that we can destroy them outside the lock.
         {
