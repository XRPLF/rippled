--- conflicted
+++ resolved
@@ -636,14 +636,10 @@
 inline std::string
 to_short_string(base_uint<Bits, Tag> const& a)
 {
-<<<<<<< HEAD
-    return strHex(a.cbegin(), a.cend()).substr(0, 8) + "...";
-=======
     static_assert(
         base_uint<Bits, Tag>::bytes > 4,
         "For 4 bytes or less, use a native type");
     return strHex(a.cbegin(), a.cbegin() + 4) + "...";
->>>>>>> 3cbdf818
 }
 
 template <std::size_t Bits, class Tag>
