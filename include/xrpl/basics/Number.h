//------------------------------------------------------------------------------
/*
    This file is part of rippled: https://github.com/ripple/rippled
    Copyright (c) 2022 Ripple Labs Inc.

    Permission to use, copy, modify, and/or distribute this software for any
    purpose  with  or without fee is hereby granted, provided that the above
    copyright notice and this permission notice appear in all copies.

    THE  SOFTWARE IS PROVIDED "AS IS" AND THE AUTHOR DISCLAIMS ALL WARRANTIES
    WITH  REGARD  TO  THIS  SOFTWARE  INCLUDING  ALL  IMPLIED  WARRANTIES  OF
    MERCHANTABILITY  AND  FITNESS. IN NO EVENT SHALL THE AUTHOR BE LIABLE FOR
    ANY  SPECIAL ,  DIRECT, INDIRECT, OR CONSEQUENTIAL DAMAGES OR ANY DAMAGES
    WHATSOEVER  RESULTING  FROM  LOSS  OF USE, DATA OR PROFITS, WHETHER IN AN
    ACTION  OF  CONTRACT, NEGLIGENCE OR OTHER TORTIOUS ACTION, ARISING OUT OF
    OR IN CONNECTION WITH THE USE OR PERFORMANCE OF THIS SOFTWARE.
*/
//==============================================================================

#ifndef RIPPLE_BASICS_NUMBER_H_INCLUDED
#define RIPPLE_BASICS_NUMBER_H_INCLUDED

<<<<<<< HEAD
=======
#include <xrpl/basics/MPTAmount.h>
#include <xrpl/basics/XRPAmount.h>
>>>>>>> 0d887ad8
#include <cstdint>
#include <limits>
#include <ostream>
#include <string>

namespace ripple {

class Number;

std::string
to_string(Number const& amount);

class Number
{
    using rep = std::int64_t;
    rep mantissa_{0};
    int exponent_{std::numeric_limits<int>::lowest()};

public:
    struct unchecked
    {
        explicit unchecked() = default;
    };

    explicit constexpr Number() = default;

    Number(rep mantissa);
    explicit Number(rep mantissa, int exponent);
    explicit constexpr Number(rep mantissa, int exponent, unchecked) noexcept;

<<<<<<< HEAD
=======
    Number(XRPAmount const& x);
    Number(MPTAmount const& x);

>>>>>>> 0d887ad8
    constexpr rep
    mantissa() const noexcept;
    constexpr int
    exponent() const noexcept;

    constexpr Number
    operator+() const noexcept;
    constexpr Number
    operator-() const noexcept;
    Number&
    operator++();
    Number
    operator++(int);
    Number&
    operator--();
    Number
    operator--(int);

    Number&
    operator+=(Number const& x);
    Number&
    operator-=(Number const& x);

    Number&
    operator*=(Number const& x);
    Number&
    operator/=(Number const& x);

    static constexpr Number
    min() noexcept;
    static constexpr Number
    max() noexcept;
    static constexpr Number
    lowest() noexcept;

    /** Conversions to Number are implicit and conversions away from Number
     *  are explicit. This design encourages and facilitates the use of Number
     *  as the preferred type for floating point arithmetic as it makes
     *  "mixed mode" more convenient, e.g. MPTAmount + Number.
     */
    explicit
<<<<<<< HEAD
=======
    operator XRPAmount() const;  // round to nearest, even on tie
    explicit
    operator MPTAmount() const;  // round to nearest, even on tie
    explicit
>>>>>>> 0d887ad8
    operator rep() const;  // round to nearest, even on tie

    friend constexpr bool
    operator==(Number const& x, Number const& y) noexcept
    {
        return x.mantissa_ == y.mantissa_ && x.exponent_ == y.exponent_;
    }

    friend constexpr bool
    operator!=(Number const& x, Number const& y) noexcept
    {
        return !(x == y);
    }

    friend constexpr bool
    operator<(Number const& x, Number const& y) noexcept
    {
        // If the two amounts have different signs (zero is treated as positive)
        // then the comparison is true iff the left is negative.
        bool const lneg = x.mantissa_ < 0;
        bool const rneg = y.mantissa_ < 0;

        if (lneg != rneg)
            return lneg;

        // Both have same sign and the left is zero: the right must be
        // greater than 0.
        if (x.mantissa_ == 0)
            return y.mantissa_ > 0;

        // Both have same sign, the right is zero and the left is non-zero.
        if (y.mantissa_ == 0)
            return false;

        // Both have the same sign, compare by exponents:
        if (x.exponent_ > y.exponent_)
            return lneg;
        if (x.exponent_ < y.exponent_)
            return !lneg;

        // If equal exponents, compare mantissas
        return x.mantissa_ < y.mantissa_;
    }

    /** Return the sign of the amount */
    constexpr int
    signum() const noexcept
    {
        return (mantissa_ < 0) ? -1 : (mantissa_ ? 1 : 0);
    }

    friend constexpr bool
    operator>(Number const& x, Number const& y) noexcept
    {
        return y < x;
    }

    friend constexpr bool
    operator<=(Number const& x, Number const& y) noexcept
    {
        return !(y < x);
    }

    friend constexpr bool
    operator>=(Number const& x, Number const& y) noexcept
    {
        return !(x < y);
    }

    friend std::ostream&
    operator<<(std::ostream& os, Number const& x)
    {
        return os << to_string(x);
    }

    // Thread local rounding control.  Default is to_nearest
    enum rounding_mode { to_nearest, towards_zero, downward, upward };
    static rounding_mode
    getround();
    // Returns previously set mode
    static rounding_mode
    setround(rounding_mode mode);

private:
    static thread_local rounding_mode mode_;

    void
    normalize();
    constexpr bool
    isnormal() const noexcept;

    // The range for the mantissa when normalized
    constexpr static std::int64_t minMantissa = 1'000'000'000'000'000LL;
    constexpr static std::int64_t maxMantissa = 9'999'999'999'999'999LL;

    // The range for the exponent when normalized
    constexpr static int minExponent = -32768;
    constexpr static int maxExponent = 32768;

    class Guard;
};

inline constexpr Number::Number(rep mantissa, int exponent, unchecked) noexcept
    : mantissa_{mantissa}, exponent_{exponent}
{
}

inline Number::Number(rep mantissa, int exponent)
    : mantissa_{mantissa}, exponent_{exponent}
{
    normalize();
}

inline Number::Number(rep mantissa) : Number{mantissa, 0}
{
}

<<<<<<< HEAD
=======
inline Number::Number(XRPAmount const& x) : Number{x.drops()}
{
}

inline Number::Number(MPTAmount const& x) : Number{x.value()}
{
}

>>>>>>> 0d887ad8
inline constexpr Number::rep
Number::mantissa() const noexcept
{
    return mantissa_;
}

inline constexpr int
Number::exponent() const noexcept
{
    return exponent_;
}

inline constexpr Number
Number::operator+() const noexcept
{
    return *this;
}

inline constexpr Number
Number::operator-() const noexcept
{
    auto x = *this;
    x.mantissa_ = -x.mantissa_;
    return x;
}

inline Number&
Number::operator++()
{
    *this += Number{1000000000000000, -15, unchecked{}};
    return *this;
}

inline Number
Number::operator++(int)
{
    auto x = *this;
    ++(*this);
    return x;
}

inline Number&
Number::operator--()
{
    *this -= Number{1000000000000000, -15, unchecked{}};
    return *this;
}

inline Number
Number::operator--(int)
{
    auto x = *this;
    --(*this);
    return x;
}

inline Number&
Number::operator-=(Number const& x)
{
    return *this += -x;
}

inline Number
operator+(Number const& x, Number const& y)
{
    auto z = x;
    z += y;
    return z;
}

inline Number
operator-(Number const& x, Number const& y)
{
    auto z = x;
    z -= y;
    return z;
}

inline Number
operator*(Number const& x, Number const& y)
{
    auto z = x;
    z *= y;
    return z;
}

inline Number
operator/(Number const& x, Number const& y)
{
    auto z = x;
    z /= y;
    return z;
}

inline constexpr Number
Number::min() noexcept
{
    return Number{minMantissa, minExponent, unchecked{}};
}

inline constexpr Number
Number::max() noexcept
{
    return Number{maxMantissa, maxExponent, unchecked{}};
}

inline constexpr Number
Number::lowest() noexcept
{
    return -Number{maxMantissa, maxExponent, unchecked{}};
}

inline constexpr bool
Number::isnormal() const noexcept
{
    auto const abs_m = mantissa_ < 0 ? -mantissa_ : mantissa_;
    return minMantissa <= abs_m && abs_m <= maxMantissa &&
        minExponent <= exponent_ && exponent_ <= maxExponent;
}

inline constexpr Number
abs(Number x) noexcept
{
    if (x < Number{})
        x = -x;
    return x;
}

// Returns f^n
// Uses a log_2(n) number of multiplications

Number
power(Number const& f, unsigned n);

// Returns f^(1/d)
// Uses Newton–Raphson iterations until the result stops changing
// to find the root of the polynomial g(x) = x^d - f

Number
root(Number f, unsigned d);

Number
root2(Number f);

// Returns f^(n/d)

Number
power(Number const& f, unsigned n, unsigned d);

// Return 0 if abs(x) < limit, else returns x

inline constexpr Number
squelch(Number const& x, Number const& limit) noexcept
{
    if (abs(x) < limit)
        return Number{};
    return x;
}

class saveNumberRoundMode
{
    Number::rounding_mode mode_;

public:
    ~saveNumberRoundMode()
    {
        Number::setround(mode_);
    }
    explicit saveNumberRoundMode(Number::rounding_mode mode) noexcept
        : mode_{mode}
    {
    }
    saveNumberRoundMode(saveNumberRoundMode const&) = delete;
    saveNumberRoundMode&
    operator=(saveNumberRoundMode const&) = delete;
};

// saveNumberRoundMode doesn't do quite enough for us.  What we want is a
// Number::RoundModeGuard that sets the new mode and restores the old mode
// when it leaves scope.  Since Number doesn't have that facility, we'll
// build it here.
class NumberRoundModeGuard
{
    saveNumberRoundMode saved_;

public:
    explicit NumberRoundModeGuard(Number::rounding_mode mode) noexcept
        : saved_{Number::setround(mode)}
    {
    }

    NumberRoundModeGuard(NumberRoundModeGuard const&) = delete;

    NumberRoundModeGuard&
    operator=(NumberRoundModeGuard const&) = delete;
};

}  // namespace ripple

#endif  // RIPPLE_BASICS_NUMBER_H_INCLUDED<|MERGE_RESOLUTION|>--- conflicted
+++ resolved
@@ -20,11 +20,6 @@
 #ifndef RIPPLE_BASICS_NUMBER_H_INCLUDED
 #define RIPPLE_BASICS_NUMBER_H_INCLUDED
 
-<<<<<<< HEAD
-=======
-#include <xrpl/basics/MPTAmount.h>
-#include <xrpl/basics/XRPAmount.h>
->>>>>>> 0d887ad8
 #include <cstdint>
 #include <limits>
 #include <ostream>
@@ -55,12 +50,6 @@
     explicit Number(rep mantissa, int exponent);
     explicit constexpr Number(rep mantissa, int exponent, unchecked) noexcept;
 
-<<<<<<< HEAD
-=======
-    Number(XRPAmount const& x);
-    Number(MPTAmount const& x);
-
->>>>>>> 0d887ad8
     constexpr rep
     mantissa() const noexcept;
     constexpr int
@@ -102,13 +91,6 @@
      *  "mixed mode" more convenient, e.g. MPTAmount + Number.
      */
     explicit
-<<<<<<< HEAD
-=======
-    operator XRPAmount() const;  // round to nearest, even on tie
-    explicit
-    operator MPTAmount() const;  // round to nearest, even on tie
-    explicit
->>>>>>> 0d887ad8
     operator rep() const;  // round to nearest, even on tie
 
     friend constexpr bool
@@ -226,17 +208,6 @@
 {
 }
 
-<<<<<<< HEAD
-=======
-inline Number::Number(XRPAmount const& x) : Number{x.drops()}
-{
-}
-
-inline Number::Number(MPTAmount const& x) : Number{x.value()}
-{
-}
-
->>>>>>> 0d887ad8
 inline constexpr Number::rep
 Number::mantissa() const noexcept
 {
