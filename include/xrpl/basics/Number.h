//------------------------------------------------------------------------------
/*
    This file is part of rippled: https://github.com/ripple/rippled
    Copyright (c) 2022 Ripple Labs Inc.

    Permission to use, copy, modify, and/or distribute this software for any
    purpose  with  or without fee is hereby granted, provided that the above
    copyright notice and this permission notice appear in all copies.

    THE  SOFTWARE IS PROVIDED "AS IS" AND THE AUTHOR DISCLAIMS ALL WARRANTIES
    WITH  REGARD  TO  THIS  SOFTWARE  INCLUDING  ALL  IMPLIED  WARRANTIES  OF
    MERCHANTABILITY  AND  FITNESS. IN NO EVENT SHALL THE AUTHOR BE LIABLE FOR
    ANY  SPECIAL ,  DIRECT, INDIRECT, OR CONSEQUENTIAL DAMAGES OR ANY DAMAGES
    WHATSOEVER  RESULTING  FROM  LOSS  OF USE, DATA OR PROFITS, WHETHER IN AN
    ACTION  OF  CONTRACT, NEGLIGENCE OR OTHER TORTIOUS ACTION, ARISING OUT OF
    OR IN CONNECTION WITH THE USE OR PERFORMANCE OF THIS SOFTWARE.
*/
//==============================================================================

#ifndef RIPPLE_BASICS_NUMBER_H_INCLUDED
#define RIPPLE_BASICS_NUMBER_H_INCLUDED

#include <cstdint>
#include <limits>
#include <ostream>
#include <string>

namespace ripple {

class Number;

std::string
to_string(Number const& amount);

class Number
{
    using rep = std::int64_t;
    rep mantissa_{0};
    int exponent_{std::numeric_limits<int>::lowest()};

public:
    struct unchecked
    {
        explicit unchecked() = default;
    };

    explicit constexpr Number() = default;

    Number(rep mantissa);
    explicit Number(rep mantissa, int exponent);
    explicit constexpr Number(rep mantissa, int exponent, unchecked) noexcept;

    constexpr rep
    mantissa() const noexcept;
    constexpr int
    exponent() const noexcept;

    constexpr Number
    operator+() const noexcept;
    constexpr Number
    operator-() const noexcept;
    Number&
    operator++();
    Number
    operator++(int);
    Number&
    operator--();
    Number
    operator--(int);

    Number&
    operator+=(Number const& x);
    Number&
    operator-=(Number const& x);

    Number&
    operator*=(Number const& x);
    Number&
    operator/=(Number const& x);

    static constexpr Number
    min() noexcept;
    static constexpr Number
    max() noexcept;
    static constexpr Number
    lowest() noexcept;

<<<<<<< HEAD
    explicit operator rep() const;  // round to nearest, even on tie
=======
    explicit
    operator XRPAmount() const;  // round to nearest, even on tie
    explicit
    operator rep() const;  // round to nearest, even on tie
>>>>>>> f0dabd14

    friend constexpr bool
    operator==(Number const& x, Number const& y) noexcept
    {
        return x.mantissa_ == y.mantissa_ && x.exponent_ == y.exponent_;
    }

    friend constexpr bool
    operator!=(Number const& x, Number const& y) noexcept
    {
        return !(x == y);
    }

    friend constexpr bool
    operator<(Number const& x, Number const& y) noexcept
    {
        // If the two amounts have different signs (zero is treated as positive)
        // then the comparison is true iff the left is negative.
        bool const lneg = x.mantissa_ < 0;
        bool const rneg = y.mantissa_ < 0;

        if (lneg != rneg)
            return lneg;

        // Both have same sign and the left is zero: the right must be
        // greater than 0.
        if (x.mantissa_ == 0)
            return y.mantissa_ > 0;

        // Both have same sign, the right is zero and the left is non-zero.
        if (y.mantissa_ == 0)
            return false;

        // Both have the same sign, compare by exponents:
        if (x.exponent_ > y.exponent_)
            return lneg;
        if (x.exponent_ < y.exponent_)
            return !lneg;

        // If equal exponents, compare mantissas
        return x.mantissa_ < y.mantissa_;
    }

    /** Return the sign of the amount */
    constexpr int
    signum() const noexcept
    {
        return (mantissa_ < 0) ? -1 : (mantissa_ ? 1 : 0);
    }

    friend constexpr bool
    operator>(Number const& x, Number const& y) noexcept
    {
        return y < x;
    }

    friend constexpr bool
    operator<=(Number const& x, Number const& y) noexcept
    {
        return !(y < x);
    }

    friend constexpr bool
    operator>=(Number const& x, Number const& y) noexcept
    {
        return !(x < y);
    }

    friend std::ostream&
    operator<<(std::ostream& os, Number const& x)
    {
        return os << to_string(x);
    }

    // Thread local rounding control.  Default is to_nearest
    enum rounding_mode { to_nearest, towards_zero, downward, upward };
    static rounding_mode
    getround();
    // Returns previously set mode
    static rounding_mode
    setround(rounding_mode mode);

private:
    static thread_local rounding_mode mode_;

    void
    normalize();
    constexpr bool
    isnormal() const noexcept;

    // The range for the mantissa when normalized
    constexpr static std::int64_t minMantissa = 1'000'000'000'000'000LL;
    constexpr static std::int64_t maxMantissa = 9'999'999'999'999'999LL;

    // The range for the exponent when normalized
    constexpr static int minExponent = -32768;
    constexpr static int maxExponent = 32768;

    class Guard;
};

inline constexpr Number::Number(rep mantissa, int exponent, unchecked) noexcept
    : mantissa_{mantissa}, exponent_{exponent}
{
}

inline Number::Number(rep mantissa, int exponent)
    : mantissa_{mantissa}, exponent_{exponent}
{
    normalize();
}

inline Number::Number(rep mantissa) : Number{mantissa, 0}
{
}

inline constexpr Number::rep
Number::mantissa() const noexcept
{
    return mantissa_;
}

inline constexpr int
Number::exponent() const noexcept
{
    return exponent_;
}

inline constexpr Number
Number::operator+() const noexcept
{
    return *this;
}

inline constexpr Number
Number::operator-() const noexcept
{
    auto x = *this;
    x.mantissa_ = -x.mantissa_;
    return x;
}

inline Number&
Number::operator++()
{
    *this += Number{1000000000000000, -15, unchecked{}};
    return *this;
}

inline Number
Number::operator++(int)
{
    auto x = *this;
    ++(*this);
    return x;
}

inline Number&
Number::operator--()
{
    *this -= Number{1000000000000000, -15, unchecked{}};
    return *this;
}

inline Number
Number::operator--(int)
{
    auto x = *this;
    --(*this);
    return x;
}

inline Number&
Number::operator-=(Number const& x)
{
    return *this += -x;
}

inline Number
operator+(Number const& x, Number const& y)
{
    auto z = x;
    z += y;
    return z;
}

inline Number
operator-(Number const& x, Number const& y)
{
    auto z = x;
    z -= y;
    return z;
}

inline Number
operator*(Number const& x, Number const& y)
{
    auto z = x;
    z *= y;
    return z;
}

inline Number
operator/(Number const& x, Number const& y)
{
    auto z = x;
    z /= y;
    return z;
}

inline constexpr Number
Number::min() noexcept
{
    return Number{minMantissa, minExponent, unchecked{}};
}

inline constexpr Number
Number::max() noexcept
{
    return Number{maxMantissa, maxExponent, unchecked{}};
}

inline constexpr Number
Number::lowest() noexcept
{
    return -Number{maxMantissa, maxExponent, unchecked{}};
}

inline constexpr bool
Number::isnormal() const noexcept
{
    auto const abs_m = mantissa_ < 0 ? -mantissa_ : mantissa_;
    return minMantissa <= abs_m && abs_m <= maxMantissa &&
        minExponent <= exponent_ && exponent_ <= maxExponent;
}

inline constexpr Number
abs(Number x) noexcept
{
    if (x < Number{})
        x = -x;
    return x;
}

// Returns f^n
// Uses a log_2(n) number of multiplications

Number
power(Number const& f, unsigned n);

// Returns f^(1/d)
// Uses Newton–Raphson iterations until the result stops changing
// to find the root of the polynomial g(x) = x^d - f

Number
root(Number f, unsigned d);

Number
root2(Number f);

// Returns f^(n/d)

Number
power(Number const& f, unsigned n, unsigned d);

// Return 0 if abs(x) < limit, else returns x

inline constexpr Number
squelch(Number const& x, Number const& limit) noexcept
{
    if (abs(x) < limit)
        return Number{};
    return x;
}

class saveNumberRoundMode
{
    Number::rounding_mode mode_;

public:
    ~saveNumberRoundMode()
    {
        Number::setround(mode_);
    }
    explicit saveNumberRoundMode(Number::rounding_mode mode) noexcept
        : mode_{mode}
    {
    }
    saveNumberRoundMode(saveNumberRoundMode const&) = delete;
    saveNumberRoundMode&
    operator=(saveNumberRoundMode const&) = delete;
};

// saveNumberRoundMode doesn't do quite enough for us.  What we want is a
// Number::RoundModeGuard that sets the new mode and restores the old mode
// when it leaves scope.  Since Number doesn't have that facility, we'll
// build it here.
class NumberRoundModeGuard
{
    saveNumberRoundMode saved_;

public:
    explicit NumberRoundModeGuard(Number::rounding_mode mode) noexcept
        : saved_{Number::setround(mode)}
    {
    }

    NumberRoundModeGuard(NumberRoundModeGuard const&) = delete;

    NumberRoundModeGuard&
    operator=(NumberRoundModeGuard const&) = delete;
};

}  // namespace ripple

#endif  // RIPPLE_BASICS_NUMBER_H_INCLUDED<|MERGE_RESOLUTION|>--- conflicted
+++ resolved
@@ -85,14 +85,8 @@
     static constexpr Number
     lowest() noexcept;
 
-<<<<<<< HEAD
-    explicit operator rep() const;  // round to nearest, even on tie
-=======
-    explicit
-    operator XRPAmount() const;  // round to nearest, even on tie
     explicit
     operator rep() const;  // round to nearest, even on tie
->>>>>>> f0dabd14
 
     friend constexpr bool
     operator==(Number const& x, Number const& y) noexcept
