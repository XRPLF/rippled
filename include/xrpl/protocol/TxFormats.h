--- conflicted
+++ resolved
@@ -59,12 +59,7 @@
 #pragma push_macro("TRANSACTION")
 #undef TRANSACTION
 
-<<<<<<< HEAD
-#define TRANSACTION(tag, value, ...) \
-    tag = value,
-=======
 #define TRANSACTION(tag, value, ...) tag = value,
->>>>>>> 61d628d6
 
 #include <xrpl/protocol/detail/transactions.macro>
 
