//------------------------------------------------------------------------------
/*
    This file is part of rippled: https://github.com/ripple/rippled
    Copyright (c) 2012, 2013 Ripple Labs Inc.

    Permission to use, copy, modify, and/or distribute this software for any
    purpose  with  or without fee is hereby granted, provided that the above
    copyright notice and this permission notice appear in all copies.

    THE  SOFTWARE IS PROVIDED "AS IS" AND THE AUTHOR DISCLAIMS ALL WARRANTIES
    WITH  REGARD  TO  THIS  SOFTWARE  INCLUDING  ALL  IMPLIED  WARRANTIES  OF
    MERCHANTABILITY  AND  FITNESS. IN NO EVENT SHALL THE AUTHOR BE LIABLE FOR
    ANY  SPECIAL ,  DIRECT, INDIRECT, OR CONSEQUENTIAL DAMAGES OR ANY DAMAGES
    WHATSOEVER  RESULTING  FROM  LOSS  OF USE, DATA OR PROFITS, WHETHER IN AN
    ACTION  OF  CONTRACT, NEGLIGENCE OR OTHER TORTIOUS ACTION, ARISING OUT OF
    OR IN CONNECTION WITH THE USE OR PERFORMANCE OF THIS SOFTWARE.
*/
//==============================================================================

#ifndef RIPPLE_PROTOCOL_SFIELD_H_INCLUDED
#define RIPPLE_PROTOCOL_SFIELD_H_INCLUDED

#include <xrpl/basics/safe_cast.h>
#include <xrpl/json/json_value.h>

#include <cstdint>
#include <map>
#include <utility>

namespace ripple {

/*

Some fields have a different meaning for their
    default value versus not present.
        Example:
            QualityIn on a TrustLine

*/

//------------------------------------------------------------------------------

// Forwards
class STAccount;
class STAmount;
class STIssue;
class STBlob;
template <int>
class STBitString;
template <class>
class STInteger;
class STNumber;
class STXChainBridge;
class STVector256;
class STCurrency;

#pragma push_macro("XMACRO")
#undef XMACRO

#define XMACRO(STYPE)                             \
    /* special types */                           \
    STYPE(STI_UNKNOWN, -2)                        \
    STYPE(STI_NOTPRESENT, 0)                      \
    STYPE(STI_UINT16, 1)                          \
                                                  \
    /* types (common) */                          \
    STYPE(STI_UINT32, 2)                          \
    STYPE(STI_UINT64, 3)                          \
    STYPE(STI_UINT128, 4)                         \
    STYPE(STI_UINT256, 5)                         \
    STYPE(STI_AMOUNT, 6)                          \
    STYPE(STI_VL, 7)                              \
    STYPE(STI_ACCOUNT, 8)                         \
    STYPE(STI_NUMBER, 9)                          \
                                                  \
    /* 10-13 are reserved */                      \
    STYPE(STI_OBJECT, 14)                         \
    STYPE(STI_ARRAY, 15)                          \
                                                  \
    /* types (uncommon) */                        \
    STYPE(STI_UINT8, 16)                          \
    STYPE(STI_UINT160, 17)                        \
    STYPE(STI_PATHSET, 18)                        \
    STYPE(STI_VECTOR256, 19)                      \
    STYPE(STI_UINT96, 20)                         \
    STYPE(STI_UINT192, 21)                        \
    STYPE(STI_UINT384, 22)                        \
    STYPE(STI_UINT512, 23)                        \
    STYPE(STI_ISSUE, 24)                          \
    STYPE(STI_XCHAIN_BRIDGE, 25)                  \
    STYPE(STI_CURRENCY, 26)                       \
                                                  \
    /* high-level types */                        \
    /* cannot be serialized inside other types */ \
    STYPE(STI_TRANSACTION, 10001)                 \
    STYPE(STI_LEDGERENTRY, 10002)                 \
    STYPE(STI_VALIDATION, 10003)                  \
    STYPE(STI_METADATA, 10004)

#pragma push_macro("TO_ENUM")
#undef TO_ENUM
#pragma push_macro("TO_MAP")
#undef TO_MAP

#define TO_ENUM(name, value) name = value,
#define TO_MAP(name, value) {#name, value},

enum SerializedTypeID { XMACRO(TO_ENUM) };

static std::map<std::string, int> const sTypeMap = {XMACRO(TO_MAP)};

#undef XMACRO
#undef TO_ENUM

#pragma pop_macro("XMACRO")
#pragma pop_macro("TO_ENUM")
#pragma pop_macro("TO_MAP")

// constexpr
inline int
field_code(SerializedTypeID id, int index)
{
    return (safe_cast<int>(id) << 16) | index;
}

// constexpr
inline int
field_code(int id, int index)
{
    return (id << 16) | index;
}

/** Identifies fields.

    Fields are necessary to tag data in signed transactions so that
    the binary format of the transaction can be canonicalized.  All
    SFields are created at compile time.

    Each SField, once constructed, lives until program termination, and there
    is only one instance per fieldType/fieldValue pair which serves the entire
    application.
*/
class SField
{
public:
    enum {
        sMD_Never = 0x00,
        sMD_ChangeOrig = 0x01,   // original value when it changes
        sMD_ChangeNew = 0x02,    // new value when it changes
        sMD_DeleteFinal = 0x04,  // final value when it is deleted
        sMD_Create = 0x08,       // value when it's created
        sMD_Always = 0x10,  // value when node containing it is affected at all
        sMD_Default =
            sMD_ChangeOrig | sMD_ChangeNew | sMD_DeleteFinal | sMD_Create
    };

    enum class IsSigning : unsigned char { no, yes };
    static IsSigning const notSigning = IsSigning::no;

    int const fieldCode;               // (type<<16)|index
    SerializedTypeID const fieldType;  // STI_*
    int const fieldValue;              // Code number for protocol
    std::string const fieldName;
    int const fieldMeta;
    int const fieldNum;
    IsSigning const signingField;
    Json::StaticString const jsonName;

    SField(SField const&) = delete;
    SField&
    operator=(SField const&) = delete;
    SField(SField&&) = delete;
    SField&
    operator=(SField&&) = delete;

public:
    struct private_access_tag_t;  // public, but still an implementation detail

    // These constructors can only be called from SField.cpp
    SField(
        private_access_tag_t,
        SerializedTypeID tid,
        int fv,
        const char* fn,
        int meta = sMD_Default,
        IsSigning signing = IsSigning::yes);
    explicit SField(private_access_tag_t, int fc);

    static const SField&
    getField(int fieldCode);
    static const SField&
    getField(std::string const& fieldName);
    static const SField&
    getField(int type, int value)
    {
        return getField(field_code(type, value));
    }

    static const SField&
    getField(SerializedTypeID type, int value)
    {
        return getField(field_code(type, value));
    }

    std::string const&
    getName() const
    {
        return fieldName;
    }

    bool
    hasName() const
    {
        return fieldCode > 0;
    }

    Json::StaticString const&
    getJsonName() const
    {
        return jsonName;
    }

    bool
    isInvalid() const
    {
        return fieldCode == -1;
    }

    bool
    isUseful() const
    {
        return fieldCode > 0;
    }

    bool
    isBinary() const
    {
        return fieldValue < 256;
    }

    // A discardable field is one that cannot be serialized, and
    // should be discarded during serialization,like 'hash'.
    // You cannot serialize an object's hash inside that object,
    // but you can have it in the JSON representation.
    bool
    isDiscardable() const
    {
        return fieldValue > 256;
    }

    int
    getCode() const
    {
        return fieldCode;
    }
    int
    getNum() const
    {
        return fieldNum;
    }
    static int
    getNumFields()
    {
        return num;
    }

    bool
    shouldMeta(int c) const
    {
        return (fieldMeta & c) != 0;
    }

    bool
    shouldInclude(bool withSigningField) const
    {
        return (fieldValue < 256) &&
            (withSigningField || (signingField == IsSigning::yes));
    }

    bool
    operator==(const SField& f) const
    {
        return fieldCode == f.fieldCode;
    }

    bool
    operator!=(const SField& f) const
    {
        return fieldCode != f.fieldCode;
    }

    static int
    compare(const SField& f1, const SField& f2);

    static std::map<int, SField const*> const&
    getKnownCodeToField()
    {
        return knownCodeToField;
    }

private:
    static int num;
    static std::map<int, SField const*> knownCodeToField;
};

/** A field with a type known at compile time. */
template <class T>
struct TypedField : SField
{
    using type = T;

    template <class... Args>
    explicit TypedField(private_access_tag_t pat, Args&&... args);
};

/** Indicate std::optional field semantics. */
template <class T>
struct OptionaledField
{
    TypedField<T> const* f;

    explicit OptionaledField(TypedField<T> const& f_) : f(&f_)
    {
    }
};

template <class T>
inline OptionaledField<T>
operator~(TypedField<T> const& f)
{
    return OptionaledField<T>(f);
}

//------------------------------------------------------------------------------

//------------------------------------------------------------------------------

using SF_UINT8 = TypedField<STInteger<std::uint8_t>>;
using SF_UINT16 = TypedField<STInteger<std::uint16_t>>;
using SF_UINT32 = TypedField<STInteger<std::uint32_t>>;
using SF_UINT64 = TypedField<STInteger<std::uint64_t>>;
using SF_UINT96 = TypedField<STBitString<96>>;
using SF_UINT128 = TypedField<STBitString<128>>;
using SF_UINT160 = TypedField<STBitString<160>>;
using SF_UINT192 = TypedField<STBitString<192>>;
using SF_UINT256 = TypedField<STBitString<256>>;
using SF_UINT384 = TypedField<STBitString<384>>;
using SF_UINT512 = TypedField<STBitString<512>>;

using SF_ACCOUNT = TypedField<STAccount>;
using SF_AMOUNT = TypedField<STAmount>;
using SF_ISSUE = TypedField<STIssue>;
using SF_CURRENCY = TypedField<STCurrency>;
using SF_NUMBER = TypedField<STNumber>;
using SF_VL = TypedField<STBlob>;
using SF_VECTOR256 = TypedField<STVector256>;
using SF_XCHAIN_BRIDGE = TypedField<STXChainBridge>;

//------------------------------------------------------------------------------

// Use macros for most SField construction to enforce naming conventions.
#pragma push_macro("UNTYPED_SFIELD")
#undef UNTYPED_SFIELD
<<<<<<< HEAD

#define UNTYPED_SFIELD(name, stiSuffix, fieldValue, ...) \
    extern SField const sf##name;

#pragma push_macro("TYPED_SFIELD")
#undef TYPED_SFIELD

=======
#pragma push_macro("TYPED_SFIELD")
#undef TYPED_SFIELD

#define UNTYPED_SFIELD(name, stiSuffix, fieldValue, ...) \
    extern SField const sf##name;
>>>>>>> 2cd17d9b
#define TYPED_SFIELD(name, stiSuffix, fieldValue, ...) \
    extern SF_##stiSuffix const sf##name;

extern SField const sfInvalid;
extern SField const sfGeneric;

<<<<<<< HEAD
#include <xrpl/protocol/sfields.h>

#undef TYPED_SFIELD
#undef UNTYPED_SFIELD

#pragma pop_macro("TYPED_SFIELD")
=======
#include <xrpl/protocol/detail/sfields.h>

#undef TYPED_SFIELD
#pragma pop_macro("TYPED_SFIELD")
#undef UNTYPED_SFIELD
>>>>>>> 2cd17d9b
#pragma pop_macro("UNTYPED_SFIELD")

}  // namespace ripple

#endif<|MERGE_RESOLUTION|>--- conflicted
+++ resolved
@@ -361,41 +361,22 @@
 // Use macros for most SField construction to enforce naming conventions.
 #pragma push_macro("UNTYPED_SFIELD")
 #undef UNTYPED_SFIELD
-<<<<<<< HEAD
+#pragma push_macro("TYPED_SFIELD")
+#undef TYPED_SFIELD
 
 #define UNTYPED_SFIELD(name, stiSuffix, fieldValue, ...) \
     extern SField const sf##name;
-
-#pragma push_macro("TYPED_SFIELD")
-#undef TYPED_SFIELD
-
-=======
-#pragma push_macro("TYPED_SFIELD")
-#undef TYPED_SFIELD
-
-#define UNTYPED_SFIELD(name, stiSuffix, fieldValue, ...) \
-    extern SField const sf##name;
->>>>>>> 2cd17d9b
 #define TYPED_SFIELD(name, stiSuffix, fieldValue, ...) \
     extern SF_##stiSuffix const sf##name;
 
 extern SField const sfInvalid;
 extern SField const sfGeneric;
 
-<<<<<<< HEAD
-#include <xrpl/protocol/sfields.h>
-
-#undef TYPED_SFIELD
-#undef UNTYPED_SFIELD
-
-#pragma pop_macro("TYPED_SFIELD")
-=======
 #include <xrpl/protocol/detail/sfields.h>
 
 #undef TYPED_SFIELD
 #pragma pop_macro("TYPED_SFIELD")
 #undef UNTYPED_SFIELD
->>>>>>> 2cd17d9b
 #pragma pop_macro("UNTYPED_SFIELD")
 
 }  // namespace ripple
