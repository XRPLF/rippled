--- conflicted
+++ resolved
@@ -80,7 +80,7 @@
 // Feature.cpp. Because it's only used to reserve storage, and determine how
 // large to make the FeatureBitset, it MAY be larger. It MUST NOT be less than
 // the actual number of amendments. A LogicError on startup will verify this.
-static constexpr std::size_t numFeatures = 77;
+static constexpr std::size_t numFeatures = 78;
 
 /** Amendments that this server supports and the default voting behavior.
    Whether they are enabled depends on the Rules defined in the validated
@@ -369,11 +369,8 @@
 extern uint256 const featureNFTokenMintOffer;
 extern uint256 const fixReducedOffersV2;
 extern uint256 const fixEnforceNFTokenTrustline;
-<<<<<<< HEAD
+extern uint256 const fixInnerObjTemplate2;
 extern uint256 const featureDynamicNFT;
-=======
-extern uint256 const fixInnerObjTemplate2;
->>>>>>> 9fec615d
 
 }  // namespace ripple
 
