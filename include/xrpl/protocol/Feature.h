//------------------------------------------------------------------------------
/*
    This file is part of rippled: https://github.com/ripple/rippled
    Copyright (c) 2012, 2013 Ripple Labs Inc.

    Permission to use, copy, modify, and/or distribute this software for any
    purpose  with  or without fee is hereby granted, provided that the above
    copyright notice and this permission notice appear in all copies.

    THE  SOFTWARE IS PROVIDED "AS IS" AND THE AUTHOR DISCLAIMS ALL WARRANTIES
    WITH  REGARD  TO  THIS  SOFTWARE  INCLUDING  ALL  IMPLIED  WARRANTIES  OF
    MERCHANTABILITY  AND  FITNESS. IN NO EVENT SHALL THE AUTHOR BE LIABLE FOR
    ANY  SPECIAL ,  DIRECT, INDIRECT, OR CONSEQUENTIAL DAMAGES OR ANY DAMAGES
    WHATSOEVER  RESULTING  FROM  LOSS  OF USE, DATA OR PROFITS, WHETHER IN AN
    ACTION  OF  CONTRACT, NEGLIGENCE OR OTHER TORTIOUS ACTION, ARISING OUT OF
    OR IN CONNECTION WITH THE USE OR PERFORMANCE OF THIS SOFTWARE.
*/
//==============================================================================

#ifndef RIPPLE_PROTOCOL_FEATURE_H_INCLUDED
#define RIPPLE_PROTOCOL_FEATURE_H_INCLUDED

#include <xrpl/basics/base_uint.h>
#include <boost/container/flat_map.hpp>
#include <array>
#include <bitset>
#include <map>
#include <optional>
#include <string>

/**
 * @page Feature How to add new features
 *
 * Steps required to add new features to the code:
 *
 * 1) In this file, increment `numFeatures` and add a uint256 declaration
 *    for the feature at the bottom
 * 2) Add a uint256 definition for the feature to the corresponding source
 *    file (Feature.cpp). Use `registerFeature` to create the feature with
 *    the feature's name, `Supported::no`, and `VoteBehavior::DefaultNo`. This
 *    should be the only place the feature's name appears in code as a string.
 * 3) Use the uint256 as the parameter to `view.rules.enabled()` to
 *    control flow into new code that this feature limits.
 * 4) If the feature development is COMPLETE, and the feature is ready to be
 *    SUPPORTED, change the `registerFeature` parameter to Supported::yes.
 * 5) When the feature is ready to be ENABLED, change the `registerFeature`
 *    parameter to `VoteBehavior::DefaultYes`.
 * In general, any newly supported amendments (`Supported::yes`) should have
 * a `VoteBehavior::DefaultNo` for at least one full release cycle. High
 * priority bug fixes can be an exception to this rule of thumb.
 *
 * When a feature has been enabled for several years, the conditional code
 * may be removed, and the feature "retired". To retire a feature:
 * 1) Remove the uint256 declaration from this file.
 * 2) MOVE the uint256 definition in Feature.cpp to the "retired features"
 *    section at the end of the file.
 * 3) CHANGE the name of the variable to start with "retired".
 * 4) CHANGE the parameters of the `registerFeature` call to `Supported::yes`
 *    and `VoteBehavior::DefaultNo`.
 * The feature must remain registered and supported indefinitely because it
 * still exists in the ledger, but there is no need to vote for it because
 * there's nothing to vote for. If it is removed completely from the code, any
 * instances running that code will get amendment blocked. Removing the
 * feature from the ledger is beyond the scope of these instructions.
 *
 */

namespace ripple {

enum class VoteBehavior : int { Obsolete = -1, DefaultNo = 0, DefaultYes };
enum class AmendmentSupport : int { Retired = -1, Supported = 0, Unsupported };

/** All amendments libxrpl knows about. */
std::map<std::string, AmendmentSupport> const&
allAmendments();

namespace detail {

// This value SHOULD be equal to the number of amendments registered in
// Feature.cpp. Because it's only used to reserve storage, and determine how
// large to make the FeatureBitset, it MAY be larger. It MUST NOT be less than
// the actual number of amendments. A LogicError on startup will verify this.
static constexpr std::size_t numFeatures = 80;

/** Amendments that this server supports and the default voting behavior.
   Whether they are enabled depends on the Rules defined in the validated
   ledger */
std::map<std::string, VoteBehavior> const&
supportedAmendments();

/** Amendments that this server won't vote for by default.

    This function is only used in unit tests.
*/
std::size_t
numDownVotedAmendments();

/** Amendments that this server will vote for by default.

    This function is only used in unit tests.
*/
std::size_t
numUpVotedAmendments();

}  // namespace detail

std::optional<uint256>
getRegisteredFeature(std::string const& name);

size_t
featureToBitsetIndex(uint256 const& f);

uint256
bitsetIndexToFeature(size_t i);

std::string
featureToName(uint256 const& f);

class FeatureBitset : private std::bitset<detail::numFeatures>
{
    using base = std::bitset<detail::numFeatures>;

    template <class... Fs>
    void
    initFromFeatures(uint256 const& f, Fs&&... fs)
    {
        set(f);
        if constexpr (sizeof...(fs) > 0)
            initFromFeatures(std::forward<Fs>(fs)...);
    }

public:
    using base::bitset;
    using base::operator==;

    using base::all;
    using base::any;
    using base::count;
    using base::flip;
    using base::none;
    using base::reset;
    using base::set;
    using base::size;
    using base::test;
    using base::operator[];
    using base::to_string;
    using base::to_ullong;
    using base::to_ulong;

    FeatureBitset() = default;

    explicit FeatureBitset(base const& b) : base(b)
    {
        assert(b.count() == count());
    }

    template <class... Fs>
    explicit FeatureBitset(uint256 const& f, Fs&&... fs)
    {
        initFromFeatures(f, std::forward<Fs>(fs)...);
        assert(count() == (sizeof...(fs) + 1));
    }

    template <class Col>
    explicit FeatureBitset(Col const& fs)
    {
        for (auto const& f : fs)
            set(featureToBitsetIndex(f));
        assert(fs.size() == count());
    }

    auto
    operator[](uint256 const& f)
    {
        return base::operator[](featureToBitsetIndex(f));
    }

    auto
    operator[](uint256 const& f) const
    {
        return base::operator[](featureToBitsetIndex(f));
    }

    FeatureBitset&
    set(uint256 const& f, bool value = true)
    {
        base::set(featureToBitsetIndex(f), value);
        return *this;
    }

    FeatureBitset&
    reset(uint256 const& f)
    {
        base::reset(featureToBitsetIndex(f));
        return *this;
    }

    FeatureBitset&
    flip(uint256 const& f)
    {
        base::flip(featureToBitsetIndex(f));
        return *this;
    }

    FeatureBitset&
    operator&=(FeatureBitset const& rhs)
    {
        base::operator&=(rhs);
        return *this;
    }

    FeatureBitset&
    operator|=(FeatureBitset const& rhs)
    {
        base::operator|=(rhs);
        return *this;
    }

    FeatureBitset
    operator~() const
    {
        return FeatureBitset{base::operator~()};
    }

    friend FeatureBitset
    operator&(FeatureBitset const& lhs, FeatureBitset const& rhs)
    {
        return FeatureBitset{
            static_cast<base const&>(lhs) & static_cast<base const&>(rhs)};
    }

    friend FeatureBitset
    operator&(FeatureBitset const& lhs, uint256 const& rhs)
    {
        return lhs & FeatureBitset{rhs};
    }

    friend FeatureBitset
    operator&(uint256 const& lhs, FeatureBitset const& rhs)
    {
        return FeatureBitset{lhs} & rhs;
    }

    friend FeatureBitset
    operator|(FeatureBitset const& lhs, FeatureBitset const& rhs)
    {
        return FeatureBitset{
            static_cast<base const&>(lhs) | static_cast<base const&>(rhs)};
    }

    friend FeatureBitset
    operator|(FeatureBitset const& lhs, uint256 const& rhs)
    {
        return lhs | FeatureBitset{rhs};
    }

    friend FeatureBitset
    operator|(uint256 const& lhs, FeatureBitset const& rhs)
    {
        return FeatureBitset{lhs} | rhs;
    }

    friend FeatureBitset
    operator^(FeatureBitset const& lhs, FeatureBitset const& rhs)
    {
        return FeatureBitset{
            static_cast<base const&>(lhs) ^ static_cast<base const&>(rhs)};
    }

    friend FeatureBitset
    operator^(FeatureBitset const& lhs, uint256 const& rhs)
    {
        return lhs ^ FeatureBitset { rhs };
    }

    friend FeatureBitset
    operator^(uint256 const& lhs, FeatureBitset const& rhs)
    {
        return FeatureBitset{lhs} ^ rhs;
    }

    // set difference
    friend FeatureBitset
    operator-(FeatureBitset const& lhs, FeatureBitset const& rhs)
    {
        return lhs & ~rhs;
    }

    friend FeatureBitset
    operator-(FeatureBitset const& lhs, uint256 const& rhs)
    {
        return lhs - FeatureBitset{rhs};
    }

    friend FeatureBitset
    operator-(uint256 const& lhs, FeatureBitset const& rhs)
    {
        return FeatureBitset{lhs} - rhs;
    }
};

template <class F>
void
foreachFeature(FeatureBitset bs, F&& f)
{
    for (size_t i = 0; i < bs.size(); ++i)
        if (bs[i])
            f(bitsetIndexToFeature(i));
}

<<<<<<< HEAD
extern uint256 const featureOwnerPaysFee;
extern uint256 const featureFlow;
extern uint256 const featureFlowCross;
extern uint256 const featureCryptoConditionsSuite;
extern uint256 const fix1513;
extern uint256 const featureDepositAuth;
extern uint256 const featureChecks;
extern uint256 const fix1571;
extern uint256 const fix1543;
extern uint256 const fix1623;
extern uint256 const featureDepositPreauth;
extern uint256 const fix1515;
extern uint256 const fix1578;
extern uint256 const featureMultiSignReserve;
extern uint256 const fixTakerDryOfferRemoval;
extern uint256 const fixMasterKeyAsRegularKey;
extern uint256 const fixCheckThreading;
extern uint256 const fixPayChanRecipientOwnerDir;
extern uint256 const featureDeletableAccounts;
extern uint256 const fixQualityUpperBound;
extern uint256 const featureRequireFullyCanonicalSig;
extern uint256 const fix1781;
extern uint256 const featureHardenedValidations;
extern uint256 const fixAmendmentMajorityCalc;
extern uint256 const featureNegativeUNL;
extern uint256 const featureTicketBatch;
extern uint256 const featureFlowSortStrands;
extern uint256 const fixSTAmountCanonicalize;
extern uint256 const fixRmSmallIncreasedQOffers;
extern uint256 const featureCheckCashMakesTrustLine;
extern uint256 const featureNonFungibleTokensV1;
extern uint256 const featureExpandedSignerList;
extern uint256 const fixNFTokenDirV1;
extern uint256 const fixNFTokenNegOffer;
extern uint256 const featureNonFungibleTokensV1_1;
extern uint256 const fixTrustLinesToSelf;
extern uint256 const fixRemoveNFTokenAutoTrustLine;
extern uint256 const featureImmediateOfferKilled;
extern uint256 const featureDisallowIncoming;
extern uint256 const featureXRPFees;
extern uint256 const featureAMM;
extern uint256 const fixUniversalNumber;
extern uint256 const fixNonFungibleTokensV1_2;
extern uint256 const fixNFTokenRemint;
extern uint256 const fixReducedOffersV1;
extern uint256 const featureClawback;
extern uint256 const featureXChainBridge;
extern uint256 const fixDisallowIncomingV1;
extern uint256 const featureDID;
extern uint256 const fixFillOrKill;
extern uint256 const fixNFTokenReserve;
extern uint256 const fixInnerObjTemplate;
extern uint256 const fixAMMOverflowOffer;
extern uint256 const featurePriceOracle;
extern uint256 const fixEmptyDID;
extern uint256 const fixXChainRewardRounding;
extern uint256 const fixPreviousTxnID;
extern uint256 const fixAMMv1_1;
extern uint256 const featureNFTokenMintOffer;
extern uint256 const fixReducedOffersV2;
extern uint256 const fixEnforceNFTokenTrustline;
extern uint256 const fixInnerObjTemplate2;
extern uint256 const featureInvariantsV1_1;
extern uint256 const fixNFTokenPageLinks;
extern uint256 const featureDynamicNFT;
=======
#pragma push_macro("XRPL_FEATURE")
#undef XRPL_FEATURE
#pragma push_macro("XRPL_FIX")
#undef XRPL_FIX

#define XRPL_FEATURE(name, supported, vote) extern uint256 const feature##name;
#define XRPL_FIX(name, supported, vote) extern uint256 const fix##name;

#include <xrpl/protocol/detail/features.macro>

#undef XRPL_FIX
#pragma pop_macro("XRPL_FIX")
#undef XRPL_FEATURE
#pragma pop_macro("XRPL_FEATURE")
>>>>>>> d6dbf0e0

}  // namespace ripple

#endif<|MERGE_RESOLUTION|>--- conflicted
+++ resolved
@@ -80,7 +80,7 @@
 // Feature.cpp. Because it's only used to reserve storage, and determine how
 // large to make the FeatureBitset, it MAY be larger. It MUST NOT be less than
 // the actual number of amendments. A LogicError on startup will verify this.
-static constexpr std::size_t numFeatures = 80;
+static constexpr std::size_t numFeatures = 81;
 
 /** Amendments that this server supports and the default voting behavior.
    Whether they are enabled depends on the Rules defined in the validated
@@ -308,73 +308,6 @@
             f(bitsetIndexToFeature(i));
 }
 
-<<<<<<< HEAD
-extern uint256 const featureOwnerPaysFee;
-extern uint256 const featureFlow;
-extern uint256 const featureFlowCross;
-extern uint256 const featureCryptoConditionsSuite;
-extern uint256 const fix1513;
-extern uint256 const featureDepositAuth;
-extern uint256 const featureChecks;
-extern uint256 const fix1571;
-extern uint256 const fix1543;
-extern uint256 const fix1623;
-extern uint256 const featureDepositPreauth;
-extern uint256 const fix1515;
-extern uint256 const fix1578;
-extern uint256 const featureMultiSignReserve;
-extern uint256 const fixTakerDryOfferRemoval;
-extern uint256 const fixMasterKeyAsRegularKey;
-extern uint256 const fixCheckThreading;
-extern uint256 const fixPayChanRecipientOwnerDir;
-extern uint256 const featureDeletableAccounts;
-extern uint256 const fixQualityUpperBound;
-extern uint256 const featureRequireFullyCanonicalSig;
-extern uint256 const fix1781;
-extern uint256 const featureHardenedValidations;
-extern uint256 const fixAmendmentMajorityCalc;
-extern uint256 const featureNegativeUNL;
-extern uint256 const featureTicketBatch;
-extern uint256 const featureFlowSortStrands;
-extern uint256 const fixSTAmountCanonicalize;
-extern uint256 const fixRmSmallIncreasedQOffers;
-extern uint256 const featureCheckCashMakesTrustLine;
-extern uint256 const featureNonFungibleTokensV1;
-extern uint256 const featureExpandedSignerList;
-extern uint256 const fixNFTokenDirV1;
-extern uint256 const fixNFTokenNegOffer;
-extern uint256 const featureNonFungibleTokensV1_1;
-extern uint256 const fixTrustLinesToSelf;
-extern uint256 const fixRemoveNFTokenAutoTrustLine;
-extern uint256 const featureImmediateOfferKilled;
-extern uint256 const featureDisallowIncoming;
-extern uint256 const featureXRPFees;
-extern uint256 const featureAMM;
-extern uint256 const fixUniversalNumber;
-extern uint256 const fixNonFungibleTokensV1_2;
-extern uint256 const fixNFTokenRemint;
-extern uint256 const fixReducedOffersV1;
-extern uint256 const featureClawback;
-extern uint256 const featureXChainBridge;
-extern uint256 const fixDisallowIncomingV1;
-extern uint256 const featureDID;
-extern uint256 const fixFillOrKill;
-extern uint256 const fixNFTokenReserve;
-extern uint256 const fixInnerObjTemplate;
-extern uint256 const fixAMMOverflowOffer;
-extern uint256 const featurePriceOracle;
-extern uint256 const fixEmptyDID;
-extern uint256 const fixXChainRewardRounding;
-extern uint256 const fixPreviousTxnID;
-extern uint256 const fixAMMv1_1;
-extern uint256 const featureNFTokenMintOffer;
-extern uint256 const fixReducedOffersV2;
-extern uint256 const fixEnforceNFTokenTrustline;
-extern uint256 const fixInnerObjTemplate2;
-extern uint256 const featureInvariantsV1_1;
-extern uint256 const fixNFTokenPageLinks;
-extern uint256 const featureDynamicNFT;
-=======
 #pragma push_macro("XRPL_FEATURE")
 #undef XRPL_FEATURE
 #pragma push_macro("XRPL_FIX")
@@ -389,7 +322,6 @@
 #pragma pop_macro("XRPL_FIX")
 #undef XRPL_FEATURE
 #pragma pop_macro("XRPL_FEATURE")
->>>>>>> d6dbf0e0
 
 }  // namespace ripple
 
