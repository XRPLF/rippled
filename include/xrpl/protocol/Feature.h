//------------------------------------------------------------------------------
/*
    This file is part of rippled: https://github.com/ripple/rippled
    Copyright (c) 2012, 2013 Ripple Labs Inc.

    Permission to use, copy, modify, and/or distribute this software for any
    purpose  with  or without fee is hereby granted, provided that the above
    copyright notice and this permission notice appear in all copies.

    THE  SOFTWARE IS PROVIDED "AS IS" AND THE AUTHOR DISCLAIMS ALL WARRANTIES
    WITH  REGARD  TO  THIS  SOFTWARE  INCLUDING  ALL  IMPLIED  WARRANTIES  OF
    MERCHANTABILITY  AND  FITNESS. IN NO EVENT SHALL THE AUTHOR BE LIABLE FOR
    ANY  SPECIAL ,  DIRECT, INDIRECT, OR CONSEQUENTIAL DAMAGES OR ANY DAMAGES
    WHATSOEVER  RESULTING  FROM  LOSS  OF USE, DATA OR PROFITS, WHETHER IN AN
    ACTION  OF  CONTRACT, NEGLIGENCE OR OTHER TORTIOUS ACTION, ARISING OUT OF
    OR IN CONNECTION WITH THE USE OR PERFORMANCE OF THIS SOFTWARE.
*/
//==============================================================================

#ifndef RIPPLE_PROTOCOL_FEATURE_H_INCLUDED
#define RIPPLE_PROTOCOL_FEATURE_H_INCLUDED

#include <xrpl/basics/base_uint.h>
#include <boost/container/flat_map.hpp>
#include <array>
#include <bitset>
#include <map>
#include <optional>
#include <string>

/**
 * @page Feature How to add new features
 *
 * Steps required to add new features to the code:
 *
 * 1) In this file, increment `numFeatures` and add a uint256 declaration
 *    for the feature at the bottom
 * 2) Add a uint256 definition for the feature to the corresponding source
 *    file (Feature.cpp). Use `registerFeature` to create the feature with
 *    the feature's name, `Supported::no`, and `VoteBehavior::DefaultNo`. This
 *    should be the only place the feature's name appears in code as a string.
 * 3) Use the uint256 as the parameter to `view.rules.enabled()` to
 *    control flow into new code that this feature limits.
 * 4) If the feature development is COMPLETE, and the feature is ready to be
 *    SUPPORTED, change the `registerFeature` parameter to Supported::yes.
 * 5) When the feature is ready to be ENABLED, change the `registerFeature`
 *    parameter to `VoteBehavior::DefaultYes`.
 * In general, any newly supported amendments (`Supported::yes`) should have
 * a `VoteBehavior::DefaultNo` for at least one full release cycle. High
 * priority bug fixes can be an exception to this rule of thumb.
 *
 * When a feature has been enabled for several years, the conditional code
 * may be removed, and the feature "retired". To retire a feature:
 * 1) Remove the uint256 declaration from this file.
 * 2) MOVE the uint256 definition in Feature.cpp to the "retired features"
 *    section at the end of the file.
 * 3) CHANGE the name of the variable to start with "retired".
 * 4) CHANGE the parameters of the `registerFeature` call to `Supported::yes`
 *    and `VoteBehavior::DefaultNo`.
 * The feature must remain registered and supported indefinitely because it
 * still exists in the ledger, but there is no need to vote for it because
 * there's nothing to vote for. If it is removed completely from the code, any
 * instances running that code will get amendment blocked. Removing the
 * feature from the ledger is beyond the scope of these instructions.
 *
 */

namespace ripple {

enum class VoteBehavior : int { Obsolete = -1, DefaultNo = 0, DefaultYes };
enum class AmendmentSupport : int { Retired = -1, Supported = 0, Unsupported };

/** All amendments libxrpl knows about. */
std::map<std::string, AmendmentSupport> const&
allAmendments();

namespace detail {

// This value SHOULD be equal to the number of amendments registered in
// Feature.cpp. Because it's only used to reserve storage, and determine how
// large to make the FeatureBitset, it MAY be larger. It MUST NOT be less than
// the actual number of amendments. A LogicError on startup will verify this.
<<<<<<< HEAD
static constexpr std::size_t numFeatures = 81;
=======
static constexpr std::size_t numFeatures = 85;
>>>>>>> ebd8e632

/** Amendments that this server supports and the default voting behavior.
   Whether they are enabled depends on the Rules defined in the validated
   ledger */
std::map<std::string, VoteBehavior> const&
supportedAmendments();

/** Amendments that this server won't vote for by default.

    This function is only used in unit tests.
*/
std::size_t
numDownVotedAmendments();

/** Amendments that this server will vote for by default.

    This function is only used in unit tests.
*/
std::size_t
numUpVotedAmendments();

}  // namespace detail

std::optional<uint256>
getRegisteredFeature(std::string const& name);

size_t
featureToBitsetIndex(uint256 const& f);

uint256
bitsetIndexToFeature(size_t i);

std::string
featureToName(uint256 const& f);

class FeatureBitset : private std::bitset<detail::numFeatures>
{
    using base = std::bitset<detail::numFeatures>;

    template <class... Fs>
    void
    initFromFeatures(uint256 const& f, Fs&&... fs)
    {
        set(f);
        if constexpr (sizeof...(fs) > 0)
            initFromFeatures(std::forward<Fs>(fs)...);
    }

public:
    using base::bitset;
    using base::operator==;

    using base::all;
    using base::any;
    using base::count;
    using base::flip;
    using base::none;
    using base::reset;
    using base::set;
    using base::size;
    using base::test;
    using base::operator[];
    using base::to_string;
    using base::to_ullong;
    using base::to_ulong;

    FeatureBitset() = default;

    explicit FeatureBitset(base const& b) : base(b)
    {
        XRPL_ASSERT(
            b.count() == count(),
            "ripple::FeatureBitset::FeatureBitset(base) : count match");
    }

    template <class... Fs>
    explicit FeatureBitset(uint256 const& f, Fs&&... fs)
    {
        initFromFeatures(f, std::forward<Fs>(fs)...);
        XRPL_ASSERT(
            count() == (sizeof...(fs) + 1),
            "ripple::FeatureBitset::FeatureBitset(uint256) : count and "
            "sizeof... do match");
    }

    template <class Col>
    explicit FeatureBitset(Col const& fs)
    {
        for (auto const& f : fs)
            set(featureToBitsetIndex(f));
        XRPL_ASSERT(
            fs.size() == count(),
            "ripple::FeatureBitset::FeatureBitset(Container auto) : count and "
            "size do match");
    }

    auto
    operator[](uint256 const& f)
    {
        return base::operator[](featureToBitsetIndex(f));
    }

    auto
    operator[](uint256 const& f) const
    {
        return base::operator[](featureToBitsetIndex(f));
    }

    FeatureBitset&
    set(uint256 const& f, bool value = true)
    {
        base::set(featureToBitsetIndex(f), value);
        return *this;
    }

    FeatureBitset&
    reset(uint256 const& f)
    {
        base::reset(featureToBitsetIndex(f));
        return *this;
    }

    FeatureBitset&
    flip(uint256 const& f)
    {
        base::flip(featureToBitsetIndex(f));
        return *this;
    }

    FeatureBitset&
    operator&=(FeatureBitset const& rhs)
    {
        base::operator&=(rhs);
        return *this;
    }

    FeatureBitset&
    operator|=(FeatureBitset const& rhs)
    {
        base::operator|=(rhs);
        return *this;
    }

    FeatureBitset
    operator~() const
    {
        return FeatureBitset{base::operator~()};
    }

    friend FeatureBitset
    operator&(FeatureBitset const& lhs, FeatureBitset const& rhs)
    {
        return FeatureBitset{
            static_cast<base const&>(lhs) & static_cast<base const&>(rhs)};
    }

    friend FeatureBitset
    operator&(FeatureBitset const& lhs, uint256 const& rhs)
    {
        return lhs & FeatureBitset{rhs};
    }

    friend FeatureBitset
    operator&(uint256 const& lhs, FeatureBitset const& rhs)
    {
        return FeatureBitset{lhs} & rhs;
    }

    friend FeatureBitset
    operator|(FeatureBitset const& lhs, FeatureBitset const& rhs)
    {
        return FeatureBitset{
            static_cast<base const&>(lhs) | static_cast<base const&>(rhs)};
    }

    friend FeatureBitset
    operator|(FeatureBitset const& lhs, uint256 const& rhs)
    {
        return lhs | FeatureBitset{rhs};
    }

    friend FeatureBitset
    operator|(uint256 const& lhs, FeatureBitset const& rhs)
    {
        return FeatureBitset{lhs} | rhs;
    }

    friend FeatureBitset
    operator^(FeatureBitset const& lhs, FeatureBitset const& rhs)
    {
        return FeatureBitset{
            static_cast<base const&>(lhs) ^ static_cast<base const&>(rhs)};
    }

    friend FeatureBitset
    operator^(FeatureBitset const& lhs, uint256 const& rhs)
    {
        return lhs ^ FeatureBitset { rhs };
    }

    friend FeatureBitset
    operator^(uint256 const& lhs, FeatureBitset const& rhs)
    {
        return FeatureBitset{lhs} ^ rhs;
    }

    // set difference
    friend FeatureBitset
    operator-(FeatureBitset const& lhs, FeatureBitset const& rhs)
    {
        return lhs & ~rhs;
    }

    friend FeatureBitset
    operator-(FeatureBitset const& lhs, uint256 const& rhs)
    {
        return lhs - FeatureBitset{rhs};
    }

    friend FeatureBitset
    operator-(uint256 const& lhs, FeatureBitset const& rhs)
    {
        return FeatureBitset{lhs} - rhs;
    }
};

template <class F>
void
foreachFeature(FeatureBitset bs, F&& f)
{
    for (size_t i = 0; i < bs.size(); ++i)
        if (bs[i])
            f(bitsetIndexToFeature(i));
}

#pragma push_macro("XRPL_FEATURE")
#undef XRPL_FEATURE
#pragma push_macro("XRPL_FIX")
#undef XRPL_FIX

#define XRPL_FEATURE(name, supported, vote) extern uint256 const feature##name;
#define XRPL_FIX(name, supported, vote) extern uint256 const fix##name;

#include <xrpl/protocol/detail/features.macro>

#undef XRPL_FIX
#pragma pop_macro("XRPL_FIX")
#undef XRPL_FEATURE
#pragma pop_macro("XRPL_FEATURE")

}  // namespace ripple

#endif<|MERGE_RESOLUTION|>--- conflicted
+++ resolved
@@ -80,11 +80,7 @@
 // Feature.cpp. Because it's only used to reserve storage, and determine how
 // large to make the FeatureBitset, it MAY be larger. It MUST NOT be less than
 // the actual number of amendments. A LogicError on startup will verify this.
-<<<<<<< HEAD
-static constexpr std::size_t numFeatures = 81;
-=======
-static constexpr std::size_t numFeatures = 85;
->>>>>>> ebd8e632
+static constexpr std::size_t numFeatures = 86;
 
 /** Amendments that this server supports and the default voting behavior.
    Whether they are enabled depends on the Rules defined in the validated
