//------------------------------------------------------------------------------
/*
    This file is part of rippled: https://github.com/ripple/rippled
    Copyright (c) 2012, 2013 Ripple Labs Inc.

    Permission to use, copy, modify, and/or distribute this software for any
    purpose  with  or without fee is hereby granted, provided that the above
    copyright notice and this permission notice appear in all copies.

    THE  SOFTWARE IS PROVIDED "AS IS" AND THE AUTHOR DISCLAIMS ALL WARRANTIES
    WITH  REGARD  TO  THIS  SOFTWARE  INCLUDING  ALL  IMPLIED  WARRANTIES  OF
    MERCHANTABILITY  AND  FITNESS. IN NO EVENT SHALL THE AUTHOR BE LIABLE FOR
    ANY  SPECIAL ,  DIRECT, INDIRECT, OR CONSEQUENTIAL DAMAGES OR ANY DAMAGES
    WHATSOEVER  RESULTING  FROM  LOSS  OF USE, DATA OR PROFITS, WHETHER IN AN
    ACTION  OF  CONTRACT, NEGLIGENCE OR OTHER TORTIOUS ACTION, ARISING OUT OF
    OR IN CONNECTION WITH THE USE OR PERFORMANCE OF THIS SOFTWARE.
*/
//==============================================================================

#ifndef RIPPLE_APP_TX_TRANSACTIONMETA_H_INCLUDED
#define RIPPLE_APP_TX_TRANSACTIONMETA_H_INCLUDED

#include <xrpl/beast/utility/Journal.h>
#include <xrpl/protocol/STArray.h>
#include <xrpl/protocol/STLedgerEntry.h>
#include <xrpl/protocol/TER.h>

#include <boost/container/flat_set.hpp>

#include <optional>

namespace ripple {

class TxMeta
{
private:
    struct CtorHelper
    {
        explicit CtorHelper() = default;
    };
    template <class T>
    TxMeta(
        uint256 const& txID,
        std::uint32_t ledger,
        T const& data,
        CtorHelper);

public:
    TxMeta(
        uint256 const& transactionID,
        std::uint32_t ledger,
        std::optional<uint256> parentBatchId = std::nullopt);
    TxMeta(uint256 const& txID, std::uint32_t ledger, Blob const&);
    TxMeta(uint256 const& txID, std::uint32_t ledger, std::string const&);
    TxMeta(uint256 const& txID, std::uint32_t ledger, STObject const&);

    uint256 const&
    getTxID() const
    {
        return mTransactionID;
    }
    std::uint32_t
    getLgrSeq() const
    {
        return mLedger;
    }
    int
    getResult() const
    {
        return mResult;
    }
    TER
    getResultTER() const
    {
        return TER::fromInt(mResult);
    }
    std::uint32_t
    getIndex() const
    {
        return mIndex;
    }

    void
    setAffectedNode(uint256 const&, SField const& type, std::uint16_t nodeType);
    STObject&
    getAffectedNode(SLE::ref node, SField const& type);  // create if needed
    STObject&
    getAffectedNode(uint256 const&);

    /** Return a list of accounts affected by this transaction */
    boost::container::flat_set<AccountID>
    getAffectedAccounts() const;

    Json::Value
    getJson(JsonOptions p) const
    {
        return getAsObject().getJson(p);
    }
    void
    addRaw(Serializer&, TER, std::uint32_t index);

    STObject
    getAsObject() const;
    STArray&
    getNodes()
    {
        return (mNodes);
    }
    STArray const&
    getNodes() const
    {
        return (mNodes);
    }

    void
    setDeliveredAmount(STAmount const& delivered)
    {
        mDelivered = delivered;
    }

    STAmount
    getDeliveredAmount() const
    {
        XRPL_ASSERT(
            hasDeliveredAmount(),
            "ripple::TxMeta::getDeliveredAmount : non-null delivered amount");
        return *mDelivered;
    }

    bool
    hasDeliveredAmount() const
    {
        return static_cast<bool>(mDelivered);
    }

    void
<<<<<<< HEAD
    setGasUsed(std::uint32_t const& gasUsed)
    {
        gasUsed_ = gasUsed;
    }

    std::uint32_t
    getGasUsed() const
    {
        XRPL_ASSERT(
            hasGasUsed(), "ripple::TxMeta::getGasUsed : non-null batch id");
        return *gasUsed_;
    }

    bool
    hasGasUsed() const
    {
        return static_cast<bool>(gasUsed_);
=======
    setParentBatchId(uint256 const& parentBatchId)
    {
        mParentBatchId = parentBatchId;
    }

    uint256
    getParentBatchId() const
    {
        XRPL_ASSERT(
            hasParentBatchId(),
            "ripple::TxMeta::getParentBatchId : non-null batch id");
        return *mParentBatchId;
    }

    bool
    hasParentBatchId() const
    {
        return static_cast<bool>(mParentBatchId);
>>>>>>> 6c6f8cd4
    }

private:
    uint256 mTransactionID;
    std::uint32_t mLedger;
    std::uint32_t mIndex;
    int mResult;

    std::optional<STAmount> mDelivered;
<<<<<<< HEAD
    std::optional<std::uint32_t> gasUsed_;
=======
    std::optional<uint256> mParentBatchId;
>>>>>>> 6c6f8cd4

    STArray mNodes;
};

}  // namespace ripple

#endif<|MERGE_RESOLUTION|>--- conflicted
+++ resolved
@@ -46,10 +46,7 @@
         CtorHelper);
 
 public:
-    TxMeta(
-        uint256 const& transactionID,
-        std::uint32_t ledger,
-        std::optional<uint256> parentBatchId = std::nullopt);
+    TxMeta(uint256 const& transactionID, std::uint32_t ledger);
     TxMeta(uint256 const& txID, std::uint32_t ledger, Blob const&);
     TxMeta(uint256 const& txID, std::uint32_t ledger, std::string const&);
     TxMeta(uint256 const& txID, std::uint32_t ledger, STObject const&);
@@ -134,7 +131,27 @@
     }
 
     void
-<<<<<<< HEAD
+    setParentBatchId(uint256 const& parentBatchId)
+    {
+        parentBatchId_ = parentBatchId;
+    }
+
+    uint256
+    getParentBatchId() const
+    {
+        XRPL_ASSERT(
+            hasParentBatchId(),
+            "ripple::TxMeta::getParentBatchId : non-null batch id");
+        return *parentBatchId_;
+    }
+
+    bool
+    hasParentBatchId() const
+    {
+        return static_cast<bool>(parentBatchId_);
+    }
+
+    void
     setGasUsed(std::uint32_t const& gasUsed)
     {
         gasUsed_ = gasUsed;
@@ -152,26 +169,6 @@
     hasGasUsed() const
     {
         return static_cast<bool>(gasUsed_);
-=======
-    setParentBatchId(uint256 const& parentBatchId)
-    {
-        mParentBatchId = parentBatchId;
-    }
-
-    uint256
-    getParentBatchId() const
-    {
-        XRPL_ASSERT(
-            hasParentBatchId(),
-            "ripple::TxMeta::getParentBatchId : non-null batch id");
-        return *mParentBatchId;
-    }
-
-    bool
-    hasParentBatchId() const
-    {
-        return static_cast<bool>(mParentBatchId);
->>>>>>> 6c6f8cd4
     }
 
 private:
@@ -181,11 +178,8 @@
     int mResult;
 
     std::optional<STAmount> mDelivered;
-<<<<<<< HEAD
     std::optional<std::uint32_t> gasUsed_;
-=======
-    std::optional<uint256> mParentBatchId;
->>>>>>> 6c6f8cd4
+    std::optional<uint256> parentBatchId_;
 
     STArray mNodes;
 };
