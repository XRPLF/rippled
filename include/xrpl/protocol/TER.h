--- conflicted
+++ resolved
@@ -140,12 +140,10 @@
     temARRAY_EMPTY,
     temARRAY_TOO_LARGE,
     temBAD_TRANSFER_FEE,
-<<<<<<< HEAD
+
+    temINVALID_INNER_BATCH,
 
     temBAD_WASM,
-=======
-    temINVALID_INNER_BATCH,
->>>>>>> 6c6f8cd4
 };
 
 //------------------------------------------------------------------------------
