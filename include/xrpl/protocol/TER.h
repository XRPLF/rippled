//------------------------------------------------------------------------------
/*
    This file is part of rippled: https://github.com/ripple/rippled
    Copyright (c) 2012 - 2019 Ripple Labs Inc.

    Permission to use, copy, modify, and/or distribute this software for any
    purpose  with  or without fee is hereby granted, provided that the above
    copyright notice and this permission notice appear in all copies.

    THE  SOFTWARE IS PROVIDED "AS IS" AND THE AUTHOR DISCLAIMS ALL WARRANTIES
    WITH  REGARD  TO  THIS  SOFTWARE  INCLUDING  ALL  IMPLIED  WARRANTIES  OF
    MERCHANTABILITY  AND  FITNESS. IN NO EVENT SHALL THE AUTHOR BE LIABLE FOR
    ANY  SPECIAL ,  DIRECT, INDIRECT, OR CONSEQUENTIAL DAMAGES OR ANY DAMAGES
    WHATSOEVER  RESULTING  FROM  LOSS  OF USE, DATA OR PROFITS, WHETHER IN AN
    ACTION  OF  CONTRACT, NEGLIGENCE OR OTHER TORTIOUS ACTION, ARISING OUT OF
    OR IN CONNECTION WITH THE USE OR PERFORMANCE OF THIS SOFTWARE.
*/
//==============================================================================

#ifndef RIPPLE_PROTOCOL_TER_H_INCLUDED
#define RIPPLE_PROTOCOL_TER_H_INCLUDED

#include <xrpl/basics/safe_cast.h>
#include <xrpl/json/json_value.h>

#include <optional>
#include <ostream>
#include <string>
#include <unordered_map>

namespace ripple {

// See https://xrpl.org/transaction-results.html
//
// "Transaction Engine Result"
// or Transaction ERror.
//
using TERUnderlyingType = int;

//------------------------------------------------------------------------------

enum TELcodes : TERUnderlyingType {
    // Note: Range is stable.
    // Exact numbers are used in ripple-binary-codec:
    //     https://github.com/XRPLF/xrpl.js/blob/main/packages/ripple-binary-codec/src/enums/definitions.json
    // Use tokens.

    // -399 .. -300: L Local error (transaction fee inadequate, exceeds local
    // limit) Only valid during non-consensus processing. Implications:
    // - Not forwarded
    // - No fee check
    telLOCAL_ERROR = -399,
    telBAD_DOMAIN,
    telBAD_PATH_COUNT,
    telBAD_PUBLIC_KEY,
    telFAILED_PROCESSING,
    telINSUF_FEE_P,
    telNO_DST_PARTIAL,
    telCAN_NOT_QUEUE,
    telCAN_NOT_QUEUE_BALANCE,
    telCAN_NOT_QUEUE_BLOCKS,
    telCAN_NOT_QUEUE_BLOCKED,
    telCAN_NOT_QUEUE_FEE,
    telCAN_NOT_QUEUE_FULL,
    telWRONG_NETWORK,
    telREQUIRES_NETWORK_ID,
    telNETWORK_ID_MAKES_TX_NON_CANONICAL,
    telENV_RPC_FAILED
};

//------------------------------------------------------------------------------

enum TEMcodes : TERUnderlyingType {
    // Note: Range is stable.
    // Exact numbers are used in ripple-binary-codec:
    //     https://github.com/XRPLF/xrpl.js/blob/main/packages/ripple-binary-codec/src/enums/definitions.json
    // Use tokens.

    // -299 .. -200: M Malformed (bad signature)
    // Causes:
    // - Transaction corrupt.
    // Implications:
    // - Not applied
    // - Not forwarded
    // - Reject
    // - Cannot succeed in any imagined ledger.
    temMALFORMED = -299,

    temBAD_AMOUNT,
    temBAD_CURRENCY,
    temBAD_EXPIRATION,
    temBAD_FEE,
    temBAD_ISSUER,
    temBAD_LIMIT,
    temBAD_OFFER,
    temBAD_PATH,
    temBAD_PATH_LOOP,
    temBAD_REGKEY,
    temBAD_SEND_XRP_LIMIT,
    temBAD_SEND_XRP_MAX,
    temBAD_SEND_XRP_NO_DIRECT,
    temBAD_SEND_XRP_PARTIAL,
    temBAD_SEND_XRP_PATHS,
    temBAD_SEQUENCE,
    temBAD_SIGNATURE,
    temBAD_SRC_ACCOUNT,
    temBAD_TRANSFER_RATE,
    temDST_IS_SRC,
    temDST_NEEDED,
    temINVALID,
    temINVALID_FLAG,
    temREDUNDANT,
    temRIPPLE_EMPTY,
    temDISABLED,
    temBAD_SIGNER,
    temBAD_QUORUM,
    temBAD_WEIGHT,
    temBAD_TICK_SIZE,
    temINVALID_ACCOUNT_ID,
    temCANNOT_PREAUTH_SELF,
    temINVALID_COUNT,

    temUNCERTAIN,  // An internal intermediate result; should never be returned.
    temUNKNOWN,    // An internal intermediate result; should never be returned.

    temSEQ_AND_TICKET,
    temBAD_NFTOKEN_TRANSFER_FEE,

    temBAD_AMM_TOKENS,

    temXCHAIN_EQUAL_DOOR_ACCOUNTS,
    temXCHAIN_BAD_PROOF,
    temXCHAIN_BRIDGE_BAD_ISSUES,
    temXCHAIN_BRIDGE_NONDOOR_OWNER,
    temXCHAIN_BRIDGE_BAD_MIN_ACCOUNT_CREATE_AMOUNT,
    temXCHAIN_BRIDGE_BAD_REWARD_AMOUNT,

    temEMPTY_DID,

    temARRAY_EMPTY,
    temARRAY_TOO_LARGE,
    temBAD_TRANSFER_FEE,
    temINVALID_INNER_BATCH,
};

//------------------------------------------------------------------------------

enum TEFcodes : TERUnderlyingType {
    // Note: Range is stable.
    // Exact numbers are used in ripple-binary-codec:
    //     https://github.com/XRPLF/xrpl.js/blob/main/packages/ripple-binary-codec/src/enums/definitions.json
    // Use tokens.

    // -199 .. -100: F
    //    Failure (sequence number previously used)
    //
    // Causes:
    // - Transaction cannot succeed because of ledger state.
    // - Unexpected ledger state.
    // - C++ exception.
    //
    // Implications:
    // - Not applied
    // - Not forwarded
    // - Could succeed in an imagined ledger.
    tefFAILURE = -199,
    tefALREADY,
    tefBAD_ADD_AUTH,
    tefBAD_AUTH,
    tefBAD_LEDGER,
    tefCREATED,
    tefEXCEPTION,
    tefINTERNAL,
    tefNO_AUTH_REQUIRED,  // Can't set auth if auth is not required.
    tefPAST_SEQ,
    tefWRONG_PRIOR,
    tefMASTER_DISABLED,
    tefMAX_LEDGER,
    tefBAD_SIGNATURE,
    tefBAD_QUORUM,
    tefNOT_MULTI_SIGNING,
    tefBAD_AUTH_MASTER,
    tefINVARIANT_FAILED,
    tefTOO_BIG,
    tefNO_TICKET,
    tefNFTOKEN_IS_NOT_TRANSFERABLE,
    tefINVALID_LEDGER_FIX_TYPE,
};

//------------------------------------------------------------------------------

enum TERcodes : TERUnderlyingType {
    // Note: Range is stable.
    // Exact numbers are used in ripple-binary-codec:
    //     https://github.com/XRPLF/xrpl.js/blob/main/packages/ripple-binary-codec/src/enums/definitions.json
    // Use tokens.

    // -99 .. -1: R Retry
    //   sequence too high, no funds for txn fee, originating -account
    //   non-existent
    //
    // Cause:
    //   Prior application of another, possibly non-existent, transaction could
    //   allow this transaction to succeed.
    //
    // Implications:
    // - Not applied
    // - May be forwarded
    //   - Results indicating the txn was forwarded: terQUEUED
    //   - All others are not forwarded.
    // - Might succeed later
    // - Hold
    // - Makes hole in sequence which jams transactions.
    terRETRY = -99,
    terFUNDS_SPENT,  // DEPRECATED.
    terINSUF_FEE_B,  // Can't pay fee, therefore don't burden network.
    terNO_ACCOUNT,   // Can't pay fee, therefore don't burden network.
    terNO_AUTH,      // Not authorized to hold IOUs.
    terNO_LINE,      // Internal flag.
    terOWNERS,       // Can't succeed with non-zero owner count.
    terPRE_SEQ,      // Can't pay fee, no point in forwarding, so don't
                     // burden network.
    terLAST,         // DEPRECATED.
    terNO_RIPPLE,    // Rippling not allowed
    terQUEUED,       // Transaction is being held in TxQ until fee drops
    terPRE_TICKET,   // Ticket is not yet in ledger but might be on its way
    terNO_AMM,       // AMM doesn't exist for the asset pair
    terADDRESS_COLLISION,  // Failed to allocate AccountID when trying to
                           // create a pseudo-account
};

//------------------------------------------------------------------------------

enum TEScodes : TERUnderlyingType {
    // Note: Exact number must stay stable.  This code is stored by value
    // in metadata for historic transactions.

    // 0: S Success (success)
    // Causes:
    // - Success.
    // Implications:
    // - Applied
    // - Forwarded
    tesSUCCESS = 0
};

//------------------------------------------------------------------------------

enum TECcodes : TERUnderlyingType {
    // Note: Exact numbers must stay stable.  These codes are stored by
    // value in metadata for historic transactions.

    // 100 .. 255 C
    //   Claim fee only (ripple transaction with no good paths, pay to
    //   non-existent account, no path)
    //
    // Causes:
    // - Success, but does not achieve optimal result.
    // - Invalid transaction or no effect, but claim fee to use the sequence
    //   number.
    //
    // Implications:
    // - Applied
    // - Forwarded
    //
    // Only allowed as a return code of appliedTransaction when !tapRETRY.
    // Otherwise, treated as terRETRY.
    //
    // DO NOT CHANGE THESE NUMBERS: They appear in ledger meta data.
    //
    // Note:
    //   tecNO_ENTRY is often used interchangeably with tecOBJECT_NOT_FOUND.
    //   While there does not seem to be a clear rule which to use when, the
    //   following guidance will help to keep errors consistent with the
    //   majority of (but not all) transaction types:
    // - tecNO_ENTRY : cannot find the primary ledger object on which the
    //   transaction is being attempted
    // - tecOBJECT_NOT_FOUND : cannot find the additional object(s) needed to
    //   complete the transaction

    tecCLAIM = 100,
    tecPATH_PARTIAL = 101,
    tecUNFUNDED_ADD = 102,  // Unused legacy code
    tecUNFUNDED_OFFER = 103,
    tecUNFUNDED_PAYMENT = 104,
    tecFAILED_PROCESSING = 105,
    tecDIR_FULL = 121,
    tecINSUF_RESERVE_LINE = 122,
    tecINSUF_RESERVE_OFFER = 123,
    tecNO_DST = 124,
    tecNO_DST_INSUF_XRP = 125,
    tecNO_LINE_INSUF_RESERVE = 126,
    tecNO_LINE_REDUNDANT = 127,
    tecPATH_DRY = 128,
    tecUNFUNDED = 129,
    tecNO_ALTERNATIVE_KEY = 130,
    tecNO_REGULAR_KEY = 131,
    tecOWNERS = 132,
    tecNO_ISSUER = 133,
    tecNO_AUTH = 134,
    tecNO_LINE = 135,
    tecINSUFF_FEE = 136,
    tecFROZEN = 137,
    tecNO_TARGET = 138,
    tecNO_PERMISSION = 139,
    tecNO_ENTRY = 140,
    tecINSUFFICIENT_RESERVE = 141,
    tecNEED_MASTER_KEY = 142,
    tecDST_TAG_NEEDED = 143,
    tecINTERNAL = 144,
    tecOVERSIZE = 145,
    tecCRYPTOCONDITION_ERROR = 146,
    tecINVARIANT_FAILED = 147,
    tecEXPIRED = 148,
    tecDUPLICATE = 149,
    tecKILLED = 150,
    tecHAS_OBLIGATIONS = 151,
    tecTOO_SOON = 152,
    tecHOOK_REJECTED [[maybe_unused]] = 153,
    tecMAX_SEQUENCE_REACHED = 154,
    tecNO_SUITABLE_NFTOKEN_PAGE = 155,
    tecNFTOKEN_BUY_SELL_MISMATCH = 156,
    tecNFTOKEN_OFFER_TYPE_MISMATCH = 157,
    tecCANT_ACCEPT_OWN_NFTOKEN_OFFER = 158,
    tecINSUFFICIENT_FUNDS = 159,
    tecOBJECT_NOT_FOUND = 160,
    tecINSUFFICIENT_PAYMENT = 161,
    tecUNFUNDED_AMM = 162,
    tecAMM_BALANCE = 163,
    tecAMM_FAILED = 164,
    tecAMM_INVALID_TOKENS = 165,
    tecAMM_EMPTY = 166,
    tecAMM_NOT_EMPTY = 167,
    tecAMM_ACCOUNT = 168,
    tecINCOMPLETE = 169,
    tecXCHAIN_BAD_TRANSFER_ISSUE = 170,
    tecXCHAIN_NO_CLAIM_ID = 171,
    tecXCHAIN_BAD_CLAIM_ID = 172,
    tecXCHAIN_CLAIM_NO_QUORUM = 173,
    tecXCHAIN_PROOF_UNKNOWN_KEY = 174,
    tecXCHAIN_CREATE_ACCOUNT_NONXRP_ISSUE = 175,
    tecXCHAIN_WRONG_CHAIN = 176,
    tecXCHAIN_REWARD_MISMATCH = 177,
    tecXCHAIN_NO_SIGNERS_LIST = 178,
    tecXCHAIN_SENDING_ACCOUNT_MISMATCH = 179,
    tecXCHAIN_INSUFF_CREATE_AMOUNT = 180,
    tecXCHAIN_ACCOUNT_CREATE_PAST = 181,
    tecXCHAIN_ACCOUNT_CREATE_TOO_MANY = 182,
    tecXCHAIN_PAYMENT_FAILED = 183,
    tecXCHAIN_SELF_COMMIT = 184,
    tecXCHAIN_BAD_PUBLIC_KEY_ACCOUNT_PAIR = 185,
    tecXCHAIN_CREATE_ACCOUNT_DISABLED = 186,
    tecEMPTY_DID = 187,
    tecINVALID_UPDATE_TIME = 188,
    tecTOKEN_PAIR_NOT_FOUND = 189,
    tecARRAY_EMPTY = 190,
    tecARRAY_TOO_LARGE = 191,
    tecLOCKED = 192,
<<<<<<< HEAD
    tecBAD_CREDENTIALS = 193
=======
    tecBAD_CREDENTIALS = 193,
    tecWRONG_ASSET = 194,
    tecLIMIT_EXCEEDED = 195,
    tecPSEUDO_ACCOUNT = 196,
>>>>>>> e514de76
};

//------------------------------------------------------------------------------

// For generic purposes, a free function that returns the value of a TE*codes.
constexpr TERUnderlyingType
TERtoInt(TELcodes v)
{
    return safe_cast<TERUnderlyingType>(v);
}

constexpr TERUnderlyingType
TERtoInt(TEMcodes v)
{
    return safe_cast<TERUnderlyingType>(v);
}

constexpr TERUnderlyingType
TERtoInt(TEFcodes v)
{
    return safe_cast<TERUnderlyingType>(v);
}

constexpr TERUnderlyingType
TERtoInt(TERcodes v)
{
    return safe_cast<TERUnderlyingType>(v);
}

constexpr TERUnderlyingType
TERtoInt(TEScodes v)
{
    return safe_cast<TERUnderlyingType>(v);
}

constexpr TERUnderlyingType
TERtoInt(TECcodes v)
{
    return safe_cast<TERUnderlyingType>(v);
}

//------------------------------------------------------------------------------
// Template class that is specific to selected ranges of error codes.  The
// Trait tells std::enable_if which ranges are allowed.
template <template <typename> class Trait>
class TERSubset
{
    TERUnderlyingType code_;

public:
    // Constructors
    constexpr TERSubset() : code_(tesSUCCESS)
    {
    }
    constexpr TERSubset(TERSubset const& rhs) = default;
    constexpr TERSubset(TERSubset&& rhs) = default;

private:
    constexpr explicit TERSubset(int rhs) : code_(rhs)
    {
    }

public:
    static constexpr TERSubset
    fromInt(int from)
    {
        return TERSubset(from);
    }

    // Trait tells enable_if which types are allowed for construction.
    template <
        typename T,
        typename = std::enable_if_t<
            Trait<std::remove_cv_t<std::remove_reference_t<T>>>::value>>
    constexpr TERSubset(T rhs) : code_(TERtoInt(rhs))
    {
    }

    // Assignment
    constexpr TERSubset&
    operator=(TERSubset const& rhs) = default;
    constexpr TERSubset&
    operator=(TERSubset&& rhs) = default;

    // Trait tells enable_if which types are allowed for assignment.
    template <typename T>
    constexpr auto
    operator=(T rhs) -> std::enable_if_t<Trait<T>::value, TERSubset&>
    {
        code_ = TERtoInt(rhs);
        return *this;
    }

    // Conversion to bool.
    explicit
    operator bool() const
    {
        return code_ != tesSUCCESS;
    }

    // Conversion to Json::Value allows assignment to Json::Objects
    // without casting.
    operator Json::Value() const
    {
        return Json::Value{code_};
    }

    // Streaming operator.
    friend std::ostream&
    operator<<(std::ostream& os, TERSubset const& rhs)
    {
        return os << rhs.code_;
    }

    // Return the underlying value.  Not a member so similarly named free
    // functions can do the same work for the enums.
    //
    // It's worth noting that an explicit conversion operator was considered
    // and rejected.  Consider this case, taken from Status.h
    //
    // class Status {
    //     int code_;
    // public:
    //     Status (TER ter)
    //     : code_ (ter) {}
    // }
    //
    // This code compiles with no errors or warnings if TER has an explicit
    // (unnamed) conversion to int.  To avoid silent conversions like these
    // we provide (only) a named conversion.
    friend constexpr TERUnderlyingType
    TERtoInt(TERSubset v)
    {
        return v.code_;
    }
};

// Comparison operators.
// Only enabled if both arguments return int if TERtiInt is called with them.
template <typename L, typename R>
constexpr auto
operator==(L const& lhs, R const& rhs)
    -> std::enable_if_t<
        std::is_same<decltype(TERtoInt(lhs)), int>::value &&
            std::is_same<decltype(TERtoInt(rhs)), int>::value,
        bool>
{
    return TERtoInt(lhs) == TERtoInt(rhs);
}

template <typename L, typename R>
constexpr auto
operator!=(L const& lhs, R const& rhs)
    -> std::enable_if_t<
        std::is_same<decltype(TERtoInt(lhs)), int>::value &&
            std::is_same<decltype(TERtoInt(rhs)), int>::value,
        bool>
{
    return TERtoInt(lhs) != TERtoInt(rhs);
}

template <typename L, typename R>
constexpr auto
operator<(L const& lhs, R const& rhs)
    -> std::enable_if_t<
        std::is_same<decltype(TERtoInt(lhs)), int>::value &&
            std::is_same<decltype(TERtoInt(rhs)), int>::value,
        bool>
{
    return TERtoInt(lhs) < TERtoInt(rhs);
}

template <typename L, typename R>
constexpr auto
operator<=(L const& lhs, R const& rhs)
    -> std::enable_if_t<
        std::is_same<decltype(TERtoInt(lhs)), int>::value &&
            std::is_same<decltype(TERtoInt(rhs)), int>::value,
        bool>
{
    return TERtoInt(lhs) <= TERtoInt(rhs);
}

template <typename L, typename R>
constexpr auto
operator>(L const& lhs, R const& rhs)
    -> std::enable_if_t<
        std::is_same<decltype(TERtoInt(lhs)), int>::value &&
            std::is_same<decltype(TERtoInt(rhs)), int>::value,
        bool>
{
    return TERtoInt(lhs) > TERtoInt(rhs);
}

template <typename L, typename R>
constexpr auto
operator>=(L const& lhs, R const& rhs)
    -> std::enable_if_t<
        std::is_same<decltype(TERtoInt(lhs)), int>::value &&
            std::is_same<decltype(TERtoInt(rhs)), int>::value,
        bool>
{
    return TERtoInt(lhs) >= TERtoInt(rhs);
}

//------------------------------------------------------------------------------

// Use traits to build a TERSubset that can convert from any of the TE*codes
// enums *except* TECcodes: NotTEC

// NOTE: NotTEC is useful for codes returned by preflight in transactors.
// Preflight checks occur prior to signature checking.  If preflight returned
// a tec code, then a malicious user could submit a transaction with a very
// large fee and have that fee charged against an account without using that
// account's valid signature.
template <typename FROM>
class CanCvtToNotTEC : public std::false_type
{
};
template <>
class CanCvtToNotTEC<TELcodes> : public std::true_type
{
};
template <>
class CanCvtToNotTEC<TEMcodes> : public std::true_type
{
};
template <>
class CanCvtToNotTEC<TEFcodes> : public std::true_type
{
};
template <>
class CanCvtToNotTEC<TERcodes> : public std::true_type
{
};
template <>
class CanCvtToNotTEC<TEScodes> : public std::true_type
{
};

using NotTEC = TERSubset<CanCvtToNotTEC>;

//------------------------------------------------------------------------------

// Use traits to build a TERSubset that can convert from any of the TE*codes
// enums as well as from NotTEC.
template <typename FROM>
class CanCvtToTER : public std::false_type
{
};
template <>
class CanCvtToTER<TELcodes> : public std::true_type
{
};
template <>
class CanCvtToTER<TEMcodes> : public std::true_type
{
};
template <>
class CanCvtToTER<TEFcodes> : public std::true_type
{
};
template <>
class CanCvtToTER<TERcodes> : public std::true_type
{
};
template <>
class CanCvtToTER<TEScodes> : public std::true_type
{
};
template <>
class CanCvtToTER<TECcodes> : public std::true_type
{
};
template <>
class CanCvtToTER<NotTEC> : public std::true_type
{
};

// TER allows all of the subsets.
using TER = TERSubset<CanCvtToTER>;

//------------------------------------------------------------------------------

inline bool
isTelLocal(TER x) noexcept
{
    return (x >= telLOCAL_ERROR && x < temMALFORMED);
}

inline bool
isTemMalformed(TER x) noexcept
{
    return (x >= temMALFORMED && x < tefFAILURE);
}

inline bool
isTefFailure(TER x) noexcept
{
    return (x >= tefFAILURE && x < terRETRY);
}

inline bool
isTerRetry(TER x) noexcept
{
    return (x >= terRETRY && x < tesSUCCESS);
}

inline bool
isTesSuccess(TER x) noexcept
{
    return (x == tesSUCCESS);
}

inline bool
isTecClaim(TER x) noexcept
{
    return ((x) >= tecCLAIM);
}

std::unordered_map<
    TERUnderlyingType,
    std::pair<char const* const, char const* const>> const&
transResults();

bool
transResultInfo(TER code, std::string& token, std::string& text);

std::string
transToken(TER code);

std::string
transHuman(TER code);

std::optional<TER>
transCode(std::string const& token);

}  // namespace ripple

#endif<|MERGE_RESOLUTION|>--- conflicted
+++ resolved
@@ -356,14 +356,10 @@
     tecARRAY_EMPTY = 190,
     tecARRAY_TOO_LARGE = 191,
     tecLOCKED = 192,
-<<<<<<< HEAD
-    tecBAD_CREDENTIALS = 193
-=======
     tecBAD_CREDENTIALS = 193,
     tecWRONG_ASSET = 194,
     tecLIMIT_EXCEEDED = 195,
     tecPSEUDO_ACCOUNT = 196,
->>>>>>> e514de76
 };
 
 //------------------------------------------------------------------------------
