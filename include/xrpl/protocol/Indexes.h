//------------------------------------------------------------------------------
/*
    This file is part of rippled: https://github.com/ripple/rippled
    Copyright (c) 2012, 2013 Ripple Labs Inc.

    Permission to use, copy, modify, and/or distribute this software for any
    purpose  with  or without fee is hereby granted, provided that the above
    copyright notice and this permission notice appear in all copies.

    THE  SOFTWARE IS PROVIDED "AS IS" AND THE AUTHOR DISCLAIMS ALL WARRANTIES
    WITH  REGARD  TO  THIS  SOFTWARE  INCLUDING  ALL  IMPLIED  WARRANTIES  OF
    MERCHANTABILITY  AND  FITNESS. IN NO EVENT SHALL THE AUTHOR BE LIABLE FOR
    ANY  SPECIAL ,  DIRECT, INDIRECT, OR CONSEQUENTIAL DAMAGES OR ANY DAMAGES
    WHATSOEVER  RESULTING  FROM  LOSS  OF USE, DATA OR PROFITS, WHETHER IN AN
    ACTION  OF  CONTRACT, NEGLIGENCE OR OTHER TORTIOUS ACTION, ARISING OUT OF
    OR IN CONNECTION WITH THE USE OR PERFORMANCE OF THIS SOFTWARE.
*/
//==============================================================================

#ifndef RIPPLE_PROTOCOL_INDEXES_H_INCLUDED
#define RIPPLE_PROTOCOL_INDEXES_H_INCLUDED

#include <xrpl/basics/base_uint.h>
#include <xrpl/protocol/Book.h>
#include <xrpl/protocol/Keylet.h>
#include <xrpl/protocol/LedgerFormats.h>
#include <xrpl/protocol/Protocol.h>
#include <xrpl/protocol/PublicKey.h>
#include <xrpl/protocol/STXChainBridge.h>
#include <xrpl/protocol/Serializer.h>
#include <xrpl/protocol/UintTypes.h>
#include <xrpl/protocol/jss.h>

#include <cstdint>

namespace ripple {

class SeqProxy;
/** Keylet computation funclets.

    Entries in the ledger are located using 256-bit locators. The locators are
    calculated using a wide range of parameters specific to the entry whose
    locator we are calculating (e.g. an account's locator is derived from the
    account's address, whereas the locator for an offer is derived from the
    account and the offer sequence.)

    To enhance type safety during lookup and make the code more robust, we use
    keylets, which contain not only the locator of the object but also the type
    of the object being referenced.

    These functions each return a type-specific keylet.
*/
namespace keylet {

/** AccountID root */
Keylet
account(AccountID const& id) noexcept;

/** The index of the amendment table */
Keylet const&
amendments() noexcept;

/** Any item that can be in an owner dir. */
Keylet
child(uint256 const& key) noexcept;

/** The index of the "short" skip list

    The "short" skip list is a node (at a fixed index) that holds the hashes
    of ledgers since the last flag ledger. It will contain, at most, 256 hashes.
*/
Keylet const&
skip() noexcept;

/** The index of the long skip for a particular ledger range.

    The "long" skip list is a node that holds the hashes of (up to) 256 flag
    ledgers.

    It can be used to efficiently skip back to any ledger using only two hops:
    the first hop gets the "long" skip list for the ledger it wants to retrieve
    and uses it to get the hash of the flag ledger whose short skip list will
    contain the hash of the requested ledger.
*/
Keylet
skip(LedgerIndex ledger) noexcept;

/** The (fixed) index of the object containing the ledger fees. */
Keylet const&
fees() noexcept;

/** The (fixed) index of the object containing the ledger negativeUNL. */
Keylet const&
negativeUNL() noexcept;

/** The beginning of an order book */
struct book_t
{
    explicit book_t() = default;

    Keylet
    operator()(Book const& b) const;
};
static book_t const book{};

/** The index of a trust line for a given currency

    Note that a trustline is *shared* between two accounts (commonly referred
    to as the issuer and the holder); if Alice sets up a trust line to Bob for
    BTC, and Bob trusts Alice for BTC, here is only a single BTC trust line
    between them.
*/
/** @{ */
Keylet
line(
    AccountID const& id0,
    AccountID const& id1,
    Currency const& currency) noexcept;

inline Keylet
line(AccountID const& id, Issue const& issue) noexcept
{
    return line(id, issue.account, issue.currency);
}
/** @} */

/** An offer from an account */
/** @{ */
Keylet
offer(AccountID const& id, std::uint32_t seq) noexcept;

inline Keylet
offer(uint256 const& key) noexcept
{
    return {ltOFFER, key};
}
/** @} */

/** The initial directory page for a specific quality */
Keylet
quality(Keylet const& k, std::uint64_t q) noexcept;

/** The directory for the next lower quality */
struct next_t
{
    explicit next_t() = default;

    Keylet
    operator()(Keylet const& k) const;
};
static next_t const next{};

/** A ticket belonging to an account */
struct ticket_t
{
    explicit ticket_t() = default;

    Keylet
    operator()(AccountID const& id, std::uint32_t ticketSeq) const;

    Keylet
    operator()(AccountID const& id, SeqProxy ticketSeq) const;

    Keylet
    operator()(uint256 const& key) const
    {
        return {ltTICKET, key};
    }
};
static ticket_t const ticket{};

/** A SignerList */
Keylet
signers(AccountID const& account) noexcept;

/** A Check */
/** @{ */
Keylet
check(AccountID const& id, std::uint32_t seq) noexcept;

inline Keylet
check(uint256 const& key) noexcept
{
    return {ltCHECK, key};
}
/** @} */

/** A DepositPreauth */
/** @{ */
Keylet
depositPreauth(AccountID const& owner, AccountID const& preauthorized) noexcept;

Keylet
depositPreauth(
    AccountID const& owner,
    std::set<std::pair<AccountID, Slice>> const& authCreds) noexcept;

inline Keylet
depositPreauth(uint256 const& key) noexcept
{
    return {ltDEPOSIT_PREAUTH, key};
}
/** @} */

//------------------------------------------------------------------------------

/** Any ledger entry */
Keylet
unchecked(uint256 const& key) noexcept;

/** The root page of an account's directory */
Keylet
ownerDir(AccountID const& id) noexcept;

/** A page in a directory */
/** @{ */
Keylet
page(uint256 const& root, std::uint64_t index = 0) noexcept;

inline Keylet
page(Keylet const& root, std::uint64_t index = 0) noexcept
{
    XRPL_ASSERT(
        root.type == ltDIR_NODE, "ripple::keylet::page : valid root type");
    return page(root.key, index);
}
/** @} */

/** An escrow entry */
Keylet
escrow(AccountID const& src, std::uint32_t seq) noexcept;

/** A PaymentChannel */
Keylet
payChan(AccountID const& src, AccountID const& dst, std::uint32_t seq) noexcept;

/** NFT page keylets

    Unlike objects whose ledger identifiers are produced by hashing data,
    NFT page identifiers are composite identifiers, consisting of the owner's
    160-bit AccountID, followed by a 96-bit value that determines which NFT
    tokens are candidates for that page.
 */
/** @{ */
/** A keylet for the owner's first possible NFT page. */
Keylet
nftpage_min(AccountID const& owner);

/** A keylet for the owner's last possible NFT page. */
Keylet
nftpage_max(AccountID const& owner);

Keylet
nftpage(Keylet const& k, uint256 const& token);
/** @} */

/** An offer from an account to buy or sell an NFT */
Keylet
nftoffer(AccountID const& owner, std::uint32_t seq);

inline Keylet
nftoffer(uint256 const& offer)
{
    return {ltNFTOKEN_OFFER, offer};
}

/** The directory of buy offers for the specified NFT */
Keylet
nft_buys(uint256 const& id) noexcept;

/** The directory of sell offers for the specified NFT */
Keylet
nft_sells(uint256 const& id) noexcept;

/** AMM entry */
Keylet
amm(Asset const& issue1, Asset const& issue2) noexcept;

Keylet
amm(uint256 const& amm) noexcept;

Keylet
bridge(STXChainBridge const& bridge, STXChainBridge::ChainType chainType);

Keylet
xChainClaimID(STXChainBridge const& bridge, std::uint64_t seq);

Keylet
xChainCreateAccountClaimID(STXChainBridge const& bridge, std::uint64_t seq);

Keylet
did(AccountID const& account) noexcept;

Keylet
oracle(AccountID const& account, std::uint32_t const& documentID) noexcept;

Keylet
credential(
    AccountID const& subject,
    AccountID const& issuer,
    Slice const& credType) noexcept;

inline Keylet
credential(uint256 const& key) noexcept
{
    return {ltCREDENTIAL, key};
}

Keylet
mptIssuance(std::uint32_t seq, AccountID const& issuer) noexcept;

Keylet
mptIssuance(MPTID const& issuanceID) noexcept;

inline Keylet
mptIssuance(uint256 const& issuanceKey)
{
    return {ltMPTOKEN_ISSUANCE, issuanceKey};
}

Keylet
mptoken(MPTID const& issuanceID, AccountID const& holder) noexcept;

inline Keylet
mptoken(uint256 const& mptokenKey)
{
    return {ltMPTOKEN, mptokenKey};
}

Keylet
mptoken(uint256 const& issuanceKey, AccountID const& holder) noexcept;

Keylet
<<<<<<< HEAD
vault(AccountID const& owner, std::uint32_t seq) noexcept;

inline Keylet
vault(uint256 const& vaultKey)
{
    return {ltVAULT, vaultKey};
}

=======
permissionedDomain(AccountID const& account, std::uint32_t seq) noexcept;

Keylet
permissionedDomain(uint256 const& domainID) noexcept;
>>>>>>> ccc08898
}  // namespace keylet

// Everything below is deprecated and should be removed in favor of keylets:

uint256
getBookBase(Book const& book);

uint256
getQualityNext(uint256 const& uBase);

// VFALCO This name could be better
std::uint64_t
getQuality(uint256 const& uBase);

uint256
getTicketIndex(AccountID const& account, std::uint32_t uSequence);

uint256
getTicketIndex(AccountID const& account, SeqProxy ticketSeq);

template <class... keyletParams>
struct keyletDesc
{
    std::function<Keylet(keyletParams...)> function;
    Json::StaticString expectedLEName;
    bool includeInTests;
};

// This list should include all of the keylet functions that take a single
// AccountID parameter.
std::array<keyletDesc<AccountID const&>, 6> const directAccountKeylets{
    {{&keylet::account, jss::AccountRoot, false},
     {&keylet::ownerDir, jss::DirectoryNode, true},
     {&keylet::signers, jss::SignerList, true},
     // It's normally impossible to create an item at nftpage_min, but
     // test it anyway, since the invariant checks for it.
     {&keylet::nftpage_min, jss::NFTokenPage, true},
     {&keylet::nftpage_max, jss::NFTokenPage, true},
     {&keylet::did, jss::DID, true}}};

MPTID
makeMptID(std::uint32_t sequence, AccountID const& account);

}  // namespace ripple

#endif<|MERGE_RESOLUTION|>--- conflicted
+++ resolved
@@ -331,7 +331,6 @@
 mptoken(uint256 const& issuanceKey, AccountID const& holder) noexcept;
 
 Keylet
-<<<<<<< HEAD
 vault(AccountID const& owner, std::uint32_t seq) noexcept;
 
 inline Keylet
@@ -340,12 +339,11 @@
     return {ltVAULT, vaultKey};
 }
 
-=======
+Keylet
 permissionedDomain(AccountID const& account, std::uint32_t seq) noexcept;
 
 Keylet
 permissionedDomain(uint256 const& domainID) noexcept;
->>>>>>> ccc08898
 }  // namespace keylet
 
 // Everything below is deprecated and should be removed in favor of keylets:
