//------------------------------------------------------------------------------
/*
    This file is part of rippled: https://github.com/ripple/rippled
    Copyright (c) 2012, 2013 Ripple Labs Inc.

    Permission to use, copy, modify, and/or distribute this software for any
    purpose  with  or without fee is hereby granted, provided that the above
    copyright notice and this permission notice appear in all copies.

    THE  SOFTWARE IS PROVIDED "AS IS" AND THE AUTHOR DISCLAIMS ALL WARRANTIES
    WITH  REGARD  TO  THIS  SOFTWARE  INCLUDING  ALL  IMPLIED  WARRANTIES  OF
    MERCHANTABILITY  AND  FITNESS. IN NO EVENT SHALL THE AUTHOR BE LIABLE FOR
    ANY  SPECIAL ,  DIRECT, INDIRECT, OR CONSEQUENTIAL DAMAGES OR ANY DAMAGES
    WHATSOEVER  RESULTING  FROM  LOSS  OF USE, DATA OR PROFITS, WHETHER IN AN
    ACTION  OF  CONTRACT, NEGLIGENCE OR OTHER TORTIOUS ACTION, ARISING OUT OF
    OR IN CONNECTION WITH THE USE OR PERFORMANCE OF THIS SOFTWARE.
*/
//==============================================================================

#ifndef RIPPLE_PROTOCOL_TXFLAGS_H_INCLUDED
#define RIPPLE_PROTOCOL_TXFLAGS_H_INCLUDED

#include <xrpl/protocol/LedgerFormats.h>

#include <cstdint>

namespace ripple {

/** Transaction flags.

    These flags are specified in a transaction's 'Flags' field and modify the
    behavior of that transaction.

    There are two types of flags:

        (1) Universal flags: these are flags which apply to, and are interpreted
                             the same way by, all transactions, except, perhaps,
                             to special pseudo-transactions.

        (2) Tx-Specific flags: these are flags which are interpreted according
                               to the type of the transaction being executed.
                               That is, the same numerical flag value may have
                               different effects, depending on the transaction
                               being executed.

    @note The universal transaction flags occupy the high-order 8 bits. The
          tx-specific flags occupy the remaining 24 bits.

    @warning Transaction flags form part of the protocol. **Changing them
             should be avoided because without special handling, this will
             result in a hard fork.**

    @ingroup protocol
*/

// Formatting equals sign aligned 4 spaces after longest prefix, except for
// wrapped lines
// clang-format off
// Universal Transaction flags:
constexpr std::uint32_t tfFullyCanonicalSig                = 0x80000000;
constexpr std::uint32_t tfInnerBatchTxn                    = 0x40000000;
constexpr std::uint32_t tfUniversal                        = tfFullyCanonicalSig | tfInnerBatchTxn;
constexpr std::uint32_t tfUniversalMask                    = ~tfUniversal;

// AccountSet flags:
constexpr std::uint32_t tfRequireDestTag                   = 0x00010000;
constexpr std::uint32_t tfOptionalDestTag                  = 0x00020000;
constexpr std::uint32_t tfRequireAuth                      = 0x00040000;
constexpr std::uint32_t tfOptionalAuth                     = 0x00080000;
constexpr std::uint32_t tfDisallowXRP                      = 0x00100000;
constexpr std::uint32_t tfAllowXRP                         = 0x00200000;
constexpr std::uint32_t tfAccountSetMask =
    ~(tfUniversal | tfRequireDestTag | tfOptionalDestTag | tfRequireAuth |
      tfOptionalAuth | tfDisallowXRP | tfAllowXRP);

// AccountSet SetFlag/ClearFlag values
constexpr std::uint32_t asfRequireDest                     =  1;
constexpr std::uint32_t asfRequireAuth                     =  2;
constexpr std::uint32_t asfDisallowXRP                     =  3;
constexpr std::uint32_t asfDisableMaster                   =  4;
constexpr std::uint32_t asfAccountTxnID                    =  5;
constexpr std::uint32_t asfNoFreeze                        =  6;
constexpr std::uint32_t asfGlobalFreeze                    =  7;
constexpr std::uint32_t asfDefaultRipple                   =  8;
constexpr std::uint32_t asfDepositAuth                     =  9;
constexpr std::uint32_t asfAuthorizedNFTokenMinter         = 10;
/*  // reserved for Hooks amendment
constexpr std::uint32_t asfTshCollect                      = 11;
*/
constexpr std::uint32_t asfDisallowIncomingNFTokenOffer    = 12;
constexpr std::uint32_t asfDisallowIncomingCheck           = 13;
constexpr std::uint32_t asfDisallowIncomingPayChan         = 14;
constexpr std::uint32_t asfDisallowIncomingTrustline       = 15;
constexpr std::uint32_t asfAllowTrustLineClawback          = 16;

// OfferCreate flags:
constexpr std::uint32_t tfPassive                          = 0x00010000;
constexpr std::uint32_t tfImmediateOrCancel                = 0x00020000;
constexpr std::uint32_t tfFillOrKill                       = 0x00040000;
constexpr std::uint32_t tfSell                             = 0x00080000;

constexpr std::uint32_t tfOfferCreateMask =
    ~(tfUniversal | tfPassive | tfImmediateOrCancel | tfFillOrKill | tfSell);

// Payment flags:
constexpr std::uint32_t tfNoRippleDirect                   = 0x00010000;
constexpr std::uint32_t tfPartialPayment                   = 0x00020000;
constexpr std::uint32_t tfLimitQuality                     = 0x00040000;
constexpr std::uint32_t tfPaymentMask =
    ~(tfUniversal | tfPartialPayment | tfLimitQuality | tfNoRippleDirect);
constexpr std::uint32_t tfMPTPaymentMask = ~(tfUniversal | tfPartialPayment);

// TrustSet flags:
constexpr std::uint32_t tfSetfAuth                         = 0x00010000;
constexpr std::uint32_t tfSetNoRipple                      = 0x00020000;
constexpr std::uint32_t tfClearNoRipple                    = 0x00040000;
constexpr std::uint32_t tfSetFreeze                        = 0x00100000;
constexpr std::uint32_t tfClearFreeze                      = 0x00200000;
constexpr std::uint32_t tfSetDeepFreeze                    = 0x00400000;
constexpr std::uint32_t tfClearDeepFreeze                  = 0x00800000;
constexpr std::uint32_t tfTrustSetMask =
    ~(tfUniversal | tfSetfAuth | tfSetNoRipple | tfClearNoRipple | tfSetFreeze |
      tfClearFreeze | tfSetDeepFreeze | tfClearDeepFreeze);

// valid flags for granular permission
constexpr std::uint32_t tfTrustSetGranularMask = tfSetfAuth | tfSetFreeze | tfClearFreeze;

// bits representing supportedGranularMask are set to 0 and the bits
// representing other flags are set to 1 in tfPermissionMask.
constexpr std::uint32_t tfTrustSetPermissionMask = (~tfTrustSetMask) & (~tfTrustSetGranularMask);

// EnableAmendment flags:
constexpr std::uint32_t tfGotMajority                      = 0x00010000;
constexpr std::uint32_t tfLostMajority                     = 0x00020000;

// PaymentChannelClaim flags:
constexpr std::uint32_t tfRenew                            = 0x00010000;
constexpr std::uint32_t tfClose                            = 0x00020000;
constexpr std::uint32_t tfPayChanClaimMask = ~(tfUniversal | tfRenew | tfClose);

// NFTokenMint flags:
constexpr std::uint32_t const tfBurnable                   = 0x00000001;
constexpr std::uint32_t const tfOnlyXRP                    = 0x00000002;
constexpr std::uint32_t const tfTrustLine                  = 0x00000004;
constexpr std::uint32_t const tfTransferable               = 0x00000008;
constexpr std::uint32_t const tfMutable                    = 0x00000010;

// MPTokenIssuanceCreate flags:
// NOTE - there is intentionally no flag here for lsfMPTLocked, which this transaction cannot mutate. 
constexpr std::uint32_t const tfMPTCanLock                 = lsfMPTCanLock;
constexpr std::uint32_t const tfMPTRequireAuth             = lsfMPTRequireAuth;
constexpr std::uint32_t const tfMPTCanEscrow               = lsfMPTCanEscrow;
constexpr std::uint32_t const tfMPTCanTrade                = lsfMPTCanTrade;
constexpr std::uint32_t const tfMPTCanTransfer             = lsfMPTCanTransfer;
constexpr std::uint32_t const tfMPTCanClawback             = lsfMPTCanClawback;
constexpr std::uint32_t const tfMPTokenIssuanceCreateMask  =
  ~(tfUniversal | tfMPTCanLock | tfMPTRequireAuth | tfMPTCanEscrow | tfMPTCanTrade | tfMPTCanTransfer | tfMPTCanClawback);

// MPTokenAuthorize flags:
constexpr std::uint32_t const tfMPTUnauthorize             = 0x00000001;
constexpr std::uint32_t const tfMPTokenAuthorizeMask  = ~(tfUniversal | tfMPTUnauthorize);

// MPTokenIssuanceSet flags:
constexpr std::uint32_t const tfMPTLock                   = 0x00000001;
constexpr std::uint32_t const tfMPTUnlock                 = 0x00000002;
constexpr std::uint32_t const tfMPTokenIssuanceSetMask  = ~(tfUniversal | tfMPTLock | tfMPTUnlock);
constexpr std::uint32_t const tfMPTokenIssuanceSetGranularMask = tfMPTLock | tfMPTUnlock;
constexpr std::uint32_t const tfMPTokenIssuanceSetPermissionMask = (~tfMPTokenIssuanceSetMask) & (~tfMPTokenIssuanceSetGranularMask);

// MPTokenIssuanceDestroy flags:
constexpr std::uint32_t const tfMPTokenIssuanceDestroyMask  = ~tfUniversal;

// Prior to fixRemoveNFTokenAutoTrustLine, transfer of an NFToken between
// accounts allowed a TrustLine to be added to the issuer of that token
// without explicit permission from that issuer.  This was enabled by
// minting the NFToken with the tfTrustLine flag set.
//
// That capability could be used to attack the NFToken issuer.  It
// would be possible for two accounts to trade the NFToken back and forth
// building up any number of TrustLines on the issuer, increasing the
// issuer's reserve without bound.
//
// The fixRemoveNFTokenAutoTrustLine amendment disables minting with the
// tfTrustLine flag as a way to prevent the attack.  But until the
// amendment passes we still need to keep the old behavior available.
constexpr std::uint32_t const tfNFTokenMintMask =
    ~(tfUniversal | tfBurnable | tfOnlyXRP | tfTransferable);

constexpr std::uint32_t const tfNFTokenMintOldMask =
    ~( ~tfNFTokenMintMask | tfTrustLine);

// if featureDynamicNFT enabled then new flag allowing mutable URI available.
constexpr std::uint32_t const tfNFTokenMintOldMaskWithMutable =
    ~( ~tfNFTokenMintOldMask | tfMutable);

constexpr std::uint32_t const tfNFTokenMintMaskWithMutable =
    ~( ~tfNFTokenMintMask | tfMutable);

// NFTokenCreateOffer flags:
constexpr std::uint32_t const tfSellNFToken                = 0x00000001;
constexpr std::uint32_t const tfNFTokenCreateOfferMask =
    ~(tfUniversal | tfSellNFToken);

// NFTokenCancelOffer flags:
constexpr std::uint32_t const tfNFTokenCancelOfferMask     = ~tfUniversal;

// NFTokenAcceptOffer flags:
constexpr std::uint32_t const tfNFTokenAcceptOfferMask     = ~tfUniversal;

// Clawback flags:
constexpr std::uint32_t const tfClawbackMask               = ~tfUniversal;

// AMM Flags:
constexpr std::uint32_t tfLPToken                          = 0x00010000;
constexpr std::uint32_t tfWithdrawAll                      = 0x00020000;
constexpr std::uint32_t tfOneAssetWithdrawAll              = 0x00040000;
constexpr std::uint32_t tfSingleAsset                      = 0x00080000;
constexpr std::uint32_t tfTwoAsset                         = 0x00100000;
constexpr std::uint32_t tfOneAssetLPToken                  = 0x00200000;
constexpr std::uint32_t tfLimitLPToken                     = 0x00400000;
constexpr std::uint32_t tfTwoAssetIfEmpty                  = 0x00800000;
constexpr std::uint32_t tfWithdrawSubTx =
    tfLPToken | tfSingleAsset | tfTwoAsset | tfOneAssetLPToken |
    tfLimitLPToken | tfWithdrawAll | tfOneAssetWithdrawAll;
constexpr std::uint32_t tfDepositSubTx =
    tfLPToken | tfSingleAsset | tfTwoAsset | tfOneAssetLPToken |
    tfLimitLPToken | tfTwoAssetIfEmpty;
constexpr std::uint32_t tfWithdrawMask = ~(tfUniversal | tfWithdrawSubTx);
constexpr std::uint32_t tfDepositMask = ~(tfUniversal | tfDepositSubTx);

// AMMClawback flags:
constexpr std::uint32_t tfClawTwoAssets                = 0x00000001;
constexpr std::uint32_t tfAMMClawbackMask = ~(tfUniversal | tfClawTwoAssets);

// BridgeModify flags:
constexpr std::uint32_t tfClearAccountCreateAmount     = 0x00010000;
constexpr std::uint32_t tfBridgeModifyMask = ~(tfUniversal | tfClearAccountCreateAmount);

<<<<<<< HEAD
// Batch Flags:
constexpr std::uint32_t tfAllOrNothing                 = 0x00010000;
constexpr std::uint32_t tfOnlyOne                      = 0x00020000;
constexpr std::uint32_t tfUntilFailure                 = 0x00040000;
constexpr std::uint32_t tfIndependent                  = 0x00080000;
constexpr std::uint32_t const tfBatchMask =
    ~(tfUniversal | tfAllOrNothing | tfOnlyOne | tfUntilFailure | tfIndependent) | tfInnerBatchTxn;

=======
// VaultCreate flags:
constexpr std::uint32_t const tfVaultPrivate               = 0x00010000;
static_assert(tfVaultPrivate == lsfVaultPrivate);
constexpr std::uint32_t const tfVaultShareNonTransferable  = 0x00020000;
constexpr std::uint32_t const tfVaultCreateMask = ~(tfUniversal | tfVaultPrivate | tfVaultShareNonTransferable);
>>>>>>> e514de76
// clang-format on

}  // namespace ripple

#endif<|MERGE_RESOLUTION|>--- conflicted
+++ resolved
@@ -236,7 +236,12 @@
 constexpr std::uint32_t tfClearAccountCreateAmount     = 0x00010000;
 constexpr std::uint32_t tfBridgeModifyMask = ~(tfUniversal | tfClearAccountCreateAmount);
 
-<<<<<<< HEAD
+// VaultCreate flags:
+constexpr std::uint32_t const tfVaultPrivate               = 0x00010000;
+static_assert(tfVaultPrivate == lsfVaultPrivate);
+constexpr std::uint32_t const tfVaultShareNonTransferable  = 0x00020000;
+constexpr std::uint32_t const tfVaultCreateMask = ~(tfUniversal | tfVaultPrivate | tfVaultShareNonTransferable);
+
 // Batch Flags:
 constexpr std::uint32_t tfAllOrNothing                 = 0x00010000;
 constexpr std::uint32_t tfOnlyOne                      = 0x00020000;
@@ -245,13 +250,7 @@
 constexpr std::uint32_t const tfBatchMask =
     ~(tfUniversal | tfAllOrNothing | tfOnlyOne | tfUntilFailure | tfIndependent) | tfInnerBatchTxn;
 
-=======
-// VaultCreate flags:
-constexpr std::uint32_t const tfVaultPrivate               = 0x00010000;
-static_assert(tfVaultPrivate == lsfVaultPrivate);
-constexpr std::uint32_t const tfVaultShareNonTransferable  = 0x00020000;
-constexpr std::uint32_t const tfVaultCreateMask = ~(tfUniversal | tfVaultPrivate | tfVaultShareNonTransferable);
->>>>>>> e514de76
+  
 // clang-format on
 
 }  // namespace ripple
