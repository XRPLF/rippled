--- conflicted
+++ resolved
@@ -216,15 +216,8 @@
 constexpr std::uint32_t tfDepositMask = ~(tfUniversal | tfDepositSubTx);
 
 // BridgeModify flags:
-<<<<<<< HEAD
-constexpr std::uint32_t tfClearAccountCreateAmount         = 0x00010000;
-constexpr std::uint32_t tfBridgeModifyMask =
-    ~(tfUniversal | tfClearAccountCreateAmount);
-
-=======
 constexpr std::uint32_t tfClearAccountCreateAmount     = 0x00010000;
 constexpr std::uint32_t tfBridgeModifyMask = ~(tfUniversal | tfClearAccountCreateAmount);
->>>>>>> d6dbf0e0
 // clang-format on
 
 }  // namespace ripple
