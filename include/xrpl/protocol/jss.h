//------------------------------------------------------------------------------
/*
    This file is part of rippled: https://github.com/ripple/rippled
    Copyright (c) 2012, 2013 Ripple Labs Inc.

    Permission to use, copy, modify, and/or distribute this software for any
    purpose  with  or without fee is hereby granted, provided that the above
    copyright notice and this permission notice appear in all copies.

    THE  SOFTWARE IS PROVIDED "AS IS" AND THE AUTHOR DISCLAIMS ALL WARRANTIES
    WITH  REGARD  TO  THIS  SOFTWARE  INCLUDING  ALL  IMPLIED  WARRANTIES  OF
    MERCHANTABILITY  AND  FITNESS. IN NO EVENT SHALL THE AUTHOR BE LIABLE FOR
    ANY  SPECIAL ,  DIRECT, INDIRECT, OR CONSEQUENTIAL DAMAGES OR ANY DAMAGES
    WHATSOEVER  RESULTING  FROM  LOSS  OF USE, DATA OR PROFITS, WHETHER IN AN
    ACTION  OF  CONTRACT, NEGLIGENCE OR OTHER TORTIOUS ACTION, ARISING OUT OF
    OR IN CONNECTION WITH THE USE OR PERFORMANCE OF THIS SOFTWARE.
*/
//==============================================================================

#ifndef RIPPLE_PROTOCOL_JSONFIELDS_H_INCLUDED
#define RIPPLE_PROTOCOL_JSONFIELDS_H_INCLUDED

#include <xrpl/json/json_value.h>

namespace ripple {
namespace jss {

// JSON static strings

#define JSS(x) constexpr ::Json::StaticString x(#x)

/* These "StaticString" field names are used instead of string literals to
   optimize the performance of accessing properties of Json::Value objects.

   Most strings have a trailing comment. Here is the legend:

   in: Read by the given RPC handler from its `Json::Value` parameter.
   out: Assigned by the given RPC handler in the `Json::Value` it returns.
   field: A field of at least one type of transaction.
   RPC: Common properties of RPC requests and responses.
   error: Common properties of RPC error responses.
*/

// clang-format off
JSS(AL_size);              // out: GetCounts
JSS(AL_hit_rate);          // out: GetCounts
JSS(Account);              // in: TransactionSign; field.
JSS(AMMID);                // field
JSS(Amount);               // in: TransactionSign; field.
JSS(Amount2);              // in/out: AMM IOU/XRP pool, deposit, withdraw amount
JSS(Asset);                // in: AMM Asset1
JSS(Asset2);               // in: AMM Asset2
JSS(AssetClass);           // in: Oracle
JSS(AssetPrice);           // in: Oracle
JSS(AuthAccount);          // in: AMM Auction Slot
JSS(AuthAccounts);         // in: AMM Auction Slot
JSS(BaseAsset);            // in: Oracle
JSS(BidMax);               // in: AMM Bid
JSS(BidMin);               // in: AMM Bid
JSS(ClearFlag);            // field.
JSS(DeliverMax);           // out: alias to Amount
JSS(DeliverMin);           // in: TransactionSign
JSS(Destination);          // in: TransactionSign; field.
JSS(EPrice);               // in: AMM Deposit option
JSS(Fee);                  // in/out: TransactionSign; field.
JSS(Flags);                // in/out: TransactionSign; field.
JSS(Holder);               // field.
JSS(Invalid);              //
JSS(Issuer);               // in: Credential transactions
JSS(LastLedgerSequence);   // in: TransactionSign; field
JSS(LastUpdateTime);       // field.
JSS(LimitAmount);          // field.
JSS(NetworkID);            // field.
JSS(LPTokenOut);           // in: AMM Liquidity Provider deposit tokens
JSS(LPTokenIn);            // in: AMM Liquidity Provider withdraw tokens
JSS(LPToken);              // out: AMM Liquidity Provider tokens info
JSS(OfferSequence);        // field.
JSS(OracleDocumentID);     // field
JSS(Owner);                // field
JSS(Paths);                // in/out: TransactionSign
JSS(PriceDataSeries);                    // field.
JSS(PriceData);                          // field.
JSS(Provider);                           // field.
JSS(QuoteAsset);                         // in: Oracle.
JSS(SLE_hit_rate);                       // out: GetCounts.
JSS(Scale);                              // field.
JSS(SettleDelay);                        // in: TransactionSign
JSS(SendMax);                            // in: TransactionSign
JSS(Sequence);                           // in/out: TransactionSign; field.
JSS(SetFlag);                            // field.
<<<<<<< HEAD
JSS(Signer);                             // field.
JSS(SignerList);                         // ledger type.
JSS(Signers);                            // field.
=======
>>>>>>> 679e35fd
JSS(SigningPubKey);                      // field.
JSS(Subject);                            // in: Credential transactions
JSS(TakerGets);                          // field.
JSS(TakerPays);                          // field.
JSS(TxnSignature);                       // field.
JSS(TradingFee);                         // in/out: AMM trading fee
JSS(TransactionType);                    // in: TransactionSign.
JSS(TransferRate);                       // in: TransferRate.
JSS(URI);                                // field.
JSS(VoteSlots);                          // out: AMM Vote
JSS(aborted);                            // out: InboundLedger
JSS(accepted);               // out: LedgerToJson, OwnerInfo, SubmitTransaction
JSS(accountState);           // out: LedgerToJson
JSS(accountTreeHash);        // out: ledger/Ledger.cpp
JSS(account_data);           // out: AccountInfo
JSS(account_flags);          // out: AccountInfo
JSS(account_hash);           // out: LedgerToJson
JSS(account_id);             // out: WalletPropose
JSS(account_nfts);           // out: AccountNFTs
JSS(account_objects);        // out: AccountObjects
JSS(account_root);           // in: LedgerEntry
JSS(account_sequence_next);  // out: SubmitTransaction
JSS(account_sequence_available);  // out: SubmitTransaction
JSS(account_history_tx_stream);   // in: Subscribe, Unsubscribe
JSS(account_history_tx_index);    // out: Account txn history subscribe

JSS(account_history_tx_first);   // out: Account txn history subscribe
JSS(account_history_boundary);   // out: Account txn history subscribe
JSS(accounts);                // in: LedgerEntry, Subscribe,
                              //     handlers/Ledger, Unsubscribe
JSS(accounts_proposed);       // in: Subscribe, Unsubscribe
JSS(action);
JSS(acquiring);               // out: LedgerRequest
JSS(address);                 // out: PeerImp
JSS(affected);                // out: AcceptedLedgerTx
JSS(age);                     // out: NetworkOPs, Peers
JSS(alternatives);            // out: PathRequest, RipplePathFind
JSS(amendment_blocked);       // out: NetworkOPs
JSS(amm_account);             // in: amm_info
JSS(amount);                  // out: AccountChannels, amm_info
JSS(amount2);                 // out: amm_info
JSS(api_version);             // in: many, out: Version
JSS(api_version_low);         // out: Version
JSS(applied);                 // out: SubmitTransaction
JSS(asks);                    // out: Subscribe
JSS(asset);                   // in: amm_info
JSS(asset2);                  // in: amm_info
JSS(assets);                  // out: GatewayBalances
JSS(asset_frozen);            // out: amm_info
JSS(asset2_frozen);           // out: amm_info
JSS(attestations);
JSS(attestation_reward_account);
JSS(auction_slot);            // out: amm_info
JSS(authorized);              // out: AccountLines
JSS(authorized_credentials);   // in: ledger_entry DepositPreauth
JSS(auth_accounts);           // out: amm_info
JSS(auth_change);             // out: AccountInfo
JSS(auth_change_queued);      // out: AccountInfo
JSS(available);               // out: ValidatorList
JSS(avg_bps_recv);            // out: Peers
JSS(avg_bps_sent);            // out: Peers
JSS(balance);                 // out: AccountLines
JSS(balances);                // out: GatewayBalances
JSS(base);                    // out: LogLevel
JSS(base_asset);              // in: get_aggregate_price
JSS(base_fee);                // out: NetworkOPs
JSS(base_fee_xrp);            // out: NetworkOPs
JSS(bids);                    // out: Subscribe
JSS(binary);                  // in: AccountTX, LedgerEntry,
                              //     AccountTxOld, Tx LedgerData
JSS(blob);                    // out: ValidatorList
JSS(blobs_v2);                // out: ValidatorList
                              // in: UNL
JSS(books);                   // in: Subscribe, Unsubscribe
JSS(both);                    // in: Subscribe, Unsubscribe
JSS(both_sides);              // in: Subscribe, Unsubscribe
JSS(broadcast);               // out: SubmitTransaction
JSS(bridge_account);          // in: LedgerEntry
JSS(build_path);              // in: TransactionSign
JSS(build_version);           // out: NetworkOPs
JSS(cancel_after);            // out: AccountChannels
JSS(can_delete);              // out: CanDelete
JSS(mpt_amount);              // out: mpt_holders
JSS(mpt_issuance_id);         // in: Payment, mpt_holders
JSS(mptoken_index);           // out: mpt_holders
JSS(changes);                 // out: BookChanges
JSS(channel_id);              // out: AccountChannels
JSS(channels);                // out: AccountChannels
JSS(check_nodes);             // in: LedgerCleaner
JSS(clear);                   // in/out: FetchInfo
JSS(close);                   // out: BookChanges
JSS(close_flags);             // out: LedgerToJson
JSS(close_time);              // in: Application, out: NetworkOPs,
                              //      RCLCxPeerPos, LedgerToJson
JSS(close_time_iso);          // out: Tx, NetworkOPs, TransactionEntry
                              //      AccountTx, LedgerToJson
JSS(close_time_estimated);    // in: Application, out: LedgerToJson
JSS(close_time_human);        // out: LedgerToJson
JSS(close_time_offset);       // out: NetworkOPs
JSS(close_time_resolution);   // in: Application; out: LedgerToJson
JSS(closed);                  // out: NetworkOPs, LedgerToJson,
                              //      handlers/Ledger
JSS(closed_ledger);           // out: NetworkOPs
JSS(cluster);                 // out: PeerImp
JSS(code);                    // out: errors
JSS(command);                 // in: RPCHandler
JSS(complete);                // out: NetworkOPs, InboundLedger
JSS(complete_ledgers);        // out: NetworkOPs, PeerImp
JSS(consensus);               // out: NetworkOPs, LedgerConsensus
JSS(converge_time);           // out: NetworkOPs
JSS(converge_time_s);         // out: NetworkOPs
JSS(cookie);                  // out: NetworkOPs
JSS(count);                   // in: AccountTx*, ValidatorList
JSS(counters);                // in/out: retrieve counters
JSS(credentials);             // in: deposit_authorized
JSS(credential_type);         // in: LedgerEntry DepositPreauth
JSS(ctid);                    // in/out: Tx RPC
JSS(currency_a);              // out: BookChanges
JSS(currency_b);              // out: BookChanges
JSS(currency);                // in: paths/PathRequest, STAmount
                              // out: STPathSet, STAmount,
                              //      AccountLines
JSS(current);                 // out: OwnerInfo
JSS(current_activities);
JSS(current_ledger_size);     // out: TxQ
JSS(current_queue_size);      // out: TxQ
JSS(data);                    // out: LedgerData
JSS(date);                    // out: tx/Transaction, NetworkOPs
JSS(dbKBLedger);              // out: getCounts
JSS(dbKBTotal);               // out: getCounts
JSS(dbKBTransaction);         // out: getCounts
JSS(debug_signing);           // in: TransactionSign
JSS(deletion_blockers_only);  // in: AccountObjects
JSS(delivered_amount);        // out: insertDeliveredAmount
JSS(deposit_authorized);      // out: deposit_authorized
JSS(deprecated);              // out
JSS(descending);              // in: AccountTx*
JSS(description);             // in/out: Reservations
JSS(destination);             // in: nft_buy_offers, nft_sell_offers
JSS(destination_account);     // in: PathRequest, RipplePathFind, account_lines
                              // out: AccountChannels
JSS(destination_amount);      // in: PathRequest, RipplePathFind
JSS(destination_currencies);  // in: PathRequest, RipplePathFind
JSS(destination_tag);         // in: PathRequest
                              // out: AccountChannels
JSS(details);                 // out: Manifest, server_info
JSS(dir_entry);               // out: DirectoryEntryIterator
JSS(dir_index);               // out: DirectoryEntryIterator
JSS(dir_root);                // out: DirectoryEntryIterator
JSS(discounted_fee);          // out: amm_info
JSS(domain);                  // out: ValidatorInfo, Manifest
JSS(drops);                   // out: TxQ
JSS(duration_us);             // out: NetworkOPs
JSS(effective);               // out: ValidatorList
                              // in: UNL
JSS(enabled);                 // out: AmendmentTable
JSS(engine_result);           // out: NetworkOPs, TransactionSign, Submit
JSS(engine_result_code);      // out: NetworkOPs, TransactionSign, Submit
JSS(engine_result_message);   // out: NetworkOPs, TransactionSign, Submit
JSS(entire_set);              // out: get_aggregate_price
JSS(ephemeral_key);           // out: ValidatorInfo
                              // in/out: Manifest
JSS(error);                   // out: error
JSS(errored);
JSS(error_code);              // out: error
JSS(error_exception);         // out: Submit
JSS(error_message);           // out: error
JSS(expand);                  // in: handler/Ledger
JSS(expected_date);           // out: any (warnings)
JSS(expected_date_UTC);       // out: any (warnings)
JSS(expected_ledger_size);    // out: TxQ
JSS(expiration);              // out: AccountOffers, AccountChannels,
                              //      ValidatorList, amm_info
JSS(fail_hard);               // in: Sign, Submit
JSS(failed);                  // out: InboundLedger
JSS(feature);                 // in: Feature
JSS(features);                // out: Feature
JSS(fee_base);                // out: NetworkOPs
JSS(fee_div_max);             // in: TransactionSign
JSS(fee_level);               // out: AccountInfo
JSS(fee_mult_max);            // in: TransactionSign
JSS(fee_ref);                 // out: NetworkOPs, DEPRECATED
JSS(fetch_pack);              // out: NetworkOPs
JSS(FIELDS);                  // out: RPC server_definitions
                              // matches definitions.json format
JSS(first);                   // out: rpc/Version
JSS(finished);
JSS(fix_txns);                // in: LedgerCleaner
JSS(flags);                   // out: AccountOffers,
                              //      NetworkOPs
JSS(forward);                 // in: AccountTx
JSS(freeze);                  // out: AccountLines
JSS(freeze_peer);             // out: AccountLines
JSS(frozen_balances);         // out: GatewayBalances
JSS(full);                    // in: LedgerClearer, handlers/Ledger
JSS(full_reply);              // out: PathFind
JSS(fullbelow_size);          // out: GetCounts
JSS(good);                    // out: RPCVersion
JSS(hash);                    // out: NetworkOPs, InboundLedger,
                              //      LedgerToJson, STTx; field
JSS(have_header);             // out: InboundLedger
JSS(have_state);              // out: InboundLedger
JSS(have_transactions);       // out: InboundLedger
JSS(high);                    // out: BookChanges
JSS(highest_sequence);        // out: AccountInfo
JSS(highest_ticket);          // out: AccountInfo
JSS(historical_perminute);    // historical_perminute.
JSS(holders);                 // out: MPTHolders
JSS(hostid);                  // out: NetworkOPs
JSS(hotwallet);               // in: GatewayBalances
JSS(id);                      // websocket.
JSS(ident);                   // in: AccountCurrencies, AccountInfo,
                              //     OwnerInfo
JSS(ignore_default);          // in: AccountLines
JSS(inLedger);                // out: tx/Transaction
JSS(inbound);                 // out: PeerImp
JSS(index);                   // in: LedgerEntry
                              // out: STLedgerEntry,
                              //      LedgerEntry, TxHistory, LedgerData
JSS(info);                    // out: ServerInfo, ConsensusInfo, FetchInfo
JSS(initial_sync_duration_us);
JSS(internal_command);        // in: Internal
JSS(invalid_API_version);     // out: Many, when a request has an invalid
                              //      version
JSS(io_latency_ms);           // out: NetworkOPs
JSS(ip);                      // in: Connect, out: OverlayImpl
JSS(is_burned);               // out: nft_info (clio)
JSS(isSerialized);            // out: RPC server_definitions
                              // matches definitions.json format
JSS(isSigningField);          // out: RPC server_definitions
                              // matches definitions.json format
JSS(isVLEncoded);             // out: RPC server_definitions
                              // matches definitions.json format
JSS(issuer);                  // in: RipplePathFind, Subscribe,
                              //     Unsubscribe, BookOffers
                              // out: STPathSet, STAmount
JSS(job);
JSS(job_queue);
JSS(jobs);
JSS(jsonrpc);                 // json version
JSS(jq_trans_overflow);       // JobQueue transaction limit overflow.
JSS(kept);                    // out: SubmitTransaction
JSS(key);                     // out
JSS(key_type);                // in/out: WalletPropose, TransactionSign
JSS(latency);                 // out: PeerImp
JSS(last);                    // out: RPCVersion
JSS(last_close);              // out: NetworkOPs
JSS(last_refresh_time);       // out: ValidatorSite
JSS(last_refresh_status);     // out: ValidatorSite
JSS(last_refresh_message);    // out: ValidatorSite
JSS(ledger);                  // in: NetworkOPs, LedgerCleaner,
                              //     RPCHelpers
                              // out: NetworkOPs, PeerImp
JSS(ledger_current_index);    // out: NetworkOPs, RPCHelpers,
                              //      LedgerCurrent, LedgerAccept,
                              //      AccountLines
JSS(ledger_data);             // out: LedgerHeader
JSS(ledger_hash);             // in: RPCHelpers, LedgerRequest,
                              //     RipplePathFind, TransactionEntry,
                              //     handlers/Ledger
                              // out: NetworkOPs, RPCHelpers,
                              //      LedgerClosed, LedgerData,
                              //      AccountLines
JSS(ledger_hit_rate);         // out: GetCounts
JSS(ledger_index);            // in/out: many
JSS(ledger_index_max);        // in, out: AccountTx*
JSS(ledger_index_min);        // in, out: AccountTx*
JSS(ledger_max);              // in, out: AccountTx*
JSS(ledger_min);              // in, out: AccountTx*
JSS(ledger_time);             // out: NetworkOPs
JSS(LEDGER_ENTRY_TYPES);      // out: RPC server_definitions
                              // matches definitions.json format
JSS(levels);                  // LogLevels
JSS(limit);                   // in/out: AccountTx*, AccountOffers,
                              //         AccountLines, AccountObjects
                              // in: LedgerData, BookOffers
JSS(limit_peer);              // out: AccountLines
JSS(lines);                   // out: AccountLines
JSS(list);                    // out: ValidatorList
JSS(load);                    // out: NetworkOPs, PeerImp
JSS(load_base);               // out: NetworkOPs
JSS(load_factor);             // out: NetworkOPs
JSS(load_factor_cluster);     // out: NetworkOPs
JSS(load_factor_fee_escalation); // out: NetworkOPs
JSS(load_factor_fee_queue);      // out: NetworkOPs
JSS(load_factor_fee_reference);  // out: NetworkOPs
JSS(load_factor_local);       // out: NetworkOPs
JSS(load_factor_net);         // out: NetworkOPs
JSS(load_factor_server);      // out: NetworkOPs
JSS(load_fee);                // out: LoadFeeTrackImp, NetworkOPs
JSS(local);                   // out: resource/Logic.h
JSS(local_txs);               // out: GetCounts
JSS(local_static_keys);       // out: ValidatorList
JSS(low);                     // out: BookChanges
JSS(lowest_sequence);         // out: AccountInfo
JSS(lowest_ticket);           // out: AccountInfo
JSS(lp_token);                // out: amm_info
JSS(majority);                // out: RPC feature
JSS(manifest);                // out: ValidatorInfo, Manifest
JSS(marker);                  // in/out: AccountTx, AccountOffers,
                              //         AccountLines, AccountObjects,
                              //         LedgerData
                              // in: BookOffers
JSS(master_key);              // out: WalletPropose, NetworkOPs,
                              //      ValidatorInfo
                              // in/out: Manifest
JSS(master_seed);             // out: WalletPropose
JSS(master_seed_hex);         // out: WalletPropose
JSS(master_signature);        // out: pubManifest
JSS(max_ledger);              // in/out: LedgerCleaner
JSS(max_queue_size);          // out: TxQ
JSS(max_spend_drops);         // out: AccountInfo
JSS(max_spend_drops_total);   // out: AccountInfo
JSS(mean);                    // out: get_aggregate_price
JSS(median);                  // out: get_aggregate_price
JSS(median_fee);              // out: TxQ
JSS(median_level);            // out: TxQ
JSS(message);                 // error.
JSS(meta);                    // out: NetworkOPs, AccountTx*, Tx
JSS(meta_blob);               // out: NetworkOPs, AccountTx*, Tx
JSS(metaData);
JSS(metadata);                // out: TransactionEntry
JSS(method);                  // RPC
JSS(methods);
JSS(metrics);                 // out: Peers
JSS(min_count);               // in: GetCounts
JSS(min_ledger);              // in: LedgerCleaner
JSS(minimum_fee);             // out: TxQ
JSS(minimum_level);           // out: TxQ
JSS(missingCommand);          // error
JSS(name);                    // out: AmendmentTableImpl, PeerImp
JSS(needed_state_hashes);     // out: InboundLedger
JSS(needed_transaction_hashes);  // out: InboundLedger
JSS(network_id);              // out: NetworkOPs
JSS(network_ledger);          // out: NetworkOPs
JSS(next_refresh_time);       // out: ValidatorSite
JSS(nft_id);                  // in: nft_sell_offers, nft_buy_offers
JSS(nft_offer_index);         // out nft_buy_offers, nft_sell_offers
JSS(nft_serial);              // out: account_nfts
JSS(nft_taxon);               // out: nft_info (clio)
JSS(nftoken_id);              // out: insertNFTokenID
JSS(nftoken_ids);             // out: insertNFTokenID
JSS(no_ripple);               // out: AccountLines
JSS(no_ripple_peer);          // out: AccountLines
JSS(node);                    // out: LedgerEntry
JSS(node_binary);             // out: LedgerEntry
JSS(node_read_bytes);         // out: GetCounts
JSS(node_read_errors);        // out: GetCounts
JSS(node_read_retries);       // out: GetCounts
JSS(node_reads_hit);          // out: GetCounts
JSS(node_reads_total);        // out: GetCounts
JSS(node_reads_duration_us);  // out: GetCounts
JSS(node_size);               // out: server_info
JSS(nodestore);               // out: GetCounts
JSS(node_writes);             // out: GetCounts
JSS(node_written_bytes);      // out: GetCounts
JSS(node_writes_duration_us); // out: GetCounts
JSS(node_write_retries);      // out: GetCounts
JSS(node_writes_delayed);     // out::GetCounts
JSS(nth);                     // out: RPC server_definitions
JSS(obligations);             // out: GatewayBalances
JSS(offers);                  // out: NetworkOPs, AccountOffers, Subscribe
JSS(offer_id);                // out: insertNFTokenOfferID
JSS(offline);                 // in: TransactionSign
JSS(offset);                  // in/out: AccountTxOld
JSS(open);                    // out: handlers/Ledger
JSS(open_ledger_cost);        // out: SubmitTransaction
JSS(open_ledger_fee);         // out: TxQ
JSS(open_ledger_level);       // out: TxQ
JSS(oracles);                 // in: get_aggregate_price
JSS(oracle_document_id);      // in: get_aggregate_price
JSS(owner);                   // in: LedgerEntry, out: NetworkOPs
JSS(owner_funds);             // in/out: Ledger, NetworkOPs, AcceptedLedgerTx
JSS(page_index);
JSS(params);                  // RPC
JSS(parent_close_time);       // out: LedgerToJson
JSS(parent_hash);             // out: LedgerToJson
JSS(partition);               // in: LogLevel
JSS(passphrase);              // in: WalletPropose
JSS(password);                // in: Subscribe
JSS(paths);                   // in: RipplePathFind
JSS(paths_canonical);         // out: RipplePathFind
JSS(paths_computed);          // out: PathRequest, RipplePathFind
JSS(peer);                    // in: AccountLines
JSS(peer_authorized);         // out: AccountLines
JSS(peer_id);                 // out: RCLCxPeerPos
JSS(peers);                   // out: InboundLedger, handlers/Peers, Overlay
JSS(peer_disconnects);        // Severed peer connection counter.
JSS(peer_disconnects_resources); // Severed peer connections because of
                              // excess resource consumption.
JSS(port);                    // in: Connect, out: NetworkOPs
JSS(ports);                   // out: NetworkOPs
JSS(previous);                // out: Reservations
JSS(previous_ledger);         // out: LedgerPropose
JSS(price);                   // out: amm_info, AuctionSlot
JSS(proof);                   // in: BookOffers
JSS(propose_seq);             // out: LedgerPropose
JSS(proposers);               // out: NetworkOPs, LedgerConsensus
JSS(protocol);                // out: NetworkOPs, PeerImp
JSS(proxied);                 // out: RPC ping
JSS(pubkey_node);             // out: NetworkOPs
JSS(pubkey_publisher);        // out: ValidatorList
JSS(pubkey_validator);        // out: NetworkOPs, ValidatorList
JSS(public_key);              // out: OverlayImpl, PeerImp, WalletPropose,
                              //      ValidatorInfo
                              // in/out: Manifest
JSS(public_key_hex);          // out: WalletPropose
JSS(published_ledger);        // out: NetworkOPs
JSS(publisher_lists);         // out: ValidatorList
JSS(quality);                 // out: NetworkOPs
JSS(quality_in);              // out: AccountLines
JSS(quality_out);             // out: AccountLines
JSS(queue);                   // in: AccountInfo
JSS(queue_data);              // out: AccountInfo
JSS(queued);                  // out: SubmitTransaction
JSS(queued_duration_us);
JSS(quote_asset);             // in: get_aggregate_price
JSS(random);                  // out: Random
JSS(raw_meta);                // out: AcceptedLedgerTx
JSS(receive_currencies);      // out: AccountCurrencies
JSS(reference_level);         // out: TxQ
JSS(refresh_interval);        // in: UNL
JSS(refresh_interval_min);    // out: ValidatorSites
JSS(regular_seed);            // in/out: LedgerEntry
JSS(remaining);               // out: ValidatorList
JSS(remote);                  // out: Logic.h
JSS(request);                 // RPC
JSS(requested);               // out: Manifest
JSS(reservations);            // out: Reservations
JSS(reserve_base);            // out: NetworkOPs
JSS(reserve_base_xrp);        // out: NetworkOPs
JSS(reserve_inc);             // out: NetworkOPs
JSS(reserve_inc_xrp);         // out: NetworkOPs
JSS(response);                // websocket
JSS(result);                  // RPC
JSS(ripple_lines);            // out: NetworkOPs
JSS(ripple_state);            // in: LedgerEntr
JSS(ripplerpc);               // ripple RPC version
JSS(role);                    // out: Ping.cpp
JSS(rpc);
JSS(rt_accounts);             // in: Subscribe, Unsubscribe
JSS(running_duration_us);
JSS(search_depth);            // in: RipplePathFind
JSS(searched_all);            // out: Tx
JSS(secret);                  // in: TransactionSign,
                              //     ValidationCreate, ValidationSeed,
                              //     channel_authorize
JSS(seed);                    //
JSS(seed_hex);                // in: WalletPropose, TransactionSign
JSS(send_currencies);         // out: AccountCurrencies
JSS(send_max);                // in: PathRequest, RipplePathFind
JSS(seq);                     // in: LedgerEntry;
                              // out: NetworkOPs, RPCSub, AccountOffers,
                              //      ValidatorList, ValidatorInfo, Manifest
JSS(sequence);                // in: UNL
JSS(sequence_count);          // out: AccountInfo
JSS(server_domain);           // out: NetworkOPs
JSS(server_state);            // out: NetworkOPs
JSS(server_state_duration_us);// out: NetworkOPs
JSS(server_status);           // out: NetworkOPs
JSS(server_version);          // out: NetworkOPs
JSS(settle_delay);            // out: AccountChannels
JSS(severity);                // in: LogLevel
JSS(signature);               // out: NetworkOPs, ChannelAuthorize
JSS(signature_verified);      // out: ChannelVerify
JSS(signing_key);             // out: NetworkOPs
JSS(signing_keys);            // out: ValidatorList
JSS(signing_time);            // out: NetworkOPs
JSS(signer_lists);            // in/out: AccountInfo
JSS(size);                    // out: get_aggregate_price
JSS(snapshot);                // in: Subscribe
JSS(source_account);          // in: PathRequest, RipplePathFind
JSS(source_amount);           // in: PathRequest, RipplePathFind
JSS(source_currencies);       // in: PathRequest, RipplePathFind
JSS(source_tag);              // out: AccountChannels
JSS(stand_alone);             // out: NetworkOPs
JSS(standard_deviation);      // out: get_aggregate_price
JSS(start);                   // in: TxHistory
JSS(started);
JSS(state_accounting);        // out: NetworkOPs
JSS(state_now);               // in: Subscribe
JSS(status);                  // error
JSS(stop);                    // in: LedgerCleaner
JSS(stop_history_tx_only);    // in: Unsubscribe, stop history tx stream
JSS(streams);                 // in: Subscribe, Unsubscribe
JSS(strict);                  // in: AccountCurrencies, AccountInfo
JSS(sub_index);               // in: LedgerEntry
JSS(subcommand);              // in: PathFind
JSS(subject);                 // in: LedgerEntry Credential
JSS(success);                 // rpc
JSS(supported);               // out: AmendmentTableImpl
JSS(sync_mode);               // in: Submit
JSS(system_time_offset);      // out: NetworkOPs
JSS(tag);                     // out: Peers
JSS(taker);                   // in: Subscribe, BookOffers
JSS(taker_gets);              // in: Subscribe, Unsubscribe, BookOffers
JSS(taker_gets_funded);       // out: NetworkOPs
JSS(taker_pays);              // in: Subscribe, Unsubscribe, BookOffers
JSS(taker_pays_funded);       // out: NetworkOPs
JSS(threshold);               // in: Blacklist
JSS(ticket_count);            // out: AccountInfo
JSS(ticket_seq);              // in: LedgerEntry
JSS(time);
JSS(timeouts);                // out: InboundLedger
JSS(time_threshold);          // in/out: Oracle aggregate
JSS(time_interval);           // out: AMM Auction Slot
JSS(track);                   // out: PeerImp
JSS(traffic);                 // out: Overlay
JSS(trim);                    // in: get_aggregate_price
JSS(trimmed_set);             // out: get_aggregate_price
JSS(total);                   // out: counters
JSS(total_bytes_recv);        // out: Peers
JSS(total_bytes_sent);        // out: Peers
JSS(total_coins);             // out: LedgerToJson
JSS(trading_fee);             // out: amm_info
JSS(transTreeHash);           // out: ledger/Ledger.cpp
JSS(transaction);             // in: Tx
                              // out: NetworkOPs, AcceptedLedgerTx,
JSS(transaction_hash);        // out: RCLCxPeerPos, LedgerToJson
JSS(transactions);            // out: LedgerToJson,
                              // in: AccountTx*, Unsubscribe
JSS(TRANSACTION_RESULTS);     // out: RPC server_definitions
                              // matches definitions.json format
JSS(TRANSACTION_TYPES);       // out: RPC server_definitions
                              // matches definitions.json format
JSS(TYPES);                   // out: RPC server_definitions
                              // matches definitions.json format
JSS(transfer_rate);           // out: nft_info (clio)
JSS(transitions);             // out: NetworkOPs
JSS(treenode_cache_size);     // out: GetCounts
JSS(treenode_track_size);     // out: GetCounts
JSS(trusted);                 // out: UnlList
JSS(trusted_validator_keys);  // out: ValidatorList
JSS(tx);                      // out: STTx, AccountTx*
JSS(tx_blob);                 // in/out: Submit,
                              // in: TransactionSign, AccountTx*
JSS(tx_hash);                 // in: TransactionEntry
JSS(tx_json);                 // in/out: TransactionSign
                              // out: TransactionEntry
JSS(tx_signing_hash);         // out: TransactionSign
JSS(tx_unsigned);             // out: TransactionSign
JSS(txn_count);               // out: NetworkOPs
JSS(txr_tx_cnt);              // out: protocol message tx's count
JSS(txr_tx_sz);               // out: protocol message tx's size
JSS(txr_have_txs_cnt);        // out: protocol message have tx count
JSS(txr_have_txs_sz);         // out: protocol message have tx size
JSS(txr_get_ledger_cnt);      // out: protocol message get ledger count
JSS(txr_get_ledger_sz);       // out: protocol message get ledger size
JSS(txr_ledger_data_cnt);     // out: protocol message ledger data count
JSS(txr_ledger_data_sz);      // out: protocol message ledger data size
JSS(txr_transactions_cnt);    // out: protocol message get object count
JSS(txr_transactions_sz);     // out: protocol message get object size
JSS(txr_selected_cnt);        // out: selected peers count
JSS(txr_suppressed_cnt);      // out: suppressed peers count
JSS(txr_not_enabled_cnt);     // out: peers with tx reduce-relay disabled count
JSS(txr_missing_tx_freq);     // out: missing tx frequency average
JSS(txs);                     // out: TxHistory
JSS(type);                    // in: AccountObjects
                              // out: NetworkOPs, RPC server_definitions
                              //      OverlayImpl, Logic
JSS(type_hex);                // out: STPathSet
JSS(unl);                     // out: UnlList
JSS(unlimited);               // out: Connection.h
JSS(uptime);                  // out: GetCounts
JSS(uri);                     // out: ValidatorSites
JSS(url);                     // in/out: Subscribe, Unsubscribe
JSS(url_password);            // in: Subscribe
JSS(url_username);            // in: Subscribe
JSS(urlgravatar);             //
JSS(username);                // in: Subscribe
JSS(validated);               // out: NetworkOPs, RPCHelpers, AccountTx*
                              //      Tx
JSS(validator_list_expires);  // out: NetworkOps, ValidatorList
JSS(validator_list);          // out: NetworkOps, ValidatorList
JSS(validators);
JSS(validated_hash);          // out: NetworkOPs
JSS(validated_ledger);        // out: NetworkOPs
JSS(validated_ledger_index);  // out: SubmitTransaction
JSS(validated_ledgers);       // out: NetworkOPs
JSS(validation_key);          // out: ValidationCreate, ValidationSeed
JSS(validation_private_key);  // out: ValidationCreate
JSS(validation_public_key);   // out: ValidationCreate, ValidationSeed
JSS(validation_quorum);       // out: NetworkOPs
JSS(validation_seed);         // out: ValidationCreate, ValidationSeed
JSS(validations);             // out: AmendmentTableImpl
JSS(validator_sites);         // out: ValidatorSites
JSS(value);                   // out: STAmount
JSS(version);                 // out: RPCVersion
JSS(vetoed);                  // out: AmendmentTableImpl
JSS(volume_a);                // out: BookChanges
JSS(volume_b);                // out: BookChanges
JSS(vote);                    // in: Feature
JSS(vote_slots);              // out: amm_info
JSS(vote_weight);             // out: amm_info
JSS(warning);                 // rpc:
JSS(warnings);                // out: server_info, server_state
JSS(workers);
JSS(write_load);              // out: GetCounts
// clang-format on

#pragma push_macro("TRANSACTION")
#undef TRANSACTION

#define TRANSACTION(tag, value, name, fields) JSS(name);

#include <xrpl/protocol/detail/transactions.macro>

#undef TRANSACTION
#pragma pop_macro("TRANSACTION")

#pragma push_macro("LEDGER_ENTRY")
#undef LEDGER_ENTRY
#pragma push_macro("LEDGER_ENTRY_DUPLICATE")
#undef LEDGER_ENTRY_DUPLICATE

#define LEDGER_ENTRY(tag, value, name, rpcName, fields) \
    JSS(name);                                          \
    JSS(rpcName);

#define LEDGER_ENTRY_DUPLICATE(tag, value, name, rpcName, fields) JSS(rpcName);

#include <xrpl/protocol/detail/ledger_entries.macro>

#undef LEDGER_ENTRY
#pragma pop_macro("LEDGER_ENTRY")
#undef LEDGER_ENTRY_DUPLICATE
#pragma pop_macro("LEDGER_ENTRY_DUPLICATE")

#undef JSS

}  // namespace jss
}  // namespace ripple

#endif<|MERGE_RESOLUTION|>--- conflicted
+++ resolved
@@ -88,12 +88,8 @@
 JSS(SendMax);                            // in: TransactionSign
 JSS(Sequence);                           // in/out: TransactionSign; field.
 JSS(SetFlag);                            // field.
-<<<<<<< HEAD
 JSS(Signer);                             // field.
-JSS(SignerList);                         // ledger type.
 JSS(Signers);                            // field.
-=======
->>>>>>> 679e35fd
 JSS(SigningPubKey);                      // field.
 JSS(Subject);                            // in: Credential transactions
 JSS(TakerGets);                          // field.
