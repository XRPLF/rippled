//------------------------------------------------------------------------------
/*
    This file is part of rippled: https://github.com/ripple/rippled
    Copyright (c) 2012, 2013 Ripple Labs Inc.

    Permission to use, copy, modify, and/or distribute this software for any
    purpose  with  or without fee is hereby granted, provided that the above
    copyright notice and this permission notice appear in all copies.

    THE  SOFTWARE IS PROVIDED "AS IS" AND THE AUTHOR DISCLAIMS ALL WARRANTIES
    WITH  REGARD  TO  THIS  SOFTWARE  INCLUDING  ALL  IMPLIED  WARRANTIES  OF
    MERCHANTABILITY  AND  FITNESS. IN NO EVENT SHALL THE AUTHOR BE LIABLE FOR
    ANY  SPECIAL ,  DIRECT, INDIRECT, OR CONSEQUENTIAL DAMAGES OR ANY DAMAGES
    WHATSOEVER  RESULTING  FROM  LOSS  OF USE, DATA OR PROFITS, WHETHER IN AN
    ACTION  OF  CONTRACT, NEGLIGENCE OR OTHER TORTIOUS ACTION, ARISING OUT OF
    OR IN CONNECTION WITH THE USE OR PERFORMANCE OF THIS SOFTWARE.
*/
//==============================================================================

#ifndef RIPPLE_PROTOCOL_JSONFIELDS_H_INCLUDED
#define RIPPLE_PROTOCOL_JSONFIELDS_H_INCLUDED

#include <xrpl/json/json_value.h>

namespace ripple {
namespace jss {

// JSON static strings

#define JSS(x) constexpr ::Json::StaticString x(#x)

/* These "StaticString" field names are used instead of string literals to
   optimize the performance of accessing properties of Json::Value objects.

   Most strings have a trailing comment. Here is the legend:

   in: Read by the given RPC handler from its `Json::Value` parameter.
   out: Assigned by the given RPC handler in the `Json::Value` it returns.
   field: A field of at least one type of transaction.
   RPC: Common properties of RPC requests and responses.
   error: Common properties of RPC error responses.
*/

// clang-format off
JSS(AL_size);              // out: GetCounts
JSS(AL_hit_rate);          // out: GetCounts
JSS(Account);              // in: TransactionSign; field.
JSS(AccountRoot);          // ledger type.
JSS(AMM);                  // ledger type
JSS(AMMID);                // field
JSS(Amendments);           // ledger type.
JSS(Amount);               // in: TransactionSign; field.
JSS(Amount2);              // in/out: AMM IOU/XRP pool, deposit, withdraw amount
JSS(Asset);                // in: AMM Asset1
JSS(Asset2);               // in: AMM Asset2
JSS(AssetClass);           // in: Oracle
JSS(AssetPrice);           // in: Oracle
JSS(AuthAccount);          // in: AMM Auction Slot
JSS(AuthAccounts);         // in: AMM Auction Slot
JSS(BaseAsset);            // in: Oracle
JSS(BidMax);               // in: AMM Bid
JSS(BidMin);               // in: AMM Bid
JSS(Bridge);               // ledger type.
JSS(Check);                // ledger type.
JSS(ClearFlag);            // field.
JSS(DID);                  // ledger type.
JSS(DeliverMax);           // out: alias to Amount
JSS(DeliverMin);           // in: TransactionSign
JSS(Destination);          // in: TransactionSign; field.
JSS(DirectoryNode);        // ledger type.
JSS(EPrice);               // in: AMM Deposit option
JSS(Escrow);               // ledger type.
JSS(Fee);                  // in/out: TransactionSign; field.
JSS(FeeSettings);          // ledger type.
JSS(Flags);                // in/out: TransactionSign; field.
JSS(Invalid);              //
JSS(LastLedgerSequence);   // in: TransactionSign; field
JSS(LastUpdateTime);       // field.
JSS(LedgerHashes);         // ledger type.
JSS(LimitAmount);          // field.
JSS(MPToken);              // ledger type.
JSS(MPTokenIssuance);      // ledger type.
JSS(NetworkID);            // field.
JSS(NFTokenOffer);         // ledger type.
<<<<<<< HEAD
JSS(NFTokenAcceptOffer);   // transaction type.
JSS(NFTokenCancelOffer);   // transaction type.
JSS(NFTokenCreateOffer);   // transaction type.
JSS(NFTokenModify);        // transaction type.
=======
>>>>>>> d6dbf0e0
JSS(NFTokenPage);          // ledger type.
JSS(LPTokenOut);           // in: AMM Liquidity Provider deposit tokens
JSS(LPTokenIn);            // in: AMM Liquidity Provider withdraw tokens
JSS(LPToken);              // out: AMM Liquidity Provider tokens info
JSS(Offer);                // ledger type.
JSS(OfferSequence);        // field.
JSS(Oracle);               // ledger type.
JSS(OracleDocumentID);     // field
JSS(Owner);                // field
JSS(Paths);                // in/out: TransactionSign
JSS(PayChannel);           // ledger type.
JSS(PriceDataSeries);                    // field.
JSS(PriceData);                          // field.
JSS(Provider);                           // field.
JSS(QuoteAsset);                         // in: Oracle.
JSS(RippleState);                        // ledger type.
JSS(SLE_hit_rate);                       // out: GetCounts.
JSS(Scale);                              // field.
JSS(SettleDelay);                        // in: TransactionSign
JSS(SendMax);                            // in: TransactionSign
JSS(Sequence);                           // in/out: TransactionSign; field.
JSS(SetFlag);                            // field.
JSS(SignerList);                         // ledger type.
JSS(SigningPubKey);                      // field.
JSS(TakerGets);                          // field.
JSS(TakerPays);                          // field.
JSS(Ticket);                             // ledger type.
JSS(TxnSignature);                       // field.
JSS(TradingFee);                         // in/out: AMM trading fee
JSS(TransactionType);                    // in: TransactionSign.
JSS(TransferRate);                       // in: TransferRate.
JSS(URI);                                // field.
JSS(VoteSlots);                          // out: AMM Vote
JSS(XChainOwnedClaimID);                 // ledger type.
JSS(XChainOwnedCreateAccountClaimID);    // ledger type.
JSS(aborted);                            // out: InboundLedger
JSS(accepted);               // out: LedgerToJson, OwnerInfo, SubmitTransaction
JSS(account);                // in/out: many
JSS(accountState);           // out: LedgerToJson
JSS(accountTreeHash);        // out: ledger/Ledger.cpp
JSS(account_data);           // out: AccountInfo
JSS(account_flags);          // out: AccountInfo
JSS(account_hash);           // out: LedgerToJson
JSS(account_id);             // out: WalletPropose
JSS(account_nfts);           // out: AccountNFTs
JSS(account_objects);        // out: AccountObjects
JSS(account_root);           // in: LedgerEntry
JSS(account_sequence_next);  // out: SubmitTransaction
JSS(account_sequence_available);  // out: SubmitTransaction
JSS(account_history_tx_stream);   // in: Subscribe, Unsubscribe
JSS(account_history_tx_index);    // out: Account txn history subscribe

JSS(account_history_tx_first);   // out: Account txn history subscribe
JSS(account_history_boundary);   // out: Account txn history subscribe
JSS(accounts);                // in: LedgerEntry, Subscribe,
                              //     handlers/Ledger, Unsubscribe
JSS(accounts_proposed);       // in: Subscribe, Unsubscribe
JSS(action);
JSS(acquiring);               // out: LedgerRequest
JSS(address);                 // out: PeerImp
JSS(affected);                // out: AcceptedLedgerTx
JSS(age);                     // out: NetworkOPs, Peers
JSS(alternatives);            // out: PathRequest, RipplePathFind
JSS(amendment_blocked);       // out: NetworkOPs
JSS(amendments);              // in: AccountObjects, out: NetworkOPs
JSS(amm);                     // out: amm_info
JSS(amm_account);             // in: amm_info
JSS(amount);                  // out: AccountChannels, amm_info
JSS(amount2);                 // out: amm_info
JSS(api_version);             // in: many, out: Version
JSS(api_version_low);         // out: Version
JSS(applied);                 // out: SubmitTransaction
JSS(asks);                    // out: Subscribe
JSS(asset);                   // in: amm_info
JSS(asset2);                  // in: amm_info
JSS(assets);                  // out: GatewayBalances
JSS(asset_frozen);            // out: amm_info
JSS(asset2_frozen);           // out: amm_info
JSS(attestations);
JSS(attestation_reward_account);
JSS(auction_slot);            // out: amm_info
JSS(authorized);              // out: AccountLines
JSS(auth_accounts);           // out: amm_info
JSS(auth_change);             // out: AccountInfo
JSS(auth_change_queued);      // out: AccountInfo
JSS(available);               // out: ValidatorList
JSS(avg_bps_recv);            // out: Peers
JSS(avg_bps_sent);            // out: Peers
JSS(balance);                 // out: AccountLines
JSS(balances);                // out: GatewayBalances
JSS(base);                    // out: LogLevel
JSS(base_asset);              // in: get_aggregate_price
JSS(base_fee);                // out: NetworkOPs
JSS(base_fee_xrp);            // out: NetworkOPs
JSS(bids);                    // out: Subscribe
JSS(binary);                  // in: AccountTX, LedgerEntry,
                              //     AccountTxOld, Tx LedgerData
JSS(blob);                    // out: ValidatorList
JSS(blobs_v2);                // out: ValidatorList
                              // in: UNL
JSS(books);                   // in: Subscribe, Unsubscribe
JSS(both);                    // in: Subscribe, Unsubscribe
JSS(both_sides);              // in: Subscribe, Unsubscribe
JSS(broadcast);               // out: SubmitTransaction
JSS(bridge);                  // in: LedgerEntry
JSS(bridge_account);          // in: LedgerEntry
JSS(build_path);              // in: TransactionSign
JSS(build_version);           // out: NetworkOPs
JSS(cancel_after);            // out: AccountChannels
JSS(can_delete);              // out: CanDelete
JSS(mpt_amount);              // out: mpt_holders
JSS(mpt_issuance);            // in: LedgerEntry, AccountObjects
JSS(mpt_issuance_id);         // in: Payment, mpt_holders
JSS(mptoken);                 // in: LedgerEntry, AccountObjects
JSS(mptoken_index);           // out: mpt_holders
JSS(changes);                 // out: BookChanges
JSS(channel_id);              // out: AccountChannels
JSS(channels);                // out: AccountChannels
JSS(check);                   // in: AccountObjects
JSS(check_nodes);             // in: LedgerCleaner
JSS(clear);                   // in/out: FetchInfo
JSS(close);                   // out: BookChanges
JSS(close_flags);             // out: LedgerToJson
JSS(close_time);              // in: Application, out: NetworkOPs,
                              //      RCLCxPeerPos, LedgerToJson
JSS(close_time_iso);          // out: Tx, NetworkOPs, TransactionEntry
                              //      AccountTx, LedgerToJson
JSS(close_time_estimated);    // in: Application, out: LedgerToJson
JSS(close_time_human);        // out: LedgerToJson
JSS(close_time_offset);       // out: NetworkOPs
JSS(close_time_resolution);   // in: Application; out: LedgerToJson
JSS(closed);                  // out: NetworkOPs, LedgerToJson,
                              //      handlers/Ledger
JSS(closed_ledger);           // out: NetworkOPs
JSS(cluster);                 // out: PeerImp
JSS(code);                    // out: errors
JSS(command);                 // in: RPCHandler
JSS(complete);                // out: NetworkOPs, InboundLedger
JSS(complete_ledgers);        // out: NetworkOPs, PeerImp
JSS(consensus);               // out: NetworkOPs, LedgerConsensus
JSS(converge_time);           // out: NetworkOPs
JSS(converge_time_s);         // out: NetworkOPs
JSS(cookie);                  // out: NetworkOPs
JSS(count);                   // in: AccountTx*, ValidatorList
JSS(counters);                // in/out: retrieve counters
JSS(ctid);                    // in/out: Tx RPC
JSS(currency_a);              // out: BookChanges
JSS(currency_b);              // out: BookChanges
JSS(currency);                // in: paths/PathRequest, STAmount
                              // out: STPathSet, STAmount,
                              //      AccountLines
JSS(current);                 // out: OwnerInfo
JSS(current_activities);
JSS(current_ledger_size);     // out: TxQ
JSS(current_queue_size);      // out: TxQ
JSS(data);                    // out: LedgerData
JSS(date);                    // out: tx/Transaction, NetworkOPs
JSS(dbKBLedger);              // out: getCounts
JSS(dbKBTotal);               // out: getCounts
JSS(dbKBTransaction);         // out: getCounts
JSS(debug_signing);           // in: TransactionSign
JSS(deletion_blockers_only);  // in: AccountObjects
JSS(delivered_amount);        // out: insertDeliveredAmount
JSS(deposit_authorized);      // out: deposit_authorized
JSS(deposit_preauth);         // in: AccountObjects, LedgerData
JSS(deprecated);              // out
JSS(descending);              // in: AccountTx*
JSS(description);             // in/out: Reservations
JSS(destination);             // in: nft_buy_offers, nft_sell_offers
JSS(destination_account);     // in: PathRequest, RipplePathFind, account_lines
                              // out: AccountChannels
JSS(destination_amount);      // in: PathRequest, RipplePathFind
JSS(destination_currencies);  // in: PathRequest, RipplePathFind
JSS(destination_tag);         // in: PathRequest
                              // out: AccountChannels
JSS(details);                 // out: Manifest, server_info
JSS(did);                     // in: LedgerEntry
JSS(dir_entry);               // out: DirectoryEntryIterator
JSS(dir_index);               // out: DirectoryEntryIterator
JSS(dir_root);                // out: DirectoryEntryIterator
JSS(directory);               // in: LedgerEntry
JSS(discounted_fee);          // out: amm_info
JSS(domain);                  // out: ValidatorInfo, Manifest
JSS(drops);                   // out: TxQ
JSS(duration_us);             // out: NetworkOPs
JSS(effective);               // out: ValidatorList
                              // in: UNL
JSS(enabled);                 // out: AmendmentTable
JSS(engine_result);           // out: NetworkOPs, TransactionSign, Submit
JSS(engine_result_code);      // out: NetworkOPs, TransactionSign, Submit
JSS(engine_result_message);   // out: NetworkOPs, TransactionSign, Submit
JSS(entire_set);              // out: get_aggregate_price
JSS(ephemeral_key);           // out: ValidatorInfo
                              // in/out: Manifest
JSS(error);                   // out: error
JSS(errored);
JSS(error_code);              // out: error
JSS(error_exception);         // out: Submit
JSS(error_message);           // out: error
JSS(escrow);                  // in: LedgerEntry
JSS(expand);                  // in: handler/Ledger
JSS(expected_date);           // out: any (warnings)
JSS(expected_date_UTC);       // out: any (warnings)
JSS(expected_ledger_size);    // out: TxQ
JSS(expiration);              // out: AccountOffers, AccountChannels,
                              //      ValidatorList, amm_info
JSS(fail_hard);               // in: Sign, Submit
JSS(failed);                  // out: InboundLedger
JSS(feature);                 // in: Feature
JSS(features);                // out: Feature
JSS(fee);                     // out: NetworkOPs, Peers
JSS(fee_base);                // out: NetworkOPs
JSS(fee_div_max);             // in: TransactionSign
JSS(fee_level);               // out: AccountInfo
JSS(fee_mult_max);            // in: TransactionSign
JSS(fee_ref);                 // out: NetworkOPs, DEPRECATED
JSS(fetch_pack);              // out: NetworkOPs
JSS(FIELDS);                  // out: RPC server_definitions
                              // matches definitions.json format
JSS(first);                   // out: rpc/Version
JSS(finished);
JSS(fix_txns);                // in: LedgerCleaner
JSS(flags);                   // out: AccountOffers,
                              //      NetworkOPs
JSS(forward);                 // in: AccountTx
JSS(freeze);                  // out: AccountLines
JSS(freeze_peer);             // out: AccountLines
JSS(frozen_balances);         // out: GatewayBalances
JSS(full);                    // in: LedgerClearer, handlers/Ledger
JSS(full_reply);              // out: PathFind
JSS(fullbelow_size);          // out: GetCounts
JSS(good);                    // out: RPCVersion
JSS(hash);                    // out: NetworkOPs, InboundLedger,
                              //      LedgerToJson, STTx; field
JSS(hashes);                  // in: AccountObjects
JSS(have_header);             // out: InboundLedger
JSS(have_state);              // out: InboundLedger
JSS(have_transactions);       // out: InboundLedger
JSS(high);                    // out: BookChanges
JSS(highest_sequence);        // out: AccountInfo
JSS(highest_ticket);          // out: AccountInfo
JSS(historical_perminute);    // historical_perminute.
JSS(holders);                 // out: MPTHolders
JSS(hostid);                  // out: NetworkOPs
JSS(hotwallet);               // in: GatewayBalances
JSS(id);                      // websocket.
JSS(ident);                   // in: AccountCurrencies, AccountInfo,
                              //     OwnerInfo
JSS(ignore_default);          // in: AccountLines
JSS(inLedger);                // out: tx/Transaction
JSS(inbound);                 // out: PeerImp
JSS(index);                   // in: LedgerEntry
                              // out: STLedgerEntry,
                              //      LedgerEntry, TxHistory, LedgerData
JSS(info);                    // out: ServerInfo, ConsensusInfo, FetchInfo
JSS(initial_sync_duration_us);
JSS(internal_command);        // in: Internal
JSS(invalid_API_version);     // out: Many, when a request has an invalid
                              //      version
JSS(io_latency_ms);           // out: NetworkOPs
JSS(ip);                      // in: Connect, out: OverlayImpl
JSS(is_burned);               // out: nft_info (clio)
JSS(isSerialized);            // out: RPC server_definitions
                              // matches definitions.json format
JSS(isSigningField);          // out: RPC server_definitions
                              // matches definitions.json format
JSS(isVLEncoded);             // out: RPC server_definitions
                              // matches definitions.json format
JSS(issuer);                  // in: RipplePathFind, Subscribe,
                              //     Unsubscribe, BookOffers
                              // out: STPathSet, STAmount
JSS(job);
JSS(job_queue);
JSS(jobs);
JSS(jsonrpc);                 // json version
JSS(jq_trans_overflow);       // JobQueue transaction limit overflow.
JSS(kept);                    // out: SubmitTransaction
JSS(key);                     // out
JSS(key_type);                // in/out: WalletPropose, TransactionSign
JSS(latency);                 // out: PeerImp
JSS(last);                    // out: RPCVersion
JSS(last_close);              // out: NetworkOPs
JSS(last_refresh_time);       // out: ValidatorSite
JSS(last_refresh_status);     // out: ValidatorSite
JSS(last_refresh_message);    // out: ValidatorSite
JSS(ledger);                  // in: NetworkOPs, LedgerCleaner,
                              //     RPCHelpers
                              // out: NetworkOPs, PeerImp
JSS(ledger_current_index);    // out: NetworkOPs, RPCHelpers,
                              //      LedgerCurrent, LedgerAccept,
                              //      AccountLines
JSS(ledger_data);             // out: LedgerHeader
JSS(ledger_hash);             // in: RPCHelpers, LedgerRequest,
                              //     RipplePathFind, TransactionEntry,
                              //     handlers/Ledger
                              // out: NetworkOPs, RPCHelpers,
                              //      LedgerClosed, LedgerData,
                              //      AccountLines
JSS(ledger_hit_rate);         // out: GetCounts
JSS(ledger_index);            // in/out: many
JSS(ledger_index_max);        // in, out: AccountTx*
JSS(ledger_index_min);        // in, out: AccountTx*
JSS(ledger_max);              // in, out: AccountTx*
JSS(ledger_min);              // in, out: AccountTx*
JSS(ledger_time);             // out: NetworkOPs
JSS(LEDGER_ENTRY_TYPES);      // out: RPC server_definitions
                              // matches definitions.json format
JSS(levels);                  // LogLevels
JSS(limit);                   // in/out: AccountTx*, AccountOffers,
                              //         AccountLines, AccountObjects
                              // in: LedgerData, BookOffers
JSS(limit_peer);              // out: AccountLines
JSS(lines);                   // out: AccountLines
JSS(list);                    // out: ValidatorList
JSS(load);                    // out: NetworkOPs, PeerImp
JSS(load_base);               // out: NetworkOPs
JSS(load_factor);             // out: NetworkOPs
JSS(load_factor_cluster);     // out: NetworkOPs
JSS(load_factor_fee_escalation); // out: NetworkOPs
JSS(load_factor_fee_queue);      // out: NetworkOPs
JSS(load_factor_fee_reference);  // out: NetworkOPs
JSS(load_factor_local);       // out: NetworkOPs
JSS(load_factor_net);         // out: NetworkOPs
JSS(load_factor_server);      // out: NetworkOPs
JSS(load_fee);                // out: LoadFeeTrackImp, NetworkOPs
JSS(local);                   // out: resource/Logic.h
JSS(local_txs);               // out: GetCounts
JSS(local_static_keys);       // out: ValidatorList
JSS(low);                     // out: BookChanges
JSS(lowest_sequence);         // out: AccountInfo
JSS(lowest_ticket);           // out: AccountInfo
JSS(lp_token);                // out: amm_info
JSS(majority);                // out: RPC feature
JSS(manifest);                // out: ValidatorInfo, Manifest
JSS(marker);                  // in/out: AccountTx, AccountOffers,
                              //         AccountLines, AccountObjects,
                              //         LedgerData
                              // in: BookOffers
JSS(master_key);              // out: WalletPropose, NetworkOPs,
                              //      ValidatorInfo
                              // in/out: Manifest
JSS(master_seed);             // out: WalletPropose
JSS(master_seed_hex);         // out: WalletPropose
JSS(master_signature);        // out: pubManifest
JSS(max_ledger);              // in/out: LedgerCleaner
JSS(max_queue_size);          // out: TxQ
JSS(max_spend_drops);         // out: AccountInfo
JSS(max_spend_drops_total);   // out: AccountInfo
JSS(mean);                    // out: get_aggregate_price
JSS(median);                  // out: get_aggregate_price
JSS(median_fee);              // out: TxQ
JSS(median_level);            // out: TxQ
JSS(message);                 // error.
JSS(meta);                    // out: NetworkOPs, AccountTx*, Tx
JSS(meta_blob);               // out: NetworkOPs, AccountTx*, Tx
JSS(metaData);
JSS(metadata);                // out: TransactionEntry
JSS(method);                  // RPC
JSS(methods);
JSS(metrics);                 // out: Peers
JSS(min_count);               // in: GetCounts
JSS(min_ledger);              // in: LedgerCleaner
JSS(minimum_fee);             // out: TxQ
JSS(minimum_level);           // out: TxQ
JSS(missingCommand);          // error
JSS(name);                    // out: AmendmentTableImpl, PeerImp
JSS(needed_state_hashes);     // out: InboundLedger
JSS(needed_transaction_hashes);  // out: InboundLedger
JSS(network_id);              // out: NetworkOPs
JSS(network_ledger);          // out: NetworkOPs
JSS(next_refresh_time);       // out: ValidatorSite
JSS(nft_id);                  // in: nft_sell_offers, nft_buy_offers
JSS(nft_offer);               // in: LedgerEntry
JSS(nft_offer_index);         // out nft_buy_offers, nft_sell_offers
JSS(nft_page);                // in: LedgerEntry
JSS(nft_serial);              // out: account_nfts
JSS(nft_taxon);               // out: nft_info (clio)
JSS(nftoken_id);              // out: insertNFTokenID
JSS(nftoken_ids);             // out: insertNFTokenID
JSS(no_ripple);               // out: AccountLines
JSS(no_ripple_peer);          // out: AccountLines
JSS(node);                    // out: LedgerEntry
JSS(node_binary);             // out: LedgerEntry
JSS(node_read_bytes);         // out: GetCounts
JSS(node_read_errors);        // out: GetCounts
JSS(node_read_retries);       // out: GetCounts
JSS(node_reads_hit);          // out: GetCounts
JSS(node_reads_total);        // out: GetCounts
JSS(node_reads_duration_us);  // out: GetCounts
JSS(node_size);               // out: server_info
JSS(nodestore);               // out: GetCounts
JSS(node_writes);             // out: GetCounts
JSS(node_written_bytes);      // out: GetCounts
JSS(node_writes_duration_us); // out: GetCounts
JSS(node_write_retries);      // out: GetCounts
JSS(node_writes_delayed);     // out::GetCounts
JSS(nth);                     // out: RPC server_definitions
JSS(nunl);                    // in: AccountObjects
JSS(obligations);             // out: GatewayBalances
JSS(offer);                   // in: LedgerEntry
JSS(offers);                  // out: NetworkOPs, AccountOffers, Subscribe
JSS(offer_id);                // out: insertNFTokenOfferID
JSS(offline);                 // in: TransactionSign
JSS(offset);                  // in/out: AccountTxOld
JSS(open);                    // out: handlers/Ledger
JSS(open_ledger_cost);        // out: SubmitTransaction
JSS(open_ledger_fee);         // out: TxQ
JSS(open_ledger_level);       // out: TxQ
JSS(oracle);                  // in: LedgerEntry
JSS(oracles);                 // in: get_aggregate_price
JSS(oracle_document_id);      // in: get_aggregate_price
JSS(owner);                   // in: LedgerEntry, out: NetworkOPs
JSS(owner_funds);             // in/out: Ledger, NetworkOPs, AcceptedLedgerTx
JSS(page_index);
JSS(params);                  // RPC
JSS(parent_close_time);       // out: LedgerToJson
JSS(parent_hash);             // out: LedgerToJson
JSS(partition);               // in: LogLevel
JSS(passphrase);              // in: WalletPropose
JSS(password);                // in: Subscribe
JSS(paths);                   // in: RipplePathFind
JSS(paths_canonical);         // out: RipplePathFind
JSS(paths_computed);          // out: PathRequest, RipplePathFind
JSS(payment_channel);         // in: LedgerEntry
JSS(peer);                    // in: AccountLines
JSS(peer_authorized);         // out: AccountLines
JSS(peer_id);                 // out: RCLCxPeerPos
JSS(peers);                   // out: InboundLedger, handlers/Peers, Overlay
JSS(peer_disconnects);        // Severed peer connection counter.
JSS(peer_disconnects_resources); // Severed peer connections because of
                              // excess resource consumption.
JSS(port);                    // in: Connect, out: NetworkOPs
JSS(ports);                   // out: NetworkOPs
JSS(previous);                // out: Reservations
JSS(previous_ledger);         // out: LedgerPropose
JSS(price);                   // out: amm_info, AuctionSlot
JSS(proof);                   // in: BookOffers
JSS(propose_seq);             // out: LedgerPropose
JSS(proposers);               // out: NetworkOPs, LedgerConsensus
JSS(protocol);                // out: NetworkOPs, PeerImp
JSS(proxied);                 // out: RPC ping
JSS(pubkey_node);             // out: NetworkOPs
JSS(pubkey_publisher);        // out: ValidatorList
JSS(pubkey_validator);        // out: NetworkOPs, ValidatorList
JSS(public_key);              // out: OverlayImpl, PeerImp, WalletPropose,
                              //      ValidatorInfo
                              // in/out: Manifest
JSS(public_key_hex);          // out: WalletPropose
JSS(published_ledger);        // out: NetworkOPs
JSS(publisher_lists);         // out: ValidatorList
JSS(quality);                 // out: NetworkOPs
JSS(quality_in);              // out: AccountLines
JSS(quality_out);             // out: AccountLines
JSS(queue);                   // in: AccountInfo
JSS(queue_data);              // out: AccountInfo
JSS(queued);                  // out: SubmitTransaction
JSS(queued_duration_us);
JSS(quote_asset);             // in: get_aggregate_price
JSS(random);                  // out: Random
JSS(raw_meta);                // out: AcceptedLedgerTx
JSS(receive_currencies);      // out: AccountCurrencies
JSS(reference_level);         // out: TxQ
JSS(refresh_interval);        // in: UNL
JSS(refresh_interval_min);    // out: ValidatorSites
JSS(regular_seed);            // in/out: LedgerEntry
JSS(remaining);               // out: ValidatorList
JSS(remote);                  // out: Logic.h
JSS(request);                 // RPC
JSS(requested);               // out: Manifest
JSS(reservations);            // out: Reservations
JSS(reserve_base);            // out: NetworkOPs
JSS(reserve_base_xrp);        // out: NetworkOPs
JSS(reserve_inc);             // out: NetworkOPs
JSS(reserve_inc_xrp);         // out: NetworkOPs
JSS(response);                // websocket
JSS(result);                  // RPC
JSS(ripple_lines);            // out: NetworkOPs
JSS(ripple_state);            // in: LedgerEntr
JSS(ripplerpc);               // ripple RPC version
JSS(role);                    // out: Ping.cpp
JSS(rpc);
JSS(rt_accounts);             // in: Subscribe, Unsubscribe
JSS(running_duration_us);
JSS(search_depth);            // in: RipplePathFind
JSS(searched_all);            // out: Tx
JSS(secret);                  // in: TransactionSign,
                              //     ValidationCreate, ValidationSeed,
                              //     channel_authorize
JSS(seed);                    //
JSS(seed_hex);                // in: WalletPropose, TransactionSign
JSS(send_currencies);         // out: AccountCurrencies
JSS(send_max);                // in: PathRequest, RipplePathFind
JSS(seq);                     // in: LedgerEntry;
                              // out: NetworkOPs, RPCSub, AccountOffers,
                              //      ValidatorList, ValidatorInfo, Manifest
JSS(sequence);                // in: UNL
JSS(sequence_count);          // out: AccountInfo
JSS(server_domain);           // out: NetworkOPs
JSS(server_state);            // out: NetworkOPs
JSS(server_state_duration_us);// out: NetworkOPs
JSS(server_status);           // out: NetworkOPs
JSS(server_version);          // out: NetworkOPs
JSS(settle_delay);            // out: AccountChannels
JSS(severity);                // in: LogLevel
JSS(signature);               // out: NetworkOPs, ChannelAuthorize
JSS(signature_verified);      // out: ChannelVerify
JSS(signing_key);             // out: NetworkOPs
JSS(signing_keys);            // out: ValidatorList
JSS(signing_time);            // out: NetworkOPs
JSS(signer_list);             // in: AccountObjects
JSS(signer_lists);            // in/out: AccountInfo
JSS(size);                    // out: get_aggregate_price
JSS(snapshot);                // in: Subscribe
JSS(source_account);          // in: PathRequest, RipplePathFind
JSS(source_amount);           // in: PathRequest, RipplePathFind
JSS(source_currencies);       // in: PathRequest, RipplePathFind
JSS(source_tag);              // out: AccountChannels
JSS(stand_alone);             // out: NetworkOPs
JSS(standard_deviation);      // out: get_aggregate_price
JSS(start);                   // in: TxHistory
JSS(started);
JSS(state);                   // out: Logic.h, ServerState, LedgerData
JSS(state_accounting);        // out: NetworkOPs
JSS(state_now);               // in: Subscribe
JSS(status);                  // error
JSS(stop);                    // in: LedgerCleaner
JSS(stop_history_tx_only);    // in: Unsubscribe, stop history tx stream
JSS(streams);                 // in: Subscribe, Unsubscribe
JSS(strict);                  // in: AccountCurrencies, AccountInfo
JSS(sub_index);               // in: LedgerEntry
JSS(subcommand);              // in: PathFind
JSS(success);                 // rpc
JSS(supported);               // out: AmendmentTableImpl
JSS(sync_mode);               // in: Submit
JSS(system_time_offset);      // out: NetworkOPs
JSS(tag);                     // out: Peers
JSS(taker);                   // in: Subscribe, BookOffers
JSS(taker_gets);              // in: Subscribe, Unsubscribe, BookOffers
JSS(taker_gets_funded);       // out: NetworkOPs
JSS(taker_pays);              // in: Subscribe, Unsubscribe, BookOffers
JSS(taker_pays_funded);       // out: NetworkOPs
JSS(threshold);               // in: Blacklist
JSS(ticket);                  // in: AccountObjects
JSS(ticket_count);            // out: AccountInfo
JSS(ticket_seq);              // in: LedgerEntry
JSS(time);
JSS(timeouts);                // out: InboundLedger
JSS(time_threshold);          // in/out: Oracle aggregate
JSS(time_interval);           // out: AMM Auction Slot
JSS(track);                   // out: PeerImp
JSS(traffic);                 // out: Overlay
JSS(trim);                    // in: get_aggregate_price
JSS(trimmed_set);             // out: get_aggregate_price
JSS(total);                   // out: counters
JSS(total_bytes_recv);        // out: Peers
JSS(total_bytes_sent);        // out: Peers
JSS(total_coins);             // out: LedgerToJson
JSS(trading_fee);             // out: amm_info
JSS(transTreeHash);           // out: ledger/Ledger.cpp
JSS(transaction);             // in: Tx
                              // out: NetworkOPs, AcceptedLedgerTx,
JSS(transaction_hash);        // out: RCLCxPeerPos, LedgerToJson
JSS(transactions);            // out: LedgerToJson,
                              // in: AccountTx*, Unsubscribe
JSS(TRANSACTION_RESULTS);     // out: RPC server_definitions
                              // matches definitions.json format
JSS(TRANSACTION_TYPES);       // out: RPC server_definitions
                              // matches definitions.json format
JSS(TYPES);                   // out: RPC server_definitions
                              // matches definitions.json format
JSS(transfer_rate);           // out: nft_info (clio)
JSS(transitions);             // out: NetworkOPs
JSS(treenode_cache_size);     // out: GetCounts
JSS(treenode_track_size);     // out: GetCounts
JSS(trusted);                 // out: UnlList
JSS(trusted_validator_keys);  // out: ValidatorList
JSS(tx);                      // out: STTx, AccountTx*
JSS(tx_blob);                 // in/out: Submit,
                              // in: TransactionSign, AccountTx*
JSS(tx_hash);                 // in: TransactionEntry
JSS(tx_json);                 // in/out: TransactionSign
                              // out: TransactionEntry
JSS(tx_signing_hash);         // out: TransactionSign
JSS(tx_unsigned);             // out: TransactionSign
JSS(txn_count);               // out: NetworkOPs
JSS(txr_tx_cnt);              // out: protocol message tx's count
JSS(txr_tx_sz);               // out: protocol message tx's size
JSS(txr_have_txs_cnt);        // out: protocol message have tx count
JSS(txr_have_txs_sz);         // out: protocol message have tx size
JSS(txr_get_ledger_cnt);      // out: protocol message get ledger count
JSS(txr_get_ledger_sz);       // out: protocol message get ledger size
JSS(txr_ledger_data_cnt);     // out: protocol message ledger data count
JSS(txr_ledger_data_sz);      // out: protocol message ledger data size
JSS(txr_transactions_cnt);    // out: protocol message get object count
JSS(txr_transactions_sz);     // out: protocol message get object size
JSS(txr_selected_cnt);        // out: selected peers count
JSS(txr_suppressed_cnt);      // out: suppressed peers count
JSS(txr_not_enabled_cnt);     // out: peers with tx reduce-relay disabled count
JSS(txr_missing_tx_freq);     // out: missing tx frequency average
JSS(txs);                     // out: TxHistory
JSS(type);                    // in: AccountObjects
                              // out: NetworkOPs, RPC server_definitions
                              //      OverlayImpl, Logic
JSS(type_hex);                // out: STPathSet
JSS(unl);                     // out: UnlList
JSS(unlimited);               // out: Connection.h
JSS(uptime);                  // out: GetCounts
JSS(uri);                     // out: ValidatorSites
JSS(url);                     // in/out: Subscribe, Unsubscribe
JSS(url_password);            // in: Subscribe
JSS(url_username);            // in: Subscribe
JSS(urlgravatar);             //
JSS(username);                // in: Subscribe
JSS(validated);               // out: NetworkOPs, RPCHelpers, AccountTx*
                              //      Tx
JSS(validator_list_expires);  // out: NetworkOps, ValidatorList
JSS(validator_list);          // out: NetworkOps, ValidatorList
JSS(validators);
JSS(validated_hash);          // out: NetworkOPs
JSS(validated_ledger);        // out: NetworkOPs
JSS(validated_ledger_index);  // out: SubmitTransaction
JSS(validated_ledgers);       // out: NetworkOPs
JSS(validation_key);          // out: ValidationCreate, ValidationSeed
JSS(validation_private_key);  // out: ValidationCreate
JSS(validation_public_key);   // out: ValidationCreate, ValidationSeed
JSS(validation_quorum);       // out: NetworkOPs
JSS(validation_seed);         // out: ValidationCreate, ValidationSeed
JSS(validations);             // out: AmendmentTableImpl
JSS(validator_sites);         // out: ValidatorSites
JSS(value);                   // out: STAmount
JSS(version);                 // out: RPCVersion
JSS(vetoed);                  // out: AmendmentTableImpl
JSS(volume_a);                // out: BookChanges
JSS(volume_b);                // out: BookChanges
JSS(vote);                    // in: Feature
JSS(vote_slots);              // out: amm_info
JSS(vote_weight);             // out: amm_info
JSS(warning);                 // rpc:
JSS(warnings);                // out: server_info, server_state
JSS(workers);
JSS(write_load);              // out: GetCounts
JSS(xchain_owned_claim_id);   // in: LedgerEntry, AccountObjects
JSS(xchain_owned_create_account_claim_id);  // in: LedgerEntry
JSS(NegativeUNL);                           // out: ValidatorList; ledger type
// clang-format on

#pragma push_macro("TRANSACTION")
#undef TRANSACTION

#define TRANSACTION(tag, value, name, fields) JSS(name);

#include <xrpl/protocol/detail/transactions.macro>

#undef TRANSACTION
#pragma pop_macro("TRANSACTION")

#undef JSS

}  // namespace jss
}  // namespace ripple

#endif<|MERGE_RESOLUTION|>--- conflicted
+++ resolved
@@ -82,13 +82,10 @@
 JSS(MPTokenIssuance);      // ledger type.
 JSS(NetworkID);            // field.
 JSS(NFTokenOffer);         // ledger type.
-<<<<<<< HEAD
 JSS(NFTokenAcceptOffer);   // transaction type.
 JSS(NFTokenCancelOffer);   // transaction type.
 JSS(NFTokenCreateOffer);   // transaction type.
 JSS(NFTokenModify);        // transaction type.
-=======
->>>>>>> d6dbf0e0
 JSS(NFTokenPage);          // ledger type.
 JSS(LPTokenOut);           // in: AMM Liquidity Provider deposit tokens
 JSS(LPTokenIn);            // in: AMM Liquidity Provider withdraw tokens
