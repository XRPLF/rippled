//------------------------------------------------------------------------------
/*
    This file is part of rippled: https://github.com/ripple/rippled
    Copyright (c) 2012, 2013 Ripple Labs Inc.

    Permission to use, copy, modify, and/or distribute this software for any
    purpose  with  or without fee is hereby granted, provided that the above
    copyright notice and this permission notice appear in all copies.

    THE  SOFTWARE IS PROVIDED "AS IS" AND THE AUTHOR DISCLAIMS ALL WARRANTIES
    WITH  REGARD  TO  THIS  SOFTWARE  INCLUDING  ALL  IMPLIED  WARRANTIES  OF
    MERCHANTABILITY  AND  FITNESS. IN NO EVENT SHALL THE AUTHOR BE LIABLE FOR
    ANY  SPECIAL ,  DIRECT, INDIRECT, OR CONSEQUENTIAL DAMAGES OR ANY DAMAGES
    WHATSOEVER  RESULTING  FROM  LOSS  OF USE, DATA OR PROFITS, WHETHER IN AN
    ACTION  OF  CONTRACT, NEGLIGENCE OR OTHER TORTIOUS ACTION, ARISING OUT OF
    OR IN CONNECTION WITH THE USE OR PERFORMANCE OF THIS SOFTWARE.
*/
//==============================================================================

#ifndef RIPPLE_PROTOCOL_JSONFIELDS_H_INCLUDED
#define RIPPLE_PROTOCOL_JSONFIELDS_H_INCLUDED

#include <xrpl/json/json_value.h>

namespace ripple {
namespace jss {

// JSON static strings

#define JSS(x) constexpr ::Json::StaticString x(#x)

/* These "StaticString" field names are used instead of string literals to
   optimize the performance of accessing properties of Json::Value objects.

   Most strings have a trailing comment. Here is the legend:

   in: Read by the given RPC handler from its `Json::Value` parameter.
   out: Assigned by the given RPC handler in the `Json::Value` it returns.
   field: A field of at least one type of transaction.
   RPC: Common properties of RPC requests and responses.
   error: Common properties of RPC error responses.
*/

// clang-format off
JSS(AL_size);              // out: GetCounts
JSS(AL_hit_rate);          // out: GetCounts
JSS(Account);              // in: TransactionSign; field.
JSS(AccountRoot);          // ledger type.
JSS(AMM);                  // ledger type
JSS(AMMID);                // field
JSS(Amendments);           // ledger type.
JSS(Amount);               // in: TransactionSign; field.
JSS(Amount2);              // in/out: AMM IOU/XRP pool, deposit, withdraw amount
JSS(Asset);                // in: AMM Asset1
JSS(Asset2);               // in: AMM Asset2
JSS(AssetClass);           // in: Oracle
JSS(AssetPrice);           // in: Oracle
JSS(AuthAccount);          // in: AMM Auction Slot
JSS(AuthAccounts);         // in: AMM Auction Slot
JSS(BaseAsset);            // in: Oracle
JSS(BidMax);               // in: AMM Bid
JSS(BidMin);               // in: AMM Bid
JSS(Bridge);               // ledger type.
JSS(Check);                // ledger type.
JSS(ClearFlag);            // field.
JSS(Credential);           // ledger type.
JSS(DID);                  // ledger type.
JSS(DeliverMax);           // out: alias to Amount
JSS(DeliverMin);           // in: TransactionSign
JSS(Destination);          // in: TransactionSign; field.
JSS(DirectoryNode);        // ledger type.
JSS(EPrice);               // in: AMM Deposit option
JSS(Escrow);               // ledger type.
JSS(Fee);                  // in/out: TransactionSign; field.
JSS(FeeSettings);          // ledger type.
JSS(Flags);                // in/out: TransactionSign; field.
<<<<<<< HEAD
JSS(FirewallPreauth);      // transaction type.
JSS(FirewallSet);          // transaction type.
JSS(Firewall);             // ledger type.
JSS(incomplete_shards);    // out: OverlayImpl, PeerImp
=======
JSS(Holder);               // field.
>>>>>>> f64cf918
JSS(Invalid);              //
JSS(Issuer);               // in: Credential transactions
JSS(LastLedgerSequence);   // in: TransactionSign; field
JSS(LastUpdateTime);       // field.
JSS(LedgerHashes);         // ledger type.
JSS(LimitAmount);          // field.
JSS(MPToken);              // ledger type.
JSS(MPTokenIssuance);      // ledger type.
JSS(NetworkID);            // field.
JSS(NFTokenOffer);         // ledger type.
JSS(NFTokenPage);          // ledger type.
JSS(LPTokenOut);           // in: AMM Liquidity Provider deposit tokens
JSS(LPTokenIn);            // in: AMM Liquidity Provider withdraw tokens
JSS(LPToken);              // out: AMM Liquidity Provider tokens info
JSS(Offer);                // ledger type.
JSS(OfferSequence);        // field.
JSS(Oracle);               // ledger type.
JSS(OracleDocumentID);     // field
JSS(Owner);                // field
JSS(Paths);                // in/out: TransactionSign
JSS(PayChannel);           // ledger type.
JSS(PriceDataSeries);                    // field.
JSS(PriceData);                          // field.
JSS(Provider);                           // field.
JSS(QuoteAsset);                         // in: Oracle.
JSS(RippleState);                        // ledger type.
JSS(SLE_hit_rate);                       // out: GetCounts.
JSS(Scale);                              // field.
JSS(SettleDelay);                        // in: TransactionSign
JSS(SendMax);                            // in: TransactionSign
JSS(Sequence);                           // in/out: TransactionSign; field.
JSS(SetFlag);                            // field.
JSS(SignerList);                         // ledger type.
JSS(SigningPubKey);                      // field.
JSS(Subject);                            // in: Credential transactions
JSS(TakerGets);                          // field.
JSS(TakerPays);                          // field.
JSS(Ticket);                             // ledger type.
JSS(TxnSignature);                       // field.
JSS(TradingFee);                         // in/out: AMM trading fee
JSS(TransactionType);                    // in: TransactionSign.
JSS(TransferRate);                       // in: TransferRate.
JSS(URI);                                // field.
JSS(VoteSlots);                          // out: AMM Vote
JSS(XChainOwnedClaimID);                 // ledger type.
JSS(XChainOwnedCreateAccountClaimID);    // ledger type.
JSS(aborted);                            // out: InboundLedger
JSS(accepted);               // out: LedgerToJson, OwnerInfo, SubmitTransaction
JSS(account);                // in/out: many
JSS(accountState);           // out: LedgerToJson
JSS(accountTreeHash);        // out: ledger/Ledger.cpp
JSS(account_data);           // out: AccountInfo
JSS(account_flags);          // out: AccountInfo
JSS(account_hash);           // out: LedgerToJson
JSS(account_id);             // out: WalletPropose
JSS(account_nfts);           // out: AccountNFTs
JSS(account_objects);        // out: AccountObjects
JSS(account_root);           // in: LedgerEntry
JSS(account_sequence_next);  // out: SubmitTransaction
JSS(account_sequence_available);  // out: SubmitTransaction
JSS(account_history_tx_stream);   // in: Subscribe, Unsubscribe
JSS(account_history_tx_index);    // out: Account txn history subscribe

JSS(account_history_tx_first);   // out: Account txn history subscribe
JSS(account_history_boundary);   // out: Account txn history subscribe
JSS(accounts);                // in: LedgerEntry, Subscribe,
                              //     handlers/Ledger, Unsubscribe
JSS(accounts_proposed);       // in: Subscribe, Unsubscribe
JSS(action);
JSS(acquiring);               // out: LedgerRequest
JSS(address);                 // out: PeerImp
JSS(affected);                // out: AcceptedLedgerTx
JSS(age);                     // out: NetworkOPs, Peers
JSS(alternatives);            // out: PathRequest, RipplePathFind
JSS(amendment_blocked);       // out: NetworkOPs
JSS(amendments);              // in: AccountObjects, out: NetworkOPs
JSS(amm);                     // out: amm_info
JSS(amm_account);             // in: amm_info
JSS(amount);                  // out: AccountChannels, amm_info
JSS(amount2);                 // out: amm_info
JSS(api_version);             // in: many, out: Version
JSS(api_version_low);         // out: Version
JSS(applied);                 // out: SubmitTransaction
JSS(asks);                    // out: Subscribe
JSS(asset);                   // in: amm_info
JSS(asset2);                  // in: amm_info
JSS(assets);                  // out: GatewayBalances
JSS(asset_frozen);            // out: amm_info
JSS(asset2_frozen);           // out: amm_info
JSS(attestations);
JSS(attestation_reward_account);
JSS(auction_slot);            // out: amm_info
JSS(authorized);              // out: AccountLines
JSS(authorized_credentials);   // in: ledger_entry DepositPreauth
JSS(auth_accounts);           // out: amm_info
JSS(auth_change);             // out: AccountInfo
JSS(auth_change_queued);      // out: AccountInfo
JSS(available);               // out: ValidatorList
JSS(avg_bps_recv);            // out: Peers
JSS(avg_bps_sent);            // out: Peers
JSS(balance);                 // out: AccountLines
JSS(balances);                // out: GatewayBalances
JSS(base);                    // out: LogLevel
JSS(base_asset);              // in: get_aggregate_price
JSS(base_fee);                // out: NetworkOPs
JSS(base_fee_xrp);            // out: NetworkOPs
JSS(bids);                    // out: Subscribe
JSS(binary);                  // in: AccountTX, LedgerEntry,
                              //     AccountTxOld, Tx LedgerData
JSS(blob);                    // out: ValidatorList
JSS(blobs_v2);                // out: ValidatorList
                              // in: UNL
JSS(books);                   // in: Subscribe, Unsubscribe
JSS(both);                    // in: Subscribe, Unsubscribe
JSS(both_sides);              // in: Subscribe, Unsubscribe
JSS(broadcast);               // out: SubmitTransaction
JSS(bridge);                  // in: LedgerEntry
JSS(bridge_account);          // in: LedgerEntry
JSS(build_path);              // in: TransactionSign
JSS(build_version);           // out: NetworkOPs
JSS(cancel_after);            // out: AccountChannels
JSS(can_delete);              // out: CanDelete
JSS(mpt_amount);              // out: mpt_holders
JSS(mpt_issuance);            // in: LedgerEntry, AccountObjects
JSS(mpt_issuance_id);         // in: Payment, mpt_holders
JSS(mptoken);                 // in: LedgerEntry, AccountObjects
JSS(mptoken_index);           // out: mpt_holders
JSS(changes);                 // out: BookChanges
JSS(channel_id);              // out: AccountChannels
JSS(channels);                // out: AccountChannels
JSS(check);                   // in: AccountObjects
JSS(check_nodes);             // in: LedgerCleaner
JSS(clear);                   // in/out: FetchInfo
JSS(close);                   // out: BookChanges
JSS(close_flags);             // out: LedgerToJson
JSS(close_time);              // in: Application, out: NetworkOPs,
                              //      RCLCxPeerPos, LedgerToJson
JSS(close_time_iso);          // out: Tx, NetworkOPs, TransactionEntry
                              //      AccountTx, LedgerToJson
JSS(close_time_estimated);    // in: Application, out: LedgerToJson
JSS(close_time_human);        // out: LedgerToJson
JSS(close_time_offset);       // out: NetworkOPs
JSS(close_time_resolution);   // in: Application; out: LedgerToJson
JSS(closed);                  // out: NetworkOPs, LedgerToJson,
                              //      handlers/Ledger
JSS(closed_ledger);           // out: NetworkOPs
JSS(cluster);                 // out: PeerImp
JSS(code);                    // out: errors
JSS(command);                 // in: RPCHandler
JSS(complete);                // out: NetworkOPs, InboundLedger
JSS(complete_ledgers);        // out: NetworkOPs, PeerImp
JSS(consensus);               // out: NetworkOPs, LedgerConsensus
JSS(converge_time);           // out: NetworkOPs
JSS(converge_time_s);         // out: NetworkOPs
JSS(cookie);                  // out: NetworkOPs
JSS(count);                   // in: AccountTx*, ValidatorList
JSS(counters);                // in/out: retrieve counters
JSS(credential);              // in: LedgerEntry Credential
JSS(credentials);             // in: deposit_authorized
JSS(credential_type);         // in: LedgerEntry DepositPreauth
JSS(ctid);                    // in/out: Tx RPC
JSS(currency_a);              // out: BookChanges
JSS(currency_b);              // out: BookChanges
JSS(currency);                // in: paths/PathRequest, STAmount
                              // out: STPathSet, STAmount,
                              //      AccountLines
JSS(current);                 // out: OwnerInfo
JSS(current_activities);
JSS(current_ledger_size);     // out: TxQ
JSS(current_queue_size);      // out: TxQ
JSS(data);                    // out: LedgerData
JSS(date);                    // out: tx/Transaction, NetworkOPs
JSS(dbKBLedger);              // out: getCounts
JSS(dbKBTotal);               // out: getCounts
JSS(dbKBTransaction);         // out: getCounts
JSS(debug_signing);           // in: TransactionSign
JSS(deletion_blockers_only);  // in: AccountObjects
JSS(delivered_amount);        // out: insertDeliveredAmount
JSS(deposit_authorized);      // out: deposit_authorized
JSS(deposit_preauth);         // in: AccountObjects, LedgerData
JSS(deprecated);              // out
JSS(descending);              // in: AccountTx*
JSS(description);             // in/out: Reservations
JSS(destination);             // in: nft_buy_offers, nft_sell_offers
JSS(destination_account);     // in: PathRequest, RipplePathFind, account_lines
                              // out: AccountChannels
JSS(destination_amount);      // in: PathRequest, RipplePathFind
JSS(destination_currencies);  // in: PathRequest, RipplePathFind
JSS(destination_tag);         // in: PathRequest
                              // out: AccountChannels
JSS(details);                 // out: Manifest, server_info
JSS(did);                     // in: LedgerEntry
JSS(dir_entry);               // out: DirectoryEntryIterator
JSS(dir_index);               // out: DirectoryEntryIterator
JSS(dir_root);                // out: DirectoryEntryIterator
JSS(directory);               // in: LedgerEntry
JSS(discounted_fee);          // out: amm_info
JSS(domain);                  // out: ValidatorInfo, Manifest
JSS(drops);                   // out: TxQ
JSS(duration_us);             // out: NetworkOPs
JSS(effective);               // out: ValidatorList
                              // in: UNL
JSS(enabled);                 // out: AmendmentTable
JSS(engine_result);           // out: NetworkOPs, TransactionSign, Submit
JSS(engine_result_code);      // out: NetworkOPs, TransactionSign, Submit
JSS(engine_result_message);   // out: NetworkOPs, TransactionSign, Submit
JSS(entire_set);              // out: get_aggregate_price
JSS(ephemeral_key);           // out: ValidatorInfo
                              // in/out: Manifest
JSS(error);                   // out: error
JSS(errored);
<<<<<<< HEAD
JSS(error_code);            // out: error
JSS(error_exception);       // out: Submit
JSS(error_message);         // out: error
JSS(escrow);                // in: LedgerEntry
JSS(expand);                // in: handler/Ledger
JSS(expected_date);         // out: any (warnings)
JSS(expected_date_UTC);     // out: any (warnings)
JSS(expected_ledger_size);  // out: TxQ
JSS(expiration);            // out: AccountOffers, AccountChannels,
                            //      ValidatorList, amm_info
JSS(fail_hard);             // in: Sign, Submit
JSS(failed);                // out: InboundLedger
JSS(feature);               // in: Feature
JSS(features);              // out: Feature
JSS(fee);                   // out: NetworkOPs, Peers
JSS(fee_base);              // out: NetworkOPs
JSS(fee_div_max);           // in: TransactionSign
JSS(fee_level);             // out: AccountInfo
JSS(fee_mult_max);          // in: TransactionSign
JSS(fee_ref);               // out: NetworkOPs, DEPRECATED
JSS(fetch_pack);            // out: NetworkOPs
JSS(FIELDS);                // out: RPC server_definitions
                            // matches definitions.json format
JSS(firewall);              // in: LedgerEntry
JSS(firewall_preauth);      // in: LedgerEntry
JSS(first);                 // out: rpc/Version
JSS(firstSequence);         // out: NodeToShardStatus
JSS(firstShardIndex);       // out: NodeToShardStatus
=======
JSS(error_code);              // out: error
JSS(error_exception);         // out: Submit
JSS(error_message);           // out: error
JSS(escrow);                  // in: LedgerEntry
JSS(expand);                  // in: handler/Ledger
JSS(expected_date);           // out: any (warnings)
JSS(expected_date_UTC);       // out: any (warnings)
JSS(expected_ledger_size);    // out: TxQ
JSS(expiration);              // out: AccountOffers, AccountChannels,
                              //      ValidatorList, amm_info
JSS(fail_hard);               // in: Sign, Submit
JSS(failed);                  // out: InboundLedger
JSS(feature);                 // in: Feature
JSS(features);                // out: Feature
JSS(fee);                     // out: NetworkOPs, Peers
JSS(fee_base);                // out: NetworkOPs
JSS(fee_div_max);             // in: TransactionSign
JSS(fee_level);               // out: AccountInfo
JSS(fee_mult_max);            // in: TransactionSign
JSS(fee_ref);                 // out: NetworkOPs, DEPRECATED
JSS(fetch_pack);              // out: NetworkOPs
JSS(FIELDS);                  // out: RPC server_definitions
                              // matches definitions.json format
JSS(first);                   // out: rpc/Version
>>>>>>> f64cf918
JSS(finished);
JSS(fix_txns);                // in: LedgerCleaner
JSS(flags);                   // out: AccountOffers,
                              //      NetworkOPs
JSS(forward);                 // in: AccountTx
JSS(freeze);                  // out: AccountLines
JSS(freeze_peer);             // out: AccountLines
JSS(frozen_balances);         // out: GatewayBalances
JSS(full);                    // in: LedgerClearer, handlers/Ledger
JSS(full_reply);              // out: PathFind
JSS(fullbelow_size);          // out: GetCounts
JSS(good);                    // out: RPCVersion
JSS(hash);                    // out: NetworkOPs, InboundLedger,
                              //      LedgerToJson, STTx; field
JSS(hashes);                  // in: AccountObjects
JSS(have_header);             // out: InboundLedger
JSS(have_state);              // out: InboundLedger
JSS(have_transactions);       // out: InboundLedger
JSS(high);                    // out: BookChanges
JSS(highest_sequence);        // out: AccountInfo
JSS(highest_ticket);          // out: AccountInfo
JSS(historical_perminute);    // historical_perminute.
JSS(holders);                 // out: MPTHolders
JSS(hostid);                  // out: NetworkOPs
JSS(hotwallet);               // in: GatewayBalances
JSS(id);                      // websocket.
JSS(ident);                   // in: AccountCurrencies, AccountInfo,
                              //     OwnerInfo
JSS(ignore_default);          // in: AccountLines
JSS(inLedger);                // out: tx/Transaction
JSS(inbound);                 // out: PeerImp
JSS(index);                   // in: LedgerEntry
                              // out: STLedgerEntry,
                              //      LedgerEntry, TxHistory, LedgerData
JSS(info);                    // out: ServerInfo, ConsensusInfo, FetchInfo
JSS(initial_sync_duration_us);
JSS(internal_command);        // in: Internal
JSS(invalid_API_version);     // out: Many, when a request has an invalid
                              //      version
JSS(io_latency_ms);           // out: NetworkOPs
JSS(ip);                      // in: Connect, out: OverlayImpl
JSS(is_burned);               // out: nft_info (clio)
JSS(isSerialized);            // out: RPC server_definitions
                              // matches definitions.json format
JSS(isSigningField);          // out: RPC server_definitions
                              // matches definitions.json format
JSS(isVLEncoded);             // out: RPC server_definitions
                              // matches definitions.json format
JSS(issuer);                  // in: RipplePathFind, Subscribe,
                              //     Unsubscribe, BookOffers
                              // out: STPathSet, STAmount
JSS(job);
JSS(job_queue);
JSS(jobs);
JSS(jsonrpc);                 // json version
JSS(jq_trans_overflow);       // JobQueue transaction limit overflow.
JSS(kept);                    // out: SubmitTransaction
JSS(key);                     // out
JSS(key_type);                // in/out: WalletPropose, TransactionSign
JSS(latency);                 // out: PeerImp
JSS(last);                    // out: RPCVersion
JSS(last_close);              // out: NetworkOPs
JSS(last_refresh_time);       // out: ValidatorSite
JSS(last_refresh_status);     // out: ValidatorSite
JSS(last_refresh_message);    // out: ValidatorSite
JSS(ledger);                  // in: NetworkOPs, LedgerCleaner,
                              //     RPCHelpers
                              // out: NetworkOPs, PeerImp
JSS(ledger_current_index);    // out: NetworkOPs, RPCHelpers,
                              //      LedgerCurrent, LedgerAccept,
                              //      AccountLines
JSS(ledger_data);             // out: LedgerHeader
JSS(ledger_hash);             // in: RPCHelpers, LedgerRequest,
                              //     RipplePathFind, TransactionEntry,
                              //     handlers/Ledger
                              // out: NetworkOPs, RPCHelpers,
                              //      LedgerClosed, LedgerData,
                              //      AccountLines
JSS(ledger_hit_rate);         // out: GetCounts
JSS(ledger_index);            // in/out: many
JSS(ledger_index_max);        // in, out: AccountTx*
JSS(ledger_index_min);        // in, out: AccountTx*
JSS(ledger_max);              // in, out: AccountTx*
JSS(ledger_min);              // in, out: AccountTx*
JSS(ledger_time);             // out: NetworkOPs
JSS(LEDGER_ENTRY_TYPES);      // out: RPC server_definitions
                              // matches definitions.json format
JSS(levels);                  // LogLevels
JSS(limit);                   // in/out: AccountTx*, AccountOffers,
                              //         AccountLines, AccountObjects
                              // in: LedgerData, BookOffers
JSS(limit_peer);              // out: AccountLines
JSS(lines);                   // out: AccountLines
JSS(list);                    // out: ValidatorList
JSS(load);                    // out: NetworkOPs, PeerImp
JSS(load_base);               // out: NetworkOPs
JSS(load_factor);             // out: NetworkOPs
JSS(load_factor_cluster);     // out: NetworkOPs
JSS(load_factor_fee_escalation); // out: NetworkOPs
JSS(load_factor_fee_queue);      // out: NetworkOPs
JSS(load_factor_fee_reference);  // out: NetworkOPs
JSS(load_factor_local);       // out: NetworkOPs
JSS(load_factor_net);         // out: NetworkOPs
JSS(load_factor_server);      // out: NetworkOPs
JSS(load_fee);                // out: LoadFeeTrackImp, NetworkOPs
JSS(local);                   // out: resource/Logic.h
JSS(local_txs);               // out: GetCounts
JSS(local_static_keys);       // out: ValidatorList
JSS(low);                     // out: BookChanges
JSS(lowest_sequence);         // out: AccountInfo
JSS(lowest_ticket);           // out: AccountInfo
JSS(lp_token);                // out: amm_info
JSS(majority);                // out: RPC feature
JSS(manifest);                // out: ValidatorInfo, Manifest
JSS(marker);                  // in/out: AccountTx, AccountOffers,
                              //         AccountLines, AccountObjects,
                              //         LedgerData
                              // in: BookOffers
JSS(master_key);              // out: WalletPropose, NetworkOPs,
                              //      ValidatorInfo
                              // in/out: Manifest
JSS(master_seed);             // out: WalletPropose
JSS(master_seed_hex);         // out: WalletPropose
JSS(master_signature);        // out: pubManifest
JSS(max_ledger);              // in/out: LedgerCleaner
JSS(max_queue_size);          // out: TxQ
JSS(max_spend_drops);         // out: AccountInfo
JSS(max_spend_drops_total);   // out: AccountInfo
JSS(mean);                    // out: get_aggregate_price
JSS(median);                  // out: get_aggregate_price
JSS(median_fee);              // out: TxQ
JSS(median_level);            // out: TxQ
JSS(message);                 // error.
JSS(meta);                    // out: NetworkOPs, AccountTx*, Tx
JSS(meta_blob);               // out: NetworkOPs, AccountTx*, Tx
JSS(metaData);
JSS(metadata);                // out: TransactionEntry
JSS(method);                  // RPC
JSS(methods);
JSS(metrics);                 // out: Peers
JSS(min_count);               // in: GetCounts
JSS(min_ledger);              // in: LedgerCleaner
JSS(minimum_fee);             // out: TxQ
JSS(minimum_level);           // out: TxQ
JSS(missingCommand);          // error
JSS(name);                    // out: AmendmentTableImpl, PeerImp
JSS(needed_state_hashes);     // out: InboundLedger
JSS(needed_transaction_hashes);  // out: InboundLedger
JSS(network_id);              // out: NetworkOPs
JSS(network_ledger);          // out: NetworkOPs
JSS(next_refresh_time);       // out: ValidatorSite
JSS(nft_id);                  // in: nft_sell_offers, nft_buy_offers
JSS(nft_offer);               // in: LedgerEntry
JSS(nft_offer_index);         // out nft_buy_offers, nft_sell_offers
JSS(nft_page);                // in: LedgerEntry
JSS(nft_serial);              // out: account_nfts
JSS(nft_taxon);               // out: nft_info (clio)
JSS(nftoken_id);              // out: insertNFTokenID
JSS(nftoken_ids);             // out: insertNFTokenID
JSS(no_ripple);               // out: AccountLines
JSS(no_ripple_peer);          // out: AccountLines
JSS(node);                    // out: LedgerEntry
JSS(node_binary);             // out: LedgerEntry
JSS(node_read_bytes);         // out: GetCounts
JSS(node_read_errors);        // out: GetCounts
JSS(node_read_retries);       // out: GetCounts
JSS(node_reads_hit);          // out: GetCounts
JSS(node_reads_total);        // out: GetCounts
JSS(node_reads_duration_us);  // out: GetCounts
JSS(node_size);               // out: server_info
JSS(nodestore);               // out: GetCounts
JSS(node_writes);             // out: GetCounts
JSS(node_written_bytes);      // out: GetCounts
JSS(node_writes_duration_us); // out: GetCounts
JSS(node_write_retries);      // out: GetCounts
JSS(node_writes_delayed);     // out::GetCounts
JSS(nth);                     // out: RPC server_definitions
JSS(nunl);                    // in: AccountObjects
JSS(obligations);             // out: GatewayBalances
JSS(offer);                   // in: LedgerEntry
JSS(offers);                  // out: NetworkOPs, AccountOffers, Subscribe
JSS(offer_id);                // out: insertNFTokenOfferID
JSS(offline);                 // in: TransactionSign
JSS(offset);                  // in/out: AccountTxOld
JSS(open);                    // out: handlers/Ledger
JSS(open_ledger_cost);        // out: SubmitTransaction
JSS(open_ledger_fee);         // out: TxQ
JSS(open_ledger_level);       // out: TxQ
JSS(oracle);                  // in: LedgerEntry
JSS(oracles);                 // in: get_aggregate_price
JSS(oracle_document_id);      // in: get_aggregate_price
JSS(owner);                   // in: LedgerEntry, out: NetworkOPs
JSS(owner_funds);             // in/out: Ledger, NetworkOPs, AcceptedLedgerTx
JSS(page_index);
JSS(params);                  // RPC
JSS(parent_close_time);       // out: LedgerToJson
JSS(parent_hash);             // out: LedgerToJson
JSS(partition);               // in: LogLevel
JSS(passphrase);              // in: WalletPropose
JSS(password);                // in: Subscribe
JSS(paths);                   // in: RipplePathFind
JSS(paths_canonical);         // out: RipplePathFind
JSS(paths_computed);          // out: PathRequest, RipplePathFind
JSS(payment_channel);         // in: LedgerEntry
JSS(peer);                    // in: AccountLines
JSS(peer_authorized);         // out: AccountLines
JSS(peer_id);                 // out: RCLCxPeerPos
JSS(peers);                   // out: InboundLedger, handlers/Peers, Overlay
JSS(peer_disconnects);        // Severed peer connection counter.
JSS(peer_disconnects_resources); // Severed peer connections because of
                              // excess resource consumption.
JSS(port);                    // in: Connect, out: NetworkOPs
JSS(ports);                   // out: NetworkOPs
JSS(previous);                // out: Reservations
JSS(previous_ledger);         // out: LedgerPropose
JSS(price);                   // out: amm_info, AuctionSlot
JSS(proof);                   // in: BookOffers
JSS(propose_seq);             // out: LedgerPropose
JSS(proposers);               // out: NetworkOPs, LedgerConsensus
JSS(protocol);                // out: NetworkOPs, PeerImp
JSS(proxied);                 // out: RPC ping
JSS(pubkey_node);             // out: NetworkOPs
JSS(pubkey_publisher);        // out: ValidatorList
JSS(pubkey_validator);        // out: NetworkOPs, ValidatorList
JSS(public_key);              // out: OverlayImpl, PeerImp, WalletPropose,
                              //      ValidatorInfo
                              // in/out: Manifest
JSS(public_key_hex);          // out: WalletPropose
JSS(published_ledger);        // out: NetworkOPs
JSS(publisher_lists);         // out: ValidatorList
JSS(quality);                 // out: NetworkOPs
JSS(quality_in);              // out: AccountLines
JSS(quality_out);             // out: AccountLines
JSS(queue);                   // in: AccountInfo
JSS(queue_data);              // out: AccountInfo
JSS(queued);                  // out: SubmitTransaction
JSS(queued_duration_us);
JSS(quote_asset);             // in: get_aggregate_price
JSS(random);                  // out: Random
JSS(raw_meta);                // out: AcceptedLedgerTx
JSS(receive_currencies);      // out: AccountCurrencies
JSS(reference_level);         // out: TxQ
JSS(refresh_interval);        // in: UNL
JSS(refresh_interval_min);    // out: ValidatorSites
JSS(regular_seed);            // in/out: LedgerEntry
JSS(remaining);               // out: ValidatorList
JSS(remote);                  // out: Logic.h
JSS(request);                 // RPC
JSS(requested);               // out: Manifest
JSS(reservations);            // out: Reservations
JSS(reserve_base);            // out: NetworkOPs
JSS(reserve_base_xrp);        // out: NetworkOPs
JSS(reserve_inc);             // out: NetworkOPs
JSS(reserve_inc_xrp);         // out: NetworkOPs
JSS(response);                // websocket
JSS(result);                  // RPC
JSS(ripple_lines);            // out: NetworkOPs
JSS(ripple_state);            // in: LedgerEntr
JSS(ripplerpc);               // ripple RPC version
JSS(role);                    // out: Ping.cpp
JSS(rpc);
JSS(rt_accounts);             // in: Subscribe, Unsubscribe
JSS(running_duration_us);
JSS(search_depth);            // in: RipplePathFind
JSS(searched_all);            // out: Tx
JSS(secret);                  // in: TransactionSign,
                              //     ValidationCreate, ValidationSeed,
                              //     channel_authorize
JSS(seed);                    //
JSS(seed_hex);                // in: WalletPropose, TransactionSign
JSS(send_currencies);         // out: AccountCurrencies
JSS(send_max);                // in: PathRequest, RipplePathFind
JSS(seq);                     // in: LedgerEntry;
                              // out: NetworkOPs, RPCSub, AccountOffers,
                              //      ValidatorList, ValidatorInfo, Manifest
JSS(sequence);                // in: UNL
JSS(sequence_count);          // out: AccountInfo
JSS(server_domain);           // out: NetworkOPs
JSS(server_state);            // out: NetworkOPs
JSS(server_state_duration_us);// out: NetworkOPs
JSS(server_status);           // out: NetworkOPs
JSS(server_version);          // out: NetworkOPs
JSS(settle_delay);            // out: AccountChannels
JSS(severity);                // in: LogLevel
JSS(signature);               // out: NetworkOPs, ChannelAuthorize
JSS(signature_verified);      // out: ChannelVerify
JSS(signing_key);             // out: NetworkOPs
JSS(signing_keys);            // out: ValidatorList
JSS(signing_time);            // out: NetworkOPs
JSS(signer_list);             // in: AccountObjects
JSS(signer_lists);            // in/out: AccountInfo
JSS(size);                    // out: get_aggregate_price
JSS(snapshot);                // in: Subscribe
JSS(source_account);          // in: PathRequest, RipplePathFind
JSS(source_amount);           // in: PathRequest, RipplePathFind
JSS(source_currencies);       // in: PathRequest, RipplePathFind
JSS(source_tag);              // out: AccountChannels
JSS(stand_alone);             // out: NetworkOPs
JSS(standard_deviation);      // out: get_aggregate_price
JSS(start);                   // in: TxHistory
JSS(started);
JSS(state);                   // out: Logic.h, ServerState, LedgerData
JSS(state_accounting);        // out: NetworkOPs
JSS(state_now);               // in: Subscribe
JSS(status);                  // error
JSS(stop);                    // in: LedgerCleaner
JSS(stop_history_tx_only);    // in: Unsubscribe, stop history tx stream
JSS(streams);                 // in: Subscribe, Unsubscribe
JSS(strict);                  // in: AccountCurrencies, AccountInfo
JSS(sub_index);               // in: LedgerEntry
JSS(subcommand);              // in: PathFind
JSS(subject);                 // in: LedgerEntry Credential
JSS(success);                 // rpc
JSS(supported);               // out: AmendmentTableImpl
JSS(sync_mode);               // in: Submit
JSS(system_time_offset);      // out: NetworkOPs
JSS(tag);                     // out: Peers
JSS(taker);                   // in: Subscribe, BookOffers
JSS(taker_gets);              // in: Subscribe, Unsubscribe, BookOffers
JSS(taker_gets_funded);       // out: NetworkOPs
JSS(taker_pays);              // in: Subscribe, Unsubscribe, BookOffers
JSS(taker_pays_funded);       // out: NetworkOPs
JSS(threshold);               // in: Blacklist
JSS(ticket);                  // in: AccountObjects
JSS(ticket_count);            // out: AccountInfo
JSS(ticket_seq);              // in: LedgerEntry
JSS(time);
JSS(timeouts);                // out: InboundLedger
JSS(time_threshold);          // in/out: Oracle aggregate
JSS(time_interval);           // out: AMM Auction Slot
JSS(track);                   // out: PeerImp
JSS(traffic);                 // out: Overlay
JSS(trim);                    // in: get_aggregate_price
JSS(trimmed_set);             // out: get_aggregate_price
JSS(total);                   // out: counters
JSS(total_bytes_recv);        // out: Peers
JSS(total_bytes_sent);        // out: Peers
JSS(total_coins);             // out: LedgerToJson
JSS(trading_fee);             // out: amm_info
JSS(transTreeHash);           // out: ledger/Ledger.cpp
JSS(transaction);             // in: Tx
                              // out: NetworkOPs, AcceptedLedgerTx,
JSS(transaction_hash);        // out: RCLCxPeerPos, LedgerToJson
JSS(transactions);            // out: LedgerToJson,
                              // in: AccountTx*, Unsubscribe
JSS(TRANSACTION_RESULTS);     // out: RPC server_definitions
                              // matches definitions.json format
JSS(TRANSACTION_TYPES);       // out: RPC server_definitions
                              // matches definitions.json format
JSS(TYPES);                   // out: RPC server_definitions
                              // matches definitions.json format
JSS(transfer_rate);           // out: nft_info (clio)
JSS(transitions);             // out: NetworkOPs
JSS(treenode_cache_size);     // out: GetCounts
JSS(treenode_track_size);     // out: GetCounts
JSS(trusted);                 // out: UnlList
JSS(trusted_validator_keys);  // out: ValidatorList
JSS(tx);                      // out: STTx, AccountTx*
JSS(tx_blob);                 // in/out: Submit,
                              // in: TransactionSign, AccountTx*
JSS(tx_hash);                 // in: TransactionEntry
JSS(tx_json);                 // in/out: TransactionSign
                              // out: TransactionEntry
JSS(tx_signing_hash);         // out: TransactionSign
JSS(tx_unsigned);             // out: TransactionSign
JSS(txn_count);               // out: NetworkOPs
JSS(txr_tx_cnt);              // out: protocol message tx's count
JSS(txr_tx_sz);               // out: protocol message tx's size
JSS(txr_have_txs_cnt);        // out: protocol message have tx count
JSS(txr_have_txs_sz);         // out: protocol message have tx size
JSS(txr_get_ledger_cnt);      // out: protocol message get ledger count
JSS(txr_get_ledger_sz);       // out: protocol message get ledger size
JSS(txr_ledger_data_cnt);     // out: protocol message ledger data count
JSS(txr_ledger_data_sz);      // out: protocol message ledger data size
JSS(txr_transactions_cnt);    // out: protocol message get object count
JSS(txr_transactions_sz);     // out: protocol message get object size
JSS(txr_selected_cnt);        // out: selected peers count
JSS(txr_suppressed_cnt);      // out: suppressed peers count
JSS(txr_not_enabled_cnt);     // out: peers with tx reduce-relay disabled count
JSS(txr_missing_tx_freq);     // out: missing tx frequency average
JSS(txs);                     // out: TxHistory
JSS(type);                    // in: AccountObjects
                              // out: NetworkOPs, RPC server_definitions
                              //      OverlayImpl, Logic
JSS(type_hex);                // out: STPathSet
JSS(unl);                     // out: UnlList
JSS(unlimited);               // out: Connection.h
JSS(uptime);                  // out: GetCounts
JSS(uri);                     // out: ValidatorSites
JSS(url);                     // in/out: Subscribe, Unsubscribe
JSS(url_password);            // in: Subscribe
JSS(url_username);            // in: Subscribe
JSS(urlgravatar);             //
JSS(username);                // in: Subscribe
JSS(validated);               // out: NetworkOPs, RPCHelpers, AccountTx*
                              //      Tx
JSS(validator_list_expires);  // out: NetworkOps, ValidatorList
JSS(validator_list);          // out: NetworkOps, ValidatorList
JSS(validators);
JSS(validated_hash);          // out: NetworkOPs
JSS(validated_ledger);        // out: NetworkOPs
JSS(validated_ledger_index);  // out: SubmitTransaction
JSS(validated_ledgers);       // out: NetworkOPs
JSS(validation_key);          // out: ValidationCreate, ValidationSeed
JSS(validation_private_key);  // out: ValidationCreate
JSS(validation_public_key);   // out: ValidationCreate, ValidationSeed
JSS(validation_quorum);       // out: NetworkOPs
JSS(validation_seed);         // out: ValidationCreate, ValidationSeed
JSS(validations);             // out: AmendmentTableImpl
JSS(validator_sites);         // out: ValidatorSites
JSS(value);                   // out: STAmount
JSS(version);                 // out: RPCVersion
JSS(vetoed);                  // out: AmendmentTableImpl
JSS(volume_a);                // out: BookChanges
JSS(volume_b);                // out: BookChanges
JSS(vote);                    // in: Feature
JSS(vote_slots);              // out: amm_info
JSS(vote_weight);             // out: amm_info
JSS(warning);                 // rpc:
JSS(warnings);                // out: server_info, server_state
JSS(workers);
JSS(write_load);              // out: GetCounts
JSS(xchain_owned_claim_id);   // in: LedgerEntry, AccountObjects
JSS(xchain_owned_create_account_claim_id);  // in: LedgerEntry
JSS(NegativeUNL);                           // out: ValidatorList; ledger type
// clang-format on

#pragma push_macro("TRANSACTION")
#undef TRANSACTION

#define TRANSACTION(tag, value, name, fields) JSS(name);

#include <xrpl/protocol/detail/transactions.macro>

#undef TRANSACTION
#pragma pop_macro("TRANSACTION")

#undef JSS

}  // namespace jss
}  // namespace ripple

#endif<|MERGE_RESOLUTION|>--- conflicted
+++ resolved
@@ -74,14 +74,7 @@
 JSS(Fee);                  // in/out: TransactionSign; field.
 JSS(FeeSettings);          // ledger type.
 JSS(Flags);                // in/out: TransactionSign; field.
-<<<<<<< HEAD
-JSS(FirewallPreauth);      // transaction type.
-JSS(FirewallSet);          // transaction type.
-JSS(Firewall);             // ledger type.
-JSS(incomplete_shards);    // out: OverlayImpl, PeerImp
-=======
 JSS(Holder);               // field.
->>>>>>> f64cf918
 JSS(Invalid);              //
 JSS(Issuer);               // in: Credential transactions
 JSS(LastLedgerSequence);   // in: TransactionSign; field
@@ -293,36 +286,6 @@
                               // in/out: Manifest
 JSS(error);                   // out: error
 JSS(errored);
-<<<<<<< HEAD
-JSS(error_code);            // out: error
-JSS(error_exception);       // out: Submit
-JSS(error_message);         // out: error
-JSS(escrow);                // in: LedgerEntry
-JSS(expand);                // in: handler/Ledger
-JSS(expected_date);         // out: any (warnings)
-JSS(expected_date_UTC);     // out: any (warnings)
-JSS(expected_ledger_size);  // out: TxQ
-JSS(expiration);            // out: AccountOffers, AccountChannels,
-                            //      ValidatorList, amm_info
-JSS(fail_hard);             // in: Sign, Submit
-JSS(failed);                // out: InboundLedger
-JSS(feature);               // in: Feature
-JSS(features);              // out: Feature
-JSS(fee);                   // out: NetworkOPs, Peers
-JSS(fee_base);              // out: NetworkOPs
-JSS(fee_div_max);           // in: TransactionSign
-JSS(fee_level);             // out: AccountInfo
-JSS(fee_mult_max);          // in: TransactionSign
-JSS(fee_ref);               // out: NetworkOPs, DEPRECATED
-JSS(fetch_pack);            // out: NetworkOPs
-JSS(FIELDS);                // out: RPC server_definitions
-                            // matches definitions.json format
-JSS(firewall);              // in: LedgerEntry
-JSS(firewall_preauth);      // in: LedgerEntry
-JSS(first);                 // out: rpc/Version
-JSS(firstSequence);         // out: NodeToShardStatus
-JSS(firstShardIndex);       // out: NodeToShardStatus
-=======
 JSS(error_code);              // out: error
 JSS(error_exception);         // out: Submit
 JSS(error_message);           // out: error
@@ -347,7 +310,6 @@
 JSS(FIELDS);                  // out: RPC server_definitions
                               // matches definitions.json format
 JSS(first);                   // out: rpc/Version
->>>>>>> f64cf918
 JSS(finished);
 JSS(fix_txns);                // in: LedgerCleaner
 JSS(flags);                   // out: AccountOffers,
