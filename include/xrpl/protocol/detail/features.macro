//------------------------------------------------------------------------------
/*
    This file is part of rippled: https://github.com/ripple/rippled
    Copyright (c) 2024 Ripple Labs Inc.

    Permission to use, copy, modify, and/or distribute this software for any
    purpose  with  or without fee is hereby granted, provided that the above
    copyright notice and this permission notice appear in all copies.

    THE  SOFTWARE IS PROVIDED "AS IS" AND THE AUTHOR DISCLAIMS ALL WARRANTIES
    WITH  REGARD  TO  THIS  SOFTWARE  INCLUDING  ALL  IMPLIED  WARRANTIES  OF
    MERCHANTABILITY  AND  FITNESS. IN NO EVENT SHALL THE AUTHOR BE LIABLE FOR
    ANY  SPECIAL ,  DIRECT, INDIRECT, OR CONSEQUENTIAL DAMAGES OR ANY DAMAGES
    WHATSOEVER  RESULTING  FROM  LOSS  OF USE, DATA OR PROFITS, WHETHER IN AN
    ACTION  OF  CONTRACT, NEGLIGENCE OR OTHER TORTIOUS ACTION, ARISING OUT OF
    OR IN CONNECTION WITH THE USE OR PERFORMANCE OF THIS SOFTWARE.
*/
//==============================================================================

#if !defined(XRPL_FEATURE)
#error "undefined macro: XRPL_FEATURE"
#endif
#if !defined(XRPL_FIX)
#error "undefined macro: XRPL_FIX"
#endif
#if !defined(XRPL_RETIRE)
#error "undefined macro: XRPL_RETIRE"
#endif

// Add new amendments to the top of this list.
// Keep it sorted in reverse chronological order.
// If you add an amendment here, then do not forget to increment `numFeatures`
// in include/xrpl/protocol/Feature.h.

<<<<<<< HEAD
XRPL_FEATURE(Batch,                      Supported::yes, VoteBehavior::DefaultNo)
XRPL_FEATURE(SingleAssetVault,           Supported::no, VoteBehavior::DefaultNo)
XRPL_FEATURE(PermissionDelegation,       Supported::yes, VoteBehavior::DefaultNo)
=======
XRPL_FEATURE(SmartEscrow,                Supported::yes, VoteBehavior::DefaultNo)
>>>>>>> 1ede0bde
XRPL_FIX    (PayChanCancelAfter,         Supported::yes, VoteBehavior::DefaultNo)
XRPL_FIX    (InvalidTxFlags,             Supported::yes, VoteBehavior::DefaultNo)
XRPL_FIX    (FrozenLPTokenTransfer,      Supported::yes, VoteBehavior::DefaultNo)
XRPL_FEATURE(DeepFreeze,                 Supported::yes, VoteBehavior::DefaultNo)
XRPL_FEATURE(PermissionedDomains,        Supported::yes, VoteBehavior::DefaultNo)
XRPL_FEATURE(DynamicNFT,                 Supported::yes, VoteBehavior::DefaultNo)
XRPL_FEATURE(Credentials,                Supported::yes, VoteBehavior::DefaultNo)
XRPL_FEATURE(AMMClawback,                Supported::yes, VoteBehavior::DefaultNo)
XRPL_FIX    (AMMv1_2,                    Supported::yes, VoteBehavior::DefaultNo)
XRPL_FEATURE(MPTokensV1,                 Supported::yes, VoteBehavior::DefaultNo)
// InvariantsV1_1 will be changes to Supported::yes when all the
// invariants expected to be included under it are complete.
XRPL_FEATURE(InvariantsV1_1,             Supported::no,  VoteBehavior::DefaultNo)
XRPL_FIX    (NFTokenPageLinks,           Supported::yes, VoteBehavior::DefaultNo)
XRPL_FIX    (InnerObjTemplate2,          Supported::yes, VoteBehavior::DefaultNo)
XRPL_FIX    (EnforceNFTokenTrustline,    Supported::yes, VoteBehavior::DefaultNo)
XRPL_FIX    (ReducedOffersV2,            Supported::yes, VoteBehavior::DefaultNo)
XRPL_FEATURE(NFTokenMintOffer,           Supported::yes, VoteBehavior::DefaultNo)
XRPL_FIX    (AMMv1_1,                    Supported::yes, VoteBehavior::DefaultNo)
XRPL_FIX    (PreviousTxnID,              Supported::yes, VoteBehavior::DefaultNo)
XRPL_FIX    (XChainRewardRounding,       Supported::yes, VoteBehavior::DefaultNo)
XRPL_FIX    (EmptyDID,                   Supported::yes, VoteBehavior::DefaultNo)
XRPL_FEATURE(PriceOracle,                Supported::yes, VoteBehavior::DefaultNo)
XRPL_FIX    (AMMOverflowOffer,           Supported::yes, VoteBehavior::DefaultYes)
XRPL_FIX    (InnerObjTemplate,           Supported::yes, VoteBehavior::DefaultNo)
XRPL_FIX    (NFTokenReserve,             Supported::yes, VoteBehavior::DefaultNo)
XRPL_FIX    (FillOrKill,                 Supported::yes, VoteBehavior::DefaultNo)
XRPL_FEATURE(DID,                        Supported::yes, VoteBehavior::DefaultNo)
XRPL_FIX    (DisallowIncomingV1,         Supported::yes, VoteBehavior::DefaultNo)
XRPL_FEATURE(XChainBridge,               Supported::yes, VoteBehavior::DefaultNo)
XRPL_FEATURE(AMM,                        Supported::yes, VoteBehavior::DefaultNo)
XRPL_FEATURE(Clawback,                   Supported::yes, VoteBehavior::DefaultNo)
XRPL_FIX    (ReducedOffersV1,            Supported::yes, VoteBehavior::DefaultNo)
XRPL_FIX    (NFTokenRemint,              Supported::yes, VoteBehavior::DefaultNo)
XRPL_FIX    (NonFungibleTokensV1_2,      Supported::yes, VoteBehavior::DefaultNo)
XRPL_FIX    (UniversalNumber,            Supported::yes, VoteBehavior::DefaultNo)
XRPL_FEATURE(XRPFees,                    Supported::yes, VoteBehavior::DefaultNo)
XRPL_FEATURE(DisallowIncoming,           Supported::yes, VoteBehavior::DefaultNo)
XRPL_FEATURE(ImmediateOfferKilled,       Supported::yes, VoteBehavior::DefaultNo)
XRPL_FIX    (RemoveNFTokenAutoTrustLine, Supported::yes, VoteBehavior::DefaultYes)
XRPL_FIX    (TrustLinesToSelf,           Supported::yes, VoteBehavior::DefaultNo)
XRPL_FEATURE(NonFungibleTokensV1_1,      Supported::yes, VoteBehavior::DefaultNo)
XRPL_FEATURE(ExpandedSignerList,         Supported::yes, VoteBehavior::DefaultNo)
XRPL_FEATURE(CheckCashMakesTrustLine,    Supported::yes, VoteBehavior::DefaultNo)
XRPL_FIX    (RmSmallIncreasedQOffers,    Supported::yes, VoteBehavior::DefaultYes)
XRPL_FIX    (STAmountCanonicalize,       Supported::yes, VoteBehavior::DefaultYes)
XRPL_FEATURE(FlowSortStrands,            Supported::yes, VoteBehavior::DefaultYes)
XRPL_FEATURE(TicketBatch,                Supported::yes, VoteBehavior::DefaultYes)
XRPL_FEATURE(NegativeUNL,                Supported::yes, VoteBehavior::DefaultYes)
XRPL_FIX    (AmendmentMajorityCalc,      Supported::yes, VoteBehavior::DefaultYes)
XRPL_FEATURE(HardenedValidations,        Supported::yes, VoteBehavior::DefaultYes)
// fix1781: XRPEndpointSteps should be included in the circular payment check
XRPL_FIX    (1781,                       Supported::yes, VoteBehavior::DefaultYes)
XRPL_FEATURE(RequireFullyCanonicalSig,   Supported::yes, VoteBehavior::DefaultYes)
// fixQualityUpperBound should be activated before FlowCross
XRPL_FIX    (QualityUpperBound,          Supported::yes, VoteBehavior::DefaultYes)
XRPL_FEATURE(DeletableAccounts,          Supported::yes, VoteBehavior::DefaultYes)
XRPL_FIX    (PayChanRecipientOwnerDir,   Supported::yes, VoteBehavior::DefaultYes)
XRPL_FIX    (CheckThreading,             Supported::yes, VoteBehavior::DefaultYes)
XRPL_FIX    (MasterKeyAsRegularKey,      Supported::yes, VoteBehavior::DefaultYes)
XRPL_FIX    (TakerDryOfferRemoval,       Supported::yes, VoteBehavior::DefaultYes)
XRPL_FEATURE(MultiSignReserve,           Supported::yes, VoteBehavior::DefaultYes)
XRPL_FIX    (1578,                       Supported::yes, VoteBehavior::DefaultYes)
// fix1515: Use liquidity from strands that consume max offers, but mark as dry
XRPL_FIX    (1515,                       Supported::yes, VoteBehavior::DefaultYes)
XRPL_FEATURE(DepositPreauth,             Supported::yes, VoteBehavior::DefaultYes)
XRPL_FIX    (1623,                       Supported::yes, VoteBehavior::DefaultYes)
XRPL_FIX    (1543,                       Supported::yes, VoteBehavior::DefaultYes)
XRPL_FIX    (1571,                       Supported::yes, VoteBehavior::DefaultYes)
XRPL_FEATURE(Checks,                     Supported::yes, VoteBehavior::DefaultYes)
XRPL_FEATURE(DepositAuth,                Supported::yes, VoteBehavior::DefaultYes)
XRPL_FIX    (1513,                       Supported::yes, VoteBehavior::DefaultYes)
XRPL_FEATURE(FlowCross,                  Supported::yes, VoteBehavior::DefaultYes)
XRPL_FEATURE(Flow,                       Supported::yes, VoteBehavior::DefaultYes)
XRPL_FEATURE(OwnerPaysFee,               Supported::no,  VoteBehavior::DefaultNo)

// The following amendments are obsolete, but must remain supported
// because they could potentially get enabled.
//
// Obsolete features are (usually) not in the ledger, and may have code
// controlled by the feature. They need to be supported because at some
// time in the past, the feature was supported and votable, but never
// passed. So the feature needs to be supported in case it is ever
// enabled (added to the ledger).
//
// If a feature remains obsolete for long enough that no clients are able
// to vote for it, the feature can be removed (entirely?) from the code.
XRPL_FIX    (NFTokenNegOffer,       Supported::yes, VoteBehavior::Obsolete)
XRPL_FIX    (NFTokenDirV1,          Supported::yes, VoteBehavior::Obsolete)
XRPL_FEATURE(NonFungibleTokensV1,   Supported::yes, VoteBehavior::Obsolete)
XRPL_FEATURE(CryptoConditionsSuite, Supported::yes, VoteBehavior::Obsolete)

// The following amendments have been active for at least two years. Their
// pre-amendment code has been removed and the identifiers are deprecated.
// All known amendments and amendments that may appear in a validated
// ledger must be registered either here or above with the "active" amendments
XRPL_RETIRE(MultiSign)
XRPL_RETIRE(TrustSetAuth)
XRPL_RETIRE(FeeEscalation)
XRPL_RETIRE(PayChan)
XRPL_RETIRE(CryptoConditions)
XRPL_RETIRE(TickSize)
XRPL_RETIRE(fix1368)
XRPL_RETIRE(Escrow)
XRPL_RETIRE(fix1373)
XRPL_RETIRE(EnforceInvariants)
XRPL_RETIRE(SortedDirectories)
XRPL_RETIRE(fix1201)
XRPL_RETIRE(fix1512)
XRPL_RETIRE(fix1523)
XRPL_RETIRE(fix1528)<|MERGE_RESOLUTION|>--- conflicted
+++ resolved
@@ -32,13 +32,10 @@
 // If you add an amendment here, then do not forget to increment `numFeatures`
 // in include/xrpl/protocol/Feature.h.
 
-<<<<<<< HEAD
+XRPL_FEATURE(SmartEscrow,                Supported::yes, VoteBehavior::DefaultNo)
 XRPL_FEATURE(Batch,                      Supported::yes, VoteBehavior::DefaultNo)
 XRPL_FEATURE(SingleAssetVault,           Supported::no, VoteBehavior::DefaultNo)
 XRPL_FEATURE(PermissionDelegation,       Supported::yes, VoteBehavior::DefaultNo)
-=======
-XRPL_FEATURE(SmartEscrow,                Supported::yes, VoteBehavior::DefaultNo)
->>>>>>> 1ede0bde
 XRPL_FIX    (PayChanCancelAfter,         Supported::yes, VoteBehavior::DefaultNo)
 XRPL_FIX    (InvalidTxFlags,             Supported::yes, VoteBehavior::DefaultNo)
 XRPL_FIX    (FrozenLPTokenTransfer,      Supported::yes, VoteBehavior::DefaultNo)
