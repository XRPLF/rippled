//------------------------------------------------------------------------------
/*
    This file is part of rippled: https://github.com/ripple/rippled
    Copyright (c) 2024 Ripple Labs Inc.

    Permission to use, copy, modify, and/or distribute this software for any
    purpose  with  or without fee is hereby granted, provided that the above
    copyright notice and this permission notice appear in all copies.

    THE  SOFTWARE IS PROVIDED "AS IS" AND THE AUTHOR DISCLAIMS ALL WARRANTIES
    WITH  REGARD  TO  THIS  SOFTWARE  INCLUDING  ALL  IMPLIED  WARRANTIES  OF
    MERCHANTABILITY  AND  FITNESS. IN NO EVENT SHALL THE AUTHOR BE LIABLE FOR
    ANY  SPECIAL ,  DIRECT, INDIRECT, OR CONSEQUENTIAL DAMAGES OR ANY DAMAGES
    WHATSOEVER  RESULTING  FROM  LOSS  OF USE, DATA OR PROFITS, WHETHER IN AN
    ACTION  OF  CONTRACT, NEGLIGENCE OR OTHER TORTIOUS ACTION, ARISING OUT OF
    OR IN CONNECTION WITH THE USE OR PERFORMANCE OF THIS SOFTWARE.
*/
//==============================================================================

#if !defined(XRPL_FEATURE)
#error "undefined macro: XRPL_FEATURE"
#endif
#if !defined(XRPL_FIX)
#error "undefined macro: XRPL_FIX"
#endif

// Add new amendments to the top of this list.
// Keep it sorted in reverse chronological order.
// If you add an amendment here, then do not forget to increment `numFeatures`
// in include/xrpl/protocol/Feature.h.

<<<<<<< HEAD
XRPL_FEATURE(SingleAssetVault,           Supported::yes, VoteBehavior::DefaultNo)
=======
XRPL_FEATURE(DeepFreeze,                 Supported::yes, VoteBehavior::DefaultNo)
>>>>>>> 33e1c425
XRPL_FEATURE(PermissionedDomains,        Supported::no,  VoteBehavior::DefaultNo)
XRPL_FEATURE(DynamicNFT,                 Supported::yes, VoteBehavior::DefaultNo)
XRPL_FEATURE(Credentials,                Supported::yes, VoteBehavior::DefaultNo)
XRPL_FEATURE(AMMClawback,                Supported::yes, VoteBehavior::DefaultNo)
XRPL_FIX    (AMMv1_2,                    Supported::yes, VoteBehavior::DefaultNo)
XRPL_FEATURE(MPTokensV1,                 Supported::yes, VoteBehavior::DefaultNo)
// InvariantsV1_1 will be changes to Supported::yes when all the
// invariants expected to be included under it are complete.
XRPL_FEATURE(InvariantsV1_1,             Supported::no,  VoteBehavior::DefaultNo)
XRPL_FIX    (NFTokenPageLinks,           Supported::yes, VoteBehavior::DefaultNo)
XRPL_FIX    (InnerObjTemplate2,          Supported::yes, VoteBehavior::DefaultNo)
XRPL_FIX    (EnforceNFTokenTrustline,    Supported::yes, VoteBehavior::DefaultNo)
XRPL_FIX    (ReducedOffersV2,            Supported::yes, VoteBehavior::DefaultNo)
XRPL_FEATURE(NFTokenMintOffer,           Supported::yes, VoteBehavior::DefaultNo)
XRPL_FIX    (AMMv1_1,                    Supported::yes, VoteBehavior::DefaultNo)
XRPL_FIX    (PreviousTxnID,              Supported::yes, VoteBehavior::DefaultNo)
XRPL_FIX    (XChainRewardRounding,       Supported::yes, VoteBehavior::DefaultNo)
XRPL_FIX    (EmptyDID,                   Supported::yes, VoteBehavior::DefaultNo)
XRPL_FEATURE(PriceOracle,                Supported::yes, VoteBehavior::DefaultNo)
XRPL_FIX    (AMMOverflowOffer,           Supported::yes, VoteBehavior::DefaultYes)
XRPL_FIX    (InnerObjTemplate,           Supported::yes, VoteBehavior::DefaultNo)
XRPL_FIX    (NFTokenReserve,             Supported::yes, VoteBehavior::DefaultNo)
XRPL_FIX    (FillOrKill,                 Supported::yes, VoteBehavior::DefaultNo)
XRPL_FEATURE(DID,                        Supported::yes, VoteBehavior::DefaultNo)
XRPL_FIX    (DisallowIncomingV1,         Supported::yes, VoteBehavior::DefaultNo)
XRPL_FEATURE(XChainBridge,               Supported::yes, VoteBehavior::DefaultNo)
XRPL_FEATURE(AMM,                        Supported::yes, VoteBehavior::DefaultNo)
XRPL_FEATURE(Clawback,                   Supported::yes, VoteBehavior::DefaultNo)
XRPL_FIX    (ReducedOffersV1,            Supported::yes, VoteBehavior::DefaultNo)
XRPL_FIX    (NFTokenRemint,              Supported::yes, VoteBehavior::DefaultNo)
XRPL_FIX    (NonFungibleTokensV1_2,      Supported::yes, VoteBehavior::DefaultNo)
XRPL_FIX    (UniversalNumber,            Supported::yes, VoteBehavior::DefaultNo)
XRPL_FEATURE(XRPFees,                    Supported::yes, VoteBehavior::DefaultNo)
XRPL_FEATURE(DisallowIncoming,           Supported::yes, VoteBehavior::DefaultNo)
XRPL_FEATURE(ImmediateOfferKilled,       Supported::yes, VoteBehavior::DefaultNo)
XRPL_FIX    (RemoveNFTokenAutoTrustLine, Supported::yes, VoteBehavior::DefaultYes)
XRPL_FIX    (TrustLinesToSelf,           Supported::yes, VoteBehavior::DefaultNo)
XRPL_FEATURE(NonFungibleTokensV1_1,      Supported::yes, VoteBehavior::DefaultNo)
XRPL_FEATURE(ExpandedSignerList,         Supported::yes, VoteBehavior::DefaultNo)
XRPL_FEATURE(CheckCashMakesTrustLine,    Supported::yes, VoteBehavior::DefaultNo)
XRPL_FIX    (RmSmallIncreasedQOffers,    Supported::yes, VoteBehavior::DefaultYes)
XRPL_FIX    (STAmountCanonicalize,       Supported::yes, VoteBehavior::DefaultYes)
XRPL_FEATURE(FlowSortStrands,            Supported::yes, VoteBehavior::DefaultYes)
XRPL_FEATURE(TicketBatch,                Supported::yes, VoteBehavior::DefaultYes)
XRPL_FEATURE(NegativeUNL,                Supported::yes, VoteBehavior::DefaultYes)
XRPL_FIX    (AmendmentMajorityCalc,      Supported::yes, VoteBehavior::DefaultYes)
XRPL_FEATURE(HardenedValidations,        Supported::yes, VoteBehavior::DefaultYes)
// fix1781: XRPEndpointSteps should be included in the circular payment check
XRPL_FIX    (1781,                       Supported::yes, VoteBehavior::DefaultYes)
XRPL_FEATURE(RequireFullyCanonicalSig,   Supported::yes, VoteBehavior::DefaultYes)
// fixQualityUpperBound should be activated before FlowCross
XRPL_FIX    (QualityUpperBound,          Supported::yes, VoteBehavior::DefaultYes)
XRPL_FEATURE(DeletableAccounts,          Supported::yes, VoteBehavior::DefaultYes)
XRPL_FIX    (PayChanRecipientOwnerDir,   Supported::yes, VoteBehavior::DefaultYes)
XRPL_FIX    (CheckThreading,             Supported::yes, VoteBehavior::DefaultYes)
XRPL_FIX    (MasterKeyAsRegularKey,      Supported::yes, VoteBehavior::DefaultYes)
XRPL_FIX    (TakerDryOfferRemoval,       Supported::yes, VoteBehavior::DefaultYes)
XRPL_FEATURE(MultiSignReserve,           Supported::yes, VoteBehavior::DefaultYes)
XRPL_FIX    (1578,                       Supported::yes, VoteBehavior::DefaultYes)
// fix1515: Use liquidity from strands that consume max offers, but mark as dry
XRPL_FIX    (1515,                       Supported::yes, VoteBehavior::DefaultYes)
XRPL_FEATURE(DepositPreauth,             Supported::yes, VoteBehavior::DefaultYes)
XRPL_FIX    (1623,                       Supported::yes, VoteBehavior::DefaultYes)
XRPL_FIX    (1543,                       Supported::yes, VoteBehavior::DefaultYes)
XRPL_FIX    (1571,                       Supported::yes, VoteBehavior::DefaultYes)
XRPL_FEATURE(Checks,                     Supported::yes, VoteBehavior::DefaultYes)
XRPL_FEATURE(DepositAuth,                Supported::yes, VoteBehavior::DefaultYes)
XRPL_FIX    (1513,                       Supported::yes, VoteBehavior::DefaultYes)
XRPL_FEATURE(FlowCross,                  Supported::yes, VoteBehavior::DefaultYes)
XRPL_FEATURE(Flow,                       Supported::yes, VoteBehavior::DefaultYes)
XRPL_FEATURE(OwnerPaysFee,               Supported::no,  VoteBehavior::DefaultNo)

// The following amendments are obsolete, but must remain supported
// because they could potentially get enabled.
//
// Obsolete features are (usually) not in the ledger, and may have code
// controlled by the feature. They need to be supported because at some
// time in the past, the feature was supported and votable, but never
// passed. So the feature needs to be supported in case it is ever
// enabled (added to the ledger).
//
// If a feature remains obsolete for long enough that no clients are able
// to vote for it, the feature can be removed (entirely?) from the code.
XRPL_FIX    (NFTokenNegOffer,       Supported::yes, VoteBehavior::Obsolete)
XRPL_FIX    (NFTokenDirV1,          Supported::yes, VoteBehavior::Obsolete)
XRPL_FEATURE(NonFungibleTokensV1,   Supported::yes, VoteBehavior::Obsolete)
XRPL_FEATURE(CryptoConditionsSuite, Supported::yes, VoteBehavior::Obsolete)
<|MERGE_RESOLUTION|>--- conflicted
+++ resolved
@@ -29,11 +29,8 @@
 // If you add an amendment here, then do not forget to increment `numFeatures`
 // in include/xrpl/protocol/Feature.h.
 
-<<<<<<< HEAD
 XRPL_FEATURE(SingleAssetVault,           Supported::yes, VoteBehavior::DefaultNo)
-=======
 XRPL_FEATURE(DeepFreeze,                 Supported::yes, VoteBehavior::DefaultNo)
->>>>>>> 33e1c425
 XRPL_FEATURE(PermissionedDomains,        Supported::no,  VoteBehavior::DefaultNo)
 XRPL_FEATURE(DynamicNFT,                 Supported::yes, VoteBehavior::DefaultNo)
 XRPL_FEATURE(Credentials,                Supported::yes, VoteBehavior::DefaultNo)
