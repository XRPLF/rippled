//------------------------------------------------------------------------------
/*
    This file is part of rippled: https://github.com/ripple/rippled
    Copyright (c) 2024 Ripple Labs Inc.

    Permission to use, copy, modify, and/or distribute this software for any
    purpose  with  or without fee is hereby granted, provided that the above
    copyright notice and this permission notice appear in all copies.

    THE  SOFTWARE IS PROVIDED "AS IS" AND THE AUTHOR DISCLAIMS ALL WARRANTIES
    WITH  REGARD  TO  THIS  SOFTWARE  INCLUDING  ALL  IMPLIED  WARRANTIES  OF
    MERCHANTABILITY  AND  FITNESS. IN NO EVENT SHALL THE AUTHOR BE LIABLE FOR
    ANY  SPECIAL ,  DIRECT, INDIRECT, OR CONSEQUENTIAL DAMAGES OR ANY DAMAGES
    WHATSOEVER  RESULTING  FROM  LOSS  OF USE, DATA OR PROFITS, WHETHER IN AN
    ACTION  OF  CONTRACT, NEGLIGENCE OR OTHER TORTIOUS ACTION, ARISING OUT OF
    OR IN CONNECTION WITH THE USE OR PERFORMANCE OF THIS SOFTWARE.
*/
//==============================================================================

#if !defined(XRPL_FEATURE)
#error "undefined macro: XRPL_FEATURE"
#endif
#if !defined(XRPL_FIX)
#error "undefined macro: XRPL_FIX"
#endif
#if !defined(XRPL_RETIRE)
#error "undefined macro: XRPL_RETIRE"
#endif

// clang-format off

// Add new amendments to the top of this list.
// Keep it sorted in reverse chronological order.

<<<<<<< HEAD
XRPL_FEATURE(LendingProtocol,            Supported::yes, VoteBehavior::DefaultNo)
=======
XRPL_FEATURE(PermissionedDEX,            Supported::yes, VoteBehavior::DefaultNo)
XRPL_FEATURE(Batch,                      Supported::yes, VoteBehavior::DefaultNo)
>>>>>>> 0a34b5c6
XRPL_FEATURE(SingleAssetVault,           Supported::no, VoteBehavior::DefaultNo)
XRPL_FEATURE(PermissionDelegation,       Supported::yes, VoteBehavior::DefaultNo)
XRPL_FIX    (PayChanCancelAfter,         Supported::yes, VoteBehavior::DefaultNo)
// Check flags in Credential transactions
XRPL_FIX    (InvalidTxFlags,             Supported::yes, VoteBehavior::DefaultNo)
XRPL_FIX    (FrozenLPTokenTransfer,      Supported::yes, VoteBehavior::DefaultNo)
XRPL_FEATURE(DeepFreeze,                 Supported::yes, VoteBehavior::DefaultNo)
XRPL_FEATURE(PermissionedDomains,        Supported::yes, VoteBehavior::DefaultNo)
XRPL_FEATURE(DynamicNFT,                 Supported::yes, VoteBehavior::DefaultNo)
XRPL_FEATURE(Credentials,                Supported::yes, VoteBehavior::DefaultNo)
XRPL_FEATURE(AMMClawback,                Supported::yes, VoteBehavior::DefaultNo)
XRPL_FIX    (AMMv1_2,                    Supported::yes, VoteBehavior::DefaultNo)
XRPL_FEATURE(MPTokensV1,                 Supported::yes, VoteBehavior::DefaultNo)
// InvariantsV1_1 will be changes to Supported::yes when all the
// invariants expected to be included under it are complete.
XRPL_FEATURE(InvariantsV1_1,             Supported::no,  VoteBehavior::DefaultNo)
XRPL_FIX    (NFTokenPageLinks,           Supported::yes, VoteBehavior::DefaultNo)
XRPL_FIX    (InnerObjTemplate2,          Supported::yes, VoteBehavior::DefaultNo)
XRPL_FIX    (EnforceNFTokenTrustline,    Supported::yes, VoteBehavior::DefaultNo)
XRPL_FIX    (ReducedOffersV2,            Supported::yes, VoteBehavior::DefaultNo)
XRPL_FEATURE(NFTokenMintOffer,           Supported::yes, VoteBehavior::DefaultNo)
XRPL_FIX    (AMMv1_1,                    Supported::yes, VoteBehavior::DefaultNo)
XRPL_FIX    (PreviousTxnID,              Supported::yes, VoteBehavior::DefaultNo)
XRPL_FIX    (XChainRewardRounding,       Supported::yes, VoteBehavior::DefaultNo)
XRPL_FIX    (EmptyDID,                   Supported::yes, VoteBehavior::DefaultNo)
XRPL_FEATURE(PriceOracle,                Supported::yes, VoteBehavior::DefaultNo)
XRPL_FIX    (AMMOverflowOffer,           Supported::yes, VoteBehavior::DefaultYes)
XRPL_FIX    (InnerObjTemplate,           Supported::yes, VoteBehavior::DefaultNo)
XRPL_FIX    (NFTokenReserve,             Supported::yes, VoteBehavior::DefaultNo)
XRPL_FIX    (FillOrKill,                 Supported::yes, VoteBehavior::DefaultNo)
XRPL_FEATURE(DID,                        Supported::yes, VoteBehavior::DefaultNo)
XRPL_FIX    (DisallowIncomingV1,         Supported::yes, VoteBehavior::DefaultNo)
XRPL_FEATURE(XChainBridge,               Supported::yes, VoteBehavior::DefaultNo)
XRPL_FEATURE(AMM,                        Supported::yes, VoteBehavior::DefaultNo)
XRPL_FEATURE(Clawback,                   Supported::yes, VoteBehavior::DefaultNo)
XRPL_FIX    (ReducedOffersV1,            Supported::yes, VoteBehavior::DefaultNo)
XRPL_FIX    (NFTokenRemint,              Supported::yes, VoteBehavior::DefaultNo)
XRPL_FIX    (NonFungibleTokensV1_2,      Supported::yes, VoteBehavior::DefaultNo)
XRPL_FIX    (UniversalNumber,            Supported::yes, VoteBehavior::DefaultNo)
XRPL_FEATURE(XRPFees,                    Supported::yes, VoteBehavior::DefaultNo)
XRPL_FEATURE(DisallowIncoming,           Supported::yes, VoteBehavior::DefaultNo)
XRPL_FEATURE(ImmediateOfferKilled,       Supported::yes, VoteBehavior::DefaultNo)
XRPL_FIX    (RemoveNFTokenAutoTrustLine, Supported::yes, VoteBehavior::DefaultYes)
XRPL_FIX    (TrustLinesToSelf,           Supported::yes, VoteBehavior::DefaultNo)
XRPL_FEATURE(NonFungibleTokensV1_1,      Supported::yes, VoteBehavior::DefaultNo)
XRPL_FEATURE(ExpandedSignerList,         Supported::yes, VoteBehavior::DefaultNo)
XRPL_FEATURE(CheckCashMakesTrustLine,    Supported::yes, VoteBehavior::DefaultNo)
XRPL_FIX    (RmSmallIncreasedQOffers,    Supported::yes, VoteBehavior::DefaultYes)
XRPL_FIX    (STAmountCanonicalize,       Supported::yes, VoteBehavior::DefaultYes)
XRPL_FEATURE(FlowSortStrands,            Supported::yes, VoteBehavior::DefaultYes)
XRPL_FEATURE(TicketBatch,                Supported::yes, VoteBehavior::DefaultYes)
XRPL_FEATURE(NegativeUNL,                Supported::yes, VoteBehavior::DefaultYes)
XRPL_FIX    (AmendmentMajorityCalc,      Supported::yes, VoteBehavior::DefaultYes)
XRPL_FEATURE(HardenedValidations,        Supported::yes, VoteBehavior::DefaultYes)
// fix1781: XRPEndpointSteps should be included in the circular payment check
XRPL_FIX    (1781,                       Supported::yes, VoteBehavior::DefaultYes)
XRPL_FEATURE(RequireFullyCanonicalSig,   Supported::yes, VoteBehavior::DefaultYes)
// fixQualityUpperBound should be activated before FlowCross
XRPL_FIX    (QualityUpperBound,          Supported::yes, VoteBehavior::DefaultYes)
XRPL_FEATURE(DeletableAccounts,          Supported::yes, VoteBehavior::DefaultYes)
XRPL_FIX    (PayChanRecipientOwnerDir,   Supported::yes, VoteBehavior::DefaultYes)
XRPL_FIX    (CheckThreading,             Supported::yes, VoteBehavior::DefaultYes)
XRPL_FIX    (MasterKeyAsRegularKey,      Supported::yes, VoteBehavior::DefaultYes)
XRPL_FIX    (TakerDryOfferRemoval,       Supported::yes, VoteBehavior::DefaultYes)
XRPL_FEATURE(MultiSignReserve,           Supported::yes, VoteBehavior::DefaultYes)
XRPL_FIX    (1578,                       Supported::yes, VoteBehavior::DefaultYes)
// fix1515: Use liquidity from strands that consume max offers, but mark as dry
XRPL_FIX    (1515,                       Supported::yes, VoteBehavior::DefaultYes)
XRPL_FEATURE(DepositPreauth,             Supported::yes, VoteBehavior::DefaultYes)
XRPL_FIX    (1623,                       Supported::yes, VoteBehavior::DefaultYes)
XRPL_FIX    (1543,                       Supported::yes, VoteBehavior::DefaultYes)
XRPL_FIX    (1571,                       Supported::yes, VoteBehavior::DefaultYes)
XRPL_FEATURE(Checks,                     Supported::yes, VoteBehavior::DefaultYes)
XRPL_FEATURE(DepositAuth,                Supported::yes, VoteBehavior::DefaultYes)
XRPL_FIX    (1513,                       Supported::yes, VoteBehavior::DefaultYes)
XRPL_FEATURE(FlowCross,                  Supported::yes, VoteBehavior::DefaultYes)
XRPL_FEATURE(Flow,                       Supported::yes, VoteBehavior::DefaultYes)
XRPL_FEATURE(OwnerPaysFee,               Supported::no,  VoteBehavior::DefaultNo)

// The following amendments are obsolete, but must remain supported
// because they could potentially get enabled.
//
// Obsolete features are (usually) not in the ledger, and may have code
// controlled by the feature. They need to be supported because at some
// time in the past, the feature was supported and votable, but never
// passed. So the feature needs to be supported in case it is ever
// enabled (added to the ledger).
//
// If a feature remains obsolete for long enough that no clients are able
// to vote for it, the feature can be removed (entirely?) from the code.
XRPL_FIX    (NFTokenNegOffer,       Supported::yes, VoteBehavior::Obsolete)
XRPL_FIX    (NFTokenDirV1,          Supported::yes, VoteBehavior::Obsolete)
XRPL_FEATURE(NonFungibleTokensV1,   Supported::yes, VoteBehavior::Obsolete)
XRPL_FEATURE(CryptoConditionsSuite, Supported::yes, VoteBehavior::Obsolete)

// The following amendments have been active for at least two years. Their
// pre-amendment code has been removed and the identifiers are deprecated.
// All known amendments and amendments that may appear in a validated
// ledger must be registered either here or above with the "active" amendments
XRPL_RETIRE(MultiSign)
XRPL_RETIRE(TrustSetAuth)
XRPL_RETIRE(FeeEscalation)
XRPL_RETIRE(PayChan)
XRPL_RETIRE(CryptoConditions)
XRPL_RETIRE(TickSize)
XRPL_RETIRE(fix1368)
XRPL_RETIRE(Escrow)
XRPL_RETIRE(fix1373)
XRPL_RETIRE(EnforceInvariants)
XRPL_RETIRE(SortedDirectories)
XRPL_RETIRE(fix1201)
XRPL_RETIRE(fix1512)
XRPL_RETIRE(fix1523)
XRPL_RETIRE(fix1528)

// clang-format on<|MERGE_RESOLUTION|>--- conflicted
+++ resolved
@@ -32,12 +32,9 @@
 // Add new amendments to the top of this list.
 // Keep it sorted in reverse chronological order.
 
-<<<<<<< HEAD
 XRPL_FEATURE(LendingProtocol,            Supported::yes, VoteBehavior::DefaultNo)
-=======
 XRPL_FEATURE(PermissionedDEX,            Supported::yes, VoteBehavior::DefaultNo)
 XRPL_FEATURE(Batch,                      Supported::yes, VoteBehavior::DefaultNo)
->>>>>>> 0a34b5c6
 XRPL_FEATURE(SingleAssetVault,           Supported::no, VoteBehavior::DefaultNo)
 XRPL_FEATURE(PermissionDelegation,       Supported::yes, VoteBehavior::DefaultNo)
 XRPL_FIX    (PayChanCancelAfter,         Supported::yes, VoteBehavior::DefaultNo)
