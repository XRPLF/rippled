--- conflicted
+++ resolved
@@ -32,12 +32,9 @@
 // If you add an amendment here, then do not forget to increment `numFeatures`
 // in include/xrpl/protocol/Feature.h.
 
-<<<<<<< HEAD
 XRPL_FEATURE(MPTokensV2,                 Supported::yes, VoteBehavior::DefaultNo)
-=======
 XRPL_FEATURE(PermissionDelegation,       Supported::yes, VoteBehavior::DefaultNo)
 XRPL_FIX    (PayChanCancelAfter,         Supported::yes, VoteBehavior::DefaultNo)
->>>>>>> 09690f1b
 // Check flags in Credential transactions
 XRPL_FIX    (InvalidTxFlags,             Supported::yes, VoteBehavior::DefaultNo)
 XRPL_FIX    (FrozenLPTokenTransfer,      Supported::yes, VoteBehavior::DefaultNo)
@@ -147,4 +144,5 @@
 XRPL_RETIRE(fix1201)
 XRPL_RETIRE(fix1512)
 XRPL_RETIRE(fix1523)
-XRPL_RETIRE(fix1528)+XRPL_RETIRE(fix1528)
+XRPL_RETIRE(FlowCross)