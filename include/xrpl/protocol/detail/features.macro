--- conflicted
+++ resolved
@@ -32,13 +32,10 @@
 // If you add an amendment here, then do not forget to increment `numFeatures`
 // in include/xrpl/protocol/Feature.h.
 
-<<<<<<< HEAD
 XRPL_FEATURE(DisallowIncomingCredential, Supported::yes, VoteBehavior::DefaultNo)
-=======
 XRPL_FIX    (IncludeKeyletFields,        Supported::no,  VoteBehavior::DefaultNo)
 XRPL_FEATURE(DynamicMPT,                 Supported::no,  VoteBehavior::DefaultNo)
 XRPL_FIX    (TokenEscrowV1,              Supported::yes, VoteBehavior::DefaultNo)
->>>>>>> ffeabc96
 XRPL_FIX    (DelegateV1_1,               Supported::no,  VoteBehavior::DefaultNo)
 XRPL_FIX    (PriceOracleOrder,           Supported::no,  VoteBehavior::DefaultNo)
 XRPL_FIX    (MPTDeliveredAmount,         Supported::no,  VoteBehavior::DefaultNo)
