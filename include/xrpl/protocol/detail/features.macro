//------------------------------------------------------------------------------
/*
    This file is part of rippled: https://github.com/ripple/rippled
    Copyright (c) 2024 Ripple Labs Inc.

    Permission to use, copy, modify, and/or distribute this software for any
    purpose  with  or without fee is hereby granted, provided that the above
    copyright notice and this permission notice appear in all copies.

    THE  SOFTWARE IS PROVIDED "AS IS" AND THE AUTHOR DISCLAIMS ALL WARRANTIES
    WITH  REGARD  TO  THIS  SOFTWARE  INCLUDING  ALL  IMPLIED  WARRANTIES  OF
    MERCHANTABILITY  AND  FITNESS. IN NO EVENT SHALL THE AUTHOR BE LIABLE FOR
    ANY  SPECIAL ,  DIRECT, INDIRECT, OR CONSEQUENTIAL DAMAGES OR ANY DAMAGES
    WHATSOEVER  RESULTING  FROM  LOSS  OF USE, DATA OR PROFITS, WHETHER IN AN
    ACTION  OF  CONTRACT, NEGLIGENCE OR OTHER TORTIOUS ACTION, ARISING OUT OF
    OR IN CONNECTION WITH THE USE OR PERFORMANCE OF THIS SOFTWARE.
*/
//==============================================================================

#if !defined(XRPL_FEATURE)
#error "undefined macro: XRPL_FEATURE"
#endif
#if !defined(XRPL_FIX)
#error "undefined macro: XRPL_FIX"
#endif

// Add new amendments to the top of this list.
// Keep it sorted in reverse chronological order.
// If you add an amendment here, then do not forget to increment `numFeatures`
// in include/xrpl/protocol/Feature.h.

<<<<<<< HEAD
XRPL_FEATURE(SingleAssetVault,           Supported::yes, VoteBehavior::DefaultNo)
=======
XRPL_FIX    (FrozenLPTokenTransfer,      Supported::yes, VoteBehavior::DefaultNo)
>>>>>>> 02387fd2
XRPL_FEATURE(DeepFreeze,                 Supported::yes, VoteBehavior::DefaultNo)
XRPL_FEATURE(PermissionedDomains,        Supported::no,  VoteBehavior::DefaultNo)
XRPL_FEATURE(DynamicNFT,                 Supported::yes, VoteBehavior::DefaultNo)
XRPL_FEATURE(Credentials,                Supported::yes, VoteBehavior::DefaultNo)
XRPL_FEATURE(AMMClawback,                Supported::yes, VoteBehavior::DefaultNo)
XRPL_FIX    (AMMv1_2,                    Supported::yes, VoteBehavior::DefaultNo)
XRPL_FEATURE(MPTokensV1,                 Supported::yes, VoteBehavior::DefaultNo)
// InvariantsV1_1 will be changes to Supported::yes when all the
// invariants expected to be included under it are complete.
XRPL_FEATURE(InvariantsV1_1,             Supported::no,  VoteBehavior::DefaultNo)
XRPL_FIX    (NFTokenPageLinks,           Supported::yes, VoteBehavior::DefaultNo)
XRPL_FIX    (InnerObjTemplate2,          Supported::yes, VoteBehavior::DefaultNo)
XRPL_FIX    (EnforceNFTokenTrustline,    Supported::yes, VoteBehavior::DefaultNo)
XRPL_FIX    (ReducedOffersV2,            Supported::yes, VoteBehavior::DefaultNo)
XRPL_FEATURE(NFTokenMintOffer,           Supported::yes, VoteBehavior::DefaultNo)
XRPL_FIX    (AMMv1_1,                    Supported::yes, VoteBehavior::DefaultNo)
XRPL_FIX    (PreviousTxnID,              Supported::yes, VoteBehavior::DefaultNo)
XRPL_FIX    (XChainRewardRounding,       Supported::yes, VoteBehavior::DefaultNo)
XRPL_FIX    (EmptyDID,                   Supported::yes, VoteBehavior::DefaultNo)
XRPL_FEATURE(PriceOracle,                Supported::yes, VoteBehavior::DefaultNo)
XRPL_FIX    (AMMOverflowOffer,           Supported::yes, VoteBehavior::DefaultYes)
XRPL_FIX    (InnerObjTemplate,           Supported::yes, VoteBehavior::DefaultNo)
XRPL_FIX    (NFTokenReserve,             Supported::yes, VoteBehavior::DefaultNo)
XRPL_FIX    (FillOrKill,                 Supported::yes, VoteBehavior::DefaultNo)
XRPL_FEATURE(DID,                        Supported::yes, VoteBehavior::DefaultNo)
XRPL_FIX    (DisallowIncomingV1,         Supported::yes, VoteBehavior::DefaultNo)
XRPL_FEATURE(XChainBridge,               Supported::yes, VoteBehavior::DefaultNo)
XRPL_FEATURE(AMM,                        Supported::yes, VoteBehavior::DefaultNo)
XRPL_FEATURE(Clawback,                   Supported::yes, VoteBehavior::DefaultNo)
XRPL_FIX    (ReducedOffersV1,            Supported::yes, VoteBehavior::DefaultNo)
XRPL_FIX    (NFTokenRemint,              Supported::yes, VoteBehavior::DefaultNo)
XRPL_FIX    (NonFungibleTokensV1_2,      Supported::yes, VoteBehavior::DefaultNo)
XRPL_FIX    (UniversalNumber,            Supported::yes, VoteBehavior::DefaultNo)
XRPL_FEATURE(XRPFees,                    Supported::yes, VoteBehavior::DefaultNo)
XRPL_FEATURE(DisallowIncoming,           Supported::yes, VoteBehavior::DefaultNo)
XRPL_FEATURE(ImmediateOfferKilled,       Supported::yes, VoteBehavior::DefaultNo)
XRPL_FIX    (RemoveNFTokenAutoTrustLine, Supported::yes, VoteBehavior::DefaultYes)
XRPL_FIX    (TrustLinesToSelf,           Supported::yes, VoteBehavior::DefaultNo)
XRPL_FEATURE(NonFungibleTokensV1_1,      Supported::yes, VoteBehavior::DefaultNo)
XRPL_FEATURE(ExpandedSignerList,         Supported::yes, VoteBehavior::DefaultNo)
XRPL_FEATURE(CheckCashMakesTrustLine,    Supported::yes, VoteBehavior::DefaultNo)
XRPL_FIX    (RmSmallIncreasedQOffers,    Supported::yes, VoteBehavior::DefaultYes)
XRPL_FIX    (STAmountCanonicalize,       Supported::yes, VoteBehavior::DefaultYes)
XRPL_FEATURE(FlowSortStrands,            Supported::yes, VoteBehavior::DefaultYes)
XRPL_FEATURE(TicketBatch,                Supported::yes, VoteBehavior::DefaultYes)
XRPL_FEATURE(NegativeUNL,                Supported::yes, VoteBehavior::DefaultYes)
XRPL_FIX    (AmendmentMajorityCalc,      Supported::yes, VoteBehavior::DefaultYes)
XRPL_FEATURE(HardenedValidations,        Supported::yes, VoteBehavior::DefaultYes)
// fix1781: XRPEndpointSteps should be included in the circular payment check
XRPL_FIX    (1781,                       Supported::yes, VoteBehavior::DefaultYes)
XRPL_FEATURE(RequireFullyCanonicalSig,   Supported::yes, VoteBehavior::DefaultYes)
// fixQualityUpperBound should be activated before FlowCross
XRPL_FIX    (QualityUpperBound,          Supported::yes, VoteBehavior::DefaultYes)
XRPL_FEATURE(DeletableAccounts,          Supported::yes, VoteBehavior::DefaultYes)
XRPL_FIX    (PayChanRecipientOwnerDir,   Supported::yes, VoteBehavior::DefaultYes)
XRPL_FIX    (CheckThreading,             Supported::yes, VoteBehavior::DefaultYes)
XRPL_FIX    (MasterKeyAsRegularKey,      Supported::yes, VoteBehavior::DefaultYes)
XRPL_FIX    (TakerDryOfferRemoval,       Supported::yes, VoteBehavior::DefaultYes)
XRPL_FEATURE(MultiSignReserve,           Supported::yes, VoteBehavior::DefaultYes)
XRPL_FIX    (1578,                       Supported::yes, VoteBehavior::DefaultYes)
// fix1515: Use liquidity from strands that consume max offers, but mark as dry
XRPL_FIX    (1515,                       Supported::yes, VoteBehavior::DefaultYes)
XRPL_FEATURE(DepositPreauth,             Supported::yes, VoteBehavior::DefaultYes)
XRPL_FIX    (1623,                       Supported::yes, VoteBehavior::DefaultYes)
XRPL_FIX    (1543,                       Supported::yes, VoteBehavior::DefaultYes)
XRPL_FIX    (1571,                       Supported::yes, VoteBehavior::DefaultYes)
XRPL_FEATURE(Checks,                     Supported::yes, VoteBehavior::DefaultYes)
XRPL_FEATURE(DepositAuth,                Supported::yes, VoteBehavior::DefaultYes)
XRPL_FIX    (1513,                       Supported::yes, VoteBehavior::DefaultYes)
XRPL_FEATURE(FlowCross,                  Supported::yes, VoteBehavior::DefaultYes)
XRPL_FEATURE(Flow,                       Supported::yes, VoteBehavior::DefaultYes)
XRPL_FEATURE(OwnerPaysFee,               Supported::no,  VoteBehavior::DefaultNo)

// The following amendments are obsolete, but must remain supported
// because they could potentially get enabled.
//
// Obsolete features are (usually) not in the ledger, and may have code
// controlled by the feature. They need to be supported because at some
// time in the past, the feature was supported and votable, but never
// passed. So the feature needs to be supported in case it is ever
// enabled (added to the ledger).
//
// If a feature remains obsolete for long enough that no clients are able
// to vote for it, the feature can be removed (entirely?) from the code.
XRPL_FIX    (NFTokenNegOffer,       Supported::yes, VoteBehavior::Obsolete)
XRPL_FIX    (NFTokenDirV1,          Supported::yes, VoteBehavior::Obsolete)
XRPL_FEATURE(NonFungibleTokensV1,   Supported::yes, VoteBehavior::Obsolete)
XRPL_FEATURE(CryptoConditionsSuite, Supported::yes, VoteBehavior::Obsolete)
<|MERGE_RESOLUTION|>--- conflicted
+++ resolved
@@ -29,11 +29,8 @@
 // If you add an amendment here, then do not forget to increment `numFeatures`
 // in include/xrpl/protocol/Feature.h.
 
-<<<<<<< HEAD
 XRPL_FEATURE(SingleAssetVault,           Supported::yes, VoteBehavior::DefaultNo)
-=======
 XRPL_FIX    (FrozenLPTokenTransfer,      Supported::yes, VoteBehavior::DefaultNo)
->>>>>>> 02387fd2
 XRPL_FEATURE(DeepFreeze,                 Supported::yes, VoteBehavior::DefaultNo)
 XRPL_FEATURE(PermissionedDomains,        Supported::no,  VoteBehavior::DefaultNo)
 XRPL_FEATURE(DynamicNFT,                 Supported::yes, VoteBehavior::DefaultNo)
