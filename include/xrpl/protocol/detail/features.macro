//------------------------------------------------------------------------------
/*
    This file is part of rippled: https://github.com/ripple/rippled
    Copyright (c) 2024 Ripple Labs Inc.

    Permission to use, copy, modify, and/or distribute this software for any
    purpose  with  or without fee is hereby granted, provided that the above
    copyright notice and this permission notice appear in all copies.

    THE  SOFTWARE IS PROVIDED "AS IS" AND THE AUTHOR DISCLAIMS ALL WARRANTIES
    WITH  REGARD  TO  THIS  SOFTWARE  INCLUDING  ALL  IMPLIED  WARRANTIES  OF
    MERCHANTABILITY  AND  FITNESS. IN NO EVENT SHALL THE AUTHOR BE LIABLE FOR
    ANY  SPECIAL ,  DIRECT, INDIRECT, OR CONSEQUENTIAL DAMAGES OR ANY DAMAGES
    WHATSOEVER  RESULTING  FROM  LOSS  OF USE, DATA OR PROFITS, WHETHER IN AN
    ACTION  OF  CONTRACT, NEGLIGENCE OR OTHER TORTIOUS ACTION, ARISING OUT OF
    OR IN CONNECTION WITH THE USE OR PERFORMANCE OF THIS SOFTWARE.
*/
//==============================================================================

#if !defined(XRPL_FEATURE)
#error "undefined macro: XRPL_FEATURE"
#endif
#if !defined(XRPL_FIX)
#error "undefined macro: XRPL_FIX"
#endif
#if !defined(XRPL_RETIRE)
#error "undefined macro: XRPL_RETIRE"
#endif

// clang-format off

// Add new amendments to the top of this list.
// Keep it sorted in reverse chronological order.

<<<<<<< HEAD
XRPL_FEATURE(LendingProtocol,            Supported::no, VoteBehavior::DefaultNo)
=======
XRPL_FIX    (MPTDeliveredAmount,         Supported::no,  VoteBehavior::DefaultNo)
>>>>>>> 97469a1c
XRPL_FIX    (AMMClawbackRounding,        Supported::no,  VoteBehavior::DefaultNo)
XRPL_FEATURE(TokenEscrow,                Supported::yes, VoteBehavior::DefaultNo)
XRPL_FIX    (EnforceNFTokenTrustlineV2,  Supported::yes, VoteBehavior::DefaultNo)
XRPL_FIX    (AMMv1_3,                    Supported::yes, VoteBehavior::DefaultNo)
XRPL_FEATURE(PermissionedDEX,            Supported::yes, VoteBehavior::DefaultNo)
XRPL_FEATURE(Batch,                      Supported::yes, VoteBehavior::DefaultNo)
XRPL_FEATURE(SingleAssetVault,           Supported::no, VoteBehavior::DefaultNo)
XRPL_FEATURE(PermissionDelegation,       Supported::yes, VoteBehavior::DefaultNo)
XRPL_FIX    (PayChanCancelAfter,         Supported::yes, VoteBehavior::DefaultNo)
// Check flags in Credential transactions
XRPL_FIX    (InvalidTxFlags,             Supported::yes, VoteBehavior::DefaultNo)
XRPL_FIX    (FrozenLPTokenTransfer,      Supported::yes, VoteBehavior::DefaultNo)
XRPL_FEATURE(DeepFreeze,                 Supported::yes, VoteBehavior::DefaultNo)
XRPL_FEATURE(PermissionedDomains,        Supported::yes, VoteBehavior::DefaultNo)
XRPL_FEATURE(DynamicNFT,                 Supported::yes, VoteBehavior::DefaultNo)
XRPL_FEATURE(Credentials,                Supported::yes, VoteBehavior::DefaultNo)
XRPL_FEATURE(AMMClawback,                Supported::yes, VoteBehavior::DefaultNo)
XRPL_FIX    (AMMv1_2,                    Supported::yes, VoteBehavior::DefaultNo)
XRPL_FEATURE(MPTokensV1,                 Supported::yes, VoteBehavior::DefaultNo)
// InvariantsV1_1 will be changes to Supported::yes when all the
// invariants expected to be included under it are complete.
XRPL_FEATURE(InvariantsV1_1,             Supported::no,  VoteBehavior::DefaultNo)
XRPL_FIX    (NFTokenPageLinks,           Supported::yes, VoteBehavior::DefaultNo)
XRPL_FIX    (InnerObjTemplate2,          Supported::yes, VoteBehavior::DefaultNo)
XRPL_FIX    (EnforceNFTokenTrustline,    Supported::yes, VoteBehavior::DefaultNo)
XRPL_FIX    (ReducedOffersV2,            Supported::yes, VoteBehavior::DefaultNo)
XRPL_FEATURE(NFTokenMintOffer,           Supported::yes, VoteBehavior::DefaultNo)
XRPL_FIX    (AMMv1_1,                    Supported::yes, VoteBehavior::DefaultNo)
XRPL_FIX    (PreviousTxnID,              Supported::yes, VoteBehavior::DefaultNo)
XRPL_FIX    (XChainRewardRounding,       Supported::yes, VoteBehavior::DefaultNo)
XRPL_FIX    (EmptyDID,                   Supported::yes, VoteBehavior::DefaultNo)
XRPL_FEATURE(PriceOracle,                Supported::yes, VoteBehavior::DefaultNo)
XRPL_FIX    (AMMOverflowOffer,           Supported::yes, VoteBehavior::DefaultYes)
XRPL_FIX    (InnerObjTemplate,           Supported::yes, VoteBehavior::DefaultNo)
XRPL_FIX    (NFTokenReserve,             Supported::yes, VoteBehavior::DefaultNo)
XRPL_FIX    (FillOrKill,                 Supported::yes, VoteBehavior::DefaultNo)
XRPL_FEATURE(DID,                        Supported::yes, VoteBehavior::DefaultNo)
XRPL_FIX    (DisallowIncomingV1,         Supported::yes, VoteBehavior::DefaultNo)
XRPL_FEATURE(XChainBridge,               Supported::yes, VoteBehavior::DefaultNo)
XRPL_FEATURE(AMM,                        Supported::yes, VoteBehavior::DefaultNo)
XRPL_FEATURE(Clawback,                   Supported::yes, VoteBehavior::DefaultNo)
XRPL_FIX    (ReducedOffersV1,            Supported::yes, VoteBehavior::DefaultNo)
XRPL_FIX    (NFTokenRemint,              Supported::yes, VoteBehavior::DefaultNo)
XRPL_FIX    (NonFungibleTokensV1_2,      Supported::yes, VoteBehavior::DefaultNo)
XRPL_FIX    (UniversalNumber,            Supported::yes, VoteBehavior::DefaultNo)
XRPL_FEATURE(XRPFees,                    Supported::yes, VoteBehavior::DefaultNo)
XRPL_FEATURE(DisallowIncoming,           Supported::yes, VoteBehavior::DefaultNo)
XRPL_FEATURE(ImmediateOfferKilled,       Supported::yes, VoteBehavior::DefaultNo)
XRPL_FIX    (RemoveNFTokenAutoTrustLine, Supported::yes, VoteBehavior::DefaultYes)
XRPL_FIX    (TrustLinesToSelf,           Supported::yes, VoteBehavior::DefaultNo)
XRPL_FEATURE(NonFungibleTokensV1_1,      Supported::yes, VoteBehavior::DefaultNo)
XRPL_FEATURE(ExpandedSignerList,         Supported::yes, VoteBehavior::DefaultNo)
XRPL_FEATURE(CheckCashMakesTrustLine,    Supported::yes, VoteBehavior::DefaultNo)
XRPL_FIX    (RmSmallIncreasedQOffers,    Supported::yes, VoteBehavior::DefaultYes)
XRPL_FIX    (STAmountCanonicalize,       Supported::yes, VoteBehavior::DefaultYes)
XRPL_FEATURE(FlowSortStrands,            Supported::yes, VoteBehavior::DefaultYes)
XRPL_FEATURE(TicketBatch,                Supported::yes, VoteBehavior::DefaultYes)
XRPL_FEATURE(NegativeUNL,                Supported::yes, VoteBehavior::DefaultYes)
XRPL_FIX    (AmendmentMajorityCalc,      Supported::yes, VoteBehavior::DefaultYes)
XRPL_FEATURE(HardenedValidations,        Supported::yes, VoteBehavior::DefaultYes)
// fix1781: XRPEndpointSteps should be included in the circular payment check
XRPL_FIX    (1781,                       Supported::yes, VoteBehavior::DefaultYes)
XRPL_FEATURE(RequireFullyCanonicalSig,   Supported::yes, VoteBehavior::DefaultYes)
XRPL_FIX    (QualityUpperBound,          Supported::yes, VoteBehavior::DefaultYes)
XRPL_FEATURE(DeletableAccounts,          Supported::yes, VoteBehavior::DefaultYes)
XRPL_FIX    (PayChanRecipientOwnerDir,   Supported::yes, VoteBehavior::DefaultYes)
XRPL_FIX    (CheckThreading,             Supported::yes, VoteBehavior::DefaultYes)
XRPL_FIX    (MasterKeyAsRegularKey,      Supported::yes, VoteBehavior::DefaultYes)
XRPL_FIX    (TakerDryOfferRemoval,       Supported::yes, VoteBehavior::DefaultYes)
XRPL_FEATURE(MultiSignReserve,           Supported::yes, VoteBehavior::DefaultYes)
XRPL_FIX    (1578,                       Supported::yes, VoteBehavior::DefaultYes)
// fix1515: Use liquidity from strands that consume max offers, but mark as dry
XRPL_FIX    (1515,                       Supported::yes, VoteBehavior::DefaultYes)
XRPL_FEATURE(DepositPreauth,             Supported::yes, VoteBehavior::DefaultYes)
XRPL_FIX    (1623,                       Supported::yes, VoteBehavior::DefaultYes)
XRPL_FIX    (1543,                       Supported::yes, VoteBehavior::DefaultYes)
XRPL_FIX    (1571,                       Supported::yes, VoteBehavior::DefaultYes)
XRPL_FEATURE(Checks,                     Supported::yes, VoteBehavior::DefaultYes)
XRPL_FEATURE(DepositAuth,                Supported::yes, VoteBehavior::DefaultYes)
XRPL_FIX    (1513,                       Supported::yes, VoteBehavior::DefaultYes)
XRPL_FEATURE(Flow,                       Supported::yes, VoteBehavior::DefaultYes)

// The following amendments are obsolete, but must remain supported
// because they could potentially get enabled.
//
// Obsolete features are (usually) not in the ledger, and may have code
// controlled by the feature. They need to be supported because at some
// time in the past, the feature was supported and votable, but never
// passed. So the feature needs to be supported in case it is ever
// enabled (added to the ledger).
//
// If a feature remains obsolete for long enough that no clients are able
// to vote for it, the feature can be removed (entirely?) from the code.
XRPL_FIX    (NFTokenNegOffer,       Supported::yes, VoteBehavior::Obsolete)
XRPL_FIX    (NFTokenDirV1,          Supported::yes, VoteBehavior::Obsolete)
XRPL_FEATURE(NonFungibleTokensV1,   Supported::yes, VoteBehavior::Obsolete)
XRPL_FEATURE(CryptoConditionsSuite, Supported::yes, VoteBehavior::Obsolete)

// The following amendments have been active for at least two years. Their
// pre-amendment code has been removed and the identifiers are deprecated.
// All known amendments and amendments that may appear in a validated
// ledger must be registered either here or above with the "active" amendments
XRPL_RETIRE(MultiSign)
XRPL_RETIRE(TrustSetAuth)
XRPL_RETIRE(FeeEscalation)
XRPL_RETIRE(PayChan)
XRPL_RETIRE(CryptoConditions)
XRPL_RETIRE(TickSize)
XRPL_RETIRE(fix1368)
XRPL_RETIRE(Escrow)
XRPL_RETIRE(fix1373)
XRPL_RETIRE(EnforceInvariants)
XRPL_RETIRE(SortedDirectories)
XRPL_RETIRE(fix1201)
XRPL_RETIRE(fix1512)
XRPL_RETIRE(fix1523)
XRPL_RETIRE(fix1528)
XRPL_RETIRE(FlowCross)

// clang-format on<|MERGE_RESOLUTION|>--- conflicted
+++ resolved
@@ -32,11 +32,8 @@
 // Add new amendments to the top of this list.
 // Keep it sorted in reverse chronological order.
 
-<<<<<<< HEAD
 XRPL_FEATURE(LendingProtocol,            Supported::no, VoteBehavior::DefaultNo)
-=======
 XRPL_FIX    (MPTDeliveredAmount,         Supported::no,  VoteBehavior::DefaultNo)
->>>>>>> 97469a1c
 XRPL_FIX    (AMMClawbackRounding,        Supported::no,  VoteBehavior::DefaultNo)
 XRPL_FEATURE(TokenEscrow,                Supported::yes, VoteBehavior::DefaultNo)
 XRPL_FIX    (EnforceNFTokenTrustlineV2,  Supported::yes, VoteBehavior::DefaultNo)
