--- conflicted
+++ resolved
@@ -32,11 +32,8 @@
 // Add new amendments to the top of this list.
 // Keep it sorted in reverse chronological order.
 
-<<<<<<< HEAD
 XRPL_FEATURE(LendingProtocol,            Supported::no, VoteBehavior::DefaultNo)
-=======
 XRPL_FIX    (DelegateV1_1,               Supported::no,  VoteBehavior::DefaultNo)
->>>>>>> 80a2d8f7
 XRPL_FIX    (PriceOracleOrder,           Supported::no,  VoteBehavior::DefaultNo)
 XRPL_FIX    (MPTDeliveredAmount,         Supported::no,  VoteBehavior::DefaultNo)
 XRPL_FIX    (AMMClawbackRounding,        Supported::yes, VoteBehavior::DefaultNo)
