--- conflicted
+++ resolved
@@ -32,11 +32,8 @@
 // If you add an amendment here, then do not forget to increment `numFeatures`
 // in include/xrpl/protocol/Feature.h.
 
-<<<<<<< HEAD
 XRPL_FEATURE(Batch,                      Supported::yes, VoteBehavior::DefaultNo)
-=======
 XRPL_FIX    (PayChanCancelAfter,         Supported::yes, VoteBehavior::DefaultNo)
->>>>>>> cba51206
 // Check flags in Credential transactions
 XRPL_FIX    (InvalidTxFlags,             Supported::yes, VoteBehavior::DefaultNo)
 XRPL_FIX    (FrozenLPTokenTransfer,      Supported::yes, VoteBehavior::DefaultNo)
