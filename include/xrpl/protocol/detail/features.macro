--- conflicted
+++ resolved
@@ -33,12 +33,9 @@
 // in include/xrpl/protocol/Feature.h.
 
 XRPL_FEATURE(SmartEscrow,                Supported::no,  VoteBehavior::DefaultNo)
-<<<<<<< HEAD
-=======
 XRPL_FIX    (IncludeKeyletFields,        Supported::no,  VoteBehavior::DefaultNo)
 XRPL_FEATURE(DynamicMPT,                 Supported::no,  VoteBehavior::DefaultNo)
 XRPL_FIX    (TokenEscrowV1,              Supported::yes, VoteBehavior::DefaultNo)
->>>>>>> 7420f476
 XRPL_FIX    (DelegateV1_1,               Supported::no,  VoteBehavior::DefaultNo)
 XRPL_FIX    (PriceOracleOrder,           Supported::no,  VoteBehavior::DefaultNo)
 XRPL_FIX    (MPTDeliveredAmount,         Supported::no,  VoteBehavior::DefaultNo)
