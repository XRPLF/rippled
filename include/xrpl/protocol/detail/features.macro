--- conflicted
+++ resolved
@@ -32,11 +32,8 @@
 // If you add an amendment here, then do not forget to increment `numFeatures`
 // in include/xrpl/protocol/Feature.h.
 
-<<<<<<< HEAD
 XRPL_FIX    (EnforceNFTokenTrustlineV2,  Supported::yes, VoteBehavior::DefaultNo)
-=======
 XRPL_FEATURE(Batch,                      Supported::yes, VoteBehavior::DefaultNo)
->>>>>>> 9e1fe9a8
 XRPL_FEATURE(SingleAssetVault,           Supported::no, VoteBehavior::DefaultNo)
 XRPL_FEATURE(PermissionDelegation,       Supported::yes, VoteBehavior::DefaultNo)
 XRPL_FIX    (PayChanCancelAfter,         Supported::yes, VoteBehavior::DefaultNo)
