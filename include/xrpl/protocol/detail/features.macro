--- conflicted
+++ resolved
@@ -32,11 +32,8 @@
 // Add new amendments to the top of this list.
 // Keep it sorted in reverse chronological order.
 
-<<<<<<< HEAD
 XRPL_FEATURE(LendingProtocol,            Supported::no, VoteBehavior::DefaultNo)
-=======
 XRPL_FEATURE(DynamicMPT,                 Supported::no,  VoteBehavior::DefaultNo)
->>>>>>> 9d08fe9a
 XRPL_FIX    (TokenEscrowV1,              Supported::yes, VoteBehavior::DefaultNo)
 XRPL_FIX    (DelegateV1_1,               Supported::no,  VoteBehavior::DefaultNo)
 XRPL_FIX    (PriceOracleOrder,           Supported::no,  VoteBehavior::DefaultNo)
