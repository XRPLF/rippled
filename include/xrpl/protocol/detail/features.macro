//------------------------------------------------------------------------------
/*
    This file is part of rippled: https://github.com/ripple/rippled
    Copyright (c) 2024 Ripple Labs Inc.

    Permission to use, copy, modify, and/or distribute this software for any
    purpose  with  or without fee is hereby granted, provided that the above
    copyright notice and this permission notice appear in all copies.

    THE  SOFTWARE IS PROVIDED "AS IS" AND THE AUTHOR DISCLAIMS ALL WARRANTIES
    WITH  REGARD  TO  THIS  SOFTWARE  INCLUDING  ALL  IMPLIED  WARRANTIES  OF
    MERCHANTABILITY  AND  FITNESS. IN NO EVENT SHALL THE AUTHOR BE LIABLE FOR
    ANY  SPECIAL ,  DIRECT, INDIRECT, OR CONSEQUENTIAL DAMAGES OR ANY DAMAGES
    WHATSOEVER  RESULTING  FROM  LOSS  OF USE, DATA OR PROFITS, WHETHER IN AN
    ACTION  OF  CONTRACT, NEGLIGENCE OR OTHER TORTIOUS ACTION, ARISING OUT OF
    OR IN CONNECTION WITH THE USE OR PERFORMANCE OF THIS SOFTWARE.
*/
//==============================================================================

#if !defined(XRPL_FEATURE)
#error "undefined macro: XRPL_FEATURE"
#endif
#if !defined(XRPL_FIX)
#error "undefined macro: XRPL_FIX"
#endif
#if !defined(XRPL_RETIRE)
#error "undefined macro: XRPL_RETIRE"
#endif

// clang-format off

// Add new amendments to the top of this list.
// Keep it sorted in reverse chronological order.

<<<<<<< HEAD
XRPL_FEATURE(LendingProtocol,            Supported::no, VoteBehavior::DefaultNo)
=======
XRPL_FIX    (IncludeKeyletFields,        Supported::no,  VoteBehavior::DefaultNo)
>>>>>>> 47eb1e8d
XRPL_FEATURE(DynamicMPT,                 Supported::no,  VoteBehavior::DefaultNo)
XRPL_FIX    (TokenEscrowV1,              Supported::yes, VoteBehavior::DefaultNo)
XRPL_FIX    (DelegateV1_1,               Supported::no,  VoteBehavior::DefaultNo)
XRPL_FIX    (PriceOracleOrder,           Supported::no,  VoteBehavior::DefaultNo)
XRPL_FIX    (MPTDeliveredAmount,         Supported::no,  VoteBehavior::DefaultNo)
XRPL_FIX    (AMMClawbackRounding,        Supported::yes, VoteBehavior::DefaultNo)
XRPL_FEATURE(TokenEscrow,                Supported::yes, VoteBehavior::DefaultNo)
XRPL_FIX    (EnforceNFTokenTrustlineV2,  Supported::yes, VoteBehavior::DefaultNo)
XRPL_FIX    (AMMv1_3,                    Supported::yes, VoteBehavior::DefaultNo)
XRPL_FEATURE(PermissionedDEX,            Supported::yes, VoteBehavior::DefaultNo)
XRPL_FEATURE(Batch,                      Supported::yes, VoteBehavior::DefaultNo)
XRPL_FEATURE(SingleAssetVault,           Supported::no,  VoteBehavior::DefaultNo)
XRPL_FEATURE(PermissionDelegation,       Supported::yes, VoteBehavior::DefaultNo)
XRPL_FIX    (PayChanCancelAfter,         Supported::yes, VoteBehavior::DefaultNo)
// Check flags in Credential transactions
XRPL_FIX    (InvalidTxFlags,             Supported::yes, VoteBehavior::DefaultNo)
XRPL_FIX    (FrozenLPTokenTransfer,      Supported::yes, VoteBehavior::DefaultNo)
XRPL_FEATURE(DeepFreeze,                 Supported::yes, VoteBehavior::DefaultNo)
XRPL_FEATURE(PermissionedDomains,        Supported::yes, VoteBehavior::DefaultNo)
XRPL_FEATURE(DynamicNFT,                 Supported::yes, VoteBehavior::DefaultNo)
XRPL_FEATURE(Credentials,                Supported::yes, VoteBehavior::DefaultNo)
XRPL_FEATURE(AMMClawback,                Supported::yes, VoteBehavior::DefaultNo)
XRPL_FIX    (AMMv1_2,                    Supported::yes, VoteBehavior::DefaultNo)
XRPL_FEATURE(MPTokensV1,                 Supported::yes, VoteBehavior::DefaultNo)
// InvariantsV1_1 will be changes to Supported::yes when all the
// invariants expected to be included under it are complete.
XRPL_FEATURE(InvariantsV1_1,             Supported::no,  VoteBehavior::DefaultNo)
XRPL_FIX    (NFTokenPageLinks,           Supported::yes, VoteBehavior::DefaultNo)
XRPL_FIX    (InnerObjTemplate2,          Supported::yes, VoteBehavior::DefaultNo)
XRPL_FIX    (EnforceNFTokenTrustline,    Supported::yes, VoteBehavior::DefaultNo)
XRPL_FIX    (ReducedOffersV2,            Supported::yes, VoteBehavior::DefaultNo)
XRPL_FEATURE(NFTokenMintOffer,           Supported::yes, VoteBehavior::DefaultNo)
XRPL_FIX    (AMMv1_1,                    Supported::yes, VoteBehavior::DefaultNo)
XRPL_FIX    (PreviousTxnID,              Supported::yes, VoteBehavior::DefaultNo)
XRPL_FIX    (XChainRewardRounding,       Supported::yes, VoteBehavior::DefaultNo)
XRPL_FIX    (EmptyDID,                   Supported::yes, VoteBehavior::DefaultNo)
XRPL_FEATURE(PriceOracle,                Supported::yes, VoteBehavior::DefaultNo)
XRPL_FIX    (AMMOverflowOffer,           Supported::yes, VoteBehavior::DefaultYes)
XRPL_FIX    (InnerObjTemplate,           Supported::yes, VoteBehavior::DefaultNo)
XRPL_FIX    (NFTokenReserve,             Supported::yes, VoteBehavior::DefaultNo)
XRPL_FIX    (FillOrKill,                 Supported::yes, VoteBehavior::DefaultNo)
XRPL_FEATURE(DID,                        Supported::yes, VoteBehavior::DefaultNo)
XRPL_FIX    (DisallowIncomingV1,         Supported::yes, VoteBehavior::DefaultNo)
XRPL_FEATURE(XChainBridge,               Supported::yes, VoteBehavior::DefaultNo)
XRPL_FEATURE(AMM,                        Supported::yes, VoteBehavior::DefaultNo)
XRPL_FEATURE(Clawback,                   Supported::yes, VoteBehavior::DefaultNo)
XRPL_FIX    (ReducedOffersV1,            Supported::yes, VoteBehavior::DefaultNo)
XRPL_FIX    (NFTokenRemint,              Supported::yes, VoteBehavior::DefaultNo)
XRPL_FIX    (NonFungibleTokensV1_2,      Supported::yes, VoteBehavior::DefaultNo)
XRPL_FIX    (UniversalNumber,            Supported::yes, VoteBehavior::DefaultNo)
XRPL_FEATURE(XRPFees,                    Supported::yes, VoteBehavior::DefaultNo)
XRPL_FEATURE(DisallowIncoming,           Supported::yes, VoteBehavior::DefaultNo)
XRPL_FEATURE(ImmediateOfferKilled,       Supported::yes, VoteBehavior::DefaultNo)
XRPL_FIX    (RemoveNFTokenAutoTrustLine, Supported::yes, VoteBehavior::DefaultYes)
XRPL_FIX    (TrustLinesToSelf,           Supported::yes, VoteBehavior::DefaultNo)
XRPL_FEATURE(NonFungibleTokensV1_1,      Supported::yes, VoteBehavior::DefaultNo)
XRPL_FEATURE(ExpandedSignerList,         Supported::yes, VoteBehavior::DefaultNo)
XRPL_FEATURE(CheckCashMakesTrustLine,    Supported::yes, VoteBehavior::DefaultNo)
XRPL_FIX    (RmSmallIncreasedQOffers,    Supported::yes, VoteBehavior::DefaultYes)
XRPL_FIX    (STAmountCanonicalize,       Supported::yes, VoteBehavior::DefaultYes)
XRPL_FEATURE(FlowSortStrands,            Supported::yes, VoteBehavior::DefaultYes)
XRPL_FEATURE(TicketBatch,                Supported::yes, VoteBehavior::DefaultYes)
XRPL_FEATURE(NegativeUNL,                Supported::yes, VoteBehavior::DefaultYes)
XRPL_FIX    (AmendmentMajorityCalc,      Supported::yes, VoteBehavior::DefaultYes)
XRPL_FEATURE(HardenedValidations,        Supported::yes, VoteBehavior::DefaultYes)
// fix1781: XRPEndpointSteps should be included in the circular payment check
XRPL_FIX    (1781,                       Supported::yes, VoteBehavior::DefaultYes)
XRPL_FEATURE(RequireFullyCanonicalSig,   Supported::yes, VoteBehavior::DefaultYes)
XRPL_FIX    (QualityUpperBound,          Supported::yes, VoteBehavior::DefaultYes)
XRPL_FEATURE(DeletableAccounts,          Supported::yes, VoteBehavior::DefaultYes)
XRPL_FIX    (PayChanRecipientOwnerDir,   Supported::yes, VoteBehavior::DefaultYes)
XRPL_FIX    (CheckThreading,             Supported::yes, VoteBehavior::DefaultYes)
XRPL_FIX    (MasterKeyAsRegularKey,      Supported::yes, VoteBehavior::DefaultYes)
XRPL_FIX    (TakerDryOfferRemoval,       Supported::yes, VoteBehavior::DefaultYes)
XRPL_FEATURE(MultiSignReserve,           Supported::yes, VoteBehavior::DefaultYes)
XRPL_FIX    (1578,                       Supported::yes, VoteBehavior::DefaultYes)
// fix1515: Use liquidity from strands that consume max offers, but mark as dry
XRPL_FIX    (1515,                       Supported::yes, VoteBehavior::DefaultYes)
XRPL_FEATURE(DepositPreauth,             Supported::yes, VoteBehavior::DefaultYes)
XRPL_FIX    (1623,                       Supported::yes, VoteBehavior::DefaultYes)
XRPL_FIX    (1543,                       Supported::yes, VoteBehavior::DefaultYes)
XRPL_FIX    (1571,                       Supported::yes, VoteBehavior::DefaultYes)
XRPL_FEATURE(Checks,                     Supported::yes, VoteBehavior::DefaultYes)
XRPL_FEATURE(DepositAuth,                Supported::yes, VoteBehavior::DefaultYes)
XRPL_FIX    (1513,                       Supported::yes, VoteBehavior::DefaultYes)
XRPL_FEATURE(Flow,                       Supported::yes, VoteBehavior::DefaultYes)

// The following amendments are obsolete, but must remain supported
// because they could potentially get enabled.
//
// Obsolete features are (usually) not in the ledger, and may have code
// controlled by the feature. They need to be supported because at some
// time in the past, the feature was supported and votable, but never
// passed. So the feature needs to be supported in case it is ever
// enabled (added to the ledger).
//
// If a feature remains obsolete for long enough that no clients are able
// to vote for it, the feature can be removed (entirely?) from the code.
XRPL_FIX    (NFTokenNegOffer,       Supported::yes, VoteBehavior::Obsolete)
XRPL_FIX    (NFTokenDirV1,          Supported::yes, VoteBehavior::Obsolete)
XRPL_FEATURE(NonFungibleTokensV1,   Supported::yes, VoteBehavior::Obsolete)
XRPL_FEATURE(CryptoConditionsSuite, Supported::yes, VoteBehavior::Obsolete)

// The following amendments have been active for at least two years. Their
// pre-amendment code has been removed and the identifiers are deprecated.
// All known amendments and amendments that may appear in a validated
// ledger must be registered either here or above with the "active" amendments
XRPL_RETIRE(MultiSign)
XRPL_RETIRE(TrustSetAuth)
XRPL_RETIRE(FeeEscalation)
XRPL_RETIRE(PayChan)
XRPL_RETIRE(CryptoConditions)
XRPL_RETIRE(TickSize)
XRPL_RETIRE(fix1368)
XRPL_RETIRE(Escrow)
XRPL_RETIRE(fix1373)
XRPL_RETIRE(EnforceInvariants)
XRPL_RETIRE(SortedDirectories)
XRPL_RETIRE(fix1201)
XRPL_RETIRE(fix1512)
XRPL_RETIRE(fix1523)
XRPL_RETIRE(fix1528)
XRPL_RETIRE(FlowCross)

// clang-format on<|MERGE_RESOLUTION|>--- conflicted
+++ resolved
@@ -32,11 +32,8 @@
 // Add new amendments to the top of this list.
 // Keep it sorted in reverse chronological order.
 
-<<<<<<< HEAD
-XRPL_FEATURE(LendingProtocol,            Supported::no, VoteBehavior::DefaultNo)
-=======
+XRPL_FEATURE(LendingProtocol,            Supported::no,  VoteBehavior::DefaultNo)
 XRPL_FIX    (IncludeKeyletFields,        Supported::no,  VoteBehavior::DefaultNo)
->>>>>>> 47eb1e8d
 XRPL_FEATURE(DynamicMPT,                 Supported::no,  VoteBehavior::DefaultNo)
 XRPL_FIX    (TokenEscrowV1,              Supported::yes, VoteBehavior::DefaultNo)
 XRPL_FIX    (DelegateV1_1,               Supported::no,  VoteBehavior::DefaultNo)
