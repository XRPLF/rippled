--- conflicted
+++ resolved
@@ -32,12 +32,8 @@
 // If you add an amendment here, then do not forget to increment `numFeatures`
 // in include/xrpl/protocol/Feature.h.
 
-<<<<<<< HEAD
+XRPL_FEATURE(SmartEscrow,                Supported::yes, VoteBehavior::DefaultNo)
 XRPL_FIX    (PayChanCancelAfter,         Supported::yes, VoteBehavior::DefaultNo)
-// Check flags in Credential transactions
-=======
-XRPL_FEATURE(SmartEscrow,                Supported::yes, VoteBehavior::DefaultNo)
->>>>>>> f37d52d8
 XRPL_FIX    (InvalidTxFlags,             Supported::yes, VoteBehavior::DefaultNo)
 XRPL_FIX    (FrozenLPTokenTransfer,      Supported::yes, VoteBehavior::DefaultNo)
 XRPL_FEATURE(DeepFreeze,                 Supported::yes, VoteBehavior::DefaultNo)
