--- conflicted
+++ resolved
@@ -32,12 +32,9 @@
 // If you add an amendment here, then do not forget to increment `numFeatures`
 // in include/xrpl/protocol/Feature.h.
 
-<<<<<<< HEAD
+XRPL_FEATURE(SmartEscrow,                Supported::yes, VoteBehavior::DefaultNo)
 XRPL_FIX    (PriceOracleOrder,           Supported::no,  VoteBehavior::DefaultNo)
 XRPL_FIX    (MPTDeliveredAmount,         Supported::no,  VoteBehavior::DefaultNo)
-=======
-XRPL_FEATURE(SmartEscrow,                Supported::yes, VoteBehavior::DefaultNo)
->>>>>>> 38c7a270
 XRPL_FIX    (AMMClawbackRounding,        Supported::no,  VoteBehavior::DefaultNo)
 XRPL_FEATURE(TokenEscrow,                Supported::yes, VoteBehavior::DefaultNo)
 XRPL_FIX    (EnforceNFTokenTrustlineV2,  Supported::yes, VoteBehavior::DefaultNo)
