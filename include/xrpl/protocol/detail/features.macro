//------------------------------------------------------------------------------
/*
    This file is part of rippled: https://github.com/ripple/rippled
    Copyright (c) 2024 Ripple Labs Inc.

    Permission to use, copy, modify, and/or distribute this software for any
    purpose  with  or without fee is hereby granted, provided that the above
    copyright notice and this permission notice appear in all copies.

    THE  SOFTWARE IS PROVIDED "AS IS" AND THE AUTHOR DISCLAIMS ALL WARRANTIES
    WITH  REGARD  TO  THIS  SOFTWARE  INCLUDING  ALL  IMPLIED  WARRANTIES  OF
    MERCHANTABILITY  AND  FITNESS. IN NO EVENT SHALL THE AUTHOR BE LIABLE FOR
    ANY  SPECIAL ,  DIRECT, INDIRECT, OR CONSEQUENTIAL DAMAGES OR ANY DAMAGES
    WHATSOEVER  RESULTING  FROM  LOSS  OF USE, DATA OR PROFITS, WHETHER IN AN
    ACTION  OF  CONTRACT, NEGLIGENCE OR OTHER TORTIOUS ACTION, ARISING OUT OF
    OR IN CONNECTION WITH THE USE OR PERFORMANCE OF THIS SOFTWARE.
*/
//==============================================================================

#if !defined(XRPL_FEATURE)
#error "undefined macro: XRPL_FEATURE"
#endif
#if !defined(XRPL_FIX)
#error "undefined macro: XRPL_FIX"
#endif
#if !defined(XRPL_RETIRE)
#error "undefined macro: XRPL_RETIRE"
#endif

// Add new amendments to the top of this list.
// Keep it sorted in reverse chronological order.
// If you add an amendment here, then do not forget to increment `numFeatures`
// in include/xrpl/protocol/Feature.h.

XRPL_FEATURE(MPTokensV2,                 Supported::yes, VoteBehavior::DefaultNo)
XRPL_FIX    (AMMClawbackRounding,        Supported::no,  VoteBehavior::DefaultNo)
XRPL_FEATURE(TokenEscrow,                Supported::yes, VoteBehavior::DefaultNo)
XRPL_FIX    (EnforceNFTokenTrustlineV2,  Supported::yes, VoteBehavior::DefaultNo)
XRPL_FIX    (AMMv1_3,                    Supported::yes, VoteBehavior::DefaultNo)
XRPL_FEATURE(PermissionedDEX,            Supported::yes, VoteBehavior::DefaultNo)
XRPL_FEATURE(Batch,                      Supported::yes, VoteBehavior::DefaultNo)
XRPL_FEATURE(SingleAssetVault,           Supported::no, VoteBehavior::DefaultNo)
XRPL_FEATURE(PermissionDelegation,       Supported::yes, VoteBehavior::DefaultNo)
XRPL_FIX    (PayChanCancelAfter,         Supported::yes, VoteBehavior::DefaultNo)
// Check flags in Credential transactions
XRPL_FIX    (InvalidTxFlags,             Supported::yes, VoteBehavior::DefaultNo)
XRPL_FIX    (FrozenLPTokenTransfer,      Supported::yes, VoteBehavior::DefaultNo)
XRPL_FEATURE(DeepFreeze,                 Supported::yes, VoteBehavior::DefaultNo)
XRPL_FEATURE(PermissionedDomains,        Supported::yes, VoteBehavior::DefaultNo)
XRPL_FEATURE(DynamicNFT,                 Supported::yes, VoteBehavior::DefaultNo)
XRPL_FEATURE(Credentials,                Supported::yes, VoteBehavior::DefaultNo)
XRPL_FEATURE(AMMClawback,                Supported::yes, VoteBehavior::DefaultNo)
XRPL_FIX    (AMMv1_2,                    Supported::yes, VoteBehavior::DefaultNo)
XRPL_FEATURE(MPTokensV1,                 Supported::yes, VoteBehavior::DefaultNo)
// InvariantsV1_1 will be changes to Supported::yes when all the
// invariants expected to be included under it are complete.
XRPL_FEATURE(InvariantsV1_1,             Supported::no,  VoteBehavior::DefaultNo)
XRPL_FIX    (NFTokenPageLinks,           Supported::yes, VoteBehavior::DefaultNo)
XRPL_FIX    (InnerObjTemplate2,          Supported::yes, VoteBehavior::DefaultNo)
XRPL_FIX    (EnforceNFTokenTrustline,    Supported::yes, VoteBehavior::DefaultNo)
XRPL_FIX    (ReducedOffersV2,            Supported::yes, VoteBehavior::DefaultNo)
XRPL_FEATURE(NFTokenMintOffer,           Supported::yes, VoteBehavior::DefaultNo)
XRPL_FIX    (AMMv1_1,                    Supported::yes, VoteBehavior::DefaultNo)
XRPL_FIX    (PreviousTxnID,              Supported::yes, VoteBehavior::DefaultNo)
XRPL_FIX    (XChainRewardRounding,       Supported::yes, VoteBehavior::DefaultNo)
XRPL_FIX    (EmptyDID,                   Supported::yes, VoteBehavior::DefaultNo)
XRPL_FEATURE(PriceOracle,                Supported::yes, VoteBehavior::DefaultNo)
XRPL_FIX    (AMMOverflowOffer,           Supported::yes, VoteBehavior::DefaultYes)
XRPL_FIX    (InnerObjTemplate,           Supported::yes, VoteBehavior::DefaultNo)
XRPL_FIX    (NFTokenReserve,             Supported::yes, VoteBehavior::DefaultNo)
XRPL_FIX    (FillOrKill,                 Supported::yes, VoteBehavior::DefaultNo)
XRPL_FEATURE(DID,                        Supported::yes, VoteBehavior::DefaultNo)
XRPL_FIX    (DisallowIncomingV1,         Supported::yes, VoteBehavior::DefaultNo)
XRPL_FEATURE(XChainBridge,               Supported::yes, VoteBehavior::DefaultNo)
XRPL_FEATURE(AMM,                        Supported::yes, VoteBehavior::DefaultNo)
XRPL_FEATURE(Clawback,                   Supported::yes, VoteBehavior::DefaultNo)
XRPL_FIX    (ReducedOffersV1,            Supported::yes, VoteBehavior::DefaultNo)
XRPL_FIX    (NFTokenRemint,              Supported::yes, VoteBehavior::DefaultNo)
XRPL_FIX    (NonFungibleTokensV1_2,      Supported::yes, VoteBehavior::DefaultNo)
XRPL_FIX    (UniversalNumber,            Supported::yes, VoteBehavior::DefaultNo)
XRPL_FEATURE(XRPFees,                    Supported::yes, VoteBehavior::DefaultNo)
XRPL_FEATURE(DisallowIncoming,           Supported::yes, VoteBehavior::DefaultNo)
XRPL_FEATURE(ImmediateOfferKilled,       Supported::yes, VoteBehavior::DefaultNo)
XRPL_FIX    (RemoveNFTokenAutoTrustLine, Supported::yes, VoteBehavior::DefaultYes)
XRPL_FIX    (TrustLinesToSelf,           Supported::yes, VoteBehavior::DefaultNo)
XRPL_FEATURE(NonFungibleTokensV1_1,      Supported::yes, VoteBehavior::DefaultNo)
XRPL_FEATURE(ExpandedSignerList,         Supported::yes, VoteBehavior::DefaultNo)
XRPL_FEATURE(CheckCashMakesTrustLine,    Supported::yes, VoteBehavior::DefaultNo)
XRPL_FIX    (STAmountCanonicalize,       Supported::yes, VoteBehavior::DefaultYes)
XRPL_FEATURE(TicketBatch,                Supported::yes, VoteBehavior::DefaultYes)
XRPL_FEATURE(NegativeUNL,                Supported::yes, VoteBehavior::DefaultYes)
XRPL_FIX    (AmendmentMajorityCalc,      Supported::yes, VoteBehavior::DefaultYes)
XRPL_FEATURE(HardenedValidations,        Supported::yes, VoteBehavior::DefaultYes)
// fix1781: XRPEndpointSteps should be included in the circular payment check
XRPL_FIX    (1781,                       Supported::yes, VoteBehavior::DefaultYes)
XRPL_FEATURE(RequireFullyCanonicalSig,   Supported::yes, VoteBehavior::DefaultYes)
<<<<<<< HEAD
=======
XRPL_FIX    (QualityUpperBound,          Supported::yes, VoteBehavior::DefaultYes)
>>>>>>> e7a7bb83
XRPL_FEATURE(DeletableAccounts,          Supported::yes, VoteBehavior::DefaultYes)
XRPL_FIX    (PayChanRecipientOwnerDir,   Supported::yes, VoteBehavior::DefaultYes)
XRPL_FIX    (CheckThreading,             Supported::yes, VoteBehavior::DefaultYes)
XRPL_FIX    (MasterKeyAsRegularKey,      Supported::yes, VoteBehavior::DefaultYes)
XRPL_FIX    (TakerDryOfferRemoval,       Supported::yes, VoteBehavior::DefaultYes)
XRPL_FEATURE(MultiSignReserve,           Supported::yes, VoteBehavior::DefaultYes)
XRPL_FIX    (1578,                       Supported::yes, VoteBehavior::DefaultYes)
XRPL_FEATURE(DepositPreauth,             Supported::yes, VoteBehavior::DefaultYes)
XRPL_FIX    (1623,                       Supported::yes, VoteBehavior::DefaultYes)
XRPL_FIX    (1543,                       Supported::yes, VoteBehavior::DefaultYes)
XRPL_FIX    (1571,                       Supported::yes, VoteBehavior::DefaultYes)
XRPL_FEATURE(Checks,                     Supported::yes, VoteBehavior::DefaultYes)
XRPL_FEATURE(DepositAuth,                Supported::yes, VoteBehavior::DefaultYes)
XRPL_FIX    (1513,                       Supported::yes, VoteBehavior::DefaultYes)
XRPL_FEATURE(Flow,                       Supported::yes, VoteBehavior::DefaultYes)

// The following amendments are obsolete, but must remain supported
// because they could potentially get enabled.
//
// Obsolete features are (usually) not in the ledger, and may have code
// controlled by the feature. They need to be supported because at some
// time in the past, the feature was supported and votable, but never
// passed. So the feature needs to be supported in case it is ever
// enabled (added to the ledger).
//
// If a feature remains obsolete for long enough that no clients are able
// to vote for it, the feature can be removed (entirely?) from the code.
XRPL_FIX    (NFTokenNegOffer,       Supported::yes, VoteBehavior::Obsolete)
XRPL_FIX    (NFTokenDirV1,          Supported::yes, VoteBehavior::Obsolete)
XRPL_FEATURE(NonFungibleTokensV1,   Supported::yes, VoteBehavior::Obsolete)
XRPL_FEATURE(CryptoConditionsSuite, Supported::yes, VoteBehavior::Obsolete)

// The following amendments have been active for at least two years. Their
// pre-amendment code has been removed and the identifiers are deprecated.
// All known amendments and amendments that may appear in a validated
// ledger must be registered either here or above with the "active" amendments
XRPL_RETIRE(MultiSign)
XRPL_RETIRE(TrustSetAuth)
XRPL_RETIRE(FeeEscalation)
XRPL_RETIRE(PayChan)
XRPL_RETIRE(CryptoConditions)
XRPL_RETIRE(TickSize)
XRPL_RETIRE(fix1368)
XRPL_RETIRE(Escrow)
XRPL_RETIRE(fix1373)
XRPL_RETIRE(EnforceInvariants)
XRPL_RETIRE(SortedDirectories)
XRPL_RETIRE(fix1201)
XRPL_RETIRE(fix1512)
XRPL_RETIRE(fix1523)
XRPL_RETIRE(fix1528)
<<<<<<< HEAD
XRPL_RETIRE(FlowCross)
XRPL_RETIRE(FlowSortStrands)
XRPL_RETIRE(fixQualityUpperBound)
XRPL_RETIRE(fix1515)
XRPL_RETIRE(fixRmSmallIncreasedQOffers)
=======
XRPL_RETIRE(FlowCross)
>>>>>>> e7a7bb83
<|MERGE_RESOLUTION|>--- conflicted
+++ resolved
@@ -94,10 +94,6 @@
 // fix1781: XRPEndpointSteps should be included in the circular payment check
 XRPL_FIX    (1781,                       Supported::yes, VoteBehavior::DefaultYes)
 XRPL_FEATURE(RequireFullyCanonicalSig,   Supported::yes, VoteBehavior::DefaultYes)
-<<<<<<< HEAD
-=======
-XRPL_FIX    (QualityUpperBound,          Supported::yes, VoteBehavior::DefaultYes)
->>>>>>> e7a7bb83
 XRPL_FEATURE(DeletableAccounts,          Supported::yes, VoteBehavior::DefaultYes)
 XRPL_FIX    (PayChanRecipientOwnerDir,   Supported::yes, VoteBehavior::DefaultYes)
 XRPL_FIX    (CheckThreading,             Supported::yes, VoteBehavior::DefaultYes)
@@ -149,12 +145,8 @@
 XRPL_RETIRE(fix1512)
 XRPL_RETIRE(fix1523)
 XRPL_RETIRE(fix1528)
-<<<<<<< HEAD
 XRPL_RETIRE(FlowCross)
 XRPL_RETIRE(FlowSortStrands)
 XRPL_RETIRE(fixQualityUpperBound)
 XRPL_RETIRE(fix1515)
-XRPL_RETIRE(fixRmSmallIncreasedQOffers)
-=======
-XRPL_RETIRE(FlowCross)
->>>>>>> e7a7bb83
+XRPL_RETIRE(fixRmSmallIncreasedQOffers)