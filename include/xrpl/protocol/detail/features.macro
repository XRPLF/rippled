//------------------------------------------------------------------------------
/*
    This file is part of rippled: https://github.com/ripple/rippled
    Copyright (c) 2024 Ripple Labs Inc.

    Permission to use, copy, modify, and/or distribute this software for any
    purpose  with  or without fee is hereby granted, provided that the above
    copyright notice and this permission notice appear in all copies.

    THE  SOFTWARE IS PROVIDED "AS IS" AND THE AUTHOR DISCLAIMS ALL WARRANTIES
    WITH  REGARD  TO  THIS  SOFTWARE  INCLUDING  ALL  IMPLIED  WARRANTIES  OF
    MERCHANTABILITY  AND  FITNESS. IN NO EVENT SHALL THE AUTHOR BE LIABLE FOR
    ANY  SPECIAL ,  DIRECT, INDIRECT, OR CONSEQUENTIAL DAMAGES OR ANY DAMAGES
    WHATSOEVER  RESULTING  FROM  LOSS  OF USE, DATA OR PROFITS, WHETHER IN AN
    ACTION  OF  CONTRACT, NEGLIGENCE OR OTHER TORTIOUS ACTION, ARISING OUT OF
    OR IN CONNECTION WITH THE USE OR PERFORMANCE OF THIS SOFTWARE.
*/
//==============================================================================

#if !defined(XRPL_FEATURE)
#error "undefined macro: XRPL_FEATURE"
#endif
#if !defined(XRPL_FIX)
#error "undefined macro: XRPL_FIX"
#endif
#if !defined(XRPL_RETIRE)
#error "undefined macro: XRPL_RETIRE"
#endif

// Add new amendments to the top of this list.
// Keep it sorted in reverse chronological order.
// If you add an amendment here, then do not forget to increment `numFeatures`
// in include/xrpl/protocol/Feature.h.

<<<<<<< HEAD
XRPL_FIX    (DisallowIncomingCredential, Supported::yes, VoteBehavior::DefaultNo)
=======
XRPL_FIX    (DelegateV1_1,               Supported::no,  VoteBehavior::DefaultNo)
>>>>>>> f69ad4ef
XRPL_FIX    (PriceOracleOrder,           Supported::no,  VoteBehavior::DefaultNo)
XRPL_FIX    (MPTDeliveredAmount,         Supported::no,  VoteBehavior::DefaultNo)
XRPL_FIX    (AMMClawbackRounding,        Supported::yes, VoteBehavior::DefaultNo)
XRPL_FEATURE(TokenEscrow,                Supported::yes, VoteBehavior::DefaultNo)
XRPL_FIX    (EnforceNFTokenTrustlineV2,  Supported::yes, VoteBehavior::DefaultNo)
XRPL_FIX    (AMMv1_3,                    Supported::yes, VoteBehavior::DefaultNo)
XRPL_FEATURE(PermissionedDEX,            Supported::yes, VoteBehavior::DefaultNo)
XRPL_FEATURE(Batch,                      Supported::yes, VoteBehavior::DefaultNo)
XRPL_FEATURE(SingleAssetVault,           Supported::no,  VoteBehavior::DefaultNo)
XRPL_FEATURE(PermissionDelegation,       Supported::yes, VoteBehavior::DefaultNo)
XRPL_FIX    (PayChanCancelAfter,         Supported::yes, VoteBehavior::DefaultNo)
// Check flags in Credential transactions
XRPL_FIX    (InvalidTxFlags,             Supported::yes, VoteBehavior::DefaultNo)
XRPL_FIX    (FrozenLPTokenTransfer,      Supported::yes, VoteBehavior::DefaultNo)
XRPL_FEATURE(DeepFreeze,                 Supported::yes, VoteBehavior::DefaultNo)
XRPL_FEATURE(PermissionedDomains,        Supported::yes, VoteBehavior::DefaultNo)
XRPL_FEATURE(DynamicNFT,                 Supported::yes, VoteBehavior::DefaultNo)
XRPL_FEATURE(Credentials,                Supported::yes, VoteBehavior::DefaultNo)
XRPL_FEATURE(AMMClawback,                Supported::yes, VoteBehavior::DefaultNo)
XRPL_FIX    (AMMv1_2,                    Supported::yes, VoteBehavior::DefaultNo)
XRPL_FEATURE(MPTokensV1,                 Supported::yes, VoteBehavior::DefaultNo)
// InvariantsV1_1 will be changes to Supported::yes when all the
// invariants expected to be included under it are complete.
XRPL_FEATURE(InvariantsV1_1,             Supported::no,  VoteBehavior::DefaultNo)
XRPL_FIX    (NFTokenPageLinks,           Supported::yes, VoteBehavior::DefaultNo)
XRPL_FIX    (InnerObjTemplate2,          Supported::yes, VoteBehavior::DefaultNo)
XRPL_FIX    (EnforceNFTokenTrustline,    Supported::yes, VoteBehavior::DefaultNo)
XRPL_FIX    (ReducedOffersV2,            Supported::yes, VoteBehavior::DefaultNo)
XRPL_FEATURE(NFTokenMintOffer,           Supported::yes, VoteBehavior::DefaultNo)
XRPL_FIX    (AMMv1_1,                    Supported::yes, VoteBehavior::DefaultNo)
XRPL_FIX    (PreviousTxnID,              Supported::yes, VoteBehavior::DefaultNo)
XRPL_FIX    (XChainRewardRounding,       Supported::yes, VoteBehavior::DefaultNo)
XRPL_FIX    (EmptyDID,                   Supported::yes, VoteBehavior::DefaultNo)
XRPL_FEATURE(PriceOracle,                Supported::yes, VoteBehavior::DefaultNo)
XRPL_FIX    (AMMOverflowOffer,           Supported::yes, VoteBehavior::DefaultYes)
XRPL_FIX    (InnerObjTemplate,           Supported::yes, VoteBehavior::DefaultNo)
XRPL_FIX    (NFTokenReserve,             Supported::yes, VoteBehavior::DefaultNo)
XRPL_FIX    (FillOrKill,                 Supported::yes, VoteBehavior::DefaultNo)
XRPL_FEATURE(DID,                        Supported::yes, VoteBehavior::DefaultNo)
XRPL_FIX    (DisallowIncomingV1,         Supported::yes, VoteBehavior::DefaultNo)
XRPL_FEATURE(XChainBridge,               Supported::yes, VoteBehavior::DefaultNo)
XRPL_FEATURE(AMM,                        Supported::yes, VoteBehavior::DefaultNo)
XRPL_FEATURE(Clawback,                   Supported::yes, VoteBehavior::DefaultNo)
XRPL_FIX    (ReducedOffersV1,            Supported::yes, VoteBehavior::DefaultNo)
XRPL_FIX    (NFTokenRemint,              Supported::yes, VoteBehavior::DefaultNo)
XRPL_FIX    (NonFungibleTokensV1_2,      Supported::yes, VoteBehavior::DefaultNo)
XRPL_FIX    (UniversalNumber,            Supported::yes, VoteBehavior::DefaultNo)
XRPL_FEATURE(XRPFees,                    Supported::yes, VoteBehavior::DefaultNo)
XRPL_FEATURE(DisallowIncoming,           Supported::yes, VoteBehavior::DefaultNo)
XRPL_FEATURE(ImmediateOfferKilled,       Supported::yes, VoteBehavior::DefaultNo)
XRPL_FIX    (RemoveNFTokenAutoTrustLine, Supported::yes, VoteBehavior::DefaultYes)
XRPL_FIX    (TrustLinesToSelf,           Supported::yes, VoteBehavior::DefaultNo)
XRPL_FEATURE(NonFungibleTokensV1_1,      Supported::yes, VoteBehavior::DefaultNo)
XRPL_FEATURE(ExpandedSignerList,         Supported::yes, VoteBehavior::DefaultNo)
XRPL_FEATURE(CheckCashMakesTrustLine,    Supported::yes, VoteBehavior::DefaultNo)
XRPL_FIX    (RmSmallIncreasedQOffers,    Supported::yes, VoteBehavior::DefaultYes)
XRPL_FIX    (STAmountCanonicalize,       Supported::yes, VoteBehavior::DefaultYes)
XRPL_FEATURE(FlowSortStrands,            Supported::yes, VoteBehavior::DefaultYes)
XRPL_FEATURE(TicketBatch,                Supported::yes, VoteBehavior::DefaultYes)
XRPL_FEATURE(NegativeUNL,                Supported::yes, VoteBehavior::DefaultYes)
XRPL_FIX    (AmendmentMajorityCalc,      Supported::yes, VoteBehavior::DefaultYes)
XRPL_FEATURE(HardenedValidations,        Supported::yes, VoteBehavior::DefaultYes)
// fix1781: XRPEndpointSteps should be included in the circular payment check
XRPL_FIX    (1781,                       Supported::yes, VoteBehavior::DefaultYes)
XRPL_FEATURE(RequireFullyCanonicalSig,   Supported::yes, VoteBehavior::DefaultYes)
XRPL_FIX    (QualityUpperBound,          Supported::yes, VoteBehavior::DefaultYes)
XRPL_FEATURE(DeletableAccounts,          Supported::yes, VoteBehavior::DefaultYes)
XRPL_FIX    (PayChanRecipientOwnerDir,   Supported::yes, VoteBehavior::DefaultYes)
XRPL_FIX    (CheckThreading,             Supported::yes, VoteBehavior::DefaultYes)
XRPL_FIX    (MasterKeyAsRegularKey,      Supported::yes, VoteBehavior::DefaultYes)
XRPL_FIX    (TakerDryOfferRemoval,       Supported::yes, VoteBehavior::DefaultYes)
XRPL_FEATURE(MultiSignReserve,           Supported::yes, VoteBehavior::DefaultYes)
XRPL_FIX    (1578,                       Supported::yes, VoteBehavior::DefaultYes)
// fix1515: Use liquidity from strands that consume max offers, but mark as dry
XRPL_FIX    (1515,                       Supported::yes, VoteBehavior::DefaultYes)
XRPL_FEATURE(DepositPreauth,             Supported::yes, VoteBehavior::DefaultYes)
XRPL_FIX    (1623,                       Supported::yes, VoteBehavior::DefaultYes)
XRPL_FIX    (1543,                       Supported::yes, VoteBehavior::DefaultYes)
XRPL_FIX    (1571,                       Supported::yes, VoteBehavior::DefaultYes)
XRPL_FEATURE(Checks,                     Supported::yes, VoteBehavior::DefaultYes)
XRPL_FEATURE(DepositAuth,                Supported::yes, VoteBehavior::DefaultYes)
XRPL_FIX    (1513,                       Supported::yes, VoteBehavior::DefaultYes)
XRPL_FEATURE(Flow,                       Supported::yes, VoteBehavior::DefaultYes)

// The following amendments are obsolete, but must remain supported
// because they could potentially get enabled.
//
// Obsolete features are (usually) not in the ledger, and may have code
// controlled by the feature. They need to be supported because at some
// time in the past, the feature was supported and votable, but never
// passed. So the feature needs to be supported in case it is ever
// enabled (added to the ledger).
//
// If a feature remains obsolete for long enough that no clients are able
// to vote for it, the feature can be removed (entirely?) from the code.
XRPL_FIX    (NFTokenNegOffer,       Supported::yes, VoteBehavior::Obsolete)
XRPL_FIX    (NFTokenDirV1,          Supported::yes, VoteBehavior::Obsolete)
XRPL_FEATURE(NonFungibleTokensV1,   Supported::yes, VoteBehavior::Obsolete)
XRPL_FEATURE(CryptoConditionsSuite, Supported::yes, VoteBehavior::Obsolete)

// The following amendments have been active for at least two years. Their
// pre-amendment code has been removed and the identifiers are deprecated.
// All known amendments and amendments that may appear in a validated
// ledger must be registered either here or above with the "active" amendments
XRPL_RETIRE(MultiSign)
XRPL_RETIRE(TrustSetAuth)
XRPL_RETIRE(FeeEscalation)
XRPL_RETIRE(PayChan)
XRPL_RETIRE(CryptoConditions)
XRPL_RETIRE(TickSize)
XRPL_RETIRE(fix1368)
XRPL_RETIRE(Escrow)
XRPL_RETIRE(fix1373)
XRPL_RETIRE(EnforceInvariants)
XRPL_RETIRE(SortedDirectories)
XRPL_RETIRE(fix1201)
XRPL_RETIRE(fix1512)
XRPL_RETIRE(fix1523)
XRPL_RETIRE(fix1528)
XRPL_RETIRE(FlowCross)<|MERGE_RESOLUTION|>--- conflicted
+++ resolved
@@ -32,11 +32,8 @@
 // If you add an amendment here, then do not forget to increment `numFeatures`
 // in include/xrpl/protocol/Feature.h.
 
-<<<<<<< HEAD
 XRPL_FIX    (DisallowIncomingCredential, Supported::yes, VoteBehavior::DefaultNo)
-=======
 XRPL_FIX    (DelegateV1_1,               Supported::no,  VoteBehavior::DefaultNo)
->>>>>>> f69ad4ef
 XRPL_FIX    (PriceOracleOrder,           Supported::no,  VoteBehavior::DefaultNo)
 XRPL_FIX    (MPTDeliveredAmount,         Supported::no,  VoteBehavior::DefaultNo)
 XRPL_FIX    (AMMClawbackRounding,        Supported::yes, VoteBehavior::DefaultNo)
