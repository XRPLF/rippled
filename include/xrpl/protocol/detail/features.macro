--- conflicted
+++ resolved
@@ -32,12 +32,9 @@
 // If you add an amendment here, then do not forget to increment `numFeatures`
 // in include/xrpl/protocol/Feature.h.
 
-<<<<<<< HEAD
 XRPL_FIX    (EnforceNFTokenTrustlineV2,  Supported::yes, VoteBehavior::DefaultNo)
-=======
 XRPL_FIX    (AMMv1_3,                    Supported::yes, VoteBehavior::DefaultNo)
 XRPL_FEATURE(PermissionedDEX,            Supported::yes, VoteBehavior::DefaultNo)
->>>>>>> 621df422
 XRPL_FEATURE(Batch,                      Supported::yes, VoteBehavior::DefaultNo)
 XRPL_FEATURE(SingleAssetVault,           Supported::no, VoteBehavior::DefaultNo)
 XRPL_FEATURE(PermissionDelegation,       Supported::yes, VoteBehavior::DefaultNo)
