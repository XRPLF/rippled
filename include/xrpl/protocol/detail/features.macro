//------------------------------------------------------------------------------
/*
    This file is part of rippled: https://github.com/ripple/rippled
    Copyright (c) 2024 Ripple Labs Inc.

    Permission to use, copy, modify, and/or distribute this software for any
    purpose  with  or without fee is hereby granted, provided that the above
    copyright notice and this permission notice appear in all copies.

    THE  SOFTWARE IS PROVIDED "AS IS" AND THE AUTHOR DISCLAIMS ALL WARRANTIES
    WITH  REGARD  TO  THIS  SOFTWARE  INCLUDING  ALL  IMPLIED  WARRANTIES  OF
    MERCHANTABILITY  AND  FITNESS. IN NO EVENT SHALL THE AUTHOR BE LIABLE FOR
    ANY  SPECIAL ,  DIRECT, INDIRECT, OR CONSEQUENTIAL DAMAGES OR ANY DAMAGES
    WHATSOEVER  RESULTING  FROM  LOSS  OF USE, DATA OR PROFITS, WHETHER IN AN
    ACTION  OF  CONTRACT, NEGLIGENCE OR OTHER TORTIOUS ACTION, ARISING OUT OF
    OR IN CONNECTION WITH THE USE OR PERFORMANCE OF THIS SOFTWARE.
*/
//==============================================================================

#if !defined(XRPL_FEATURE)
#error "undefined macro: XRPL_FEATURE"
#endif
#if !defined(XRPL_FIX)
#error "undefined macro: XRPL_FIX"
#endif
#if !defined(XRPL_RETIRE)
#error "undefined macro: XRPL_RETIRE"
#endif

// Add new amendments to the top of this list.
// Keep it sorted in reverse chronological order.
// If you add an amendment here, then do not forget to increment `numFeatures`
// in include/xrpl/protocol/Feature.h.

<<<<<<< HEAD
XRPL_FEATURE(TokenEscrow,                Supported::yes, VoteBehavior::DefaultNo)
XRPL_FIX    (EnforceNFTokenTrustlineV2,  Supported::yes, VoteBehavior::DefaultNo)
XRPL_FIX    (AMMv1_3,                    Supported::yes, VoteBehavior::DefaultNo)
XRPL_FEATURE(PermissionedDEX,            Supported::yes, VoteBehavior::DefaultNo)
=======
XRPL_FEATURE(SmartEscrow,                Supported::yes, VoteBehavior::DefaultNo)
>>>>>>> 6a6fed5d
XRPL_FEATURE(Batch,                      Supported::yes, VoteBehavior::DefaultNo)
XRPL_FEATURE(SingleAssetVault,           Supported::no, VoteBehavior::DefaultNo)
XRPL_FEATURE(PermissionDelegation,       Supported::yes, VoteBehavior::DefaultNo)
XRPL_FIX    (PayChanCancelAfter,         Supported::yes, VoteBehavior::DefaultNo)
XRPL_FIX    (InvalidTxFlags,             Supported::yes, VoteBehavior::DefaultNo)
XRPL_FIX    (FrozenLPTokenTransfer,      Supported::yes, VoteBehavior::DefaultNo)
XRPL_FEATURE(DeepFreeze,                 Supported::yes, VoteBehavior::DefaultNo)
XRPL_FEATURE(PermissionedDomains,        Supported::yes, VoteBehavior::DefaultNo)
XRPL_FEATURE(DynamicNFT,                 Supported::yes, VoteBehavior::DefaultNo)
XRPL_FEATURE(Credentials,                Supported::yes, VoteBehavior::DefaultNo)
XRPL_FEATURE(AMMClawback,                Supported::yes, VoteBehavior::DefaultNo)
XRPL_FIX    (AMMv1_2,                    Supported::yes, VoteBehavior::DefaultNo)
XRPL_FEATURE(MPTokensV1,                 Supported::yes, VoteBehavior::DefaultNo)
// InvariantsV1_1 will be changes to Supported::yes when all the
// invariants expected to be included under it are complete.
XRPL_FEATURE(InvariantsV1_1,             Supported::no,  VoteBehavior::DefaultNo)
XRPL_FIX    (NFTokenPageLinks,           Supported::yes, VoteBehavior::DefaultNo)
XRPL_FIX    (InnerObjTemplate2,          Supported::yes, VoteBehavior::DefaultNo)
XRPL_FIX    (EnforceNFTokenTrustline,    Supported::yes, VoteBehavior::DefaultNo)
XRPL_FIX    (ReducedOffersV2,            Supported::yes, VoteBehavior::DefaultNo)
XRPL_FEATURE(NFTokenMintOffer,           Supported::yes, VoteBehavior::DefaultNo)
XRPL_FIX    (AMMv1_1,                    Supported::yes, VoteBehavior::DefaultNo)
XRPL_FIX    (PreviousTxnID,              Supported::yes, VoteBehavior::DefaultNo)
XRPL_FIX    (XChainRewardRounding,       Supported::yes, VoteBehavior::DefaultNo)
XRPL_FIX    (EmptyDID,                   Supported::yes, VoteBehavior::DefaultNo)
XRPL_FEATURE(PriceOracle,                Supported::yes, VoteBehavior::DefaultNo)
XRPL_FIX    (AMMOverflowOffer,           Supported::yes, VoteBehavior::DefaultYes)
XRPL_FIX    (InnerObjTemplate,           Supported::yes, VoteBehavior::DefaultNo)
XRPL_FIX    (NFTokenReserve,             Supported::yes, VoteBehavior::DefaultNo)
XRPL_FIX    (FillOrKill,                 Supported::yes, VoteBehavior::DefaultNo)
XRPL_FEATURE(DID,                        Supported::yes, VoteBehavior::DefaultNo)
XRPL_FIX    (DisallowIncomingV1,         Supported::yes, VoteBehavior::DefaultNo)
XRPL_FEATURE(XChainBridge,               Supported::yes, VoteBehavior::DefaultNo)
XRPL_FEATURE(AMM,                        Supported::yes, VoteBehavior::DefaultNo)
XRPL_FEATURE(Clawback,                   Supported::yes, VoteBehavior::DefaultNo)
XRPL_FIX    (ReducedOffersV1,            Supported::yes, VoteBehavior::DefaultNo)
XRPL_FIX    (NFTokenRemint,              Supported::yes, VoteBehavior::DefaultNo)
XRPL_FIX    (NonFungibleTokensV1_2,      Supported::yes, VoteBehavior::DefaultNo)
XRPL_FIX    (UniversalNumber,            Supported::yes, VoteBehavior::DefaultNo)
XRPL_FEATURE(XRPFees,                    Supported::yes, VoteBehavior::DefaultNo)
XRPL_FEATURE(DisallowIncoming,           Supported::yes, VoteBehavior::DefaultNo)
XRPL_FEATURE(ImmediateOfferKilled,       Supported::yes, VoteBehavior::DefaultNo)
XRPL_FIX    (RemoveNFTokenAutoTrustLine, Supported::yes, VoteBehavior::DefaultYes)
XRPL_FIX    (TrustLinesToSelf,           Supported::yes, VoteBehavior::DefaultNo)
XRPL_FEATURE(NonFungibleTokensV1_1,      Supported::yes, VoteBehavior::DefaultNo)
XRPL_FEATURE(ExpandedSignerList,         Supported::yes, VoteBehavior::DefaultNo)
XRPL_FEATURE(CheckCashMakesTrustLine,    Supported::yes, VoteBehavior::DefaultNo)
XRPL_FIX    (RmSmallIncreasedQOffers,    Supported::yes, VoteBehavior::DefaultYes)
XRPL_FIX    (STAmountCanonicalize,       Supported::yes, VoteBehavior::DefaultYes)
XRPL_FEATURE(FlowSortStrands,            Supported::yes, VoteBehavior::DefaultYes)
XRPL_FEATURE(TicketBatch,                Supported::yes, VoteBehavior::DefaultYes)
XRPL_FEATURE(NegativeUNL,                Supported::yes, VoteBehavior::DefaultYes)
XRPL_FIX    (AmendmentMajorityCalc,      Supported::yes, VoteBehavior::DefaultYes)
XRPL_FEATURE(HardenedValidations,        Supported::yes, VoteBehavior::DefaultYes)
// fix1781: XRPEndpointSteps should be included in the circular payment check
XRPL_FIX    (1781,                       Supported::yes, VoteBehavior::DefaultYes)
XRPL_FEATURE(RequireFullyCanonicalSig,   Supported::yes, VoteBehavior::DefaultYes)
// fixQualityUpperBound should be activated before FlowCross
XRPL_FIX    (QualityUpperBound,          Supported::yes, VoteBehavior::DefaultYes)
XRPL_FEATURE(DeletableAccounts,          Supported::yes, VoteBehavior::DefaultYes)
XRPL_FIX    (PayChanRecipientOwnerDir,   Supported::yes, VoteBehavior::DefaultYes)
XRPL_FIX    (CheckThreading,             Supported::yes, VoteBehavior::DefaultYes)
XRPL_FIX    (MasterKeyAsRegularKey,      Supported::yes, VoteBehavior::DefaultYes)
XRPL_FIX    (TakerDryOfferRemoval,       Supported::yes, VoteBehavior::DefaultYes)
XRPL_FEATURE(MultiSignReserve,           Supported::yes, VoteBehavior::DefaultYes)
XRPL_FIX    (1578,                       Supported::yes, VoteBehavior::DefaultYes)
// fix1515: Use liquidity from strands that consume max offers, but mark as dry
XRPL_FIX    (1515,                       Supported::yes, VoteBehavior::DefaultYes)
XRPL_FEATURE(DepositPreauth,             Supported::yes, VoteBehavior::DefaultYes)
XRPL_FIX    (1623,                       Supported::yes, VoteBehavior::DefaultYes)
XRPL_FIX    (1543,                       Supported::yes, VoteBehavior::DefaultYes)
XRPL_FIX    (1571,                       Supported::yes, VoteBehavior::DefaultYes)
XRPL_FEATURE(Checks,                     Supported::yes, VoteBehavior::DefaultYes)
XRPL_FEATURE(DepositAuth,                Supported::yes, VoteBehavior::DefaultYes)
XRPL_FIX    (1513,                       Supported::yes, VoteBehavior::DefaultYes)
XRPL_FEATURE(FlowCross,                  Supported::yes, VoteBehavior::DefaultYes)
XRPL_FEATURE(Flow,                       Supported::yes, VoteBehavior::DefaultYes)
XRPL_FEATURE(OwnerPaysFee,               Supported::no,  VoteBehavior::DefaultNo)

// The following amendments are obsolete, but must remain supported
// because they could potentially get enabled.
//
// Obsolete features are (usually) not in the ledger, and may have code
// controlled by the feature. They need to be supported because at some
// time in the past, the feature was supported and votable, but never
// passed. So the feature needs to be supported in case it is ever
// enabled (added to the ledger).
//
// If a feature remains obsolete for long enough that no clients are able
// to vote for it, the feature can be removed (entirely?) from the code.
XRPL_FIX    (NFTokenNegOffer,       Supported::yes, VoteBehavior::Obsolete)
XRPL_FIX    (NFTokenDirV1,          Supported::yes, VoteBehavior::Obsolete)
XRPL_FEATURE(NonFungibleTokensV1,   Supported::yes, VoteBehavior::Obsolete)
XRPL_FEATURE(CryptoConditionsSuite, Supported::yes, VoteBehavior::Obsolete)

// The following amendments have been active for at least two years. Their
// pre-amendment code has been removed and the identifiers are deprecated.
// All known amendments and amendments that may appear in a validated
// ledger must be registered either here or above with the "active" amendments
XRPL_RETIRE(MultiSign)
XRPL_RETIRE(TrustSetAuth)
XRPL_RETIRE(FeeEscalation)
XRPL_RETIRE(PayChan)
XRPL_RETIRE(CryptoConditions)
XRPL_RETIRE(TickSize)
XRPL_RETIRE(fix1368)
XRPL_RETIRE(Escrow)
XRPL_RETIRE(fix1373)
XRPL_RETIRE(EnforceInvariants)
XRPL_RETIRE(SortedDirectories)
XRPL_RETIRE(fix1201)
XRPL_RETIRE(fix1512)
XRPL_RETIRE(fix1523)
XRPL_RETIRE(fix1528)<|MERGE_RESOLUTION|>--- conflicted
+++ resolved
@@ -32,14 +32,11 @@
 // If you add an amendment here, then do not forget to increment `numFeatures`
 // in include/xrpl/protocol/Feature.h.
 
-<<<<<<< HEAD
+XRPL_FEATURE(SmartEscrow,                Supported::yes, VoteBehavior::DefaultNo)
 XRPL_FEATURE(TokenEscrow,                Supported::yes, VoteBehavior::DefaultNo)
 XRPL_FIX    (EnforceNFTokenTrustlineV2,  Supported::yes, VoteBehavior::DefaultNo)
 XRPL_FIX    (AMMv1_3,                    Supported::yes, VoteBehavior::DefaultNo)
 XRPL_FEATURE(PermissionedDEX,            Supported::yes, VoteBehavior::DefaultNo)
-=======
-XRPL_FEATURE(SmartEscrow,                Supported::yes, VoteBehavior::DefaultNo)
->>>>>>> 6a6fed5d
 XRPL_FEATURE(Batch,                      Supported::yes, VoteBehavior::DefaultNo)
 XRPL_FEATURE(SingleAssetVault,           Supported::no, VoteBehavior::DefaultNo)
 XRPL_FEATURE(PermissionDelegation,       Supported::yes, VoteBehavior::DefaultNo)
