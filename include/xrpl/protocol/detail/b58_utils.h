--- conflicted
+++ resolved
@@ -177,16 +177,11 @@
 [[nodiscard]] inline std::array<std::uint8_t, 10>
 b58_10_to_b58_be(std::uint64_t input)
 {
-<<<<<<< HEAD
     [[maybe_unused]] static constexpr std::uint64_t B_58_10 =
         430804206899405824;  // 58^10;
-    assert(input < B_58_10);
-=======
-    constexpr std::uint64_t B_58_10 = 430804206899405824;  // 58^10;
     ASSERT(
         input < B_58_10,
         "ripple::b58_fast::detail::b58_10_to_b58_be : valid input");
->>>>>>> 8215c605
     constexpr std::size_t resultSize = 10;
     std::array<std::uint8_t, resultSize> result{};
     int i = 0;
