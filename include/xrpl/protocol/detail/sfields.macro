--- conflicted
+++ resolved
@@ -157,12 +157,9 @@
 
 // 192-bit (common)
 TYPED_SFIELD(sfMPTokenIssuanceID,        UINT192,    1)
-<<<<<<< HEAD
-TYPED_SFIELD(sfTakerPaysMPT,             UINT192,    2)
-TYPED_SFIELD(sfTakerGetsMPT,             UINT192,    3)
-=======
 TYPED_SFIELD(sfShareMPTID,               UINT192,    2)
->>>>>>> d494bf45
+TYPED_SFIELD(sfTakerPaysMPT,             UINT192,    3)
+TYPED_SFIELD(sfTakerGetsMPT,             UINT192,    4)
 
 // 256-bit (common)
 TYPED_SFIELD(sfLedgerHash,               UINT256,    1)
