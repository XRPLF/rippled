//------------------------------------------------------------------------------
/*
    This file is part of rippled: https://github.com/ripple/rippled
    Copyright (c) 2024 Ripple Labs Inc.

    Permission to use, copy, modify, and/or distribute this software for any
    purpose  with  or without fee is hereby granted, provided that the above
    copyright notice and this permission notice appear in all copies.

    THE  SOFTWARE IS PROVIDED "AS IS" AND THE AUTHOR DISCLAIMS ALL WARRANTIES
    WITH  REGARD  TO  THIS  SOFTWARE  INCLUDING  ALL  IMPLIED  WARRANTIES  OF
    MERCHANTABILITY  AND  FITNESS. IN NO EVENT SHALL THE AUTHOR BE LIABLE FOR
    ANY  SPECIAL ,  DIRECT, INDIRECT, OR CONSEQUENTIAL DAMAGES OR ANY DAMAGES
    WHATSOEVER  RESULTING  FROM  LOSS  OF USE, DATA OR PROFITS, WHETHER IN AN
    ACTION  OF  CONTRACT, NEGLIGENCE OR OTHER TORTIOUS ACTION, ARISING OUT OF
    OR IN CONNECTION WITH THE USE OR PERFORMANCE OF THIS SOFTWARE.
*/
//==============================================================================

#if !defined(TRANSACTION)
#error "undefined macro: TRANSACTION"
#endif

/**
 * TRANSACTION(tag, value, name, delegatable, fields)
 *
 * You must define a transactor class in the `ripple` namespace named `name`,
 * and include its header in `src/xrpld/app/tx/detail/applySteps.cpp`.
 */

/** This transaction type executes a payment. */
TRANSACTION(ttPAYMENT, 0, Payment, Delegation::delegatable, ({
    {sfDestination, soeREQUIRED},
    {sfAmount, soeREQUIRED, soeMPTSupported},
    {sfSendMax, soeOPTIONAL, soeMPTSupported},
    {sfPaths, soeDEFAULT},
    {sfInvoiceID, soeOPTIONAL},
    {sfDestinationTag, soeOPTIONAL},
    {sfDeliverMin, soeOPTIONAL, soeMPTSupported},
    {sfCredentialIDs, soeOPTIONAL},
}))

/** This transaction type creates an escrow object. */
TRANSACTION(ttESCROW_CREATE, 1, EscrowCreate, Delegation::delegatable, ({
    {sfDestination, soeREQUIRED},
    {sfAmount, soeREQUIRED},
    {sfCondition, soeOPTIONAL},
    {sfCancelAfter, soeOPTIONAL},
    {sfFinishAfter, soeOPTIONAL},
    {sfDestinationTag, soeOPTIONAL},
}))

/** This transaction type completes an existing escrow. */
TRANSACTION(ttESCROW_FINISH, 2, EscrowFinish, Delegation::delegatable, ({
    {sfOwner, soeREQUIRED},
    {sfOfferSequence, soeREQUIRED},
    {sfFulfillment, soeOPTIONAL},
    {sfCondition, soeOPTIONAL},
    {sfCredentialIDs, soeOPTIONAL},
}))


/** This transaction type adjusts various account settings. */
TRANSACTION(ttACCOUNT_SET, 3, AccountSet, Delegation::notDelegatable, ({
    {sfEmailHash, soeOPTIONAL},
    {sfWalletLocator, soeOPTIONAL},
    {sfWalletSize, soeOPTIONAL},
    {sfMessageKey, soeOPTIONAL},
    {sfDomain, soeOPTIONAL},
    {sfTransferRate, soeOPTIONAL},
    {sfSetFlag, soeOPTIONAL},
    {sfClearFlag, soeOPTIONAL},
    {sfTickSize, soeOPTIONAL},
    {sfNFTokenMinter, soeOPTIONAL},
}))

/** This transaction type cancels an existing escrow. */
TRANSACTION(ttESCROW_CANCEL, 4, EscrowCancel, Delegation::delegatable, ({
    {sfOwner, soeREQUIRED},
    {sfOfferSequence, soeREQUIRED},
}))

/** This transaction type sets or clears an account's "regular key". */
TRANSACTION(ttREGULAR_KEY_SET, 5, SetRegularKey, Delegation::notDelegatable, ({
    {sfRegularKey, soeOPTIONAL},
}))

// 6 deprecated

/** This transaction type creates an offer to trade one asset for another. */
TRANSACTION(ttOFFER_CREATE, 7, OfferCreate, Delegation::delegatable, ({
    {sfTakerPays, soeREQUIRED},
    {sfTakerGets, soeREQUIRED},
    {sfExpiration, soeOPTIONAL},
    {sfOfferSequence, soeOPTIONAL},
}))

/** This transaction type cancels existing offers to trade one asset for another. */
TRANSACTION(ttOFFER_CANCEL, 8, OfferCancel, Delegation::delegatable, ({
    {sfOfferSequence, soeREQUIRED},
}))

// 9 deprecated

/** This transaction type creates a new set of tickets. */
TRANSACTION(ttTICKET_CREATE, 10, TicketCreate, Delegation::delegatable, ({
    {sfTicketCount, soeREQUIRED},
}))

// 11 deprecated

/** This transaction type modifies the signer list associated with an account. */
// The SignerEntries are optional because a SignerList is deleted by
// setting the SignerQuorum to zero and omitting SignerEntries.
TRANSACTION(ttSIGNER_LIST_SET, 12, SignerListSet, Delegation::notDelegatable, ({
    {sfSignerQuorum, soeREQUIRED},
    {sfSignerEntries, soeOPTIONAL},
}))

/** This transaction type creates a new unidirectional XRP payment channel. */
TRANSACTION(ttPAYCHAN_CREATE, 13, PaymentChannelCreate, Delegation::delegatable, ({
    {sfDestination, soeREQUIRED},
    {sfAmount, soeREQUIRED},
    {sfSettleDelay, soeREQUIRED},
    {sfPublicKey, soeREQUIRED},
    {sfCancelAfter, soeOPTIONAL},
    {sfDestinationTag, soeOPTIONAL},
}))

/** This transaction type funds an existing unidirectional XRP payment channel. */
TRANSACTION(ttPAYCHAN_FUND, 14, PaymentChannelFund, Delegation::delegatable, ({
    {sfChannel, soeREQUIRED},
    {sfAmount, soeREQUIRED},
    {sfExpiration, soeOPTIONAL},
}))

/** This transaction type submits a claim against an existing unidirectional payment channel. */
TRANSACTION(ttPAYCHAN_CLAIM, 15, PaymentChannelClaim, Delegation::delegatable, ({
    {sfChannel, soeREQUIRED},
    {sfAmount, soeOPTIONAL},
    {sfBalance, soeOPTIONAL},
    {sfSignature, soeOPTIONAL},
    {sfPublicKey, soeOPTIONAL},
    {sfCredentialIDs, soeOPTIONAL},
}))

/** This transaction type creates a new check. */
TRANSACTION(ttCHECK_CREATE, 16, CheckCreate, Delegation::delegatable, ({
    {sfDestination, soeREQUIRED},
    {sfSendMax, soeREQUIRED},
    {sfExpiration, soeOPTIONAL},
    {sfDestinationTag, soeOPTIONAL},
    {sfInvoiceID, soeOPTIONAL},
}))

/** This transaction type cashes an existing check. */
TRANSACTION(ttCHECK_CASH, 17, CheckCash, Delegation::delegatable, ({
    {sfCheckID, soeREQUIRED},
    {sfAmount, soeOPTIONAL},
    {sfDeliverMin, soeOPTIONAL},
}))

/** This transaction type cancels an existing check. */
TRANSACTION(ttCHECK_CANCEL, 18, CheckCancel, Delegation::delegatable, ({
    {sfCheckID, soeREQUIRED},
}))

/** This transaction type grants or revokes authorization to transfer funds. */
TRANSACTION(ttDEPOSIT_PREAUTH, 19, DepositPreauth, Delegation::delegatable, ({
    {sfAuthorize, soeOPTIONAL},
    {sfUnauthorize, soeOPTIONAL},
    {sfAuthorizeCredentials, soeOPTIONAL},
    {sfUnauthorizeCredentials, soeOPTIONAL},
}))

/** This transaction type modifies a trustline between two accounts. */
TRANSACTION(ttTRUST_SET, 20, TrustSet, Delegation::delegatable, ({
    {sfLimitAmount, soeOPTIONAL},
    {sfQualityIn, soeOPTIONAL},
    {sfQualityOut, soeOPTIONAL},
}))

/** This transaction type deletes an existing account. */
TRANSACTION(ttACCOUNT_DELETE, 21, AccountDelete, Delegation::notDelegatable, ({
    {sfDestination, soeREQUIRED},
    {sfDestinationTag, soeOPTIONAL},
    {sfCredentialIDs, soeOPTIONAL},
}))

// 22 reserved

/** This transaction mints a new NFT. */
TRANSACTION(ttNFTOKEN_MINT, 25, NFTokenMint, Delegation::delegatable, ({
    {sfNFTokenTaxon, soeREQUIRED},
    {sfTransferFee, soeOPTIONAL},
    {sfIssuer, soeOPTIONAL},
    {sfURI, soeOPTIONAL},
    {sfAmount, soeOPTIONAL},
    {sfDestination, soeOPTIONAL},
    {sfExpiration, soeOPTIONAL},
}))

/** This transaction burns (i.e. destroys) an existing NFT. */
TRANSACTION(ttNFTOKEN_BURN, 26, NFTokenBurn, Delegation::delegatable, ({
    {sfNFTokenID, soeREQUIRED},
    {sfOwner, soeOPTIONAL},
}))

/** This transaction creates a new offer to buy or sell an NFT. */
TRANSACTION(ttNFTOKEN_CREATE_OFFER, 27, NFTokenCreateOffer, Delegation::delegatable, ({
    {sfNFTokenID, soeREQUIRED},
    {sfAmount, soeREQUIRED},
    {sfDestination, soeOPTIONAL},
    {sfOwner, soeOPTIONAL},
    {sfExpiration, soeOPTIONAL},
}))

/** This transaction cancels an existing offer to buy or sell an existing NFT. */
TRANSACTION(ttNFTOKEN_CANCEL_OFFER, 28, NFTokenCancelOffer, Delegation::delegatable, ({
    {sfNFTokenOffers, soeREQUIRED},
}))

/** This transaction accepts an existing offer to buy or sell an existing  NFT. */
TRANSACTION(ttNFTOKEN_ACCEPT_OFFER, 29, NFTokenAcceptOffer, Delegation::delegatable, ({
    {sfNFTokenBuyOffer, soeOPTIONAL},
    {sfNFTokenSellOffer, soeOPTIONAL},
    {sfNFTokenBrokerFee, soeOPTIONAL},
}))

/** This transaction claws back issued tokens. */
TRANSACTION(ttCLAWBACK, 30, Clawback, Delegation::delegatable, ({
    {sfAmount, soeREQUIRED, soeMPTSupported},
    {sfHolder, soeOPTIONAL},
}))

/** This transaction claws back tokens from an AMM pool. */
TRANSACTION(ttAMM_CLAWBACK, 31, AMMClawback, Delegation::delegatable, ({
    {sfHolder, soeREQUIRED},
    {sfAsset, soeREQUIRED},
    {sfAsset2, soeREQUIRED},
    {sfAmount, soeOPTIONAL},
}))

/** This transaction type creates an AMM instance */
TRANSACTION(ttAMM_CREATE, 35, AMMCreate, Delegation::delegatable, ({
    {sfAmount, soeREQUIRED},
    {sfAmount2, soeREQUIRED},
    {sfTradingFee, soeREQUIRED},
}))

/** This transaction type deposits into an AMM instance */
TRANSACTION(ttAMM_DEPOSIT, 36, AMMDeposit, Delegation::delegatable, ({
    {sfAsset, soeREQUIRED},
    {sfAsset2, soeREQUIRED},
    {sfAmount, soeOPTIONAL},
    {sfAmount2, soeOPTIONAL},
    {sfEPrice, soeOPTIONAL},
    {sfLPTokenOut, soeOPTIONAL},
    {sfTradingFee, soeOPTIONAL},
}))

/** This transaction type withdraws from an AMM instance */
TRANSACTION(ttAMM_WITHDRAW, 37, AMMWithdraw, Delegation::delegatable, ({
    {sfAsset, soeREQUIRED},
    {sfAsset2, soeREQUIRED},
    {sfAmount, soeOPTIONAL},
    {sfAmount2, soeOPTIONAL},
    {sfEPrice, soeOPTIONAL},
    {sfLPTokenIn, soeOPTIONAL},
}))

/** This transaction type votes for the trading fee */
TRANSACTION(ttAMM_VOTE, 38, AMMVote, Delegation::delegatable, ({
    {sfAsset, soeREQUIRED},
    {sfAsset2, soeREQUIRED},
    {sfTradingFee, soeREQUIRED},
}))

/** This transaction type bids for the auction slot */
TRANSACTION(ttAMM_BID, 39, AMMBid, Delegation::delegatable, ({
    {sfAsset, soeREQUIRED},
    {sfAsset2, soeREQUIRED},
    {sfBidMin, soeOPTIONAL},
    {sfBidMax, soeOPTIONAL},
    {sfAuthAccounts, soeOPTIONAL},
}))

/** This transaction type deletes AMM in the empty state */
TRANSACTION(ttAMM_DELETE, 40, AMMDelete, Delegation::delegatable, ({
    {sfAsset, soeREQUIRED},
    {sfAsset2, soeREQUIRED},
}))

/** This transactions creates a crosschain sequence number */
TRANSACTION(ttXCHAIN_CREATE_CLAIM_ID, 41, XChainCreateClaimID, Delegation::delegatable, ({
    {sfXChainBridge, soeREQUIRED},
    {sfSignatureReward, soeREQUIRED},
    {sfOtherChainSource, soeREQUIRED},
}))

/** This transactions initiates a crosschain transaction */
TRANSACTION(ttXCHAIN_COMMIT, 42, XChainCommit, Delegation::delegatable, ({
    {sfXChainBridge, soeREQUIRED},
    {sfXChainClaimID, soeREQUIRED},
    {sfAmount, soeREQUIRED},
    {sfOtherChainDestination, soeOPTIONAL},
}))

/** This transaction completes a crosschain transaction */
TRANSACTION(ttXCHAIN_CLAIM, 43, XChainClaim, Delegation::delegatable, ({
    {sfXChainBridge, soeREQUIRED},
    {sfXChainClaimID, soeREQUIRED},
    {sfDestination, soeREQUIRED},
    {sfDestinationTag, soeOPTIONAL},
    {sfAmount, soeREQUIRED},
}))

/** This transaction initiates a crosschain account create transaction */
TRANSACTION(ttXCHAIN_ACCOUNT_CREATE_COMMIT, 44, XChainAccountCreateCommit, Delegation::delegatable, ({
    {sfXChainBridge, soeREQUIRED},
    {sfDestination, soeREQUIRED},
    {sfAmount, soeREQUIRED},
    {sfSignatureReward, soeREQUIRED},
}))

/** This transaction adds an attestation to a claim */
TRANSACTION(ttXCHAIN_ADD_CLAIM_ATTESTATION, 45, XChainAddClaimAttestation, Delegation::delegatable, ({
    {sfXChainBridge, soeREQUIRED},

    {sfAttestationSignerAccount, soeREQUIRED},
    {sfPublicKey, soeREQUIRED},
    {sfSignature, soeREQUIRED},
    {sfOtherChainSource, soeREQUIRED},
    {sfAmount, soeREQUIRED},
    {sfAttestationRewardAccount, soeREQUIRED},
    {sfWasLockingChainSend, soeREQUIRED},

    {sfXChainClaimID, soeREQUIRED},
    {sfDestination, soeOPTIONAL},
}))

/** This transaction adds an attestation to an account */
TRANSACTION(ttXCHAIN_ADD_ACCOUNT_CREATE_ATTESTATION, 46, XChainAddAccountCreateAttestation, Delegation::delegatable, ({
    {sfXChainBridge, soeREQUIRED},

    {sfAttestationSignerAccount, soeREQUIRED},
    {sfPublicKey, soeREQUIRED},
    {sfSignature, soeREQUIRED},
    {sfOtherChainSource, soeREQUIRED},
    {sfAmount, soeREQUIRED},
    {sfAttestationRewardAccount, soeREQUIRED},
    {sfWasLockingChainSend, soeREQUIRED},

    {sfXChainAccountCreateCount, soeREQUIRED},
    {sfDestination, soeREQUIRED},
    {sfSignatureReward, soeREQUIRED},
}))

/** This transaction modifies a sidechain */
TRANSACTION(ttXCHAIN_MODIFY_BRIDGE, 47, XChainModifyBridge, Delegation::delegatable, ({
    {sfXChainBridge, soeREQUIRED},
    {sfSignatureReward, soeOPTIONAL},
    {sfMinAccountCreateAmount, soeOPTIONAL},
}))

/** This transactions creates a sidechain */
TRANSACTION(ttXCHAIN_CREATE_BRIDGE, 48, XChainCreateBridge, Delegation::delegatable, ({
    {sfXChainBridge, soeREQUIRED},
    {sfSignatureReward, soeREQUIRED},
    {sfMinAccountCreateAmount, soeOPTIONAL},
}))

/** This transaction type creates or updates a DID */
TRANSACTION(ttDID_SET, 49, DIDSet, Delegation::delegatable, ({
    {sfDIDDocument, soeOPTIONAL},
    {sfURI, soeOPTIONAL},
    {sfData, soeOPTIONAL},
}))

/** This transaction type deletes a DID */
TRANSACTION(ttDID_DELETE, 50, DIDDelete, Delegation::delegatable, ({}))

/** This transaction type creates an Oracle instance */
TRANSACTION(ttORACLE_SET, 51, OracleSet, Delegation::delegatable, ({
    {sfOracleDocumentID, soeREQUIRED},
    {sfProvider, soeOPTIONAL},
    {sfURI, soeOPTIONAL},
    {sfAssetClass, soeOPTIONAL},
    {sfLastUpdateTime, soeREQUIRED},
    {sfPriceDataSeries, soeREQUIRED},
}))

/** This transaction type deletes an Oracle instance */
TRANSACTION(ttORACLE_DELETE, 52, OracleDelete, Delegation::delegatable, ({
    {sfOracleDocumentID, soeREQUIRED},
}))

/** This transaction type fixes a problem in the ledger state */
TRANSACTION(ttLEDGER_STATE_FIX, 53, LedgerStateFix, Delegation::delegatable, ({
    {sfLedgerFixType, soeREQUIRED},
    {sfOwner, soeOPTIONAL},
}))

/** This transaction type creates a MPTokensIssuance instance */
TRANSACTION(ttMPTOKEN_ISSUANCE_CREATE, 54, MPTokenIssuanceCreate, Delegation::delegatable, ({
    {sfAssetScale, soeOPTIONAL},
    {sfTransferFee, soeOPTIONAL},
    {sfMaximumAmount, soeOPTIONAL},
    {sfMPTokenMetadata, soeOPTIONAL},
}))

/** This transaction type destroys a MPTokensIssuance instance */
TRANSACTION(ttMPTOKEN_ISSUANCE_DESTROY, 55, MPTokenIssuanceDestroy, Delegation::delegatable, ({
    {sfMPTokenIssuanceID, soeREQUIRED},
}))

/** This transaction type sets flags on a MPTokensIssuance or MPToken instance */
TRANSACTION(ttMPTOKEN_ISSUANCE_SET, 56, MPTokenIssuanceSet, Delegation::delegatable, ({
    {sfMPTokenIssuanceID, soeREQUIRED},
    {sfHolder, soeOPTIONAL},
}))

/** This transaction type authorizes a MPToken instance */
TRANSACTION(ttMPTOKEN_AUTHORIZE, 57, MPTokenAuthorize, Delegation::delegatable, ({
    {sfMPTokenIssuanceID, soeREQUIRED},
    {sfHolder, soeOPTIONAL},
}))

/** This transaction type create an Credential instance */
TRANSACTION(ttCREDENTIAL_CREATE, 58, CredentialCreate, Delegation::delegatable, ({
    {sfSubject, soeREQUIRED},
    {sfCredentialType, soeREQUIRED},
    {sfExpiration, soeOPTIONAL},
    {sfURI, soeOPTIONAL},
}))

/** This transaction type accept an Credential object */
TRANSACTION(ttCREDENTIAL_ACCEPT, 59, CredentialAccept, Delegation::delegatable, ({
    {sfIssuer, soeREQUIRED},
    {sfCredentialType, soeREQUIRED},
}))

/** This transaction type delete an Credential object */
TRANSACTION(ttCREDENTIAL_DELETE, 60, CredentialDelete, Delegation::delegatable, ({
    {sfSubject, soeOPTIONAL},
    {sfIssuer, soeOPTIONAL},
    {sfCredentialType, soeREQUIRED},
}))

/** This transaction type modify a NFToken */
TRANSACTION(ttNFTOKEN_MODIFY, 61, NFTokenModify, Delegation::delegatable, ({
    {sfNFTokenID, soeREQUIRED},
    {sfOwner, soeOPTIONAL},
    {sfURI, soeOPTIONAL},
}))

/** This transaction type creates or modifies a Permissioned Domain */
TRANSACTION(ttPERMISSIONED_DOMAIN_SET, 62, PermissionedDomainSet, Delegation::delegatable, ({
    {sfDomainID, soeOPTIONAL},
    {sfAcceptedCredentials, soeREQUIRED},
}))

/** This transaction type deletes a Permissioned Domain */
TRANSACTION(ttPERMISSIONED_DOMAIN_DELETE, 63, PermissionedDomainDelete, Delegation::delegatable, ({
    {sfDomainID, soeREQUIRED},
}))

/** This transaction type delegates authorized account specified permissions */
TRANSACTION(ttDELEGATE_SET, 64, DelegateSet, Delegation::notDelegatable, ({
    {sfAuthorize, soeREQUIRED},
    {sfPermissions, soeREQUIRED},
}))

<<<<<<< HEAD
/** This transaction type batches together transactions. */
TRANSACTION(ttBATCH, 65, Batch, Delegation::notDelegatable, ({
    {sfRawTransactions, soeREQUIRED},
    {sfBatchSigners, soeOPTIONAL},
=======
/** This transaction creates a single asset vault. */
TRANSACTION(ttVAULT_CREATE, 65, VaultCreate, Delegation::delegatable, ({
    {sfAsset, soeREQUIRED, soeMPTSupported},
    {sfAssetsMaximum, soeOPTIONAL},
    {sfMPTokenMetadata, soeOPTIONAL},
    {sfDomainID, soeOPTIONAL}, // PermissionedDomainID
    {sfWithdrawalPolicy, soeOPTIONAL},
    {sfData, soeOPTIONAL},
}))

/** This transaction updates a single asset vault. */
TRANSACTION(ttVAULT_SET, 66, VaultSet, Delegation::delegatable, ({
    {sfVaultID, soeREQUIRED},
    {sfAssetsMaximum, soeOPTIONAL},
    {sfDomainID, soeOPTIONAL}, // PermissionedDomainID
    {sfData, soeOPTIONAL},
}))

/** This transaction deletes a single asset vault. */
TRANSACTION(ttVAULT_DELETE, 67, VaultDelete, Delegation::delegatable, ({
    {sfVaultID, soeREQUIRED},
}))

/** This transaction trades assets for shares with a vault. */
TRANSACTION(ttVAULT_DEPOSIT, 68, VaultDeposit, Delegation::delegatable, ({
    {sfVaultID, soeREQUIRED},
    {sfAmount, soeREQUIRED, soeMPTSupported},
}))

/** This transaction trades shares for assets with a vault. */
TRANSACTION(ttVAULT_WITHDRAW, 69, VaultWithdraw, Delegation::delegatable, ({
    {sfVaultID, soeREQUIRED},
    {sfAmount, soeREQUIRED, soeMPTSupported},
    {sfDestination, soeOPTIONAL},
}))

/** This transaction claws back tokens from a vault. */
TRANSACTION(ttVAULT_CLAWBACK, 70, VaultClawback, Delegation::delegatable, ({
    {sfVaultID, soeREQUIRED},
    {sfHolder, soeREQUIRED},
    {sfAmount, soeOPTIONAL, soeMPTSupported},
>>>>>>> e514de76
}))

/** This system-generated transaction type is used to update the status of the various amendments.

    For details, see: https://xrpl.org/amendments.html
 */
TRANSACTION(ttAMENDMENT, 100, EnableAmendment, Delegation::notDelegatable, ({
    {sfLedgerSequence, soeREQUIRED},
    {sfAmendment, soeREQUIRED},
}))

/** This system-generated transaction type is used to update the network's fee settings.
    For details, see: https://xrpl.org/fee-voting.html
 */
TRANSACTION(ttFEE, 101, SetFee, Delegation::notDelegatable, ({
    {sfLedgerSequence, soeOPTIONAL},
    // Old version uses raw numbers
    {sfBaseFee, soeOPTIONAL},
    {sfReferenceFeeUnits, soeOPTIONAL},
    {sfReserveBase, soeOPTIONAL},
    {sfReserveIncrement, soeOPTIONAL},
    // New version uses Amounts
    {sfBaseFeeDrops, soeOPTIONAL},
    {sfReserveBaseDrops, soeOPTIONAL},
    {sfReserveIncrementDrops, soeOPTIONAL},
}))

/** This system-generated transaction type is used to update the network's negative UNL

    For details, see: https://xrpl.org/negative-unl.html
 */
TRANSACTION(ttUNL_MODIFY, 102, UNLModify, Delegation::notDelegatable, ({
    {sfUNLModifyDisabling, soeREQUIRED},
    {sfLedgerSequence, soeREQUIRED},
    {sfUNLModifyValidator, soeREQUIRED},
}))<|MERGE_RESOLUTION|>--- conflicted
+++ resolved
@@ -471,12 +471,6 @@
     {sfPermissions, soeREQUIRED},
 }))
 
-<<<<<<< HEAD
-/** This transaction type batches together transactions. */
-TRANSACTION(ttBATCH, 65, Batch, Delegation::notDelegatable, ({
-    {sfRawTransactions, soeREQUIRED},
-    {sfBatchSigners, soeOPTIONAL},
-=======
 /** This transaction creates a single asset vault. */
 TRANSACTION(ttVAULT_CREATE, 65, VaultCreate, Delegation::delegatable, ({
     {sfAsset, soeREQUIRED, soeMPTSupported},
@@ -518,7 +512,12 @@
     {sfVaultID, soeREQUIRED},
     {sfHolder, soeREQUIRED},
     {sfAmount, soeOPTIONAL, soeMPTSupported},
->>>>>>> e514de76
+}))
+
+/** This transaction type batches together transactions. */
+TRANSACTION(ttBATCH, 71, Batch, Delegation::notDelegatable, ({
+    {sfRawTransactions, soeREQUIRED},
+    {sfBatchSigners, soeOPTIONAL},
 }))
 
 /** This system-generated transaction type is used to update the status of the various amendments.
