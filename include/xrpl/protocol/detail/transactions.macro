--- conflicted
+++ resolved
@@ -107,18 +107,12 @@
 // 6 deprecated
 
 /** This transaction type creates an offer to trade one asset for another. */
-<<<<<<< HEAD
-TRANSACTION(ttOFFER_CREATE, 7, OfferCreate, Delegation::delegatable, ({
+TRANSACTION(ttOFFER_CREATE, 7, OfferCreate,
+    Delegation::delegatable,
+    uint256{},
+    ({
     {sfTakerPays, soeREQUIRED, soeMPTSupported},
     {sfTakerGets, soeREQUIRED, soeMPTSupported},
-=======
-TRANSACTION(ttOFFER_CREATE, 7, OfferCreate,
-    Delegation::delegatable,
-    uint256{},
-    ({
-    {sfTakerPays, soeREQUIRED},
-    {sfTakerGets, soeREQUIRED},
->>>>>>> 406c26cc
     {sfExpiration, soeOPTIONAL},
     {sfOfferSequence, soeOPTIONAL},
     {sfDomainID, soeOPTIONAL},
@@ -328,111 +322,71 @@
 }))
 
 /** This transaction type creates an AMM instance */
-<<<<<<< HEAD
-TRANSACTION(ttAMM_CREATE, 35, AMMCreate, Delegation::delegatable, ({
+TRANSACTION(ttAMM_CREATE, 35, AMMCreate,
+    Delegation::delegatable,
+    featureAMM,
+    ({
     {sfAmount, soeREQUIRED, soeMPTSupported},
     {sfAmount2, soeREQUIRED, soeMPTSupported},
-=======
-TRANSACTION(ttAMM_CREATE, 35, AMMCreate,
+    {sfTradingFee, soeREQUIRED},
+}))
+
+/** This transaction type deposits into an AMM instance */
+TRANSACTION(ttAMM_DEPOSIT, 36, AMMDeposit,
     Delegation::delegatable,
     featureAMM,
     ({
-    {sfAmount, soeREQUIRED},
-    {sfAmount2, soeREQUIRED},
->>>>>>> 406c26cc
-    {sfTradingFee, soeREQUIRED},
-}))
-
-/** This transaction type deposits into an AMM instance */
-<<<<<<< HEAD
-TRANSACTION(ttAMM_DEPOSIT, 36, AMMDeposit, Delegation::delegatable, ({
     {sfAsset, soeREQUIRED, soeMPTSupported},
     {sfAsset2, soeREQUIRED, soeMPTSupported},
     {sfAmount, soeOPTIONAL, soeMPTSupported},
     {sfAmount2, soeOPTIONAL, soeMPTSupported},
-=======
-TRANSACTION(ttAMM_DEPOSIT, 36, AMMDeposit,
-    Delegation::delegatable,
-    featureAMM,
-    ({
-    {sfAsset, soeREQUIRED},
-    {sfAsset2, soeREQUIRED},
-    {sfAmount, soeOPTIONAL},
-    {sfAmount2, soeOPTIONAL},
->>>>>>> 406c26cc
     {sfEPrice, soeOPTIONAL},
     {sfLPTokenOut, soeOPTIONAL},
     {sfTradingFee, soeOPTIONAL},
 }))
 
 /** This transaction type withdraws from an AMM instance */
-<<<<<<< HEAD
-TRANSACTION(ttAMM_WITHDRAW, 37, AMMWithdraw, Delegation::delegatable, ({
+TRANSACTION(ttAMM_WITHDRAW, 37, AMMWithdraw,
+    Delegation::delegatable,
+    featureAMM,
+    ({
     {sfAsset, soeREQUIRED, soeMPTSupported},
     {sfAsset2, soeREQUIRED, soeMPTSupported},
     {sfAmount, soeOPTIONAL, soeMPTSupported},
     {sfAmount2, soeOPTIONAL, soeMPTSupported},
-=======
-TRANSACTION(ttAMM_WITHDRAW, 37, AMMWithdraw,
-    Delegation::delegatable,
-    featureAMM,
-    ({
-    {sfAsset, soeREQUIRED},
-    {sfAsset2, soeREQUIRED},
-    {sfAmount, soeOPTIONAL},
-    {sfAmount2, soeOPTIONAL},
->>>>>>> 406c26cc
     {sfEPrice, soeOPTIONAL},
     {sfLPTokenIn, soeOPTIONAL},
 }))
 
 /** This transaction type votes for the trading fee */
-<<<<<<< HEAD
-TRANSACTION(ttAMM_VOTE, 38, AMMVote, Delegation::delegatable, ({
+TRANSACTION(ttAMM_VOTE, 38, AMMVote,
+    Delegation::delegatable,
+    featureAMM,
+    ({
     {sfAsset, soeREQUIRED, soeMPTSupported},
     {sfAsset2, soeREQUIRED, soeMPTSupported},
-=======
-TRANSACTION(ttAMM_VOTE, 38, AMMVote,
+    {sfTradingFee, soeREQUIRED},
+}))
+
+/** This transaction type bids for the auction slot */
+TRANSACTION(ttAMM_BID, 39, AMMBid,
     Delegation::delegatable,
     featureAMM,
     ({
-    {sfAsset, soeREQUIRED},
-    {sfAsset2, soeREQUIRED},
->>>>>>> 406c26cc
-    {sfTradingFee, soeREQUIRED},
-}))
-
-/** This transaction type bids for the auction slot */
-<<<<<<< HEAD
-TRANSACTION(ttAMM_BID, 39, AMMBid, Delegation::delegatable, ({
     {sfAsset, soeREQUIRED, soeMPTSupported},
     {sfAsset2, soeREQUIRED, soeMPTSupported},
-=======
-TRANSACTION(ttAMM_BID, 39, AMMBid,
-    Delegation::delegatable,
-    featureAMM,
-    ({
-    {sfAsset, soeREQUIRED},
-    {sfAsset2, soeREQUIRED},
->>>>>>> 406c26cc
     {sfBidMin, soeOPTIONAL},
     {sfBidMax, soeOPTIONAL},
     {sfAuthAccounts, soeOPTIONAL},
 }))
 
 /** This transaction type deletes AMM in the empty state */
-<<<<<<< HEAD
-TRANSACTION(ttAMM_DELETE, 40, AMMDelete, Delegation::delegatable, ({
+TRANSACTION(ttAMM_DELETE, 40, AMMDelete,
+    Delegation::delegatable,
+    featureAMM,
+    ({
     {sfAsset, soeREQUIRED, soeMPTSupported},
     {sfAsset2, soeREQUIRED, soeMPTSupported},
-=======
-TRANSACTION(ttAMM_DELETE, 40, AMMDelete,
-    Delegation::delegatable,
-    featureAMM,
-    ({
-    {sfAsset, soeREQUIRED},
-    {sfAsset2, soeREQUIRED},
->>>>>>> 406c26cc
 }))
 
 /** This transactions creates a crosschain sequence number */
