//------------------------------------------------------------------------------
/*
    This file is part of rippled: https://github.com/ripple/rippled
    Copyright (c) 2024 Ripple Labs Inc.

    Permission to use, copy, modify, and/or distribute this software for any
    purpose  with  or without fee is hereby granted, provided that the above
    copyright notice and this permission notice appear in all copies.

    THE  SOFTWARE IS PROVIDED "AS IS" AND THE AUTHOR DISCLAIMS ALL WARRANTIES
    WITH  REGARD  TO  THIS  SOFTWARE  INCLUDING  ALL  IMPLIED  WARRANTIES  OF
    MERCHANTABILITY  AND  FITNESS. IN NO EVENT SHALL THE AUTHOR BE LIABLE FOR
    ANY  SPECIAL ,  DIRECT, INDIRECT, OR CONSEQUENTIAL DAMAGES OR ANY DAMAGES
    WHATSOEVER  RESULTING  FROM  LOSS  OF USE, DATA OR PROFITS, WHETHER IN AN
    ACTION  OF  CONTRACT, NEGLIGENCE OR OTHER TORTIOUS ACTION, ARISING OUT OF
    OR IN CONNECTION WITH THE USE OR PERFORMANCE OF THIS SOFTWARE.
*/
//==============================================================================

#if !defined(TRANSACTION)
#error "undefined macro: TRANSACTION"
#endif

/**
 * TRANSACTION(tag, value, name, delegatable, amendments, privileges, fields)
 *
 * To ease maintenance, you may replace any unneeded values with "..."
 * e.g. #define TRANSACTION(tag, value, name, ...)
 *
 * You must define a transactor class in the `ripple` namespace named `name`,
 * and include its header alongside the TRANSACTOR definition using this
 * format:
 * #if TRANSACTION_INCLUDE
 * #   include <xrpld/app/tx/detail/HEADER.h>
 * #endif
 *
 * The `privileges` parameter of the TRANSACTION macro is a bitfield
 * defining which operations the transaction can perform.
 * The values are defined and used in InvariantCheck.cpp
 */

/** This transaction type executes a payment. */
#if TRANSACTION_INCLUDE
#   include <xrpld/app/tx/detail/Payment.h>
#endif
TRANSACTION(ttPAYMENT, 0, Payment,
    Delegation::delegatable,
    uint256{},
    createAcct,
    ({
    {sfDestination, soeREQUIRED},
    {sfAmount, soeREQUIRED, soeMPTSupported},
    {sfSendMax, soeOPTIONAL, soeMPTSupported},
    {sfPaths, soeDEFAULT},
    {sfInvoiceID, soeOPTIONAL},
    {sfDestinationTag, soeOPTIONAL},
    {sfDeliverMin, soeOPTIONAL, soeMPTSupported},
    {sfCredentialIDs, soeOPTIONAL},
    {sfDomainID, soeOPTIONAL},
}))

/** This transaction type creates an escrow object. */
#if TRANSACTION_INCLUDE
#   include <xrpld/app/tx/detail/Escrow.h>
#endif
TRANSACTION(ttESCROW_CREATE, 1, EscrowCreate,
    Delegation::delegatable,
    uint256{},
    noPriv,
    ({
    {sfDestination, soeREQUIRED},
    {sfDestinationTag, soeOPTIONAL},
    {sfAmount, soeREQUIRED, soeMPTSupported},
    {sfCondition, soeOPTIONAL},
    {sfCancelAfter, soeOPTIONAL},
    {sfFinishAfter, soeOPTIONAL},
    {sfFinishFunction, soeOPTIONAL},
    {sfData,           soeOPTIONAL},
}))

/** This transaction type completes an existing escrow. */
TRANSACTION(ttESCROW_FINISH, 2, EscrowFinish,
    Delegation::delegatable,
    uint256{},
    noPriv,
    ({
    {sfOwner, soeREQUIRED},
    {sfOfferSequence, soeREQUIRED},
    {sfFulfillment, soeOPTIONAL},
    {sfCondition, soeOPTIONAL},
    {sfCredentialIDs, soeOPTIONAL},
    {sfComputationAllowance, soeOPTIONAL},
}))


/** This transaction type adjusts various account settings. */
#if TRANSACTION_INCLUDE
#   include <xrpld/app/tx/detail/SetAccount.h>
#endif
TRANSACTION(ttACCOUNT_SET, 3, AccountSet,
    Delegation::notDelegatable,
    uint256{},
    noPriv,
    ({
    {sfEmailHash, soeOPTIONAL},
    {sfWalletLocator, soeOPTIONAL},
    {sfWalletSize, soeOPTIONAL},
    {sfMessageKey, soeOPTIONAL},
    {sfDomain, soeOPTIONAL},
    {sfTransferRate, soeOPTIONAL},
    {sfSetFlag, soeOPTIONAL},
    {sfClearFlag, soeOPTIONAL},
    {sfTickSize, soeOPTIONAL},
    {sfNFTokenMinter, soeOPTIONAL},
}))

/** This transaction type cancels an existing escrow. */
#if TRANSACTION_INCLUDE
#   include <xrpld/app/tx/detail/Escrow.h>
#endif
TRANSACTION(ttESCROW_CANCEL, 4, EscrowCancel,
    Delegation::delegatable,
    uint256{},
    noPriv,
    ({
    {sfOwner, soeREQUIRED},
    {sfOfferSequence, soeREQUIRED},
}))

/** This transaction type sets or clears an account's "regular key". */
#if TRANSACTION_INCLUDE
#   include <xrpld/app/tx/detail/SetRegularKey.h>
#endif
TRANSACTION(ttREGULAR_KEY_SET, 5, SetRegularKey,
    Delegation::notDelegatable,
    uint256{},
    noPriv,
    ({
    {sfRegularKey, soeOPTIONAL},
}))

// 6 deprecated

/** This transaction type creates an offer to trade one asset for another. */
#if TRANSACTION_INCLUDE
#   include <xrpld/app/tx/detail/CreateOffer.h>
#endif
TRANSACTION(ttOFFER_CREATE, 7, OfferCreate,
    Delegation::delegatable,
    uint256{},
    noPriv,
    ({
    {sfTakerPays, soeREQUIRED},
    {sfTakerGets, soeREQUIRED},
    {sfExpiration, soeOPTIONAL},
    {sfOfferSequence, soeOPTIONAL},
    {sfDomainID, soeOPTIONAL},
}))

/** This transaction type cancels existing offers to trade one asset for another. */
#if TRANSACTION_INCLUDE
#   include <xrpld/app/tx/detail/CancelOffer.h>
#endif
TRANSACTION(ttOFFER_CANCEL, 8, OfferCancel,
    Delegation::delegatable,
    uint256{},
    noPriv,
    ({
    {sfOfferSequence, soeREQUIRED},
}))

// 9 deprecated

/** This transaction type creates a new set of tickets. */
#if TRANSACTION_INCLUDE
#   include <xrpld/app/tx/detail/CreateTicket.h>
#endif
TRANSACTION(ttTICKET_CREATE, 10, TicketCreate,
    Delegation::delegatable,
    featureTicketBatch,
    noPriv,
    ({
    {sfTicketCount, soeREQUIRED},
}))

// 11 deprecated

/** This transaction type modifies the signer list associated with an account. */
// The SignerEntries are optional because a SignerList is deleted by
// setting the SignerQuorum to zero and omitting SignerEntries.
#if TRANSACTION_INCLUDE
#   include <xrpld/app/tx/detail/SetSignerList.h>
#endif
TRANSACTION(ttSIGNER_LIST_SET, 12, SignerListSet,
    Delegation::notDelegatable,
    uint256{},
    noPriv,
    ({
    {sfSignerQuorum, soeREQUIRED},
    {sfSignerEntries, soeOPTIONAL},
}))

/** This transaction type creates a new unidirectional XRP payment channel. */
#if TRANSACTION_INCLUDE
#   include <xrpld/app/tx/detail/PayChan.h>
#endif
TRANSACTION(ttPAYCHAN_CREATE, 13, PaymentChannelCreate,
    Delegation::delegatable,
    uint256{},
    noPriv,
    ({
    {sfDestination, soeREQUIRED},
    {sfAmount, soeREQUIRED},
    {sfSettleDelay, soeREQUIRED},
    {sfPublicKey, soeREQUIRED},
    {sfCancelAfter, soeOPTIONAL},
    {sfDestinationTag, soeOPTIONAL},
}))

/** This transaction type funds an existing unidirectional XRP payment channel. */
TRANSACTION(ttPAYCHAN_FUND, 14, PaymentChannelFund,
    Delegation::delegatable,
    uint256{},
    noPriv,
    ({
    {sfChannel, soeREQUIRED},
    {sfAmount, soeREQUIRED},
    {sfExpiration, soeOPTIONAL},
}))

/** This transaction type submits a claim against an existing unidirectional payment channel. */
TRANSACTION(ttPAYCHAN_CLAIM, 15, PaymentChannelClaim,
    Delegation::delegatable,
    uint256{},
    noPriv,
    ({
    {sfChannel, soeREQUIRED},
    {sfAmount, soeOPTIONAL},
    {sfBalance, soeOPTIONAL},
    {sfSignature, soeOPTIONAL},
    {sfPublicKey, soeOPTIONAL},
    {sfCredentialIDs, soeOPTIONAL},
}))

/** This transaction type creates a new check. */
#if TRANSACTION_INCLUDE
#   include <xrpld/app/tx/detail/CreateCheck.h>
#endif
TRANSACTION(ttCHECK_CREATE, 16, CheckCreate,
    Delegation::delegatable,
    featureChecks,
    noPriv,
    ({
    {sfDestination, soeREQUIRED},
    {sfSendMax, soeREQUIRED},
    {sfExpiration, soeOPTIONAL},
    {sfDestinationTag, soeOPTIONAL},
    {sfInvoiceID, soeOPTIONAL},
}))

/** This transaction type cashes an existing check. */
#if TRANSACTION_INCLUDE
#   include <xrpld/app/tx/detail/CashCheck.h>
#endif
TRANSACTION(ttCHECK_CASH, 17, CheckCash,
    Delegation::delegatable,
    featureChecks,
    noPriv,
    ({
    {sfCheckID, soeREQUIRED},
    {sfAmount, soeOPTIONAL},
    {sfDeliverMin, soeOPTIONAL},
}))

/** This transaction type cancels an existing check. */
#if TRANSACTION_INCLUDE
#   include <xrpld/app/tx/detail/CancelCheck.h>
#endif
TRANSACTION(ttCHECK_CANCEL, 18, CheckCancel,
    Delegation::delegatable,
    featureChecks,
    noPriv,
    ({
    {sfCheckID, soeREQUIRED},
}))

/** This transaction type grants or revokes authorization to transfer funds. */
#if TRANSACTION_INCLUDE
#   include <xrpld/app/tx/detail/DepositPreauth.h>
#endif
TRANSACTION(ttDEPOSIT_PREAUTH, 19, DepositPreauth,
    Delegation::delegatable,
    featureDepositPreauth,
    noPriv,
    ({
    {sfAuthorize, soeOPTIONAL},
    {sfUnauthorize, soeOPTIONAL},
    {sfAuthorizeCredentials, soeOPTIONAL},
    {sfUnauthorizeCredentials, soeOPTIONAL},
}))

/** This transaction type modifies a trustline between two accounts. */
#if TRANSACTION_INCLUDE
#   include <xrpld/app/tx/detail/SetTrust.h>
#endif
TRANSACTION(ttTRUST_SET, 20, TrustSet,
    Delegation::delegatable,
    uint256{},
    noPriv,
    ({
    {sfLimitAmount, soeOPTIONAL},
    {sfQualityIn, soeOPTIONAL},
    {sfQualityOut, soeOPTIONAL},
}))

/** This transaction type deletes an existing account. */
#if TRANSACTION_INCLUDE
#   include <xrpld/app/tx/detail/DeleteAccount.h>
#endif
TRANSACTION(ttACCOUNT_DELETE, 21, AccountDelete,
    Delegation::notDelegatable,
    uint256{},
    mustDeleteAcct,
    ({
    {sfDestination, soeREQUIRED},
    {sfDestinationTag, soeOPTIONAL},
    {sfCredentialIDs, soeOPTIONAL},
}))

// 22 reserved

/** This transaction mints a new NFT. */
#if TRANSACTION_INCLUDE
#   include <xrpld/app/tx/detail/NFTokenMint.h>
#endif
TRANSACTION(ttNFTOKEN_MINT, 25, NFTokenMint,
    Delegation::delegatable,
    featureNonFungibleTokensV1,
    changeNFTCounts,
    ({
    {sfNFTokenTaxon, soeREQUIRED},
    {sfTransferFee, soeOPTIONAL},
    {sfIssuer, soeOPTIONAL},
    {sfURI, soeOPTIONAL},
    {sfAmount, soeOPTIONAL},
    {sfDestination, soeOPTIONAL},
    {sfExpiration, soeOPTIONAL},
}))

/** This transaction burns (i.e. destroys) an existing NFT. */
#if TRANSACTION_INCLUDE
#   include <xrpld/app/tx/detail/NFTokenBurn.h>
#endif
TRANSACTION(ttNFTOKEN_BURN, 26, NFTokenBurn,
    Delegation::delegatable,
    featureNonFungibleTokensV1,
    changeNFTCounts,
    ({
    {sfNFTokenID, soeREQUIRED},
    {sfOwner, soeOPTIONAL},
}))

/** This transaction creates a new offer to buy or sell an NFT. */
#if TRANSACTION_INCLUDE
#   include <xrpld/app/tx/detail/NFTokenCreateOffer.h>
#endif
TRANSACTION(ttNFTOKEN_CREATE_OFFER, 27, NFTokenCreateOffer,
    Delegation::delegatable,
    featureNonFungibleTokensV1,
    noPriv,
    ({
    {sfNFTokenID, soeREQUIRED},
    {sfAmount, soeREQUIRED},
    {sfDestination, soeOPTIONAL},
    {sfOwner, soeOPTIONAL},
    {sfExpiration, soeOPTIONAL},
}))

/** This transaction cancels an existing offer to buy or sell an existing NFT. */
#if TRANSACTION_INCLUDE
#   include <xrpld/app/tx/detail/NFTokenCancelOffer.h>
#endif
TRANSACTION(ttNFTOKEN_CANCEL_OFFER, 28, NFTokenCancelOffer,
    Delegation::delegatable,
    featureNonFungibleTokensV1,
    noPriv,
    ({
    {sfNFTokenOffers, soeREQUIRED},
}))

/** This transaction accepts an existing offer to buy or sell an existing  NFT. */
#if TRANSACTION_INCLUDE
#   include <xrpld/app/tx/detail/NFTokenAcceptOffer.h>
#endif
TRANSACTION(ttNFTOKEN_ACCEPT_OFFER, 29, NFTokenAcceptOffer,
    Delegation::delegatable,
    featureNonFungibleTokensV1,
    noPriv,
    ({
    {sfNFTokenBuyOffer, soeOPTIONAL},
    {sfNFTokenSellOffer, soeOPTIONAL},
    {sfNFTokenBrokerFee, soeOPTIONAL},
}))

/** This transaction claws back issued tokens. */
#if TRANSACTION_INCLUDE
#   include <xrpld/app/tx/detail/Clawback.h>
#endif
TRANSACTION(ttCLAWBACK, 30, Clawback,
    Delegation::delegatable,
    featureClawback,
    noPriv,
    ({
    {sfAmount, soeREQUIRED, soeMPTSupported},
    {sfHolder, soeOPTIONAL},
}))

/** This transaction claws back tokens from an AMM pool. */
#if TRANSACTION_INCLUDE
#   include <xrpld/app/tx/detail/AMMClawback.h>
#endif
TRANSACTION(ttAMM_CLAWBACK, 31, AMMClawback,
    Delegation::delegatable,
    featureAMMClawback,
    mayDeleteAcct | overrideFreeze,
    ({
    {sfHolder, soeREQUIRED},
    {sfAsset, soeREQUIRED},
    {sfAsset2, soeREQUIRED},
    {sfAmount, soeOPTIONAL},
}))

/** This transaction type creates an AMM instance */
#if TRANSACTION_INCLUDE
#   include <xrpld/app/tx/detail/AMMCreate.h>
#endif
TRANSACTION(ttAMM_CREATE, 35, AMMCreate,
    Delegation::delegatable,
    featureAMM,
    createPseudoAcct,
    ({
    {sfAmount, soeREQUIRED},
    {sfAmount2, soeREQUIRED},
    {sfTradingFee, soeREQUIRED},
}))

/** This transaction type deposits into an AMM instance */
#if TRANSACTION_INCLUDE
#   include <xrpld/app/tx/detail/AMMDeposit.h>
#endif
TRANSACTION(ttAMM_DEPOSIT, 36, AMMDeposit,
    Delegation::delegatable,
    featureAMM,
    noPriv,
    ({
    {sfAsset, soeREQUIRED},
    {sfAsset2, soeREQUIRED},
    {sfAmount, soeOPTIONAL},
    {sfAmount2, soeOPTIONAL},
    {sfEPrice, soeOPTIONAL},
    {sfLPTokenOut, soeOPTIONAL},
    {sfTradingFee, soeOPTIONAL},
}))

/** This transaction type withdraws from an AMM instance */
#if TRANSACTION_INCLUDE
#   include <xrpld/app/tx/detail/AMMWithdraw.h>
#endif
TRANSACTION(ttAMM_WITHDRAW, 37, AMMWithdraw,
    Delegation::delegatable,
    featureAMM,
    mayDeleteAcct,
    ({
    {sfAsset, soeREQUIRED},
    {sfAsset2, soeREQUIRED},
    {sfAmount, soeOPTIONAL},
    {sfAmount2, soeOPTIONAL},
    {sfEPrice, soeOPTIONAL},
    {sfLPTokenIn, soeOPTIONAL},
}))

/** This transaction type votes for the trading fee */
#if TRANSACTION_INCLUDE
#   include <xrpld/app/tx/detail/AMMVote.h>
#endif
TRANSACTION(ttAMM_VOTE, 38, AMMVote,
    Delegation::delegatable,
    featureAMM,
    noPriv,
    ({
    {sfAsset, soeREQUIRED},
    {sfAsset2, soeREQUIRED},
    {sfTradingFee, soeREQUIRED},
}))

/** This transaction type bids for the auction slot */
#if TRANSACTION_INCLUDE
#   include <xrpld/app/tx/detail/AMMBid.h>
#endif
TRANSACTION(ttAMM_BID, 39, AMMBid,
    Delegation::delegatable,
    featureAMM,
    noPriv,
    ({
    {sfAsset, soeREQUIRED},
    {sfAsset2, soeREQUIRED},
    {sfBidMin, soeOPTIONAL},
    {sfBidMax, soeOPTIONAL},
    {sfAuthAccounts, soeOPTIONAL},
}))

/** This transaction type deletes AMM in the empty state */
#if TRANSACTION_INCLUDE
#   include <xrpld/app/tx/detail/AMMDelete.h>
#endif
TRANSACTION(ttAMM_DELETE, 40, AMMDelete,
    Delegation::delegatable,
    featureAMM,
    mustDeleteAcct,
    ({
    {sfAsset, soeREQUIRED},
    {sfAsset2, soeREQUIRED},
}))

/** This transactions creates a crosschain sequence number */
#if TRANSACTION_INCLUDE
#   include <xrpld/app/tx/detail/XChainBridge.h>
#endif
TRANSACTION(ttXCHAIN_CREATE_CLAIM_ID, 41, XChainCreateClaimID,
    Delegation::delegatable,
    featureXChainBridge,
    noPriv,
    ({
    {sfXChainBridge, soeREQUIRED},
    {sfSignatureReward, soeREQUIRED},
    {sfOtherChainSource, soeREQUIRED},
}))

/** This transactions initiates a crosschain transaction */
TRANSACTION(ttXCHAIN_COMMIT, 42, XChainCommit,
    Delegation::delegatable,
    featureXChainBridge,
    noPriv,
    ({
    {sfXChainBridge, soeREQUIRED},
    {sfXChainClaimID, soeREQUIRED},
    {sfAmount, soeREQUIRED},
    {sfOtherChainDestination, soeOPTIONAL},
}))

/** This transaction completes a crosschain transaction */
TRANSACTION(ttXCHAIN_CLAIM, 43, XChainClaim,
    Delegation::delegatable,
    featureXChainBridge,
    noPriv,
    ({
    {sfXChainBridge, soeREQUIRED},
    {sfXChainClaimID, soeREQUIRED},
    {sfDestination, soeREQUIRED},
    {sfDestinationTag, soeOPTIONAL},
    {sfAmount, soeREQUIRED},
}))

/** This transaction initiates a crosschain account create transaction */
TRANSACTION(ttXCHAIN_ACCOUNT_CREATE_COMMIT, 44, XChainAccountCreateCommit,
    Delegation::delegatable,
    featureXChainBridge,
    noPriv,
    ({
    {sfXChainBridge, soeREQUIRED},
    {sfDestination, soeREQUIRED},
    {sfAmount, soeREQUIRED},
    {sfSignatureReward, soeREQUIRED},
}))

/** This transaction adds an attestation to a claim */
TRANSACTION(ttXCHAIN_ADD_CLAIM_ATTESTATION, 45, XChainAddClaimAttestation,
    Delegation::delegatable,
    featureXChainBridge,
    createAcct,
    ({
    {sfXChainBridge, soeREQUIRED},

    {sfAttestationSignerAccount, soeREQUIRED},
    {sfPublicKey, soeREQUIRED},
    {sfSignature, soeREQUIRED},
    {sfOtherChainSource, soeREQUIRED},
    {sfAmount, soeREQUIRED},
    {sfAttestationRewardAccount, soeREQUIRED},
    {sfWasLockingChainSend, soeREQUIRED},

    {sfXChainClaimID, soeREQUIRED},
    {sfDestination, soeOPTIONAL},
}))

/** This transaction adds an attestation to an account */
TRANSACTION(ttXCHAIN_ADD_ACCOUNT_CREATE_ATTESTATION, 46,
    XChainAddAccountCreateAttestation,
    Delegation::delegatable,
    featureXChainBridge,
    createAcct,
    ({
    {sfXChainBridge, soeREQUIRED},

    {sfAttestationSignerAccount, soeREQUIRED},
    {sfPublicKey, soeREQUIRED},
    {sfSignature, soeREQUIRED},
    {sfOtherChainSource, soeREQUIRED},
    {sfAmount, soeREQUIRED},
    {sfAttestationRewardAccount, soeREQUIRED},
    {sfWasLockingChainSend, soeREQUIRED},

    {sfXChainAccountCreateCount, soeREQUIRED},
    {sfDestination, soeREQUIRED},
    {sfSignatureReward, soeREQUIRED},
}))

/** This transaction modifies a sidechain */
TRANSACTION(ttXCHAIN_MODIFY_BRIDGE, 47, XChainModifyBridge,
    Delegation::delegatable,
    featureXChainBridge,
    noPriv,
    ({
    {sfXChainBridge, soeREQUIRED},
    {sfSignatureReward, soeOPTIONAL},
    {sfMinAccountCreateAmount, soeOPTIONAL},
}))

/** This transactions creates a sidechain */
TRANSACTION(ttXCHAIN_CREATE_BRIDGE, 48, XChainCreateBridge,
    Delegation::delegatable,
    featureXChainBridge,
    noPriv,
    ({
    {sfXChainBridge, soeREQUIRED},
    {sfSignatureReward, soeREQUIRED},
    {sfMinAccountCreateAmount, soeOPTIONAL},
}))

/** This transaction type creates or updates a DID */
#if TRANSACTION_INCLUDE
#   include <xrpld/app/tx/detail/DID.h>
#endif
TRANSACTION(ttDID_SET, 49, DIDSet,
    Delegation::delegatable,
    featureDID,
    noPriv,
    ({
    {sfDIDDocument, soeOPTIONAL},
    {sfURI, soeOPTIONAL},
    {sfData, soeOPTIONAL},
}))

/** This transaction type deletes a DID */
TRANSACTION(ttDID_DELETE, 50, DIDDelete,
    Delegation::delegatable,
    featureDID,
    noPriv,
    ({}))

/** This transaction type creates an Oracle instance */
#if TRANSACTION_INCLUDE
#   include <xrpld/app/tx/detail/SetOracle.h>
#endif
TRANSACTION(ttORACLE_SET, 51, OracleSet,
    Delegation::delegatable,
    featurePriceOracle,
    noPriv,
    ({
    {sfOracleDocumentID, soeREQUIRED},
    {sfProvider, soeOPTIONAL},
    {sfURI, soeOPTIONAL},
    {sfAssetClass, soeOPTIONAL},
    {sfLastUpdateTime, soeREQUIRED},
    {sfPriceDataSeries, soeREQUIRED},
}))

/** This transaction type deletes an Oracle instance */
#if TRANSACTION_INCLUDE
#   include <xrpld/app/tx/detail/DeleteOracle.h>
#endif
TRANSACTION(ttORACLE_DELETE, 52, OracleDelete,
    Delegation::delegatable,
    featurePriceOracle,
    noPriv,
    ({
    {sfOracleDocumentID, soeREQUIRED},
}))

/** This transaction type fixes a problem in the ledger state */
#if TRANSACTION_INCLUDE
#   include <xrpld/app/tx/detail/LedgerStateFix.h>
#endif
TRANSACTION(ttLEDGER_STATE_FIX, 53, LedgerStateFix,
    Delegation::delegatable,
    fixNFTokenPageLinks,
    noPriv,
    ({
    {sfLedgerFixType, soeREQUIRED},
    {sfOwner, soeOPTIONAL},
}))

/** This transaction type creates a MPTokensIssuance instance */
#if TRANSACTION_INCLUDE
#   include <xrpld/app/tx/detail/MPTokenIssuanceCreate.h>
#endif
TRANSACTION(ttMPTOKEN_ISSUANCE_CREATE, 54, MPTokenIssuanceCreate,
    Delegation::delegatable,
    featureMPTokensV1,
    createMPTIssuance,
    ({
    {sfAssetScale, soeOPTIONAL},
    {sfTransferFee, soeOPTIONAL},
    {sfMaximumAmount, soeOPTIONAL},
    {sfMPTokenMetadata, soeOPTIONAL},
    {sfDomainID, soeOPTIONAL},
    {sfMutableFlags, soeOPTIONAL},
}))

/** This transaction type destroys a MPTokensIssuance instance */
#if TRANSACTION_INCLUDE
#   include <xrpld/app/tx/detail/MPTokenIssuanceDestroy.h>
#endif
TRANSACTION(ttMPTOKEN_ISSUANCE_DESTROY, 55, MPTokenIssuanceDestroy,
    Delegation::delegatable,
    featureMPTokensV1,
    destroyMPTIssuance,
    ({
    {sfMPTokenIssuanceID, soeREQUIRED},
}))

/** This transaction type sets flags on a MPTokensIssuance or MPToken instance */
#if TRANSACTION_INCLUDE
#   include <xrpld/app/tx/detail/MPTokenIssuanceSet.h>
#endif
TRANSACTION(ttMPTOKEN_ISSUANCE_SET, 56, MPTokenIssuanceSet,
    Delegation::delegatable,
    featureMPTokensV1,
    noPriv,
    ({
    {sfMPTokenIssuanceID, soeREQUIRED},
    {sfHolder, soeOPTIONAL},
    {sfDomainID, soeOPTIONAL},
    {sfMPTokenMetadata, soeOPTIONAL},
    {sfTransferFee, soeOPTIONAL},
    {sfMutableFlags, soeOPTIONAL},
}))

/** This transaction type authorizes a MPToken instance */
#if TRANSACTION_INCLUDE
#   include <xrpld/app/tx/detail/MPTokenAuthorize.h>
#endif
TRANSACTION(ttMPTOKEN_AUTHORIZE, 57, MPTokenAuthorize,
    Delegation::delegatable,
    featureMPTokensV1,
    mustAuthorizeMPT,
    ({
    {sfMPTokenIssuanceID, soeREQUIRED},
    {sfHolder, soeOPTIONAL},
}))

/** This transaction type create an Credential instance */
#if TRANSACTION_INCLUDE
#   include <xrpld/app/tx/detail/Credentials.h>
#endif
TRANSACTION(ttCREDENTIAL_CREATE, 58, CredentialCreate,
    Delegation::delegatable,
    featureCredentials,
    noPriv,
    ({
    {sfSubject, soeREQUIRED},
    {sfCredentialType, soeREQUIRED},
    {sfExpiration, soeOPTIONAL},
    {sfURI, soeOPTIONAL},
}))

/** This transaction type accept an Credential object */
TRANSACTION(ttCREDENTIAL_ACCEPT, 59, CredentialAccept,
    Delegation::delegatable,
    featureCredentials,
    noPriv,
    ({
    {sfIssuer, soeREQUIRED},
    {sfCredentialType, soeREQUIRED},
}))

/** This transaction type delete an Credential object */
TRANSACTION(ttCREDENTIAL_DELETE, 60, CredentialDelete,
    Delegation::delegatable,
    featureCredentials,
    noPriv,
    ({
    {sfSubject, soeOPTIONAL},
    {sfIssuer, soeOPTIONAL},
    {sfCredentialType, soeREQUIRED},
}))

/** This transaction type modify a NFToken */
#if TRANSACTION_INCLUDE
#   include <xrpld/app/tx/detail/NFTokenModify.h>
#endif
TRANSACTION(ttNFTOKEN_MODIFY, 61, NFTokenModify,
    Delegation::delegatable,
    featureDynamicNFT,
    noPriv,
    ({
    {sfNFTokenID, soeREQUIRED},
    {sfOwner, soeOPTIONAL},
    {sfURI, soeOPTIONAL},
}))

/** This transaction type creates or modifies a Permissioned Domain */
#if TRANSACTION_INCLUDE
#   include <xrpld/app/tx/detail/PermissionedDomainSet.h>
#endif
TRANSACTION(ttPERMISSIONED_DOMAIN_SET, 62, PermissionedDomainSet,
    Delegation::delegatable,
    featurePermissionedDomains,
    noPriv,
    ({
    {sfDomainID, soeOPTIONAL},
    {sfAcceptedCredentials, soeREQUIRED},
}))

/** This transaction type deletes a Permissioned Domain */
#if TRANSACTION_INCLUDE
#   include <xrpld/app/tx/detail/PermissionedDomainDelete.h>
#endif
TRANSACTION(ttPERMISSIONED_DOMAIN_DELETE, 63, PermissionedDomainDelete,
    Delegation::delegatable,
    featurePermissionedDomains,
    noPriv,
    ({
    {sfDomainID, soeREQUIRED},
}))

/** This transaction type delegates authorized account specified permissions */
#if TRANSACTION_INCLUDE
#   include <xrpld/app/tx/detail/DelegateSet.h>
#endif
TRANSACTION(ttDELEGATE_SET, 64, DelegateSet,
    Delegation::notDelegatable,
    featurePermissionDelegation,
    noPriv,
    ({
    {sfAuthorize, soeREQUIRED},
    {sfPermissions, soeREQUIRED},
}))

/** This transaction creates a single asset vault. */
#if TRANSACTION_INCLUDE
#   include <xrpld/app/tx/detail/VaultCreate.h>
#endif
TRANSACTION(ttVAULT_CREATE, 65, VaultCreate,
    Delegation::delegatable,
    featureSingleAssetVault,
    createPseudoAcct | createMPTIssuance,
    ({
    {sfAsset, soeREQUIRED, soeMPTSupported},
    {sfAssetsMaximum, soeOPTIONAL},
    {sfMPTokenMetadata, soeOPTIONAL},
    {sfDomainID, soeOPTIONAL},
    {sfWithdrawalPolicy, soeOPTIONAL},
    {sfData, soeOPTIONAL},
    {sfScale, soeOPTIONAL},
}))

/** This transaction updates a single asset vault. */
#if TRANSACTION_INCLUDE
#   include <xrpld/app/tx/detail/VaultSet.h>
#endif
TRANSACTION(ttVAULT_SET, 66, VaultSet,
    Delegation::delegatable,
    featureSingleAssetVault,
    noPriv,
    ({
    {sfVaultID, soeREQUIRED},
    {sfAssetsMaximum, soeOPTIONAL},
    {sfDomainID, soeOPTIONAL},
    {sfData, soeOPTIONAL},
}))

/** This transaction deletes a single asset vault. */
#if TRANSACTION_INCLUDE
#   include <xrpld/app/tx/detail/VaultDelete.h>
#endif
TRANSACTION(ttVAULT_DELETE, 67, VaultDelete,
    Delegation::delegatable,
    featureSingleAssetVault,
    mustDeleteAcct | destroyMPTIssuance,
    ({
    {sfVaultID, soeREQUIRED},
}))

/** This transaction trades assets for shares with a vault. */
#if TRANSACTION_INCLUDE
#   include <xrpld/app/tx/detail/VaultDeposit.h>
#endif
TRANSACTION(ttVAULT_DEPOSIT, 68, VaultDeposit,
    Delegation::delegatable,
    featureSingleAssetVault,
    mayAuthorizeMPT,
    ({
    {sfVaultID, soeREQUIRED},
    {sfAmount, soeREQUIRED, soeMPTSupported},
}))

/** This transaction trades shares for assets with a vault. */
#if TRANSACTION_INCLUDE
#   include <xrpld/app/tx/detail/VaultWithdraw.h>
#endif
TRANSACTION(ttVAULT_WITHDRAW, 69, VaultWithdraw,
    Delegation::delegatable,
    featureSingleAssetVault,
    mayDeleteMPT,
    ({
    {sfVaultID, soeREQUIRED},
    {sfAmount, soeREQUIRED, soeMPTSupported},
    {sfDestination, soeOPTIONAL},
    {sfDestinationTag, soeOPTIONAL},
}))

/** This transaction claws back tokens from a vault. */
#if TRANSACTION_INCLUDE
#   include <xrpld/app/tx/detail/VaultClawback.h>
#endif
TRANSACTION(ttVAULT_CLAWBACK, 70, VaultClawback,
    Delegation::delegatable,
    featureSingleAssetVault,
    mayDeleteMPT,
    ({
    {sfVaultID, soeREQUIRED},
    {sfHolder, soeREQUIRED},
    {sfAmount, soeOPTIONAL, soeMPTSupported},
}))

/** This transaction type batches together transactions. */
#if TRANSACTION_INCLUDE
#   include <xrpld/app/tx/detail/Batch.h>
#endif
TRANSACTION(ttBATCH, 71, Batch,
    Delegation::notDelegatable,
    featureBatch,
    noPriv,
    ({
    {sfRawTransactions, soeREQUIRED},
    {sfBatchSigners, soeOPTIONAL},
}))

/** This system-generated transaction type is used to update the status of the various amendments.

    For details, see: https://xrpl.org/amendments.html
 */
#if TRANSACTION_INCLUDE
#   include <xrpld/app/tx/detail/Change.h>
#endif
TRANSACTION(ttAMENDMENT, 100, EnableAmendment,
    Delegation::notDelegatable,
    uint256{},
    noPriv,
    ({
    {sfLedgerSequence, soeREQUIRED},
    {sfAmendment, soeREQUIRED},
}))

/** This system-generated transaction type is used to update the network's fee settings.
    For details, see: https://xrpl.org/fee-voting.html
 */
TRANSACTION(ttFEE, 101, SetFee,
    Delegation::notDelegatable,
    uint256{},
    noPriv,
    ({
    {sfLedgerSequence, soeOPTIONAL},
    // Old version uses raw numbers
    {sfBaseFee, soeOPTIONAL},
    {sfReferenceFeeUnits, soeOPTIONAL},
    {sfReserveBase, soeOPTIONAL},
    {sfReserveIncrement, soeOPTIONAL},
    // New version uses Amounts
    {sfBaseFeeDrops, soeOPTIONAL},
    {sfReserveBaseDrops, soeOPTIONAL},
    {sfReserveIncrementDrops, soeOPTIONAL},
<<<<<<< HEAD
=======
    // Smart Escrow fields
>>>>>>> 7420f476
    {sfExtensionComputeLimit, soeOPTIONAL},
    {sfExtensionSizeLimit, soeOPTIONAL},
    {sfGasPrice, soeOPTIONAL},
}))

/** This system-generated transaction type is used to update the network's negative UNL

    For details, see: https://xrpl.org/negative-unl.html
 */
TRANSACTION(ttUNL_MODIFY, 102, UNLModify,
    Delegation::notDelegatable,
    uint256{},
    noPriv,
    ({
    {sfUNLModifyDisabling, soeREQUIRED},
    {sfLedgerSequence, soeREQUIRED},
    {sfUNLModifyValidator, soeREQUIRED},
}))<|MERGE_RESOLUTION|>--- conflicted
+++ resolved
@@ -981,10 +981,7 @@
     {sfBaseFeeDrops, soeOPTIONAL},
     {sfReserveBaseDrops, soeOPTIONAL},
     {sfReserveIncrementDrops, soeOPTIONAL},
-<<<<<<< HEAD
-=======
     // Smart Escrow fields
->>>>>>> 7420f476
     {sfExtensionComputeLimit, soeOPTIONAL},
     {sfExtensionSizeLimit, soeOPTIONAL},
     {sfGasPrice, soeOPTIONAL},
