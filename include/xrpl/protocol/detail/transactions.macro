//------------------------------------------------------------------------------
/*
    This file is part of rippled: https://github.com/ripple/rippled
    Copyright (c) 2024 Ripple Labs Inc.

    Permission to use, copy, modify, and/or distribute this software for any
    purpose  with  or without fee is hereby granted, provided that the above
    copyright notice and this permission notice appear in all copies.

    THE  SOFTWARE IS PROVIDED "AS IS" AND THE AUTHOR DISCLAIMS ALL WARRANTIES
    WITH  REGARD  TO  THIS  SOFTWARE  INCLUDING  ALL  IMPLIED  WARRANTIES  OF
    MERCHANTABILITY  AND  FITNESS. IN NO EVENT SHALL THE AUTHOR BE LIABLE FOR
    ANY  SPECIAL ,  DIRECT, INDIRECT, OR CONSEQUENTIAL DAMAGES OR ANY DAMAGES
    WHATSOEVER  RESULTING  FROM  LOSS  OF USE, DATA OR PROFITS, WHETHER IN AN
    ACTION  OF  CONTRACT, NEGLIGENCE OR OTHER TORTIOUS ACTION, ARISING OUT OF
    OR IN CONNECTION WITH THE USE OR PERFORMANCE OF THIS SOFTWARE.
*/
//==============================================================================

#if !defined(TRANSACTION)
#error "undefined macro: TRANSACTION"
#endif

/**
 * TRANSACTION(tag, value, name, delegatable, fields)
 *
 * You must define a transactor class in the `ripple` namespace named `name`,
 * and include its header in `src/xrpld/app/tx/detail/applySteps.cpp`.
 */

/** This transaction type executes a payment. */
TRANSACTION(ttPAYMENT, 0, Payment, Delegation::delegatable, ({
    {sfDestination, soeREQUIRED},
    {sfAmount, soeREQUIRED, soeMPTSupported},
    {sfSendMax, soeOPTIONAL, soeMPTSupported},
    {sfPaths, soeDEFAULT},
    {sfInvoiceID, soeOPTIONAL},
    {sfDestinationTag, soeOPTIONAL},
    {sfDeliverMin, soeOPTIONAL, soeMPTSupported},
    {sfCredentialIDs, soeOPTIONAL},
}))

/** This transaction type creates an escrow object. */
<<<<<<< HEAD
TRANSACTION(ttESCROW_CREATE, 1, EscrowCreate, Delegation::delegatable, ({
    {sfDestination, soeREQUIRED},
=======
TRANSACTION(ttESCROW_CREATE, 1, EscrowCreate, ({
>>>>>>> 1ede0bde
    {sfAmount, soeREQUIRED},
    {sfDestination, soeREQUIRED},
    {sfDestinationTag, soeOPTIONAL},
    {sfCondition, soeOPTIONAL},
    {sfCancelAfter, soeOPTIONAL},
    {sfFinishAfter, soeOPTIONAL},
    {sfFinishFunction, soeOPTIONAL},
    {sfData,           soeOPTIONAL},
}))

/** This transaction type completes an existing escrow. */
TRANSACTION(ttESCROW_FINISH, 2, EscrowFinish, Delegation::delegatable, ({
    {sfOwner, soeREQUIRED},
    {sfOfferSequence, soeREQUIRED},
    {sfFulfillment, soeOPTIONAL},
    {sfCondition, soeOPTIONAL},
    {sfCredentialIDs, soeOPTIONAL},
    {sfComputationAllowance, soeOPTIONAL},
}))


/** This transaction type adjusts various account settings. */
TRANSACTION(ttACCOUNT_SET, 3, AccountSet, Delegation::notDelegatable, ({
    {sfEmailHash, soeOPTIONAL},
    {sfWalletLocator, soeOPTIONAL},
    {sfWalletSize, soeOPTIONAL},
    {sfMessageKey, soeOPTIONAL},
    {sfDomain, soeOPTIONAL},
    {sfTransferRate, soeOPTIONAL},
    {sfSetFlag, soeOPTIONAL},
    {sfClearFlag, soeOPTIONAL},
    {sfTickSize, soeOPTIONAL},
    {sfNFTokenMinter, soeOPTIONAL},
}))

/** This transaction type cancels an existing escrow. */
TRANSACTION(ttESCROW_CANCEL, 4, EscrowCancel, Delegation::delegatable, ({
    {sfOwner, soeREQUIRED},
    {sfOfferSequence, soeREQUIRED},
}))

/** This transaction type sets or clears an account's "regular key". */
TRANSACTION(ttREGULAR_KEY_SET, 5, SetRegularKey, Delegation::notDelegatable, ({
    {sfRegularKey, soeOPTIONAL},
}))

// 6 deprecated

/** This transaction type creates an offer to trade one asset for another. */
TRANSACTION(ttOFFER_CREATE, 7, OfferCreate, Delegation::delegatable, ({
    {sfTakerPays, soeREQUIRED},
    {sfTakerGets, soeREQUIRED},
    {sfExpiration, soeOPTIONAL},
    {sfOfferSequence, soeOPTIONAL},
}))

/** This transaction type cancels existing offers to trade one asset for another. */
TRANSACTION(ttOFFER_CANCEL, 8, OfferCancel, Delegation::delegatable, ({
    {sfOfferSequence, soeREQUIRED},
}))

// 9 deprecated

/** This transaction type creates a new set of tickets. */
TRANSACTION(ttTICKET_CREATE, 10, TicketCreate, Delegation::delegatable, ({
    {sfTicketCount, soeREQUIRED},
}))

// 11 deprecated

/** This transaction type modifies the signer list associated with an account. */
// The SignerEntries are optional because a SignerList is deleted by
// setting the SignerQuorum to zero and omitting SignerEntries.
TRANSACTION(ttSIGNER_LIST_SET, 12, SignerListSet, Delegation::notDelegatable, ({
    {sfSignerQuorum, soeREQUIRED},
    {sfSignerEntries, soeOPTIONAL},
}))

/** This transaction type creates a new unidirectional XRP payment channel. */
TRANSACTION(ttPAYCHAN_CREATE, 13, PaymentChannelCreate, Delegation::delegatable, ({
    {sfDestination, soeREQUIRED},
    {sfAmount, soeREQUIRED},
    {sfSettleDelay, soeREQUIRED},
    {sfPublicKey, soeREQUIRED},
    {sfCancelAfter, soeOPTIONAL},
    {sfDestinationTag, soeOPTIONAL},
}))

/** This transaction type funds an existing unidirectional XRP payment channel. */
TRANSACTION(ttPAYCHAN_FUND, 14, PaymentChannelFund, Delegation::delegatable, ({
    {sfChannel, soeREQUIRED},
    {sfAmount, soeREQUIRED},
    {sfExpiration, soeOPTIONAL},
}))

/** This transaction type submits a claim against an existing unidirectional payment channel. */
TRANSACTION(ttPAYCHAN_CLAIM, 15, PaymentChannelClaim, Delegation::delegatable, ({
    {sfChannel, soeREQUIRED},
    {sfAmount, soeOPTIONAL},
    {sfBalance, soeOPTIONAL},
    {sfSignature, soeOPTIONAL},
    {sfPublicKey, soeOPTIONAL},
    {sfCredentialIDs, soeOPTIONAL},
}))

/** This transaction type creates a new check. */
TRANSACTION(ttCHECK_CREATE, 16, CheckCreate, Delegation::delegatable, ({
    {sfDestination, soeREQUIRED},
    {sfSendMax, soeREQUIRED},
    {sfExpiration, soeOPTIONAL},
    {sfDestinationTag, soeOPTIONAL},
    {sfInvoiceID, soeOPTIONAL},
}))

/** This transaction type cashes an existing check. */
TRANSACTION(ttCHECK_CASH, 17, CheckCash, Delegation::delegatable, ({
    {sfCheckID, soeREQUIRED},
    {sfAmount, soeOPTIONAL},
    {sfDeliverMin, soeOPTIONAL},
}))

/** This transaction type cancels an existing check. */
TRANSACTION(ttCHECK_CANCEL, 18, CheckCancel, Delegation::delegatable, ({
    {sfCheckID, soeREQUIRED},
}))

/** This transaction type grants or revokes authorization to transfer funds. */
TRANSACTION(ttDEPOSIT_PREAUTH, 19, DepositPreauth, Delegation::delegatable, ({
    {sfAuthorize, soeOPTIONAL},
    {sfUnauthorize, soeOPTIONAL},
    {sfAuthorizeCredentials, soeOPTIONAL},
    {sfUnauthorizeCredentials, soeOPTIONAL},
}))

/** This transaction type modifies a trustline between two accounts. */
TRANSACTION(ttTRUST_SET, 20, TrustSet, Delegation::delegatable, ({
    {sfLimitAmount, soeOPTIONAL},
    {sfQualityIn, soeOPTIONAL},
    {sfQualityOut, soeOPTIONAL},
}))

/** This transaction type deletes an existing account. */
TRANSACTION(ttACCOUNT_DELETE, 21, AccountDelete, Delegation::notDelegatable, ({
    {sfDestination, soeREQUIRED},
    {sfDestinationTag, soeOPTIONAL},
    {sfCredentialIDs, soeOPTIONAL},
}))

// 22 reserved

/** This transaction mints a new NFT. */
TRANSACTION(ttNFTOKEN_MINT, 25, NFTokenMint, Delegation::delegatable, ({
    {sfNFTokenTaxon, soeREQUIRED},
    {sfTransferFee, soeOPTIONAL},
    {sfIssuer, soeOPTIONAL},
    {sfURI, soeOPTIONAL},
    {sfAmount, soeOPTIONAL},
    {sfDestination, soeOPTIONAL},
    {sfExpiration, soeOPTIONAL},
}))

/** This transaction burns (i.e. destroys) an existing NFT. */
TRANSACTION(ttNFTOKEN_BURN, 26, NFTokenBurn, Delegation::delegatable, ({
    {sfNFTokenID, soeREQUIRED},
    {sfOwner, soeOPTIONAL},
}))

/** This transaction creates a new offer to buy or sell an NFT. */
TRANSACTION(ttNFTOKEN_CREATE_OFFER, 27, NFTokenCreateOffer, Delegation::delegatable, ({
    {sfNFTokenID, soeREQUIRED},
    {sfAmount, soeREQUIRED},
    {sfDestination, soeOPTIONAL},
    {sfOwner, soeOPTIONAL},
    {sfExpiration, soeOPTIONAL},
}))

/** This transaction cancels an existing offer to buy or sell an existing NFT. */
TRANSACTION(ttNFTOKEN_CANCEL_OFFER, 28, NFTokenCancelOffer, Delegation::delegatable, ({
    {sfNFTokenOffers, soeREQUIRED},
}))

/** This transaction accepts an existing offer to buy or sell an existing  NFT. */
TRANSACTION(ttNFTOKEN_ACCEPT_OFFER, 29, NFTokenAcceptOffer, Delegation::delegatable, ({
    {sfNFTokenBuyOffer, soeOPTIONAL},
    {sfNFTokenSellOffer, soeOPTIONAL},
    {sfNFTokenBrokerFee, soeOPTIONAL},
}))

/** This transaction claws back issued tokens. */
TRANSACTION(ttCLAWBACK, 30, Clawback, Delegation::delegatable, ({
    {sfAmount, soeREQUIRED, soeMPTSupported},
    {sfHolder, soeOPTIONAL},
}))

/** This transaction claws back tokens from an AMM pool. */
TRANSACTION(ttAMM_CLAWBACK, 31, AMMClawback, Delegation::delegatable, ({
    {sfHolder, soeREQUIRED},
    {sfAsset, soeREQUIRED},
    {sfAsset2, soeREQUIRED},
    {sfAmount, soeOPTIONAL},
}))

/** This transaction type creates an AMM instance */
TRANSACTION(ttAMM_CREATE, 35, AMMCreate, Delegation::delegatable, ({
    {sfAmount, soeREQUIRED},
    {sfAmount2, soeREQUIRED},
    {sfTradingFee, soeREQUIRED},
}))

/** This transaction type deposits into an AMM instance */
TRANSACTION(ttAMM_DEPOSIT, 36, AMMDeposit, Delegation::delegatable, ({
    {sfAsset, soeREQUIRED},
    {sfAsset2, soeREQUIRED},
    {sfAmount, soeOPTIONAL},
    {sfAmount2, soeOPTIONAL},
    {sfEPrice, soeOPTIONAL},
    {sfLPTokenOut, soeOPTIONAL},
    {sfTradingFee, soeOPTIONAL},
}))

/** This transaction type withdraws from an AMM instance */
TRANSACTION(ttAMM_WITHDRAW, 37, AMMWithdraw, Delegation::delegatable, ({
    {sfAsset, soeREQUIRED},
    {sfAsset2, soeREQUIRED},
    {sfAmount, soeOPTIONAL},
    {sfAmount2, soeOPTIONAL},
    {sfEPrice, soeOPTIONAL},
    {sfLPTokenIn, soeOPTIONAL},
}))

/** This transaction type votes for the trading fee */
TRANSACTION(ttAMM_VOTE, 38, AMMVote, Delegation::delegatable, ({
    {sfAsset, soeREQUIRED},
    {sfAsset2, soeREQUIRED},
    {sfTradingFee, soeREQUIRED},
}))

/** This transaction type bids for the auction slot */
TRANSACTION(ttAMM_BID, 39, AMMBid, Delegation::delegatable, ({
    {sfAsset, soeREQUIRED},
    {sfAsset2, soeREQUIRED},
    {sfBidMin, soeOPTIONAL},
    {sfBidMax, soeOPTIONAL},
    {sfAuthAccounts, soeOPTIONAL},
}))

/** This transaction type deletes AMM in the empty state */
TRANSACTION(ttAMM_DELETE, 40, AMMDelete, Delegation::delegatable, ({
    {sfAsset, soeREQUIRED},
    {sfAsset2, soeREQUIRED},
}))

/** This transactions creates a crosschain sequence number */
TRANSACTION(ttXCHAIN_CREATE_CLAIM_ID, 41, XChainCreateClaimID, Delegation::delegatable, ({
    {sfXChainBridge, soeREQUIRED},
    {sfSignatureReward, soeREQUIRED},
    {sfOtherChainSource, soeREQUIRED},
}))

/** This transactions initiates a crosschain transaction */
TRANSACTION(ttXCHAIN_COMMIT, 42, XChainCommit, Delegation::delegatable, ({
    {sfXChainBridge, soeREQUIRED},
    {sfXChainClaimID, soeREQUIRED},
    {sfAmount, soeREQUIRED},
    {sfOtherChainDestination, soeOPTIONAL},
}))

/** This transaction completes a crosschain transaction */
TRANSACTION(ttXCHAIN_CLAIM, 43, XChainClaim, Delegation::delegatable, ({
    {sfXChainBridge, soeREQUIRED},
    {sfXChainClaimID, soeREQUIRED},
    {sfDestination, soeREQUIRED},
    {sfDestinationTag, soeOPTIONAL},
    {sfAmount, soeREQUIRED},
}))

/** This transaction initiates a crosschain account create transaction */
TRANSACTION(ttXCHAIN_ACCOUNT_CREATE_COMMIT, 44, XChainAccountCreateCommit, Delegation::delegatable, ({
    {sfXChainBridge, soeREQUIRED},
    {sfDestination, soeREQUIRED},
    {sfAmount, soeREQUIRED},
    {sfSignatureReward, soeREQUIRED},
}))

/** This transaction adds an attestation to a claim */
TRANSACTION(ttXCHAIN_ADD_CLAIM_ATTESTATION, 45, XChainAddClaimAttestation, Delegation::delegatable, ({
    {sfXChainBridge, soeREQUIRED},

    {sfAttestationSignerAccount, soeREQUIRED},
    {sfPublicKey, soeREQUIRED},
    {sfSignature, soeREQUIRED},
    {sfOtherChainSource, soeREQUIRED},
    {sfAmount, soeREQUIRED},
    {sfAttestationRewardAccount, soeREQUIRED},
    {sfWasLockingChainSend, soeREQUIRED},

    {sfXChainClaimID, soeREQUIRED},
    {sfDestination, soeOPTIONAL},
}))

/** This transaction adds an attestation to an account */
TRANSACTION(ttXCHAIN_ADD_ACCOUNT_CREATE_ATTESTATION, 46, XChainAddAccountCreateAttestation, Delegation::delegatable, ({
    {sfXChainBridge, soeREQUIRED},

    {sfAttestationSignerAccount, soeREQUIRED},
    {sfPublicKey, soeREQUIRED},
    {sfSignature, soeREQUIRED},
    {sfOtherChainSource, soeREQUIRED},
    {sfAmount, soeREQUIRED},
    {sfAttestationRewardAccount, soeREQUIRED},
    {sfWasLockingChainSend, soeREQUIRED},

    {sfXChainAccountCreateCount, soeREQUIRED},
    {sfDestination, soeREQUIRED},
    {sfSignatureReward, soeREQUIRED},
}))

/** This transaction modifies a sidechain */
TRANSACTION(ttXCHAIN_MODIFY_BRIDGE, 47, XChainModifyBridge, Delegation::delegatable, ({
    {sfXChainBridge, soeREQUIRED},
    {sfSignatureReward, soeOPTIONAL},
    {sfMinAccountCreateAmount, soeOPTIONAL},
}))

/** This transactions creates a sidechain */
TRANSACTION(ttXCHAIN_CREATE_BRIDGE, 48, XChainCreateBridge, Delegation::delegatable, ({
    {sfXChainBridge, soeREQUIRED},
    {sfSignatureReward, soeREQUIRED},
    {sfMinAccountCreateAmount, soeOPTIONAL},
}))

/** This transaction type creates or updates a DID */
TRANSACTION(ttDID_SET, 49, DIDSet, Delegation::delegatable, ({
    {sfDIDDocument, soeOPTIONAL},
    {sfURI, soeOPTIONAL},
    {sfData, soeOPTIONAL},
}))

/** This transaction type deletes a DID */
TRANSACTION(ttDID_DELETE, 50, DIDDelete, Delegation::delegatable, ({}))

/** This transaction type creates an Oracle instance */
TRANSACTION(ttORACLE_SET, 51, OracleSet, Delegation::delegatable, ({
    {sfOracleDocumentID, soeREQUIRED},
    {sfProvider, soeOPTIONAL},
    {sfURI, soeOPTIONAL},
    {sfAssetClass, soeOPTIONAL},
    {sfLastUpdateTime, soeREQUIRED},
    {sfPriceDataSeries, soeREQUIRED},
}))

/** This transaction type deletes an Oracle instance */
TRANSACTION(ttORACLE_DELETE, 52, OracleDelete, Delegation::delegatable, ({
    {sfOracleDocumentID, soeREQUIRED},
}))

/** This transaction type fixes a problem in the ledger state */
TRANSACTION(ttLEDGER_STATE_FIX, 53, LedgerStateFix, Delegation::delegatable, ({
    {sfLedgerFixType, soeREQUIRED},
    {sfOwner, soeOPTIONAL},
}))

/** This transaction type creates a MPTokensIssuance instance */
TRANSACTION(ttMPTOKEN_ISSUANCE_CREATE, 54, MPTokenIssuanceCreate, Delegation::delegatable, ({
    {sfAssetScale, soeOPTIONAL},
    {sfTransferFee, soeOPTIONAL},
    {sfMaximumAmount, soeOPTIONAL},
    {sfMPTokenMetadata, soeOPTIONAL},
}))

/** This transaction type destroys a MPTokensIssuance instance */
TRANSACTION(ttMPTOKEN_ISSUANCE_DESTROY, 55, MPTokenIssuanceDestroy, Delegation::delegatable, ({
    {sfMPTokenIssuanceID, soeREQUIRED},
}))

/** This transaction type sets flags on a MPTokensIssuance or MPToken instance */
TRANSACTION(ttMPTOKEN_ISSUANCE_SET, 56, MPTokenIssuanceSet, Delegation::delegatable, ({
    {sfMPTokenIssuanceID, soeREQUIRED},
    {sfHolder, soeOPTIONAL},
}))

/** This transaction type authorizes a MPToken instance */
TRANSACTION(ttMPTOKEN_AUTHORIZE, 57, MPTokenAuthorize, Delegation::delegatable, ({
    {sfMPTokenIssuanceID, soeREQUIRED},
    {sfHolder, soeOPTIONAL},
}))

/** This transaction type create an Credential instance */
TRANSACTION(ttCREDENTIAL_CREATE, 58, CredentialCreate, Delegation::delegatable, ({
    {sfSubject, soeREQUIRED},
    {sfCredentialType, soeREQUIRED},
    {sfExpiration, soeOPTIONAL},
    {sfURI, soeOPTIONAL},
}))

/** This transaction type accept an Credential object */
TRANSACTION(ttCREDENTIAL_ACCEPT, 59, CredentialAccept, Delegation::delegatable, ({
    {sfIssuer, soeREQUIRED},
    {sfCredentialType, soeREQUIRED},
}))

/** This transaction type delete an Credential object */
TRANSACTION(ttCREDENTIAL_DELETE, 60, CredentialDelete, Delegation::delegatable, ({
    {sfSubject, soeOPTIONAL},
    {sfIssuer, soeOPTIONAL},
    {sfCredentialType, soeREQUIRED},
}))

/** This transaction type modify a NFToken */
TRANSACTION(ttNFTOKEN_MODIFY, 61, NFTokenModify, Delegation::delegatable, ({
    {sfNFTokenID, soeREQUIRED},
    {sfOwner, soeOPTIONAL},
    {sfURI, soeOPTIONAL},
}))

/** This transaction type creates or modifies a Permissioned Domain */
TRANSACTION(ttPERMISSIONED_DOMAIN_SET, 62, PermissionedDomainSet, Delegation::delegatable, ({
    {sfDomainID, soeOPTIONAL},
    {sfAcceptedCredentials, soeREQUIRED},
}))

/** This transaction type deletes a Permissioned Domain */
TRANSACTION(ttPERMISSIONED_DOMAIN_DELETE, 63, PermissionedDomainDelete, Delegation::delegatable, ({
    {sfDomainID, soeREQUIRED},
}))

/** This transaction type delegates authorized account specified permissions */
TRANSACTION(ttDELEGATE_SET, 64, DelegateSet, Delegation::notDelegatable, ({
    {sfAuthorize, soeREQUIRED},
    {sfPermissions, soeREQUIRED},
}))

/** This transaction creates a single asset vault. */
TRANSACTION(ttVAULT_CREATE, 65, VaultCreate, Delegation::delegatable, ({
    {sfAsset, soeREQUIRED, soeMPTSupported},
    {sfAssetsMaximum, soeOPTIONAL},
    {sfMPTokenMetadata, soeOPTIONAL},
    {sfDomainID, soeOPTIONAL}, // PermissionedDomainID
    {sfWithdrawalPolicy, soeOPTIONAL},
    {sfData, soeOPTIONAL},
}))

/** This transaction updates a single asset vault. */
TRANSACTION(ttVAULT_SET, 66, VaultSet, Delegation::delegatable, ({
    {sfVaultID, soeREQUIRED},
    {sfAssetsMaximum, soeOPTIONAL},
    {sfDomainID, soeOPTIONAL}, // PermissionedDomainID
    {sfData, soeOPTIONAL},
}))

/** This transaction deletes a single asset vault. */
TRANSACTION(ttVAULT_DELETE, 67, VaultDelete, Delegation::delegatable, ({
    {sfVaultID, soeREQUIRED},
}))

/** This transaction trades assets for shares with a vault. */
TRANSACTION(ttVAULT_DEPOSIT, 68, VaultDeposit, Delegation::delegatable, ({
    {sfVaultID, soeREQUIRED},
    {sfAmount, soeREQUIRED, soeMPTSupported},
}))

/** This transaction trades shares for assets with a vault. */
TRANSACTION(ttVAULT_WITHDRAW, 69, VaultWithdraw, Delegation::delegatable, ({
    {sfVaultID, soeREQUIRED},
    {sfAmount, soeREQUIRED, soeMPTSupported},
    {sfDestination, soeOPTIONAL},
}))

/** This transaction claws back tokens from a vault. */
TRANSACTION(ttVAULT_CLAWBACK, 70, VaultClawback, Delegation::delegatable, ({
    {sfVaultID, soeREQUIRED},
    {sfHolder, soeREQUIRED},
    {sfAmount, soeOPTIONAL, soeMPTSupported},
}))

/** This transaction type batches together transactions. */
TRANSACTION(ttBATCH, 71, Batch, Delegation::notDelegatable, ({
    {sfRawTransactions, soeREQUIRED},
    {sfBatchSigners, soeOPTIONAL},
}))

/** This system-generated transaction type is used to update the status of the various amendments.

    For details, see: https://xrpl.org/amendments.html
 */
TRANSACTION(ttAMENDMENT, 100, EnableAmendment, Delegation::notDelegatable, ({
    {sfLedgerSequence, soeREQUIRED},
    {sfAmendment, soeREQUIRED},
}))

/** This system-generated transaction type is used to update the network's fee settings.
    For details, see: https://xrpl.org/fee-voting.html
 */
TRANSACTION(ttFEE, 101, SetFee, Delegation::notDelegatable, ({
    {sfLedgerSequence, soeOPTIONAL},
    // Old version uses raw numbers
    {sfBaseFee, soeOPTIONAL},
    {sfReferenceFeeUnits, soeOPTIONAL},
    {sfReserveBase, soeOPTIONAL},
    {sfReserveIncrement, soeOPTIONAL},
    // New version uses Amounts
    {sfBaseFeeDrops, soeOPTIONAL},
    {sfReserveBaseDrops, soeOPTIONAL},
    {sfReserveIncrementDrops, soeOPTIONAL},
    {sfExtensionComputeLimit, soeOPTIONAL},
    {sfExtensionSizeLimit, soeOPTIONAL},
    {sfGasPrice, soeOPTIONAL},
}))

/** This system-generated transaction type is used to update the network's negative UNL

    For details, see: https://xrpl.org/negative-unl.html
 */
TRANSACTION(ttUNL_MODIFY, 102, UNLModify, Delegation::notDelegatable, ({
    {sfUNLModifyDisabling, soeREQUIRED},
    {sfLedgerSequence, soeREQUIRED},
    {sfUNLModifyValidator, soeREQUIRED},
}))<|MERGE_RESOLUTION|>--- conflicted
+++ resolved
@@ -41,14 +41,9 @@
 }))
 
 /** This transaction type creates an escrow object. */
-<<<<<<< HEAD
 TRANSACTION(ttESCROW_CREATE, 1, EscrowCreate, Delegation::delegatable, ({
     {sfDestination, soeREQUIRED},
-=======
-TRANSACTION(ttESCROW_CREATE, 1, EscrowCreate, ({
->>>>>>> 1ede0bde
-    {sfAmount, soeREQUIRED},
-    {sfDestination, soeREQUIRED},
+    {sfAmount, soeREQUIRED},
     {sfDestinationTag, soeOPTIONAL},
     {sfCondition, soeOPTIONAL},
     {sfCancelAfter, soeOPTIONAL},
