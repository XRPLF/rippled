--- conflicted
+++ resolved
@@ -447,9 +447,26 @@
     {sfCredentialType, soeREQUIRED},
 }))
 
-<<<<<<< HEAD
+/** This transaction type modify a NFToken */
+TRANSACTION(ttNFTOKEN_MODIFY, 61, NFTokenModify, ({
+    {sfNFTokenID, soeREQUIRED},
+    {sfOwner, soeOPTIONAL},
+    {sfURI, soeOPTIONAL},
+}))
+
+/** This transaction type creates or modifies a Permissioned Domain */
+TRANSACTION(ttPERMISSIONED_DOMAIN_SET, 62, PermissionedDomainSet, ({
+    {sfDomainID, soeOPTIONAL},
+    {sfAcceptedCredentials, soeREQUIRED},
+}))
+
+/** This transaction type deletes a Permissioned Domain */
+TRANSACTION(ttPERMISSIONED_DOMAIN_DELETE, 63, PermissionedDomainDelete, ({
+    {sfDomainID, soeREQUIRED},
+}))
+
 /** This transaction creates a single asset vault. */
-TRANSACTION(ttVAULT_CREATE, 61, VaultCreate, ({
+TRANSACTION(ttVAULT_CREATE, 64, VaultCreate, ({
     {sfAsset, soeREQUIRED, soeMPTSupported},
     {sfAssetMaximum, soeOPTIONAL},
     {sfMPTokenMetadata, soeOPTIONAL},
@@ -459,7 +476,7 @@
 }))
 
 /** This transaction updates a single asset vault. */
-TRANSACTION(ttVAULT_SET, 62, VaultSet, ({
+TRANSACTION(ttVAULT_SET, 65, VaultSet, ({
     {sfVaultID, soeREQUIRED},
     {sfAssetMaximum, soeOPTIONAL},
     // no PermissionedDomainID yet
@@ -468,46 +485,28 @@
 }))
 
 /** This transaction deletes a single asset vault. */
-TRANSACTION(ttVAULT_DELETE, 63, VaultDelete, ({
+TRANSACTION(ttVAULT_DELETE, 66, VaultDelete, ({
     {sfVaultID, soeREQUIRED},
 }))
 
 /** This transaction trades assets for shares with a vault. */
-TRANSACTION(ttVAULT_DEPOSIT, 64, VaultDeposit, ({
+TRANSACTION(ttVAULT_DEPOSIT, 67, VaultDeposit, ({
     {sfVaultID, soeREQUIRED},
     {sfAmount, soeREQUIRED, soeMPTSupported},
 }))
 
 /** This transaction trades shares for assets with a vault. */
-TRANSACTION(ttVAULT_WITHDRAW, 65, VaultWithdraw, ({
+TRANSACTION(ttVAULT_WITHDRAW, 68, VaultWithdraw, ({
     {sfVaultID, soeREQUIRED},
     {sfAmount, soeREQUIRED, soeMPTSupported},
     {sfDestination, soeOPTIONAL},
 }))
 
 /** This transaction trades shares for assets with a vault. */
-TRANSACTION(ttVAULT_CLAWBACK, 66, VaultClawback, ({
+TRANSACTION(ttVAULT_CLAWBACK, 69, VaultClawback, ({
     {sfVaultID, soeREQUIRED},
     {sfHolder, soeREQUIRED},
     {sfAmount, soeDEFAULT, soeMPTSupported},
-=======
-/** This transaction type modify a NFToken */
-TRANSACTION(ttNFTOKEN_MODIFY, 61, NFTokenModify, ({
-    {sfNFTokenID, soeREQUIRED},
-    {sfOwner, soeOPTIONAL},
-    {sfURI, soeOPTIONAL},
-}))
-
-/** This transaction type creates or modifies a Permissioned Domain */
-TRANSACTION(ttPERMISSIONED_DOMAIN_SET, 62, PermissionedDomainSet, ({
-    {sfDomainID, soeOPTIONAL},
-    {sfAcceptedCredentials, soeREQUIRED},
-}))
-
-/** This transaction type deletes a Permissioned Domain */
-TRANSACTION(ttPERMISSIONED_DOMAIN_DELETE, 63, PermissionedDomainDelete, ({
-    {sfDomainID, soeREQUIRED},
->>>>>>> ccc08898
 }))
 
 /** This system-generated transaction type is used to update the status of the various amendments.
