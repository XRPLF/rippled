--- conflicted
+++ resolved
@@ -933,8 +933,9 @@
 #endif
 TRANSACTION(ttBATCH, 71, Batch,
     Delegation::notDelegatable,
-<<<<<<< HEAD
-    noPriv, ({
+    featureBatch,
+    noPriv,
+    ({
     {sfRawTransactions, soeREQUIRED},
     {sfBatchSigners, soeOPTIONAL},
 }))
@@ -947,6 +948,7 @@
 #endif
 TRANSACTION(ttLOAN_BROKER_SET, 74, LoanBrokerSet,
     Delegation::delegatable,
+    featureLendingProtocol,
     createPseudoAcct | mayAuthorizeMPT, ({
     {sfVaultID, soeREQUIRED},
     {sfLoanBrokerID, soeOPTIONAL},
@@ -963,6 +965,7 @@
 #endif
 TRANSACTION(ttLOAN_BROKER_DELETE, 75, LoanBrokerDelete,
     Delegation::delegatable,
+    featureLendingProtocol,
     mustDeleteAcct | mayAuthorizeMPT, ({
     {sfLoanBrokerID, soeREQUIRED},
 }))
@@ -973,6 +976,7 @@
 #endif
 TRANSACTION(ttLOAN_BROKER_COVER_DEPOSIT, 76, LoanBrokerCoverDeposit,
     Delegation::delegatable,
+    featureLendingProtocol,
     noPriv, ({
     {sfLoanBrokerID, soeREQUIRED},
     {sfAmount, soeREQUIRED, soeMPTSupported},
@@ -984,6 +988,7 @@
 #endif
 TRANSACTION(ttLOAN_BROKER_COVER_WITHDRAW, 77, LoanBrokerCoverWithdraw,
     Delegation::delegatable,
+    featureLendingProtocol,
     noPriv, ({
     {sfLoanBrokerID, soeREQUIRED},
     {sfAmount, soeREQUIRED, soeMPTSupported},
@@ -998,6 +1003,7 @@
 #endif
 TRANSACTION(ttLOAN_BROKER_COVER_CLAWBACK, 78, LoanBrokerCoverClawback,
     Delegation::delegatable,
+    featureLendingProtocol,
     noPriv, ({
     {sfLoanBrokerID, soeOPTIONAL},
     {sfAmount, soeOPTIONAL, soeMPTSupported},
@@ -1009,6 +1015,7 @@
 #endif
 TRANSACTION(ttLOAN_SET, 80, LoanSet,
     Delegation::delegatable,
+    featureLendingProtocol,
     noPriv, ({
     {sfLoanBrokerID, soeREQUIRED},
     {sfData, soeOPTIONAL},
@@ -1036,6 +1043,7 @@
 #endif
 TRANSACTION(ttLOAN_DELETE, 81, LoanDelete,
     Delegation::delegatable,
+    featureLendingProtocol,
     noPriv, ({
     {sfLoanID, soeREQUIRED},
 }))
@@ -1046,6 +1054,7 @@
 #endif
 TRANSACTION(ttLOAN_MANAGE, 82, LoanManage,
     Delegation::delegatable,
+    featureLendingProtocol,
     noPriv, ({
     {sfLoanID, soeREQUIRED},
 }))
@@ -1056,6 +1065,7 @@
 #endif
 TRANSACTION(ttLOAN_DRAW, 83, LoanDraw,
     Delegation::delegatable,
+    featureLendingProtocol,
     noPriv, ({
     {sfLoanID, soeREQUIRED},
     {sfAmount, soeREQUIRED, soeMPTSupported},
@@ -1067,16 +1077,10 @@
 #endif
 TRANSACTION(ttLOAN_PAY, 84, LoanPay,
     Delegation::delegatable,
+    featureLendingProtocol,
     noPriv, ({
     {sfLoanID, soeREQUIRED},
     {sfAmount, soeREQUIRED, soeMPTSupported},
-=======
-    featureBatch,
-    noPriv,
-    ({
-    {sfRawTransactions, soeREQUIRED},
-    {sfBatchSigners, soeOPTIONAL},
->>>>>>> 80a2d8f7
 }))
 
 /** This system-generated transaction type is used to update the status of the various amendments.
