//------------------------------------------------------------------------------
/*
    This file is part of rippled: https://github.com/ripple/rippled
    Copyright (c) 2024 Ripple Labs Inc.

    Permission to use, copy, modify, and/or distribute this software for any
    purpose  with  or without fee is hereby granted, provided that the above
    copyright notice and this permission notice appear in all copies.

    THE  SOFTWARE IS PROVIDED "AS IS" AND THE AUTHOR DISCLAIMS ALL WARRANTIES
    WITH  REGARD  TO  THIS  SOFTWARE  INCLUDING  ALL  IMPLIED  WARRANTIES  OF
    MERCHANTABILITY  AND  FITNESS. IN NO EVENT SHALL THE AUTHOR BE LIABLE FOR
    ANY  SPECIAL ,  DIRECT, INDIRECT, OR CONSEQUENTIAL DAMAGES OR ANY DAMAGES
    WHATSOEVER  RESULTING  FROM  LOSS  OF USE, DATA OR PROFITS, WHETHER IN AN
    ACTION  OF  CONTRACT, NEGLIGENCE OR OTHER TORTIOUS ACTION, ARISING OUT OF
    OR IN CONNECTION WITH THE USE OR PERFORMANCE OF THIS SOFTWARE.
*/
//==============================================================================

#if !defined(LEDGER_ENTRY)
#error "undefined macro: LEDGER_ENTRY"
#endif

#ifndef LEDGER_ENTRY_DUPLICATE
// The EXPAND macro is needed for Windows
// https://stackoverflow.com/questions/5134523/msvc-doesnt-expand-va-args-correctly
#define EXPAND(x) x

// The `LEDGER_ENTRY_DUPLICATE macro is needed to avoid JSS conflicts
// Since some transactions and ledger entries have the same name (like `DepositPreauth`)
// The compiler won't accept two instances of `JSS(DepositPreauth)`
#define LEDGER_ENTRY_DUPLICATE(...) EXPAND(LEDGER_ENTRY(__VA_ARGS__))
#endif

/**
 * These objects are listed in order of increasing ledger type ID.
 * There are many gaps between these IDs.
 * You are welcome to fill them with new object types.
 */

/** A ledger object which identifies an offer to buy or sell an NFT.

    \sa keylet::nftoffer
 */
LEDGER_ENTRY(ltNFTOKEN_OFFER, 0x0037, NFTokenOffer, nft_offer, ({
    {sfOwner,                soeREQUIRED},
    {sfNFTokenID,            soeREQUIRED},
    {sfAmount,               soeREQUIRED},
    {sfOwnerNode,            soeREQUIRED},
    {sfNFTokenOfferNode,     soeREQUIRED},
    {sfDestination,          soeOPTIONAL},
    {sfExpiration,           soeOPTIONAL},
    {sfPreviousTxnID,        soeREQUIRED},
    {sfPreviousTxnLgrSeq,    soeREQUIRED},
}))

/** A ledger object which describes a check.

    \sa keylet::check
 */
LEDGER_ENTRY(ltCHECK, 0x0043, Check, check, ({
    {sfAccount,              soeREQUIRED},
    {sfDestination,          soeREQUIRED},
    {sfSendMax,              soeREQUIRED},
    {sfSequence,             soeREQUIRED},
    {sfOwnerNode,            soeREQUIRED},
    {sfDestinationNode,      soeREQUIRED},
    {sfExpiration,           soeOPTIONAL},
    {sfInvoiceID,            soeOPTIONAL},
    {sfSourceTag,            soeOPTIONAL},
    {sfDestinationTag,       soeOPTIONAL},
    {sfPreviousTxnID,        soeREQUIRED},
    {sfPreviousTxnLgrSeq,    soeREQUIRED},
}))

/** The ledger object which tracks the DID.

   \sa keylet::did
*/
LEDGER_ENTRY(ltDID, 0x0049, DID, did, ({
    {sfAccount,              soeREQUIRED},
    {sfDIDDocument,          soeOPTIONAL},
    {sfURI,                  soeOPTIONAL},
    {sfData,                 soeOPTIONAL},
    {sfOwnerNode,            soeREQUIRED},
    {sfPreviousTxnID,        soeREQUIRED},
    {sfPreviousTxnLgrSeq,    soeREQUIRED},
}))

/** The ledger object which tracks the current negative UNL state.

    \note This is a singleton: only one such object exists in the ledger.

    \sa keylet::negativeUNL
 */
LEDGER_ENTRY(ltNEGATIVE_UNL, 0x004e, NegativeUNL, nunl, ({
    {sfDisabledValidators,   soeOPTIONAL},
    {sfValidatorToDisable,   soeOPTIONAL},
    {sfValidatorToReEnable,  soeOPTIONAL},
    {sfPreviousTxnID,        soeOPTIONAL},
    {sfPreviousTxnLgrSeq,    soeOPTIONAL},
}))

/** A ledger object which contains a list of NFTs

    \sa keylet::nftpage_min, keylet::nftpage_max, keylet::nftpage
 */
LEDGER_ENTRY(ltNFTOKEN_PAGE, 0x0050, NFTokenPage, nft_page, ({
    {sfPreviousPageMin,      soeOPTIONAL},
    {sfNextPageMin,          soeOPTIONAL},
    {sfNFTokens,             soeREQUIRED},
    {sfPreviousTxnID,        soeREQUIRED},
    {sfPreviousTxnLgrSeq,    soeREQUIRED},
}))

/** A ledger object which contains a signer list for an account.

    \sa keylet::signers
 */
// All fields are soeREQUIRED because there is always a SignerEntries.
// If there are no SignerEntries the node is deleted.
LEDGER_ENTRY(ltSIGNER_LIST, 0x0053, SignerList, signer_list, ({
    {sfOwner,                soeOPTIONAL},
    {sfOwnerNode,            soeREQUIRED},
    {sfSignerQuorum,         soeREQUIRED},
    {sfSignerEntries,        soeREQUIRED},
    {sfSignerListID,         soeREQUIRED},
    {sfPreviousTxnID,        soeREQUIRED},
    {sfPreviousTxnLgrSeq,    soeREQUIRED},
}))

/** A ledger object which describes a ticket.

    \sa keylet::ticket
 */
LEDGER_ENTRY(ltTICKET, 0x0054, Ticket, ticket, ({
    {sfAccount,              soeREQUIRED},
    {sfOwnerNode,            soeREQUIRED},
    {sfTicketSequence,       soeREQUIRED},
    {sfPreviousTxnID,        soeREQUIRED},
    {sfPreviousTxnLgrSeq,    soeREQUIRED},
}))

/** A ledger object which describes an account.

    \sa keylet::account
 */
LEDGER_ENTRY(ltACCOUNT_ROOT, 0x0061, AccountRoot, account, ({
    {sfAccount,              soeREQUIRED},
    {sfSequence,             soeREQUIRED},
    {sfBalance,              soeREQUIRED},
    {sfOwnerCount,           soeREQUIRED},
    {sfPreviousTxnID,        soeREQUIRED},
    {sfPreviousTxnLgrSeq,    soeREQUIRED},
    {sfAccountTxnID,         soeOPTIONAL},
    {sfRegularKey,           soeOPTIONAL},
    {sfEmailHash,            soeOPTIONAL},
    {sfWalletLocator,        soeOPTIONAL},
    {sfWalletSize,           soeOPTIONAL},
    {sfMessageKey,           soeOPTIONAL},
    {sfTransferRate,         soeOPTIONAL},
    {sfDomain,               soeOPTIONAL},
    {sfTickSize,             soeOPTIONAL},
    {sfTicketCount,          soeOPTIONAL},
    {sfNFTokenMinter,        soeOPTIONAL},
    {sfMintedNFTokens,       soeDEFAULT},
    {sfBurnedNFTokens,       soeDEFAULT},
    {sfFirstNFTokenSequence, soeOPTIONAL},
    {sfAMMID,                soeOPTIONAL}, // pseudo-account designator
    {sfVaultID,              soeOPTIONAL}, // pseudo-account designator
}))

/** A ledger object which contains a list of object identifiers.

    \sa keylet::page, keylet::quality, keylet::book, keylet::next and
        keylet::ownerDir
 */
LEDGER_ENTRY(ltDIR_NODE, 0x0064, DirectoryNode, directory, ({
    {sfOwner,                soeOPTIONAL},  // for owner directories
    {sfTakerPaysCurrency,    soeOPTIONAL},  // order book directories
    {sfTakerPaysIssuer,      soeOPTIONAL},  // order book directories
    {sfTakerGetsCurrency,    soeOPTIONAL},  // order book directories
    {sfTakerGetsIssuer,      soeOPTIONAL},  // order book directories
    {sfExchangeRate,         soeOPTIONAL},  // order book directories
    {sfIndexes,              soeREQUIRED},
    {sfRootIndex,            soeREQUIRED},
    {sfIndexNext,            soeOPTIONAL},
    {sfIndexPrevious,        soeOPTIONAL},
    {sfNFTokenID,            soeOPTIONAL},
    {sfPreviousTxnID,        soeOPTIONAL},
    {sfPreviousTxnLgrSeq,    soeOPTIONAL},
    {sfDomainID,             soeOPTIONAL}   // order book directories
}))

/** The ledger object which lists details about amendments on the network.

    \note This is a singleton: only one such object exists in the ledger.

    \sa keylet::amendments
 */
LEDGER_ENTRY(ltAMENDMENTS, 0x0066, Amendments, amendments, ({
    {sfAmendments,           soeOPTIONAL},  // Enabled
    {sfMajorities,           soeOPTIONAL},
    {sfPreviousTxnID,        soeOPTIONAL},
    {sfPreviousTxnLgrSeq,    soeOPTIONAL},
}))

/** A ledger object that contains a list of ledger hashes.

    This type is used to store the ledger hashes which the protocol uses
    to implement skip lists that allow for efficient backwards (and, in
    theory, forward) forward iteration across large ledger ranges.

    \sa keylet::skip
 */
LEDGER_ENTRY(ltLEDGER_HASHES, 0x0068, LedgerHashes, hashes, ({
    {sfFirstLedgerSequence,  soeOPTIONAL},
    {sfLastLedgerSequence,   soeOPTIONAL},
    {sfHashes,               soeREQUIRED},
}))

/** The ledger object which lists details about sidechains.

    \sa keylet::bridge
*/
LEDGER_ENTRY(ltBRIDGE, 0x0069, Bridge, bridge, ({
    {sfAccount,                  soeREQUIRED},
    {sfSignatureReward,          soeREQUIRED},
    {sfMinAccountCreateAmount,   soeOPTIONAL},
    {sfXChainBridge,             soeREQUIRED},
    {sfXChainClaimID,            soeREQUIRED},
    {sfXChainAccountCreateCount, soeREQUIRED},
    {sfXChainAccountClaimCount,  soeREQUIRED},
    {sfOwnerNode,                soeREQUIRED},
    {sfPreviousTxnID,            soeREQUIRED},
    {sfPreviousTxnLgrSeq,        soeREQUIRED},
}))

/** A ledger object which describes an offer on the DEX.

    \sa keylet::offer
 */
LEDGER_ENTRY(ltOFFER, 0x006f, Offer, offer, ({
    {sfAccount,              soeREQUIRED},
    {sfSequence,             soeREQUIRED},
    {sfTakerPays,            soeREQUIRED},
    {sfTakerGets,            soeREQUIRED},
    {sfBookDirectory,        soeREQUIRED},
    {sfBookNode,             soeREQUIRED},
    {sfOwnerNode,            soeREQUIRED},
    {sfPreviousTxnID,        soeREQUIRED},
    {sfPreviousTxnLgrSeq,    soeREQUIRED},
    {sfExpiration,           soeOPTIONAL},
    {sfDomainID,             soeOPTIONAL},
    {sfAdditionalBooks,      soeOPTIONAL},
}))

/** A ledger object which describes a deposit preauthorization.

    \sa keylet::depositPreauth
 */
LEDGER_ENTRY_DUPLICATE(ltDEPOSIT_PREAUTH, 0x0070, DepositPreauth, deposit_preauth, ({
    {sfAccount,              soeREQUIRED},
    {sfAuthorize,            soeOPTIONAL},
    {sfOwnerNode,            soeREQUIRED},
    {sfPreviousTxnID,        soeREQUIRED},
    {sfPreviousTxnLgrSeq,    soeREQUIRED},
    {sfAuthorizeCredentials, soeOPTIONAL},
}))

/** A claim id for a cross chain transaction.

    \sa keylet::xChainClaimID
*/
LEDGER_ENTRY(ltXCHAIN_OWNED_CLAIM_ID, 0x0071, XChainOwnedClaimID, xchain_owned_claim_id, ({
    {sfAccount,                 soeREQUIRED},
    {sfXChainBridge,            soeREQUIRED},
    {sfXChainClaimID,           soeREQUIRED},
    {sfOtherChainSource,        soeREQUIRED},
    {sfXChainClaimAttestations, soeREQUIRED},
    {sfSignatureReward,         soeREQUIRED},
    {sfOwnerNode,               soeREQUIRED},
    {sfPreviousTxnID,           soeREQUIRED},
    {sfPreviousTxnLgrSeq,       soeREQUIRED},
}))

/** A ledger object which describes a bidirectional trust line.

    @note Per Vinnie Falco this should be renamed to ltTRUST_LINE

    \sa keylet::line
 */
LEDGER_ENTRY(ltRIPPLE_STATE, 0x0072, RippleState, state, ({
    {sfBalance,              soeREQUIRED},
    {sfLowLimit,             soeREQUIRED},
    {sfHighLimit,            soeREQUIRED},
    {sfPreviousTxnID,        soeREQUIRED},
    {sfPreviousTxnLgrSeq,    soeREQUIRED},
    {sfLowNode,              soeOPTIONAL},
    {sfLowQualityIn,         soeOPTIONAL},
    {sfLowQualityOut,        soeOPTIONAL},
    {sfHighNode,             soeOPTIONAL},
    {sfHighQualityIn,        soeOPTIONAL},
    {sfHighQualityOut,       soeOPTIONAL},
}))

/** The ledger object which lists the network's fee settings.

    \note This is a singleton: only one such object exists in the ledger.

    \sa keylet::fees
 */
LEDGER_ENTRY(ltFEE_SETTINGS, 0x0073, FeeSettings, fee, ({
    // Old version uses raw numbers
    {sfBaseFee,                soeOPTIONAL},
    {sfReferenceFeeUnits,      soeOPTIONAL},
    {sfReserveBase,            soeOPTIONAL},
    {sfReserveIncrement,       soeOPTIONAL},
    // New version uses Amounts
    {sfBaseFeeDrops,           soeOPTIONAL},
    {sfReserveBaseDrops,       soeOPTIONAL},
    {sfReserveIncrementDrops,  soeOPTIONAL},
    {sfPreviousTxnID,          soeOPTIONAL},
    {sfPreviousTxnLgrSeq,      soeOPTIONAL},
}))

/** A claim id for a cross chain create account transaction.

    \sa keylet::xChainCreateAccountClaimID
*/
LEDGER_ENTRY(ltXCHAIN_OWNED_CREATE_ACCOUNT_CLAIM_ID, 0x0074, XChainOwnedCreateAccountClaimID, xchain_owned_create_account_claim_id, ({
    {sfAccount,                         soeREQUIRED},
    {sfXChainBridge,                    soeREQUIRED},
    {sfXChainAccountCreateCount,        soeREQUIRED},
    {sfXChainCreateAccountAttestations, soeREQUIRED},
    {sfOwnerNode,                       soeREQUIRED},
    {sfPreviousTxnID,                   soeREQUIRED},
    {sfPreviousTxnLgrSeq,               soeREQUIRED},
}))

/** A ledger object describing a single escrow.

    \sa keylet::escrow
 */
LEDGER_ENTRY(ltESCROW, 0x0075, Escrow, escrow, ({
    {sfAccount,              soeREQUIRED},
    {sfSequence,             soeOPTIONAL},
    {sfDestination,          soeREQUIRED},
    {sfAmount,               soeREQUIRED},
    {sfCondition,            soeOPTIONAL},
    {sfCancelAfter,          soeOPTIONAL},
    {sfFinishAfter,          soeOPTIONAL},
    {sfSourceTag,            soeOPTIONAL},
    {sfDestinationTag,       soeOPTIONAL},
    {sfOwnerNode,            soeREQUIRED},
    {sfPreviousTxnID,        soeREQUIRED},
    {sfPreviousTxnLgrSeq,    soeREQUIRED},
    {sfDestinationNode,      soeOPTIONAL},
    {sfTransferRate,         soeOPTIONAL},
    {sfIssuerNode,           soeOPTIONAL},
}))

/** A ledger object describing a single unidirectional XRP payment channel.

    \sa keylet::payChan
 */
LEDGER_ENTRY(ltPAYCHAN, 0x0078, PayChannel, payment_channel, ({
    {sfAccount,              soeREQUIRED},
    {sfDestination,          soeREQUIRED},
    {sfSequence,             soeOPTIONAL},
    {sfAmount,               soeREQUIRED},
    {sfBalance,              soeREQUIRED},
    {sfPublicKey,            soeREQUIRED},
    {sfSettleDelay,          soeREQUIRED},
    {sfExpiration,           soeOPTIONAL},
    {sfCancelAfter,          soeOPTIONAL},
    {sfSourceTag,            soeOPTIONAL},
    {sfDestinationTag,       soeOPTIONAL},
    {sfOwnerNode,            soeREQUIRED},
    {sfPreviousTxnID,        soeREQUIRED},
    {sfPreviousTxnLgrSeq,    soeREQUIRED},
    {sfDestinationNode,      soeOPTIONAL},
}))

/** The ledger object which tracks the AMM.

   \sa keylet::amm
*/
LEDGER_ENTRY(ltAMM, 0x0079, AMM, amm, ({
    {sfAccount,              soeREQUIRED},
    {sfTradingFee,           soeDEFAULT},
    {sfVoteSlots,            soeOPTIONAL},
    {sfAuctionSlot,          soeOPTIONAL},
    {sfLPTokenBalance,       soeREQUIRED},
    {sfAsset,                soeREQUIRED},
    {sfAsset2,               soeREQUIRED},
    {sfOwnerNode,            soeREQUIRED},
    {sfPreviousTxnID,        soeOPTIONAL},
    {sfPreviousTxnLgrSeq,    soeOPTIONAL},
}))

/** A ledger object which tracks MPTokenIssuance
    \sa keylet::mptIssuance
 */
LEDGER_ENTRY(ltMPTOKEN_ISSUANCE, 0x007e, MPTokenIssuance, mpt_issuance, ({
    {sfIssuer,                   soeREQUIRED},
    {sfSequence,                 soeREQUIRED},
    {sfTransferFee,              soeDEFAULT},
    {sfOwnerNode,                soeREQUIRED},
    {sfAssetScale,               soeDEFAULT},
    {sfMaximumAmount,            soeOPTIONAL},
    {sfOutstandingAmount,        soeREQUIRED},
    {sfLockedAmount,             soeOPTIONAL},
    {sfMPTokenMetadata,          soeOPTIONAL},
    {sfPreviousTxnID,            soeREQUIRED},
    {sfPreviousTxnLgrSeq,        soeREQUIRED},
    {sfDomainID,                 soeOPTIONAL},
<<<<<<< HEAD
    {sfIssuerElGamalPublicKey,   soeOPTIONAL},
    {sfConfidentialOutstandingAmount, soeOPTIONAL},
=======
    {sfMutableFlags,             soeDEFAULT},
>>>>>>> 330a3215
}))

/** A ledger object which tracks MPToken
    \sa keylet::mptoken
 */
LEDGER_ENTRY(ltMPTOKEN, 0x007f, MPToken, mptoken, ({
    {sfAccount,                  soeREQUIRED},
    {sfMPTokenIssuanceID,        soeREQUIRED},
    {sfMPTAmount,                soeDEFAULT},
    {sfLockedAmount,             soeOPTIONAL},
    {sfOwnerNode,                soeREQUIRED},
    {sfPreviousTxnID,            soeREQUIRED},
    {sfPreviousTxnLgrSeq,        soeREQUIRED},
    {sfConfidentialBalanceInbox, soeOPTIONAL},
    {sfConfidentialBalanceSpending, soeOPTIONAL},
    {sfConfidentialBalanceVersion, soeOPTIONAL},
    {sfIssuerEncryptedBalance,   soeOPTIONAL},
    {sfHolderElGamalPublicKey,   soeOPTIONAL},
}))

/** A ledger object which tracks Oracle
    \sa keylet::oracle
 */
LEDGER_ENTRY(ltORACLE, 0x0080, Oracle, oracle, ({
    {sfOwner,                soeREQUIRED},
    {sfOracleDocumentID,     soeOPTIONAL},
    {sfProvider,             soeREQUIRED},
    {sfPriceDataSeries,      soeREQUIRED},
    {sfAssetClass,           soeREQUIRED},
    {sfLastUpdateTime,       soeREQUIRED},
    {sfURI,                  soeOPTIONAL},
    {sfOwnerNode,            soeREQUIRED},
    {sfPreviousTxnID,        soeREQUIRED},
    {sfPreviousTxnLgrSeq,    soeREQUIRED},
}))

/** A ledger object which tracks Credential
    \sa keylet::credential
 */
LEDGER_ENTRY(ltCREDENTIAL, 0x0081, Credential, credential, ({
    {sfSubject,              soeREQUIRED},
    {sfIssuer,               soeREQUIRED},
    {sfCredentialType,       soeREQUIRED},
    {sfExpiration,           soeOPTIONAL},
    {sfURI,                  soeOPTIONAL},
    {sfIssuerNode,           soeREQUIRED},
    {sfSubjectNode,          soeREQUIRED},
    {sfPreviousTxnID,        soeREQUIRED},
    {sfPreviousTxnLgrSeq,    soeREQUIRED},
}))

/** A ledger object which tracks PermissionedDomain
    \sa keylet::permissionedDomain
 */
LEDGER_ENTRY(ltPERMISSIONED_DOMAIN, 0x0082, PermissionedDomain, permissioned_domain, ({
    {sfOwner,               soeREQUIRED},
    {sfSequence,            soeREQUIRED},
    {sfAcceptedCredentials, soeREQUIRED},
    {sfOwnerNode,           soeREQUIRED},
    {sfPreviousTxnID,       soeREQUIRED},
    {sfPreviousTxnLgrSeq,   soeREQUIRED},
}))

/** A ledger object representing permissions an account has delegated to another account.
    \sa keylet::delegate
 */
LEDGER_ENTRY(ltDELEGATE, 0x0083, Delegate, delegate, ({
    {sfAccount,              soeREQUIRED},
    {sfAuthorize,            soeREQUIRED},
    {sfPermissions,          soeREQUIRED},
    {sfOwnerNode,            soeREQUIRED},
    {sfPreviousTxnID,        soeREQUIRED},
    {sfPreviousTxnLgrSeq,    soeREQUIRED},
}))

/** A ledger object representing a single asset vault.
    \sa keylet::vault
 */
LEDGER_ENTRY(ltVAULT, 0x0084, Vault, vault, ({
    {sfPreviousTxnID,        soeREQUIRED},
    {sfPreviousTxnLgrSeq,    soeREQUIRED},
    {sfSequence,             soeREQUIRED},
    {sfOwnerNode,            soeREQUIRED},
    {sfOwner,                soeREQUIRED},
    {sfAccount,              soeREQUIRED},
    {sfData,                 soeOPTIONAL},
    {sfAsset,                soeREQUIRED},
    {sfAssetsTotal,          soeREQUIRED},
    {sfAssetsAvailable,      soeREQUIRED},
    {sfAssetsMaximum,        soeDEFAULT},
    {sfLossUnrealized,       soeREQUIRED},
    {sfShareMPTID,           soeREQUIRED},
    {sfWithdrawalPolicy,     soeREQUIRED},
    {sfScale,                soeDEFAULT},
    // no SharesTotal ever (use MPTIssuance.sfOutstandingAmount)
    // no PermissionedDomainID ever (use MPTIssuance.sfDomainID)
}))

#undef EXPAND
#undef LEDGER_ENTRY_DUPLICATE<|MERGE_RESOLUTION|>--- conflicted
+++ resolved
@@ -415,12 +415,9 @@
     {sfPreviousTxnID,            soeREQUIRED},
     {sfPreviousTxnLgrSeq,        soeREQUIRED},
     {sfDomainID,                 soeOPTIONAL},
-<<<<<<< HEAD
+    {sfMutableFlags,             soeDEFAULT},
     {sfIssuerElGamalPublicKey,   soeOPTIONAL},
     {sfConfidentialOutstandingAmount, soeOPTIONAL},
-=======
-    {sfMutableFlags,             soeDEFAULT},
->>>>>>> 330a3215
 }))
 
 /** A ledger object which tracks MPToken
