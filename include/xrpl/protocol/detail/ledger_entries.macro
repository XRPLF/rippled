//------------------------------------------------------------------------------
/*
    This file is part of rippled: https://github.com/ripple/rippled
    Copyright (c) 2024 Ripple Labs Inc.

    Permission to use, copy, modify, and/or distribute this software for any
    purpose  with  or without fee is hereby granted, provided that the above
    copyright notice and this permission notice appear in all copies.

    THE  SOFTWARE IS PROVIDED "AS IS" AND THE AUTHOR DISCLAIMS ALL WARRANTIES
    WITH  REGARD  TO  THIS  SOFTWARE  INCLUDING  ALL  IMPLIED  WARRANTIES  OF
    MERCHANTABILITY  AND  FITNESS. IN NO EVENT SHALL THE AUTHOR BE LIABLE FOR
    ANY  SPECIAL ,  DIRECT, INDIRECT, OR CONSEQUENTIAL DAMAGES OR ANY DAMAGES
    WHATSOEVER  RESULTING  FROM  LOSS  OF USE, DATA OR PROFITS, WHETHER IN AN
    ACTION  OF  CONTRACT, NEGLIGENCE OR OTHER TORTIOUS ACTION, ARISING OUT OF
    OR IN CONNECTION WITH THE USE OR PERFORMANCE OF THIS SOFTWARE.
*/
//==============================================================================

#if !defined(LEDGER_ENTRY)
#error "undefined macro: LEDGER_ENTRY"
#endif

#ifndef LEDGER_ENTRY_DUPLICATE
// The EXPAND macro is needed for Windows
// https://stackoverflow.com/questions/5134523/msvc-doesnt-expand-va-args-correctly
#define EXPAND(x) x

// The `LEDGER_ENTRY_DUPLICATE macro is needed to avoid JSS conflicts
// Since some transactions and ledger entries have the same name (like `DepositPreauth`)
// The compiler won't accept two instances of `JSS(DepositPreauth)`
#define LEDGER_ENTRY_DUPLICATE(...) EXPAND(LEDGER_ENTRY(__VA_ARGS__))
#endif

/**
 * These objects are listed in order of increasing ledger type ID.
 * There are many gaps between these IDs.
 * You are welcome to fill them with new object types.
 */

/** A ledger object which identifies an offer to buy or sell an NFT.

    \sa keylet::nftoffer
 */
LEDGER_ENTRY(ltNFTOKEN_OFFER, 0x0037, NFTokenOffer, nft_offer, ({
    {sfOwner,                soeREQUIRED},
    {sfNFTokenID,            soeREQUIRED},
    {sfAmount,               soeREQUIRED},
    {sfOwnerNode,            soeREQUIRED},
    {sfNFTokenOfferNode,     soeREQUIRED},
    {sfDestination,          soeOPTIONAL},
    {sfExpiration,           soeOPTIONAL},
    {sfPreviousTxnID,        soeREQUIRED},
    {sfPreviousTxnLgrSeq,    soeREQUIRED},
}))

/** A ledger object which describes a check.

    \sa keylet::check
 */
LEDGER_ENTRY(ltCHECK, 0x0043, Check, check, ({
    {sfAccount,              soeREQUIRED},
    {sfDestination,          soeREQUIRED},
    {sfSendMax,              soeREQUIRED},
    {sfSequence,             soeREQUIRED},
    {sfOwnerNode,            soeREQUIRED},
    {sfDestinationNode,      soeREQUIRED},
    {sfExpiration,           soeOPTIONAL},
    {sfInvoiceID,            soeOPTIONAL},
    {sfSourceTag,            soeOPTIONAL},
    {sfDestinationTag,       soeOPTIONAL},
    {sfPreviousTxnID,        soeREQUIRED},
    {sfPreviousTxnLgrSeq,    soeREQUIRED},
}))

/** The ledger object which tracks the DID.

   \sa keylet::did
*/
LEDGER_ENTRY(ltDID, 0x0049, DID, did, ({
    {sfAccount,              soeREQUIRED},
    {sfDIDDocument,          soeOPTIONAL},
    {sfURI,                  soeOPTIONAL},
    {sfData,                 soeOPTIONAL},
    {sfOwnerNode,            soeREQUIRED},
    {sfPreviousTxnID,        soeREQUIRED},
    {sfPreviousTxnLgrSeq,    soeREQUIRED},
}))

/** The ledger object which tracks the current negative UNL state.

    \note This is a singleton: only one such object exists in the ledger.

    \sa keylet::negativeUNL
 */
LEDGER_ENTRY(ltNEGATIVE_UNL, 0x004e, NegativeUNL, nunl, ({
    {sfDisabledValidators,   soeOPTIONAL},
    {sfValidatorToDisable,   soeOPTIONAL},
    {sfValidatorToReEnable,  soeOPTIONAL},
    {sfPreviousTxnID,        soeOPTIONAL},
    {sfPreviousTxnLgrSeq,    soeOPTIONAL},
}))

/** A ledger object which contains a list of NFTs

    \sa keylet::nftpage_min, keylet::nftpage_max, keylet::nftpage
 */
LEDGER_ENTRY(ltNFTOKEN_PAGE, 0x0050, NFTokenPage, nft_page, ({
    {sfPreviousPageMin,      soeOPTIONAL},
    {sfNextPageMin,          soeOPTIONAL},
    {sfNFTokens,             soeREQUIRED},
    {sfPreviousTxnID,        soeREQUIRED},
    {sfPreviousTxnLgrSeq,    soeREQUIRED},
}))

/** A ledger object which contains a signer list for an account.

    \sa keylet::signers
 */
// All fields are soeREQUIRED because there is always a SignerEntries.
// If there are no SignerEntries the node is deleted.
LEDGER_ENTRY(ltSIGNER_LIST, 0x0053, SignerList, signer_list, ({
    {sfOwnerNode,            soeREQUIRED},
    {sfSignerQuorum,         soeREQUIRED},
    {sfSignerEntries,        soeREQUIRED},
    {sfSignerListID,         soeREQUIRED},
    {sfPreviousTxnID,        soeREQUIRED},
    {sfPreviousTxnLgrSeq,    soeREQUIRED},
}))

/** A ledger object which describes a ticket.

    \sa keylet::ticket
 */
LEDGER_ENTRY(ltTICKET, 0x0054, Ticket, ticket, ({
    {sfAccount,              soeREQUIRED},
    {sfOwnerNode,            soeREQUIRED},
    {sfTicketSequence,       soeREQUIRED},
    {sfPreviousTxnID,        soeREQUIRED},
    {sfPreviousTxnLgrSeq,    soeREQUIRED},
}))

/** A ledger object which describes an account.

    \sa keylet::account
 */
LEDGER_ENTRY(ltACCOUNT_ROOT, 0x0061, AccountRoot, account, ({
    {sfAccount,              soeREQUIRED},
    {sfSequence,             soeREQUIRED},
    {sfBalance,              soeREQUIRED},
    {sfOwnerCount,           soeREQUIRED},
    {sfPreviousTxnID,        soeREQUIRED},
    {sfPreviousTxnLgrSeq,    soeREQUIRED},
    {sfAccountTxnID,         soeOPTIONAL},
    {sfRegularKey,           soeOPTIONAL},
    {sfEmailHash,            soeOPTIONAL},
    {sfWalletLocator,        soeOPTIONAL},
    {sfWalletSize,           soeOPTIONAL},
    {sfMessageKey,           soeOPTIONAL},
    {sfTransferRate,         soeOPTIONAL},
    {sfDomain,               soeOPTIONAL},
    {sfTickSize,             soeOPTIONAL},
    {sfTicketCount,          soeOPTIONAL},
    {sfNFTokenMinter,        soeOPTIONAL},
    {sfMintedNFTokens,       soeDEFAULT},
    {sfBurnedNFTokens,       soeDEFAULT},
    {sfFirstNFTokenSequence, soeOPTIONAL},
    {sfAMMID,                soeOPTIONAL}, // pseudo-account designator
    {sfVaultID,              soeOPTIONAL}, // pseudo-account designator
}))

/** A ledger object which contains a list of object identifiers.

    \sa keylet::page, keylet::quality, keylet::book, keylet::next and
        keylet::ownerDir
 */
LEDGER_ENTRY(ltDIR_NODE, 0x0064, DirectoryNode, directory, ({
    {sfOwner,                soeOPTIONAL},  // for owner directories
    {sfTakerPaysCurrency,    soeOPTIONAL},  // order book directories
    {sfTakerPaysIssuer,      soeOPTIONAL},  // order book directories
    {sfTakerGetsCurrency,    soeOPTIONAL},  // order book directories
    {sfTakerGetsIssuer,      soeOPTIONAL},  // order book directories
    {sfExchangeRate,         soeOPTIONAL},  // order book directories
    {sfIndexes,              soeREQUIRED},
    {sfRootIndex,            soeREQUIRED},
    {sfIndexNext,            soeOPTIONAL},
    {sfIndexPrevious,        soeOPTIONAL},
    {sfNFTokenID,            soeOPTIONAL},
    {sfPreviousTxnID,        soeOPTIONAL},
    {sfPreviousTxnLgrSeq,    soeOPTIONAL},
}))

/** The ledger object which lists details about amendments on the network.

    \note This is a singleton: only one such object exists in the ledger.

    \sa keylet::amendments
 */
LEDGER_ENTRY(ltAMENDMENTS, 0x0066, Amendments, amendments, ({
    {sfAmendments,           soeOPTIONAL},  // Enabled
    {sfMajorities,           soeOPTIONAL},
    {sfPreviousTxnID,        soeOPTIONAL},
    {sfPreviousTxnLgrSeq,    soeOPTIONAL},
}))

/** A ledger object that contains a list of ledger hashes.

    This type is used to store the ledger hashes which the protocol uses
    to implement skip lists that allow for efficient backwards (and, in
    theory, forward) forward iteration across large ledger ranges.

    \sa keylet::skip
 */
LEDGER_ENTRY(ltLEDGER_HASHES, 0x0068, LedgerHashes, hashes, ({
    {sfFirstLedgerSequence,  soeOPTIONAL},
    {sfLastLedgerSequence,   soeOPTIONAL},
    {sfHashes,               soeREQUIRED},
}))

/** The ledger object which lists details about sidechains.

    \sa keylet::bridge
*/
LEDGER_ENTRY(ltBRIDGE, 0x0069, Bridge, bridge, ({
    {sfAccount,                  soeREQUIRED},
    {sfSignatureReward,          soeREQUIRED},
    {sfMinAccountCreateAmount,   soeOPTIONAL},
    {sfXChainBridge,             soeREQUIRED},
    {sfXChainClaimID,            soeREQUIRED},
    {sfXChainAccountCreateCount, soeREQUIRED},
    {sfXChainAccountClaimCount,  soeREQUIRED},
    {sfOwnerNode,                soeREQUIRED},
    {sfPreviousTxnID,            soeREQUIRED},
    {sfPreviousTxnLgrSeq,        soeREQUIRED},
}))

/** A ledger object which describes an offer on the DEX.

    \sa keylet::offer
 */
LEDGER_ENTRY(ltOFFER, 0x006f, Offer, offer, ({
    {sfAccount,              soeREQUIRED},
    {sfSequence,             soeREQUIRED},
    {sfTakerPays,            soeREQUIRED},
    {sfTakerGets,            soeREQUIRED},
    {sfBookDirectory,        soeREQUIRED},
    {sfBookNode,             soeREQUIRED},
    {sfOwnerNode,            soeREQUIRED},
    {sfPreviousTxnID,        soeREQUIRED},
    {sfPreviousTxnLgrSeq,    soeREQUIRED},
    {sfExpiration,           soeOPTIONAL},
}))

/** A ledger object which describes a deposit preauthorization.

    \sa keylet::depositPreauth
 */
LEDGER_ENTRY_DUPLICATE(ltDEPOSIT_PREAUTH, 0x0070, DepositPreauth, deposit_preauth, ({
    {sfAccount,              soeREQUIRED},
    {sfAuthorize,            soeOPTIONAL},
    {sfOwnerNode,            soeREQUIRED},
    {sfPreviousTxnID,        soeREQUIRED},
    {sfPreviousTxnLgrSeq,    soeREQUIRED},
    {sfAuthorizeCredentials, soeOPTIONAL},
}))

/** A claim id for a cross chain transaction.

    \sa keylet::xChainClaimID
*/
LEDGER_ENTRY(ltXCHAIN_OWNED_CLAIM_ID, 0x0071, XChainOwnedClaimID, xchain_owned_claim_id, ({
    {sfAccount,                 soeREQUIRED},
    {sfXChainBridge,            soeREQUIRED},
    {sfXChainClaimID,           soeREQUIRED},
    {sfOtherChainSource,        soeREQUIRED},
    {sfXChainClaimAttestations, soeREQUIRED},
    {sfSignatureReward,         soeREQUIRED},
    {sfOwnerNode,               soeREQUIRED},
    {sfPreviousTxnID,           soeREQUIRED},
    {sfPreviousTxnLgrSeq,       soeREQUIRED},
}))

/** A ledger object which describes a bidirectional trust line.

    @note Per Vinnie Falco this should be renamed to ltTRUST_LINE

    \sa keylet::line
 */
LEDGER_ENTRY(ltRIPPLE_STATE, 0x0072, RippleState, state, ({
    {sfBalance,              soeREQUIRED},
    {sfLowLimit,             soeREQUIRED},
    {sfHighLimit,            soeREQUIRED},
    {sfPreviousTxnID,        soeREQUIRED},
    {sfPreviousTxnLgrSeq,    soeREQUIRED},
    {sfLowNode,              soeOPTIONAL},
    {sfLowQualityIn,         soeOPTIONAL},
    {sfLowQualityOut,        soeOPTIONAL},
    {sfHighNode,             soeOPTIONAL},
    {sfHighQualityIn,        soeOPTIONAL},
    {sfHighQualityOut,       soeOPTIONAL},
}))

/** The ledger object which lists the network's fee settings.

    \note This is a singleton: only one such object exists in the ledger.

    \sa keylet::fees
 */
LEDGER_ENTRY(ltFEE_SETTINGS, 0x0073, FeeSettings, fee, ({
    // Old version uses raw numbers
    {sfBaseFee,                soeOPTIONAL},
    {sfReferenceFeeUnits,      soeOPTIONAL},
    {sfReserveBase,            soeOPTIONAL},
    {sfReserveIncrement,       soeOPTIONAL},
    // New version uses Amounts
    {sfBaseFeeDrops,           soeOPTIONAL},
    {sfReserveBaseDrops,       soeOPTIONAL},
    {sfReserveIncrementDrops,  soeOPTIONAL},
    {sfPreviousTxnID,          soeOPTIONAL},
    {sfPreviousTxnLgrSeq,      soeOPTIONAL},
}))

/** A claim id for a cross chain create account transaction.

    \sa keylet::xChainCreateAccountClaimID
*/
LEDGER_ENTRY(ltXCHAIN_OWNED_CREATE_ACCOUNT_CLAIM_ID, 0x0074, XChainOwnedCreateAccountClaimID, xchain_owned_create_account_claim_id, ({
    {sfAccount,                         soeREQUIRED},
    {sfXChainBridge,                    soeREQUIRED},
    {sfXChainAccountCreateCount,        soeREQUIRED},
    {sfXChainCreateAccountAttestations, soeREQUIRED},
    {sfOwnerNode,                       soeREQUIRED},
    {sfPreviousTxnID,                   soeREQUIRED},
    {sfPreviousTxnLgrSeq,               soeREQUIRED},
}))

/** A ledger object describing a single escrow.

    \sa keylet::escrow
 */
LEDGER_ENTRY(ltESCROW, 0x0075, Escrow, escrow, ({
    {sfAccount,              soeREQUIRED},
    {sfDestination,          soeREQUIRED},
    {sfAmount,               soeREQUIRED},
    {sfCondition,            soeOPTIONAL},
    {sfCancelAfter,          soeOPTIONAL},
    {sfFinishAfter,          soeOPTIONAL},
    {sfSourceTag,            soeOPTIONAL},
    {sfDestinationTag,       soeOPTIONAL},
    {sfOwnerNode,            soeREQUIRED},
    {sfPreviousTxnID,        soeREQUIRED},
    {sfPreviousTxnLgrSeq,    soeREQUIRED},
    {sfDestinationNode,      soeOPTIONAL},
}))

/** A ledger object describing a single unidirectional XRP payment channel.

    \sa keylet::payChan
 */
LEDGER_ENTRY(ltPAYCHAN, 0x0078, PayChannel, payment_channel, ({
    {sfAccount,              soeREQUIRED},
    {sfDestination,          soeREQUIRED},
    {sfAmount,               soeREQUIRED},
    {sfBalance,              soeREQUIRED},
    {sfPublicKey,            soeREQUIRED},
    {sfSettleDelay,          soeREQUIRED},
    {sfExpiration,           soeOPTIONAL},
    {sfCancelAfter,          soeOPTIONAL},
    {sfSourceTag,            soeOPTIONAL},
    {sfDestinationTag,       soeOPTIONAL},
    {sfOwnerNode,            soeREQUIRED},
    {sfPreviousTxnID,        soeREQUIRED},
    {sfPreviousTxnLgrSeq,    soeREQUIRED},
    {sfDestinationNode,      soeOPTIONAL},
}))

/** The ledger object which tracks the AMM.

   \sa keylet::amm
*/
LEDGER_ENTRY(ltAMM, 0x0079, AMM, amm, ({
    {sfAccount,              soeREQUIRED},
    {sfTradingFee,           soeDEFAULT},
    {sfVoteSlots,            soeOPTIONAL},
    {sfAuctionSlot,          soeOPTIONAL},
    {sfLPTokenBalance,       soeREQUIRED},
    {sfAsset,                soeREQUIRED},
    {sfAsset2,               soeREQUIRED},
    {sfOwnerNode,            soeREQUIRED},
    {sfPreviousTxnID,        soeOPTIONAL},
    {sfPreviousTxnLgrSeq,    soeOPTIONAL},
}))

/** A ledger object which tracks MPTokenIssuance
    \sa keylet::mptIssuance
 */
LEDGER_ENTRY(ltMPTOKEN_ISSUANCE, 0x007e, MPTokenIssuance, mpt_issuance, ({
    {sfIssuer,                   soeREQUIRED},
    {sfSequence,                 soeREQUIRED},
    {sfTransferFee,              soeDEFAULT},
    {sfOwnerNode,                soeREQUIRED},
    {sfAssetScale,               soeDEFAULT},
    {sfMaximumAmount,            soeOPTIONAL},
    {sfOutstandingAmount,        soeREQUIRED},
    {sfMPTokenMetadata,          soeOPTIONAL},
    {sfPreviousTxnID,            soeREQUIRED},
    {sfPreviousTxnLgrSeq,        soeREQUIRED},
    {sfDomainID,                 soeOPTIONAL},
}))

/** A ledger object which tracks MPToken
    \sa keylet::mptoken
 */
LEDGER_ENTRY(ltMPTOKEN, 0x007f, MPToken, mptoken, ({
    {sfAccount,                  soeREQUIRED},
    {sfMPTokenIssuanceID,        soeREQUIRED},
    {sfMPTAmount,                soeDEFAULT},
    {sfOwnerNode,                soeREQUIRED},
    {sfPreviousTxnID,            soeREQUIRED},
    {sfPreviousTxnLgrSeq,        soeREQUIRED},
}))

/** A ledger object which tracks Oracle
    \sa keylet::oracle
 */
LEDGER_ENTRY(ltORACLE, 0x0080, Oracle, oracle, ({
    {sfOwner,                soeREQUIRED},
    {sfProvider,             soeREQUIRED},
    {sfPriceDataSeries,      soeREQUIRED},
    {sfAssetClass,           soeREQUIRED},
    {sfLastUpdateTime,       soeREQUIRED},
    {sfURI,                  soeOPTIONAL},
    {sfOwnerNode,            soeREQUIRED},
    {sfPreviousTxnID,        soeREQUIRED},
    {sfPreviousTxnLgrSeq,    soeREQUIRED},
}))

/** A ledger object which tracks Credential
    \sa keylet::credential
 */
LEDGER_ENTRY(ltCREDENTIAL, 0x0081, Credential, credential, ({
    {sfSubject,              soeREQUIRED},
    {sfIssuer,               soeREQUIRED},
    {sfCredentialType,       soeREQUIRED},
    {sfExpiration,           soeOPTIONAL},
    {sfURI,                  soeOPTIONAL},
    {sfIssuerNode,           soeREQUIRED},
    {sfSubjectNode,          soeREQUIRED},
    {sfPreviousTxnID,        soeREQUIRED},
    {sfPreviousTxnLgrSeq,    soeREQUIRED},
}))

/** A ledger object which tracks PermissionedDomain
    \sa keylet::permissionedDomain
 */
LEDGER_ENTRY(ltPERMISSIONED_DOMAIN, 0x0082, PermissionedDomain, permissioned_domain, ({
    {sfOwner,               soeREQUIRED},
    {sfSequence,            soeREQUIRED},
    {sfAcceptedCredentials, soeREQUIRED},
    {sfOwnerNode,           soeREQUIRED},
    {sfPreviousTxnID,       soeREQUIRED},
    {sfPreviousTxnLgrSeq,   soeREQUIRED},
}))

<<<<<<< HEAD
/** A ledger object representing a single asset vault.

    \sa keylet::mptoken
 */
LEDGER_ENTRY(ltVAULT, 0x0083, Vault, vault, ({
    {sfPreviousTxnID,        soeREQUIRED},
    {sfPreviousTxnLgrSeq,    soeREQUIRED},
    {sfSequence,             soeREQUIRED},
    {sfOwnerNode,            soeREQUIRED},
    {sfOwner,                soeREQUIRED},
    {sfAccount,              soeREQUIRED},
    {sfData,                 soeOPTIONAL},
    {sfAsset,                soeREQUIRED},
    {sfAssetsTotal,          soeREQUIRED},
    {sfAssetsAvailable,      soeREQUIRED},
    {sfAssetsMaximum,        soeDEFAULT},
    {sfLossUnrealized,       soeREQUIRED},
    {sfShareMPTID,           soeREQUIRED},
    {sfWithdrawalPolicy,     soeREQUIRED},
    // no SharesTotal ever (use MPTIssuance.sfOutstandingAmount)
    // no PermissionedDomainID ever (use MPTIssuance.sfDomainID)
=======
/** A ledger object representing permissions an account has delegated to another account.
    \sa keylet::delegate
 */
LEDGER_ENTRY(ltDELEGATE, 0x0083, Delegate, delegate, ({
    {sfAccount,              soeREQUIRED},
    {sfAuthorize,            soeREQUIRED},
    {sfPermissions,          soeREQUIRED},
    {sfOwnerNode,            soeREQUIRED},
    {sfPreviousTxnID,        soeREQUIRED},
    {sfPreviousTxnLgrSeq,    soeREQUIRED},
>>>>>>> 3e152fec
}))

#undef EXPAND
#undef LEDGER_ENTRY_DUPLICATE
<|MERGE_RESOLUTION|>--- conflicted
+++ resolved
@@ -462,12 +462,23 @@
     {sfPreviousTxnLgrSeq,   soeREQUIRED},
 }))
 
-<<<<<<< HEAD
+/** A ledger object representing permissions an account has delegated to another account.
+    \sa keylet::delegate
+ */
+LEDGER_ENTRY(ltDELEGATE, 0x0083, Delegate, delegate, ({
+    {sfAccount,              soeREQUIRED},
+    {sfAuthorize,            soeREQUIRED},
+    {sfPermissions,          soeREQUIRED},
+    {sfOwnerNode,            soeREQUIRED},
+    {sfPreviousTxnID,        soeREQUIRED},
+    {sfPreviousTxnLgrSeq,    soeREQUIRED},
+}))
+
 /** A ledger object representing a single asset vault.
 
     \sa keylet::mptoken
  */
-LEDGER_ENTRY(ltVAULT, 0x0083, Vault, vault, ({
+LEDGER_ENTRY(ltVAULT, 0x0084, Vault, vault, ({
     {sfPreviousTxnID,        soeREQUIRED},
     {sfPreviousTxnLgrSeq,    soeREQUIRED},
     {sfSequence,             soeREQUIRED},
@@ -484,18 +495,6 @@
     {sfWithdrawalPolicy,     soeREQUIRED},
     // no SharesTotal ever (use MPTIssuance.sfOutstandingAmount)
     // no PermissionedDomainID ever (use MPTIssuance.sfDomainID)
-=======
-/** A ledger object representing permissions an account has delegated to another account.
-    \sa keylet::delegate
- */
-LEDGER_ENTRY(ltDELEGATE, 0x0083, Delegate, delegate, ({
-    {sfAccount,              soeREQUIRED},
-    {sfAuthorize,            soeREQUIRED},
-    {sfPermissions,          soeREQUIRED},
-    {sfOwnerNode,            soeREQUIRED},
-    {sfPreviousTxnID,        soeREQUIRED},
-    {sfPreviousTxnLgrSeq,    soeREQUIRED},
->>>>>>> 3e152fec
 }))
 
 #undef EXPAND
