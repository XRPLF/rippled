--- conflicted
+++ resolved
@@ -320,12 +320,7 @@
     {sfBaseFeeDrops,           soeOPTIONAL},
     {sfReserveBaseDrops,       soeOPTIONAL},
     {sfReserveIncrementDrops,  soeOPTIONAL},
-<<<<<<< HEAD
-
-    // New fields
-=======
     // Smart Escrow fields
->>>>>>> 7420f476
     {sfExtensionComputeLimit,  soeOPTIONAL},
     {sfExtensionSizeLimit,     soeOPTIONAL},
     {sfGasPrice,               soeOPTIONAL},
