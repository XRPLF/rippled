--- conflicted
+++ resolved
@@ -45,7 +45,6 @@
 #endif
 
 #include <functional>
-#include <memory>
 
 #if defined(__clang__)
 #pragma clang diagnostic pop
@@ -54,12 +53,7 @@
 #include <array>
 #include <chrono>
 #include <cstring>
-<<<<<<< HEAD
 #include <memory>
-=======
-#include <map>
-#include <set>
->>>>>>> 358b7f50
 #include <string>
 #include <system_error>
 #include <tuple>
