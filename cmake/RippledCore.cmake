#[===================================================================[
  Exported targets.
#]===================================================================]

include(target_protobuf_sources)

# Protocol buffers cannot participate in a unity build,
# because all the generated sources
# define a bunch of `static const` variables with the same names,
# so we just build them as a separate library.
add_library(xrpl.libpb)
target_protobuf_sources(xrpl.libpb xrpl/proto
  LANGUAGE cpp
  IMPORT_DIRS include/xrpl/proto
  PROTOS include/xrpl/proto/ripple.proto
)

file(GLOB_RECURSE protos "include/xrpl/proto/org/*.proto")
target_protobuf_sources(xrpl.libpb xrpl/proto
  LANGUAGE cpp
  IMPORT_DIRS include/xrpl/proto
  PROTOS "${protos}"
)
target_protobuf_sources(xrpl.libpb xrpl/proto
  LANGUAGE grpc
  IMPORT_DIRS include/xrpl/proto
  PROTOS "${protos}"
  PLUGIN protoc-gen-grpc=$<TARGET_FILE:gRPC::grpc_cpp_plugin>
  GENERATE_EXTENSIONS .grpc.pb.h .grpc.pb.cc
)

target_compile_options(xrpl.libpb
  PUBLIC
    $<$<BOOL:${MSVC}>:-wd4996>
    $<$<BOOL:${XCODE}>:
      --system-header-prefix="google/protobuf"
      -Wno-deprecated-dynamic-exception-spec
    >
  PRIVATE
    $<$<BOOL:${MSVC}>:-wd4065>
    $<$<NOT:$<BOOL:${MSVC}>>:-Wno-deprecated-declarations>
)

target_link_libraries(xrpl.libpb
  PUBLIC
    protobuf::libprotobuf
    gRPC::grpc++
)

add_library(xrpl.libxrpl)
set_target_properties(xrpl.libxrpl PROPERTIES OUTPUT_NAME xrpl)
if(unity)
  set_target_properties(xrpl.libxrpl PROPERTIES UNITY_BUILD ON)
endif()

add_library(xrpl::libxrpl ALIAS xrpl.libxrpl)

file(GLOB_RECURSE sources CONFIGURE_DEPENDS
  "${CMAKE_CURRENT_SOURCE_DIR}/src/libxrpl/*.cpp"
)
target_sources(xrpl.libxrpl PRIVATE ${sources})

target_include_directories(xrpl.libxrpl
  PUBLIC
    $<BUILD_INTERFACE:${CMAKE_CURRENT_SOURCE_DIR}/include>
    $<INSTALL_INTERFACE:include>)

target_compile_definitions(xrpl.libxrpl
  PUBLIC
    BOOST_ASIO_USE_TS_EXECUTOR_AS_DEFAULT
    BOOST_CONTAINER_FWD_BAD_DEQUE
    HAS_UNCAUGHT_EXCEPTIONS=1)

target_compile_options(xrpl.libxrpl
  PUBLIC
    $<$<BOOL:${is_gcc}>:-Wno-maybe-uninitialized>
    $<$<BOOL:${voidstar}>:-DENABLE_VOIDSTAR>
)

target_link_libraries(xrpl.libxrpl
  PUBLIC
    LibArchive::LibArchive
    OpenSSL::Crypto
    Ripple::boost
    Ripple::opts
    Ripple::syslibs
    absl::random_random
    date::date
    ed25519::ed25519
    secp256k1::secp256k1
    xrpl.libpb
    xxHash::xxhash
    $<$<BOOL:${voidstar}>:antithesis-sdk-cpp>
)

if(xrpld)
  add_executable(rippled)
  if(unity)
    set_target_properties(rippled PROPERTIES UNITY_BUILD ON)
  endif()
  if(tests)
    target_compile_definitions(rippled PUBLIC ENABLE_TESTS)
  endif()
  target_include_directories(rippled
    PRIVATE
      $<BUILD_INTERFACE:${CMAKE_CURRENT_SOURCE_DIR}/src>
  )

  file(GLOB_RECURSE sources CONFIGURE_DEPENDS
    "${CMAKE_CURRENT_SOURCE_DIR}/src/xrpld/*.cpp"
  )
  target_sources(rippled PRIVATE ${sources})

  if(tests)
    file(GLOB_RECURSE sources CONFIGURE_DEPENDS
      "${CMAKE_CURRENT_SOURCE_DIR}/src/test/*.cpp"
    )
    target_sources(rippled PRIVATE ${sources})
  endif()

  target_link_libraries(rippled
    Ripple::boost
    Ripple::opts
    Ripple::libs
    xrpl.libxrpl
  )
  exclude_if_included(rippled)
  # define a macro for tests that might need to
  # be exluded or run differently in CI environment
  if(is_ci)
    target_compile_definitions(rippled PRIVATE RIPPLED_RUNNING_IN_CI)
  endif ()

<<<<<<< HEAD
  if(voidstar)
    target_compile_options(rippled
      PRIVATE
        -fsanitize-coverage=trace-pc-guard
    )
    # rippled requries access to antithesis-sdk-cpp implementation file
    # antithesis_instrumentation.h , which is not exported as INTERFACE
    target_include_directories(rippled
      PRIVATE
        ${CMAKE_SOURCE_DIR}/external/antithesis-sdk
    )
  endif()

  if(reporting)
    set(suffix -reporting)
    set_target_properties(rippled PROPERTIES OUTPUT_NAME rippled-reporting)
    get_target_property(BIN_NAME rippled OUTPUT_NAME)
    message(STATUS "Reporting mode build: rippled renamed ${BIN_NAME}")
    target_compile_definitions(rippled PRIVATE RIPPLED_REPORTING)
  endif()

=======
>>>>>>> 9a6af9c4
  # any files that don't play well with unity should be added here
  if(tests)
    set_source_files_properties(
      # these two seem to produce conflicts in beast teardown template methods
      src/test/rpc/ValidatorRPC_test.cpp
      src/test/ledger/Invariants_test.cpp
      PROPERTIES SKIP_UNITY_BUILD_INCLUSION TRUE)
  endif()
endif()<|MERGE_RESOLUTION|>--- conflicted
+++ resolved
@@ -131,7 +131,6 @@
     target_compile_definitions(rippled PRIVATE RIPPLED_RUNNING_IN_CI)
   endif ()
 
-<<<<<<< HEAD
   if(voidstar)
     target_compile_options(rippled
       PRIVATE
@@ -145,16 +144,6 @@
     )
   endif()
 
-  if(reporting)
-    set(suffix -reporting)
-    set_target_properties(rippled PROPERTIES OUTPUT_NAME rippled-reporting)
-    get_target_property(BIN_NAME rippled OUTPUT_NAME)
-    message(STATUS "Reporting mode build: rippled renamed ${BIN_NAME}")
-    target_compile_definitions(rippled PRIVATE RIPPLED_REPORTING)
-  endif()
-
-=======
->>>>>>> 9a6af9c4
   # any files that don't play well with unity should be added here
   if(tests)
     set_source_files_properties(
