#[===================================================================[
  Exported targets.
#]===================================================================]

include(target_protobuf_sources)

# Protocol buffers cannot participate in a unity build,
# because all the generated sources
# define a bunch of `static const` variables with the same names,
# so we just build them as a separate library.
add_library(xrpl.libpb)
target_protobuf_sources(xrpl.libpb xrpl/proto
  LANGUAGE cpp
  IMPORT_DIRS include/xrpl/proto
  PROTOS include/xrpl/proto/ripple.proto
)

file(GLOB_RECURSE protos "include/xrpl/proto/org/*.proto")
target_protobuf_sources(xrpl.libpb xrpl/proto
  LANGUAGE cpp
  IMPORT_DIRS include/xrpl/proto
  PROTOS "${protos}"
)
target_protobuf_sources(xrpl.libpb xrpl/proto
  LANGUAGE grpc
  IMPORT_DIRS include/xrpl/proto
  PROTOS "${protos}"
  PLUGIN protoc-gen-grpc=$<TARGET_FILE:gRPC::grpc_cpp_plugin>
  GENERATE_EXTENSIONS .grpc.pb.h .grpc.pb.cc
)

target_compile_options(xrpl.libpb
  PUBLIC
    $<$<BOOL:${MSVC}>:-wd4996>
    $<$<BOOL:${XCODE}>:
      --system-header-prefix="google/protobuf"
      -Wno-deprecated-dynamic-exception-spec
    >
  PRIVATE
    $<$<BOOL:${MSVC}>:-wd4065>
    $<$<NOT:$<BOOL:${MSVC}>>:-Wno-deprecated-declarations>
)

target_link_libraries(xrpl.libpb
  PUBLIC
    protobuf::libprotobuf
    gRPC::grpc++
)

add_library(xrpl.libxrpl)
set_target_properties(xrpl.libxrpl PROPERTIES OUTPUT_NAME xrpl)
if(unity)
  set_target_properties(xrpl.libxrpl PROPERTIES UNITY_BUILD ON)
endif()

add_library(xrpl::libxrpl ALIAS xrpl.libxrpl)

file(GLOB_RECURSE sources CONFIGURE_DEPENDS
  "${CMAKE_CURRENT_SOURCE_DIR}/src/libxrpl/*.cpp"
)
target_sources(xrpl.libxrpl PRIVATE ${sources})

target_include_directories(xrpl.libxrpl
  PUBLIC
    $<BUILD_INTERFACE:${CMAKE_CURRENT_SOURCE_DIR}/include>
    $<INSTALL_INTERFACE:include>)

target_compile_definitions(xrpl.libxrpl
  PUBLIC
    BOOST_ASIO_USE_TS_EXECUTOR_AS_DEFAULT
    BOOST_CONTAINER_FWD_BAD_DEQUE
    HAS_UNCAUGHT_EXCEPTIONS=1)

target_compile_options(xrpl.libxrpl
  PUBLIC
    $<$<BOOL:${is_gcc}>:-Wno-maybe-uninitialized>
)

target_link_libraries(xrpl.libxrpl
  PUBLIC
    LibArchive::LibArchive
    OpenSSL::Crypto
    Ripple::boost
    Ripple::opts
    Ripple::syslibs
    absl::random_random
    date::date
    ed25519::ed25519
    secp256k1::secp256k1
    xrpl.libpb
    xxHash::xxhash
)

if(xrpld)
  add_executable(rippled)
  if(unity)
    set_target_properties(rippled PROPERTIES UNITY_BUILD ON)
  endif()
  if(tests)
    target_compile_definitions(rippled PUBLIC ENABLE_TESTS)
  endif()
  target_include_directories(rippled
    PRIVATE
      $<BUILD_INTERFACE:${CMAKE_CURRENT_SOURCE_DIR}/src>
  )

  file(GLOB_RECURSE sources CONFIGURE_DEPENDS
    "${CMAKE_CURRENT_SOURCE_DIR}/src/xrpld/*.cpp"
  )
  target_sources(rippled PRIVATE ${sources})

  if(tests)
    file(GLOB_RECURSE sources CONFIGURE_DEPENDS
      "${CMAKE_CURRENT_SOURCE_DIR}/src/test/*.cpp"
    )
    target_sources(rippled PRIVATE ${sources})
  endif()

<<<<<<< HEAD
  target_link_libraries(rippled
    Ripple::boost
    Ripple::opts
    Ripple::libs
    xrpl.libxrpl
  )
  exclude_if_included(rippled)
  # define a macro for tests that might need to
  # be exluded or run differently in CI environment
  if(is_ci)
    target_compile_definitions(rippled PRIVATE RIPPLED_RUNNING_IN_CI)
  endif ()

  if(reporting)
    set(suffix -reporting)
    set_target_properties(rippled PROPERTIES OUTPUT_NAME rippled-reporting)
    get_target_property(BIN_NAME rippled OUTPUT_NAME)
    message(STATUS "Reporting mode build: rippled renamed ${BIN_NAME}")
    target_compile_definitions(rippled PRIVATE RIPPLED_REPORTING)
  endif()

  # any files that don't play well with unity should be added here
  if(tests)
    set_source_files_properties(
      # these two seem to produce conflicts in beast teardown template methods
      src/test/rpc/ValidatorRPC_test.cpp
      src/test/rpc/ShardArchiveHandler_test.cpp
      PROPERTIES SKIP_UNITY_BUILD_INCLUSION TRUE)
  endif()
=======
# any files that don't play well with unity should be added here
if(tests)
  set_source_files_properties(
    # these two seem to produce conflicts in beast teardown template methods
    src/test/rpc/ValidatorRPC_test.cpp
    src/test/rpc/ShardArchiveHandler_test.cpp
    src/test/ledger/Invariants_test.cpp
    PROPERTIES SKIP_UNITY_BUILD_INCLUSION TRUE)
>>>>>>> e8602b81
endif()<|MERGE_RESOLUTION|>--- conflicted
+++ resolved
@@ -116,7 +116,6 @@
     target_sources(rippled PRIVATE ${sources})
   endif()
 
-<<<<<<< HEAD
   target_link_libraries(rippled
     Ripple::boost
     Ripple::opts
@@ -144,16 +143,7 @@
       # these two seem to produce conflicts in beast teardown template methods
       src/test/rpc/ValidatorRPC_test.cpp
       src/test/rpc/ShardArchiveHandler_test.cpp
+      src/test/ledger/Invariants_test.cpp
       PROPERTIES SKIP_UNITY_BUILD_INCLUSION TRUE)
   endif()
-=======
-# any files that don't play well with unity should be added here
-if(tests)
-  set_source_files_properties(
-    # these two seem to produce conflicts in beast teardown template methods
-    src/test/rpc/ValidatorRPC_test.cpp
-    src/test/rpc/ShardArchiveHandler_test.cpp
-    src/test/ledger/Invariants_test.cpp
-    PROPERTIES SKIP_UNITY_BUILD_INCLUSION TRUE)
->>>>>>> e8602b81
 endif()