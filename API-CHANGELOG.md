# API Changelog

This changelog is intended to list all updates to the [public API methods](https://xrpl.org/public-api-methods.html).

For info about how [API versioning](https://xrpl.org/request-formatting.html#api-versioning) works, including examples, please view the [XLS-22d spec](https://github.com/XRPLF/XRPL-Standards/discussions/54). For details about the implementation of API versioning, view the [implementation PR](https://github.com/XRPLF/rippled/pull/3155). API versioning ensures existing integrations and users continue to receive existing behavior, while those that request a higher API version will experience new behavior.

The API version controls the API behavior you see. This includes what properties you see in responses, what parameters you're permitted to send in requests, and so on. You specify the API version in each of your requests. When a breaking change is introduced to the `rippled` API, a new version is released. To avoid breaking your code, you should set (or increase) your version when you're ready to upgrade.

For a log of breaking changes, see the **API Version [number]** headings. In general, breaking changes are associated with a particular API Version number. For non-breaking changes, scroll to the **XRP Ledger version [x.y.z]** headings. Non-breaking changes are associated with a particular XRP Ledger (`rippled`) release.

## API Version 1

This version is supported by all `rippled` versions. At time of writing, it is the default API version, used when no `api_version` is specified. When a new API version is introduced, the command line interface will default to the latest API version. The command line is intended for ad-hoc usage by humans, not programs or automated scripts. The command line is not meant for use in production code.

### Idiosyncrasies

#### V1 account_info response

In [the response to the `account_info` command](https://xrpl.org/account_info.html#response-format), there is `account_data` - which is supposed to be an `AccountRoot` object - and `signer_lists` is returned in this object. However, the docs say that `signer_lists` should be at the root level of the reponse.

It makes sense for `signer_lists` to be at the root level because signer lists are not part of the AccountRoot object. (First reported in [xrpl-dev-portal#938](https://github.com/XRPLF/xrpl-dev-portal/issues/938).)

In `api_version: 2`, the `signer_lists` field [will be moved](#modifications-to-account_info-response-in-v2) to the root level of the account_info response. (https://github.com/XRPLF/rippled/pull/3770)

#### server_info - network_id

The `network_id` field was added in the `server_info` response in version 1.5.0 (2019), but it was not returned in [reporting mode](https://xrpl.org/rippled-server-modes.html#reporting-mode).

<<<<<<< HEAD
## XRP Ledger server version 2.0.0

Version 2.0.0 is expected to be released by Nov 2023.

### Additions in 2.0

#### In progress

- Provide `ctid` in more responses. (https://github.com/XRPLF/rippled/pull/4738)
- Add `DeliverMax` (alias for `Amount`). (https://github.com/XRPLF/rippled/pull/4733)

## XRP Ledger server version 1.12.0
=======
## Unreleased

### Additions

Additions are intended to be non-breaking (because they are purely additive).

- `server_definitions`: A new RPC that generates a `definitions.json`-like output that can be used in XRPL libraries.

## XRP Ledger version 1.12.0
>>>>>>> 078bd606

[Version 1.12.0](https://github.com/XRPLF/rippled/releases/tag/1.12.0) was released on Sep 6, 2023.

### Additions in 1.12

Additions are intended to be non-breaking (because they are purely additive).

- `server_info`: Added `ports`, an array which advertises the RPC and WebSocket ports. This information is also included in the `/crawl` endpoint (which calls `server_info` internally). `grpc` and `peer` ports are also included. (https://github.com/XRPLF/rippled/pull/4427)
  - `ports` contains objects, each containing a `port` for the listening port (a number string), and a `protocol` array listing the supported protocols on that port.
  - This allows crawlers to build a more detailed topology without needing to port-scan nodes.
  - (For peers and other non-admin clients, the info about admin ports is excluded.)
- Clawback: The following additions are gated by the Clawback amendment (`featureClawback`). (https://github.com/XRPLF/rippled/pull/4553)
  - Adds an [AccountRoot flag](https://xrpl.org/accountroot.html#accountroot-flags) called `lsfAllowTrustLineClawback` (https://github.com/XRPLF/rippled/pull/4617)
    - Adds the corresponding `asfAllowTrustLineClawback` [AccountSet Flag](https://xrpl.org/accountset.html#accountset-flags) as well.
    - Clawback is disabled by default, so if an issuer desires the ability to claw back funds, they must use an `AccountSet` transaction to set the AllowTrustLineClawback flag. They must do this before creating any trust lines, offers, escrows, payment channels, or checks.
  - Adds the [Clawback transaction type](https://github.com/XRPLF/XRPL-Standards/blob/master/XLS-39d-clawback/README.md#331-clawback-transaction), containing these fields:
    - `Account`: The issuer of the asset being clawed back. Must also be the sender of the transaction.
    - `Amount`: The amount being clawed back, with the `Amount.issuer` being the token holder's address.
- Adds [AMM](https://github.com/XRPLF/XRPL-Standards/discussions/78) ([#4294](https://github.com/XRPLF/rippled/pull/4294), [#4626](https://github.com/XRPLF/rippled/pull/4626)) feature:
  - Adds `amm_info` API to retrieve AMM information for a given tokens pair.
  - Adds `AMMCreate` transaction type to create `AMM` instance.
  - Adds `AMMDeposit` transaction type to deposit funds into `AMM` instance.
  - Adds `AMMWithdraw` transaction type to withdraw funds from `AMM` instance.
  - Adds `AMMVote` transaction type to vote for the trading fee of `AMM` instance.
  - Adds `AMMBid` transaction type to bid for the Auction Slot of `AMM` instance.
  - Adds `AMMDelete` transaction type to delete `AMM` instance.
  - Adds `sfAMMID` to `AccountRoot` to indicate that the account is `AMM`'s account. `AMMID` is used to fetch `ltAMM`.
  - Adds `lsfAMMNode` `TrustLine` flag to indicate that one side of the `TrustLine` is `AMM` account.
  - Adds `tfLPToken`, `tfSingleAsset`, `tfTwoAsset`, `tfOneAssetLPToken`, `tfLimitLPToken`, `tfTwoAssetIfEmpty`,
    `tfWithdrawAll`, `tfOneAssetWithdrawAll` which allow a trader to specify different fields combination
    for `AMMDeposit` and `AMMWithdraw` transactions.
  - Adds new transaction result codes:
    - tecUNFUNDED_AMM: insufficient balance to fund AMM. The account does not have funds for liquidity provision.
    - tecAMM_BALANCE: AMM has invalid balance. Calculated balances greater than the current pool balances.
    - tecAMM_FAILED: AMM transaction failed. Fails due to a processing failure.
    - tecAMM_INVALID_TOKENS: AMM invalid LP tokens. Invalid input values, format, or calculated values.
    - tecAMM_EMPTY: AMM is in empty state. Transaction expects AMM in non-empty state (LP tokens > 0).
    - tecAMM_NOT_EMPTY: AMM is not in empty state. Transaction expects AMM in empty state (LP tokens == 0).
    - tecAMM_ACCOUNT: AMM account. Clawback of AMM account.
    - tecINCOMPLETE: Some work was completed, but more submissions required to finish. AMMDelete partially deletes the trustlines.

## XRP Ledger server version 1.11.0

[Version 1.11.0](https://github.com/XRPLF/rippled/releases/tag/1.11.0) was released on Jun 20, 2023.

### Breaking changes in 1.11

- Added the ability to mark amendments as obsolete. For the `feature` admin API, there is a new possible value for the `vetoed` field. (https://github.com/XRPLF/rippled/pull/4291)
  - The value of `vetoed` can now be `true`, `false`, or `"Obsolete"`.
- Removed the acceptance of seeds or public keys in place of account addresses. (https://github.com/XRPLF/rippled/pull/4404)
  - This simplifies the API and encourages better security practices (i.e. seeds should never be sent over the network).
- For the `ledger_data` method, when all entries are filtered out, the `state` field of the response is now an empty list (in other words, an empty array, `[]`). (Previously, it would return `null`.) While this is technically a breaking change, the new behavior is consistent with the documentation, so this is considered only a bug fix. (https://github.com/XRPLF/rippled/pull/4398)
- If and when the `fixNFTokenRemint` amendment activates, there will be a new AccountRoot field, `FirstNFTSequence`. This field is set to the current account sequence when the account issues their first NFT. If an account has not issued any NFTs, then the field is not set. ([#4406](https://github.com/XRPLF/rippled/pull/4406))
  - There is a new account deletion restriction: an account can only be deleted if `FirstNFTSequence` + `MintedNFTokens` + `256` is less than the current ledger sequence.
  - This is potentially a breaking change if clients have logic for determining whether an account can be deleted.
- NetworkID
  - For sidechains and networks with a network ID greater than 1024, there is a new [transaction common field](https://xrpl.org/transaction-common-fields.html), `NetworkID`. (https://github.com/XRPLF/rippled/pull/4370)
    - This field helps to prevent replay attacks and is now required for chains whose network ID is 1025 or higher.
    - The field must be omitted for Mainnet, so there is no change for Mainnet users.
  - There are three new local error codes:
    - `telNETWORK_ID_MAKES_TX_NON_CANONICAL`: a `NetworkID` is present but the chain's network ID is less than 1025. Remove the field from the transaction, and try again.
    - `telREQUIRES_NETWORK_ID`: a `NetworkID` is required, but is not present. Add the field to the transaction, and try again.
    - `telWRONG_NETWORK`: a `NetworkID` is specified, but it is for a different network. Submit the transaction to a different server which is connected to the correct network.

### Additions and bug fixes in 1.11

- Added `nftoken_id`, `nftoken_ids` and `offer_id` meta fields into NFT `tx` and `account_tx` responses. (https://github.com/XRPLF/rippled/pull/4447)
- Added an `account_flags` object to the `account_info` method response. (https://github.com/XRPLF/rippled/pull/4459)
- Added `NFTokenPages` to the `account_objects` RPC. (https://github.com/XRPLF/rippled/pull/4352)
- Fixed: `marker` returned from the `account_lines` command would not work on subsequent commands. (https://github.com/XRPLF/rippled/pull/4361)

## XRP Ledger server version 1.10.0

[Version 1.10.0](https://github.com/XRPLF/rippled/releases/tag/1.10.0)
was released on Mar 14, 2023.

### Breaking changes in 1.10

- If the `XRPFees` feature is enabled, the `fee_ref` field will be
  removed from the [ledger subscription stream](https://xrpl.org/subscribe.html#ledger-stream), because it will no longer
  have any meaning.

# In development

Changes below this point are in development.

## API Version 2

At the time of writing, this version is expected to be introduced in `rippled` version 2.0.

Currently (prior to the release of 2.0), it is available as a "beta" version, meaning it can be enabled with a config setting in `rippled.cfg`:

```
[beta_rpc_api]
1
```

Since `api_version` 2 is in "beta", breaking changes to V2 can currently be made at any time.

### Planned changes

- Unify JSON serialization format of transactions. (https://github.com/XRPLF/clio/issues/722, https://github.com/XRPLF/rippled/issues/4727)
- Remove `Amount`, in favor of its new alias: `DeliverMax`. (https://github.com/XRPLF/rippled/pull/4733)
- The `tx_history` and `ledger_header` methods will be removed. (https://github.com/XRPLF/rippled/pull/4759)

#### Modifications to account_info response in V2

- `signer_lists` is returned in the root of the response. Previously, in API version 1, it was nested under `account_data`. (https://github.com/XRPLF/rippled/pull/3770)
- When using an invalid `signer_lists` value, the API now returns an "invalidParams" error. (https://github.com/XRPLF/rippled/pull/4585)
  - (`signer_lists` must be a boolean. In API version 1, strings were accepted and may return a normal response - i.e. as if `signer_lists` were `true`.)

#### Modifications to [account_tx](https://xrpl.org/account_tx.html#account_tx) response in V2

- Using `ledger_index_min`, `ledger_index_max`, and `ledger_index` returns `invalidParams` because if you use `ledger_index_min` or `ledger_index_max`, then it does not make sense to also specify `ledger_index`. Previously, in API version 1, no error was returned. (https://github.com/XRPLF/rippled/pull/4571)
  - The same applies for `ledger_index_min`, `ledger_index_max`, and `ledger_hash`. (https://github.com/XRPLF/rippled/issues/4545#issuecomment-1565065579)
- Using a `ledger_index_min` or `ledger_index_max` beyond the range of ledgers that the server has:
  - returns `lgrIdxMalformed` in API version 2. (https://github.com/XRPLF/rippled/issues/4288)
  - Previously, in API version 1, no error was returned.
- Attempting to use a non-boolean value (such as a string) for the `binary` or `forward` parameters returns `invalidParams` (`rpcINVALID_PARAMS`). Previously, in API version 1, no error was returned. (https://github.com/XRPLF/rippled/pull/4620)

#### Modifications to [noripple_check](https://xrpl.org/noripple_check.html#noripple_check) response in V2

- Attempting to use a non-boolean value (such as a string) for the `transactions` parameter returns `invalidParams` (`rpcINVALID_PARAMS`). Previously, in API version 1, no error was returned. (https://github.com/XRPLF/rippled/pull/4620)

# Unit tests for API changes

The following information is useful to developers contributing to this project:

The purpose of unit tests is to catch bugs and prevent regressions. In general, it often makes sense to create a test function when there is a breaking change to the API. For APIs that have changed in a new API version, the tests should be modified so that both the prior version and the new version are properly tested.

To take one example: for `account_info` version 1, WebSocket and JSON-RPC behavior should be tested. The latest API version, i.e. API version 2, should be tested over WebSocket, JSON-RPC, and command line.<|MERGE_RESOLUTION|>--- conflicted
+++ resolved
@@ -24,14 +24,17 @@
 
 #### server_info - network_id
 
-The `network_id` field was added in the `server_info` response in version 1.5.0 (2019), but it was not returned in [reporting mode](https://xrpl.org/rippled-server-modes.html#reporting-mode).
+The `network_id` field was added in the `server_info` response in version 1.5.0 (2019), but it is not returned in [reporting mode](https://xrpl.org/rippled-server-modes.html#reporting-mode).
 
-<<<<<<< HEAD
 ## XRP Ledger server version 2.0.0
 
 Version 2.0.0 is expected to be released by Nov 2023.
 
 ### Additions in 2.0
+
+Additions are intended to be non-breaking (because they are purely additive).
+
+- `server_definitions`: A new RPC that generates a `definitions.json`-like output that can be used in XRPL libraries.
 
 #### In progress
 
@@ -39,17 +42,6 @@
 - Add `DeliverMax` (alias for `Amount`). (https://github.com/XRPLF/rippled/pull/4733)
 
 ## XRP Ledger server version 1.12.0
-=======
-## Unreleased
-
-### Additions
-
-Additions are intended to be non-breaking (because they are purely additive).
-
-- `server_definitions`: A new RPC that generates a `definitions.json`-like output that can be used in XRPL libraries.
-
-## XRP Ledger version 1.12.0
->>>>>>> 078bd606
 
 [Version 1.12.0](https://github.com/XRPLF/rippled/releases/tag/1.12.0) was released on Sep 6, 2023.
 
