--- conflicted
+++ resolved
@@ -83,19 +83,17 @@
 
 The `network_id` field was added in the `server_info` response in version 1.5.0 (2019), but it is not returned in [reporting mode](https://xrpl.org/rippled-server-modes.html#reporting-mode). However, use of reporting mode is now discouraged, in favor of using [Clio](https://github.com/XRPLF/clio) instead.
 
-<<<<<<< HEAD
+## XRP Ledger server version 2.4.0
+
+As of 2025-01-23, version 2.4.0 is in development. You can use a pre-release version by building from source or [using the `nightly` package](https://xrpl.org/docs/infrastructure/installation/install-rippled-on-ubuntu).
+
+### Addition in 2.4
+
+- `ledger_entry`: `state` is added an alias for `ripple_state`.
+
 ## XRP Ledger server version 2.3.0
 
 [Version 2.3.0](https://github.com/XRPLF/rippled/releases/tag/2.3.0) was released on Nov 25, 2024.
-=======
-## XRP Ledger server version 2.4.0
-
-### Addition in 2.4
-
-- `ledger_entry`: `state` is added an alias for `ripple_state`.
-
-## XRP Ledger server version 2.3.0
->>>>>>> 870882f5
 
 ### Breaking changes in 2.3.0
 
