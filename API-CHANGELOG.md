--- conflicted
+++ resolved
@@ -83,7 +83,13 @@
 
 The `network_id` field was added in the `server_info` response in version 1.5.0 (2019), but it is not returned in [reporting mode](https://xrpl.org/rippled-server-modes.html#reporting-mode). However, use of reporting mode is now discouraged, in favor of using [Clio](https://github.com/XRPLF/clio) instead.
 
-<<<<<<< HEAD
+## XRP Ledger server version 2.4.0
+
+### Additions in 2.4
+
+- `simulate`: A new RPC that executes a dry run of a transaction submission without actually submitting it to the network for inclusion.
+- `ledger_entry`: `state` is added an alias for `ripple_state`.
+
 ## XRP Ledger server version 2.3.0
 
 ### BREAKING CHANGES
@@ -93,18 +99,8 @@
 ### Additions
 
 Additions are intended to be non-breaking (because they are purely additive).
-=======
-## XRP Ledger server version 2.4.0
-
-### Addition in 2.4
-
-- `ledger_entry`: `state` is added an alias for `ripple_state`.
-
-## XRP Ledger server version 2.3.0
->>>>>>> ea1fffee
 
 - `book_changes`: Returns a `validated` field in its response, which was missing in prior versions.
-- `simulate`: A new RPC that executes a dry run of a transaction submission without actually submitting it to the network for inclusion.
 
 ## XRP Ledger server version 2.2.0
 
@@ -119,12 +115,6 @@
 - `server_definitions`: A new RPC that generates a `definitions.json`-like output that can be used in XRPL libraries.
 - In `Payment` transactions, `DeliverMax` has been added. This is a replacement for the `Amount` field, which should not be used. Typically, the `delivered_amount` (in transaction metadata) should be used. To ease the transition, `DeliverMax` is present regardless of API version, since adding a field is non-breaking.
 - API version 2 has been moved from beta to supported, meaning that it is generally available (regardless of the `beta_rpc_api` setting).
-
-## XRP Ledger server version 2.2.0
-
-The following is a non-breaking addition to the API.
-
-- The `feature` method now has a non-admin mode for users. (It was previously only available to admin connections.) The method returns an updated list of amendments, including their names and other information. ([#4781](https://github.com/XRPLF/rippled/pull/4781))
 
 ## XRP Ledger server version 1.12.0
 
