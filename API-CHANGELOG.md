--- conflicted
+++ resolved
@@ -31,7 +31,6 @@
 
 Additionally, these elements are now consistently available next to `tx_json` (i.e. sibling elements), where possible:
 
-<<<<<<< HEAD
 - `hash` - Transaction ID. This data was stored inside transaction output in API version 1, but in API version 2 is a sibling element.
 - `ledger_index` - Ledger index (only set on validated ledgers)
 - `ledger_hash` - Ledger hash (only set on closed or validated ledgers)
@@ -49,17 +48,6 @@
 #### Modification to `Payment` transaction JSON schema
 
 When reading Payments, the `Amount` field should generally **not** be used. Instead, use [delivered_amount](https://xrpl.org/partial-payments.html#the-delivered_amount-field) to see the amount that the Payment delivered. To clarify its meaning, the `Amount` field is being renamed to `DeliverMax`. (https://github.com/XRPLF/rippled/pull/4733)
-=======
-### Breaking change in 2.3
-
-- `book_changes`: If the requested ledger version is not available on this node, a `ledgerNotFound` error is returned and the node does not attempt to acquire the ledger from the p2p network (as with other non-admin RPCs).
-
-Admins can still attempt to retrieve old ledgers with the `ledger_request` RPC.
-
-### Addition in 2.3
-
-- `book_changes`: Returns a `validated` field in its response, which was missing in prior versions.
->>>>>>> b6391fe0
 
 - In `Payment` transaction type, JSON RPC field `Amount` is renamed to `DeliverMax`. To enable smooth client transition, `Amount` is still handled, as described below: (https://github.com/XRPLF/rippled/pull/4733)
   - On JSON RPC input (e.g. `submit_multisigned` etc. methods), `Amount` is recognized as an alias to `DeliverMax` for both API version 1 and version 2 clients.
@@ -101,7 +89,15 @@
 
 - The `feature` method now has a non-admin mode for users. (It was previously only available to admin connections.) The method returns an updated list of amendments, including their names and other information. ([#4781](https://github.com/XRPLF/rippled/pull/4781))
 
-## XRP Ledger server version 2.0.0
+### Breaking change in 2.3
+
+- `book_changes`: If the requested ledger version is not available on this node, a `ledgerNotFound` error is returned and the node does not attempt to acquire the ledger from the p2p network (as with other non-admin RPCs).
+
+Admins can still attempt to retrieve old ledgers with the `ledger_request` RPC.
+
+### Addition in 2.3
+
+- `book_changes`: Returns a `validated` field in its response, which was missing in prior versions.
 
 The following additions are non-breaking (because they are purely additive).
 
