> These instructions assume you have a C++ development environment ready
> with Git, Python, Conan, CMake, and a C++ compiler. For help setting one up
> on Linux, macOS, or Windows, see [our guide](./docs/build/environment.md).
>
> These instructions also assume a basic familiarity with Conan and CMake.
> If you are unfamiliar with Conan,
> you can read our [crash course](./docs/build/conan.md)
> or the official [Getting Started][3] walkthrough.

## Branches

For a stable release, choose the `master` branch or one of the [tagged
releases](https://github.com/ripple/rippled/releases).

```
git checkout master
```

For the latest release candidate, choose the `release` branch.

```
git checkout release
```

For the latest set of untested features, or to contribute, choose the `develop`
branch.

```
git checkout develop
```


<<<<<<< HEAD
## Compilers
=======
## Minimum Requirements
>>>>>>> 11e914fb

- [Python 3.7](https://www.python.org/downloads/)
- [Conan 1.55](https://conan.io/downloads.html)
- [CMake 3.16](https://cmake.org/download/)

`rippled` is written in the C++20 dialect and includes the `<concepts>` header.
The [minimum compiler versions][2] required are:

<<<<<<< HEAD
## Prerequisites

See [System Requirements](https://xrpl.org/system-requirements.html).

Building rippled generally requires git, Python, Conan, CMake, and a C++ compiler. Some guidance on setting up such a [C++ development environment can be found here](./docs/build/environment.md).

### Linux

The Ubuntu operating system has received the highest level of
quality assurance, testing, and support.

Here are [sample instructions for setting up a C++ development environment on Linux](./docs/build/environment.md#linux).

### Mac

Many rippled engineers use macOS for development.

Here are [sample instructions for setting up a C++ development environment on macOS](./docs/build/environment.md#macos).

### Windows

Windows is not recommended for production use at this time.

- Additionally, 32-bit Windows development is not supported.
- Visual Studio 2022 is not yet supported.
  - rippled generally requires [Boost][] 1.77, which Conan cannot build with VS 2022.
  - Until rippled is updated for compatibility with later versions of Boost, Windows developers may need to use Visual Studio 2019.

[Boost]: https://www.boost.org/

## Conan profile
=======
| Compiler    | Version |
|-------------|---------|
| GCC         | 10      |
| Clang       | 13      |
| Apple Clang | 13.1.6  |
| MSVC        | 19.23   |

We don't recommend Windows for `rippled` production at this time. As of
January 2023, Ubuntu has the highest level of quality assurance, testing,
and support.

Windows developers should use Visual Studio 2019. `rippled` isn't
compatible with [Boost](https://www.boost.org/) 1.78 or 1.79, and Conan
can't build earlier Boost versions.

**Note:** 32-bit Windows development isn't supported.


## Steps
>>>>>>> 11e914fb


### Set Up Conan

<<<<<<< HEAD
After you have a [C++ development environment](./docs/build/environment.md) ready with Git, Python, Conan, CMake, and a C++ compiler, you may need to set up your Conan profile.

These instructions assume a basic familiarity with Conan and CMake.

If you are unfamiliar with Conan, then please read [this crash course](./docs/build/conan.md) or the official [Getting Started][3] walkthrough.

You'll need at least one Conan profile:
=======
1. (Optional) If you've never used Conan, use autodetect to set up a default profile.
>>>>>>> 11e914fb

   ```
   conan profile new default --detect
   ```

2. Update the compiler settings.

   ```
   conan profile update settings.compiler.cppstd=20 default
   ```

<<<<<<< HEAD
**Linux** developers will commonly have a default Conan [profile][] that compiles
with GCC and links with libstdc++.
If you are linking with libstdc++ (see profile setting `compiler.libcxx`),
then you will need to choose the `libstdc++11` ABI:
=======
   Linux developers will commonly have a default Conan [profile][] that compiles
   with GCC and links with libstdc++.
   If you are linking with libstdc++ (see profile setting `compiler.libcxx`),
   then you will need to choose the `libstdc++11` ABI.
>>>>>>> 11e914fb

   ```
   conan profile update settings.compiler.libcxx=libstdc++11 default
   ```

<<<<<<< HEAD
**Windows** developers may need to use the x64 native build tools.
An easy way to do that is to run the shortcut "x64 Native Tools Command
Prompt" for the version of Visual Studio that you have installed.
=======
   On Windows, you should use the x64 native build tools.
   An easy way to do that is to run the shortcut "x64 Native Tools Command
   Prompt" for the version of Visual Studio that you have installed.
>>>>>>> 11e914fb

   Windows developers must also build `rippled` and its dependencies for the x64
   architecture.

   ```
   conan profile update settings.arch=x86_64 default
   ```

<<<<<<< HEAD
### Multiple compilers

When `/usr/bin/g++` exists on a platform, it is the default cpp compiler. This
default works for some users.

However, if this compiler cannot build rippled or its dependencies, then you can
install another compiler and set Conan and CMake to use it.
Update the `conf.tools.build:compiler_executables` setting in order to set the correct variables (`CMAKE_<LANG>_COMPILER`) in the
generated CMake toolchain file.
For example, on Ubuntu 20, you may have gcc at `/usr/bin/gcc` and g++ at `/usr/bin/g++`; if that is the case, you can select those compilers with:
```
conan profile update 'conf.tools.build:compiler_executables={"c": "/usr/bin/gcc", "cpp": "/usr/bin/g++"}' default
```

Replace `/usr/bin/gcc` and `/usr/bin/g++` with paths to the desired compilers.

It should choose the compiler for dependencies as well,
but not all of them have a Conan recipe that respects this setting (yet).
For the rest, you can set these environment variables:
=======
3. (Optional) If you have multiple compilers installed on your platform,
   make sure that Conan and CMake select the one you want to use.
   This setting will set the correct variables (`CMAKE_<LANG>_COMPILER`)
   in the generated CMake toolchain file.

   ```
   conan profile update 'conf.tools.build:compiler_executables={"c": "<path>", "cpp": "<path>"}' default
   ```

   It should choose the compiler for dependencies as well,
   but not all of them have a Conan recipe that respects this setting (yet).
   For the rest, you can set these environment variables:
>>>>>>> 11e914fb

   ```
   conan profile update env.CC=<path> default
   conan profile update env.CXX=<path> default
   ```

<<<<<<< HEAD
Replace `<path>` with paths to the desired compilers.

Export our [Conan recipe for Snappy](./external/snappy).
It does not explicitly link the C++ standard library,
which allows you to statically link it with GCC, if you want.
=======
4. Export our [Conan recipe for Snappy](./external/snappy).
   It doesn't explicitly link the C++ standard library,
   which allows you to statically link it with GCC, if you want.
>>>>>>> 11e914fb

   ```
   conan export external/snappy snappy/1.1.9@
   ```

5. Export our [Conan recipe for SOCI](./external/soci).
   It patches their CMake to correctly import its dependencies.

   ```
   conan export external/soci soci/4.0.3@
   ```

### Build and Test

1. Create a build directory and move into it.

   ```
   mkdir .build
   cd .build
   ```

   You can use any directory name. Conan treats your working directory as an
   install folder and generates files with implementation details.
   You don't need to worry about these files, but make sure to change
   your working directory to your build directory before calling Conan.

   **Note:** You can specify a directory for the installation files by adding
   the `install-folder` or `-if` option to every `conan install` command
   in the next step.

2. Generate CMake files for every configuration you want to build. 

    ```
    conan install .. --output-folder . --build missing --settings build_type=Release
    conan install .. --output-folder . --build missing --settings build_type=Debug
    ```

    For a single-configuration generator, e.g. `Unix Makefiles` or `Ninja`,
    you only need to run this command once.
    For a multi-configuration generator, e.g. `Visual Studio`, you may want to
    run it more than once.

    Each of these commands should also have a different `build_type` setting.
    A second command with the same `build_type` setting will overwrite the files
    generated by the first. You can pass the build type on the command line with
    `--settings build_type=$BUILD_TYPE` or in the profile itself,
    under the section `[settings]` with the key `build_type`.
    
    If you are using a Microsoft Visual C++ compiler,
    then you will need to ensure consistency between the `build_type` setting
    and the `compiler.runtime` setting.
    
    When `build_type` is `Release`, `compiler.runtime` should be `MT`.
    
    When `build_type` is `Debug`, `compiler.runtime` should be `MTd`.

    ```
    conan install .. --output-folder . --build missing --settings build_type=Release --settings compiler.runtime=MT
    conan install .. --output-folder . --build missing --settings build_type=Debug --settings compiler.runtime=MTd
    ```

3. Configure CMake and pass the toolchain file generated by Conan, located at
   `$OUTPUT_FOLDER/build/generators/conan_toolchain.cmake`.

    Single-config generators:
    
    ```
    cmake -DCMAKE_TOOLCHAIN_FILE:FILEPATH=build/generators/conan_toolchain.cmake -DCMAKE_BUILD_TYPE=Release ..
    ```

    Pass the CMake variable [`CMAKE_BUILD_TYPE`][build_type]
    and make sure it matches the `build_type` setting you chose in the previous
    step.

    Multi-config gnerators:

    ```
    cmake -DCMAKE_TOOLCHAIN_FILE:FILEPATH=build/generators/conan_toolchain.cmake ..
    ```

    **Note:** You can pass build options for `rippled` in this step.

4. Build `rippled`.

   For a single-configuration generator, it will build whatever configuration
   you passed for `CMAKE_BUILD_TYPE`. For a multi-configuration generator,
   you must pass the option `--config` to select the build configuration. 

   Single-config generators:

   ```
   cmake --build .
   ```

   Multi-config generators:
    
   ```
   cmake --build . --config Release
   cmake --build . --config Debug
   ```

5. Test rippled.

   Single-config generators:

   ```
   ./rippled --unittest
   ```

   Multi-config generators:

   ```
   ./Release/rippled --unittest
   ./Debug/rippled --unittest
   ```

   The location of `rippled` in your build directory depends on your CMake
   generator. Pass `--help` to see the rest of the command line options.


## Options

| Option | Default Value | Description |
| --- | ---| ---|
| `assert` | OFF | Enable assertions.
| `reporting` | OFF | Build the reporting mode feature. |
| `tests` | ON | Build tests. |
| `unity` | ON | Configure a unity build. |
| `san` | N/A | Enable a sanitizer with Clang. Choices are `thread` and `address`. |

[Unity builds][5] may be faster for the first build
(at the cost of much more memory) since they concatenate sources into fewer
translation units. Non-unity builds may be faster for incremental builds,
and can be helpful for detecting `#include` omissions.


## Troubleshooting


### Conan

If you have trouble building dependencies after changing Conan settings,
try removing the Conan cache.

```
rm -rf ~/.conan/data
```


### no std::result_of

If your compiler version is recent enough to have removed `std::result_of` as
part of C++20, e.g. Apple Clang 15.0, then you might need to add a preprocessor
definition to your build.

```
conan profile update 'options.boost:extra_b2_flags="define=BOOST_ASIO_HAS_STD_INVOKE_RESULT"' default
conan profile update 'env.CFLAGS="-DBOOST_ASIO_HAS_STD_INVOKE_RESULT"' default
conan profile update 'env.CXXFLAGS="-DBOOST_ASIO_HAS_STD_INVOKE_RESULT"' default
conan profile update 'conf.tools.build:cflags+=["-DBOOST_ASIO_HAS_STD_INVOKE_RESULT"]' default
conan profile update 'conf.tools.build:cxxflags+=["-DBOOST_ASIO_HAS_STD_INVOKE_RESULT"]' default
```


### recompile with -fPIC

If you get a linker error suggesting that you recompile Boost with
position-independent code, such as:

```
/usr/bin/ld.gold: error: /home/username/.conan/data/boost/1.77.0/_/_/package/.../lib/libboost_container.a(alloc_lib.o):
  requires unsupported dynamic reloc 11; recompile with -fPIC
```

Conan most likely downloaded a bad binary distribution of the dependency.
This seems to be a [bug][1] in Conan just for Boost 1.77.0 compiled with GCC
for Linux. The solution is to build the dependency locally by passing
`--build boost` when calling `conan install`.

```
conan install --build boost ...
```


## Add a Dependency

If you want to experiment with a new package, follow these steps:

1. Search for the package on [Conan Center](https://conan.io/center/).
2. Modify [`conanfile.py`](./conanfile.py):
    - Add a version of the package to the `requires` property.
    - Change any default options for the package by adding them to the
    `default_options` property (with syntax `'$package:$option': $value`).
3. Modify [`CMakeLists.txt`](./CMakeLists.txt):
    - Add a call to `find_package($package REQUIRED)`.
    - Link a library from the package to the target `ripple_libs`
    (search for the existing call to `target_link_libraries(ripple_libs INTERFACE ...)`).
4. Start coding! Don't forget to include whatever headers you need from the package.


[1]: https://github.com/conan-io/conan-center-index/issues/13168
[2]: https://en.cppreference.com/w/cpp/compiler_support/20
[3]: https://docs.conan.io/en/latest/getting_started.html
[5]: https://en.wikipedia.org/wiki/Unity_build
[build_type]: https://cmake.org/cmake/help/latest/variable/CMAKE_BUILD_TYPE.html
[runtime]: https://cmake.org/cmake/help/latest/variable/CMAKE_MSVC_RUNTIME_LIBRARY.html
[toolchain]: https://cmake.org/cmake/help/latest/manual/cmake-toolchains.7.html
[pcf]: https://cmake.org/cmake/help/latest/manual/cmake-packages.7.html#package-configuration-file
[pvf]: https://cmake.org/cmake/help/latest/manual/cmake-packages.7.html#package-version-file
[find_package]: https://cmake.org/cmake/help/latest/command/find_package.html
[search]: https://cmake.org/cmake/help/latest/command/find_package.html#search-procedure
[prefix_path]: https://cmake.org/cmake/help/latest/variable/CMAKE_PREFIX_PATH.html
[profile]: https://docs.conan.io/en/latest/reference/profiles.html<|MERGE_RESOLUTION|>--- conflicted
+++ resolved
@@ -29,12 +29,11 @@
 git checkout develop
 ```
 
-
-<<<<<<< HEAD
-## Compilers
-=======
 ## Minimum Requirements
->>>>>>> 11e914fb
+
+See [System Requirements](https://xrpl.org/system-requirements.html).
+
+Building rippled generally requires git, Python, Conan, CMake, and a C++ compiler. Some guidance on setting up such a [C++ development environment can be found here](./docs/build/environment.md).
 
 - [Python 3.7](https://www.python.org/downloads/)
 - [Conan 1.55](https://conan.io/downloads.html)
@@ -43,39 +42,6 @@
 `rippled` is written in the C++20 dialect and includes the `<concepts>` header.
 The [minimum compiler versions][2] required are:
 
-<<<<<<< HEAD
-## Prerequisites
-
-See [System Requirements](https://xrpl.org/system-requirements.html).
-
-Building rippled generally requires git, Python, Conan, CMake, and a C++ compiler. Some guidance on setting up such a [C++ development environment can be found here](./docs/build/environment.md).
-
-### Linux
-
-The Ubuntu operating system has received the highest level of
-quality assurance, testing, and support.
-
-Here are [sample instructions for setting up a C++ development environment on Linux](./docs/build/environment.md#linux).
-
-### Mac
-
-Many rippled engineers use macOS for development.
-
-Here are [sample instructions for setting up a C++ development environment on macOS](./docs/build/environment.md#macos).
-
-### Windows
-
-Windows is not recommended for production use at this time.
-
-- Additionally, 32-bit Windows development is not supported.
-- Visual Studio 2022 is not yet supported.
-  - rippled generally requires [Boost][] 1.77, which Conan cannot build with VS 2022.
-  - Until rippled is updated for compatibility with later versions of Boost, Windows developers may need to use Visual Studio 2019.
-
-[Boost]: https://www.boost.org/
-
-## Conan profile
-=======
 | Compiler    | Version |
 |-------------|---------|
 | GCC         | 10      |
@@ -83,24 +49,34 @@
 | Apple Clang | 13.1.6  |
 | MSVC        | 19.23   |
 
-We don't recommend Windows for `rippled` production at this time. As of
-January 2023, Ubuntu has the highest level of quality assurance, testing,
-and support.
-
-Windows developers should use Visual Studio 2019. `rippled` isn't
-compatible with [Boost](https://www.boost.org/) 1.78 or 1.79, and Conan
-can't build earlier Boost versions.
-
-**Note:** 32-bit Windows development isn't supported.
-
+### Linux
+
+The Ubuntu operating system has received the highest level of
+quality assurance, testing, and support.
+
+Here are [sample instructions for setting up a C++ development environment on Linux](./docs/build/environment.md#linux).
+
+### Mac
+
+Many rippled engineers use macOS for development.
+
+Here are [sample instructions for setting up a C++ development environment on macOS](./docs/build/environment.md#macos).
+
+### Windows
+
+Windows is not recommended for production use at this time.
+
+- Additionally, 32-bit Windows development is not supported.
+- Visual Studio 2022 is not yet supported.
+  - rippled generally requires [Boost][] 1.77, which Conan cannot build with VS 2022.
+  - Until rippled is updated for compatibility with later versions of Boost, Windows developers may need to use Visual Studio 2019.
+
+[Boost]: https://www.boost.org/
 
 ## Steps
->>>>>>> 11e914fb
-
 
 ### Set Up Conan
 
-<<<<<<< HEAD
 After you have a [C++ development environment](./docs/build/environment.md) ready with Git, Python, Conan, CMake, and a C++ compiler, you may need to set up your Conan profile.
 
 These instructions assume a basic familiarity with Conan and CMake.
@@ -108,54 +84,37 @@
 If you are unfamiliar with Conan, then please read [this crash course](./docs/build/conan.md) or the official [Getting Started][3] walkthrough.
 
 You'll need at least one Conan profile:
-=======
-1. (Optional) If you've never used Conan, use autodetect to set up a default profile.
->>>>>>> 11e914fb
 
    ```
    conan profile new default --detect
    ```
 
-2. Update the compiler settings.
+Update the compiler settings:
 
    ```
    conan profile update settings.compiler.cppstd=20 default
    ```
 
-<<<<<<< HEAD
 **Linux** developers will commonly have a default Conan [profile][] that compiles
 with GCC and links with libstdc++.
 If you are linking with libstdc++ (see profile setting `compiler.libcxx`),
 then you will need to choose the `libstdc++11` ABI:
-=======
-   Linux developers will commonly have a default Conan [profile][] that compiles
-   with GCC and links with libstdc++.
-   If you are linking with libstdc++ (see profile setting `compiler.libcxx`),
-   then you will need to choose the `libstdc++11` ABI.
->>>>>>> 11e914fb
 
    ```
    conan profile update settings.compiler.libcxx=libstdc++11 default
    ```
 
-<<<<<<< HEAD
 **Windows** developers may need to use the x64 native build tools.
 An easy way to do that is to run the shortcut "x64 Native Tools Command
 Prompt" for the version of Visual Studio that you have installed.
-=======
-   On Windows, you should use the x64 native build tools.
-   An easy way to do that is to run the shortcut "x64 Native Tools Command
-   Prompt" for the version of Visual Studio that you have installed.
->>>>>>> 11e914fb
 
    Windows developers must also build `rippled` and its dependencies for the x64
-   architecture.
+   architecture:
 
    ```
    conan profile update settings.arch=x86_64 default
    ```
 
-<<<<<<< HEAD
 ### Multiple compilers
 
 When `/usr/bin/g++` exists on a platform, it is the default cpp compiler. This
@@ -174,45 +133,22 @@
 
 It should choose the compiler for dependencies as well,
 but not all of them have a Conan recipe that respects this setting (yet).
-For the rest, you can set these environment variables:
-=======
-3. (Optional) If you have multiple compilers installed on your platform,
-   make sure that Conan and CMake select the one you want to use.
-   This setting will set the correct variables (`CMAKE_<LANG>_COMPILER`)
-   in the generated CMake toolchain file.
-
-   ```
-   conan profile update 'conf.tools.build:compiler_executables={"c": "<path>", "cpp": "<path>"}' default
-   ```
-
-   It should choose the compiler for dependencies as well,
-   but not all of them have a Conan recipe that respects this setting (yet).
-   For the rest, you can set these environment variables:
->>>>>>> 11e914fb
-
-   ```
-   conan profile update env.CC=<path> default
-   conan profile update env.CXX=<path> default
-   ```
-
-<<<<<<< HEAD
-Replace `<path>` with paths to the desired compilers.
+For the rest, you can set these environment variables.
+Replace `<path>` with paths to the desired compilers:
+
+- `conan profile update env.CC=<path> default`
+- `conan profile update env.CXX=<path> default`
 
 Export our [Conan recipe for Snappy](./external/snappy).
 It does not explicitly link the C++ standard library,
 which allows you to statically link it with GCC, if you want.
-=======
-4. Export our [Conan recipe for Snappy](./external/snappy).
-   It doesn't explicitly link the C++ standard library,
-   which allows you to statically link it with GCC, if you want.
->>>>>>> 11e914fb
 
    ```
    conan export external/snappy snappy/1.1.9@
    ```
 
-5. Export our [Conan recipe for SOCI](./external/soci).
-   It patches their CMake to correctly import its dependencies.
+Export our [Conan recipe for SOCI](./external/soci).
+It patches their CMake to correctly import its dependencies.
 
    ```
    conan export external/soci soci/4.0.3@
