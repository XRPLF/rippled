--- conflicted
+++ resolved
@@ -41,39 +41,22 @@
 - [Conan 2.17](https://conan.io/downloads.html)[^1], or higher
 - [CMake 3.22](https://cmake.org/download/)[^2], or higher
 
-<<<<<<< HEAD
 [^1]: It is possible to build with Conan 1.60+, but the instructions are
 significantly different, which is why we are not recommending it.
 
 [^2]: CMake 4 is not yet supported by all dependencies required by this project.
 If you are affected by this issue, follow [conan workaround for cmake
 4](#workaround-for-cmake-4)
-=======
-[^1]:
-    It is possible to build with Conan 2.x,
-    but the instructions are significantly different,
-    which is why we are not recommending it yet.
-    Notably, the `conan profile update` command is removed in 2.x.
-    Profiles must be edited by hand.
->>>>>>> 38c7a270
 
 `rippled` is written in the C++20 dialect and includes the `<concepts>` header.
 The [minimum compiler versions][2] required are:
 
 | Compiler    | Version |
-<<<<<<< HEAD
 |-------------|-----|
 | GCC         | 12  |
 | Clang       | 16  |
 | Apple Clang | 16  |
 | MSVC        | 19.44[^3] |
-=======
-| ----------- | ------- |
-| GCC         | 11      |
-| Clang       | 13      |
-| Apple Clang | 13.1.6  |
-| MSVC        | 19.23   |
->>>>>>> 38c7a270
 
 ### Linux
 
@@ -115,36 +98,19 @@
 conan config install conan/profiles/ -tf $(conan config home)/profiles/
 ```
 
-<<<<<<< HEAD
 You can check your Conan profile by running:
-=======
-```
-conan profile new default --detect
-```
->>>>>>> 38c7a270
 
 ```bash
 conan profile show
 ```
 
-<<<<<<< HEAD
 #### Custom profile
-=======
-```
-conan profile update settings.compiler.cppstd=20 default
-```
->>>>>>> 38c7a270
 
 If the default profile does not work for you and you do not yet have a Conan
 profile, you can create one by running:
 
-<<<<<<< HEAD
 ```bash
 conan profile detect
-=======
-```
-conan config set general.revisions_enabled=1
->>>>>>> 38c7a270
 ```
 
 You may need to make changes to the profile to suit your environment. You can
@@ -152,17 +118,11 @@
 may also need to apply the required [tweaks](#conan-profile-tweaks) to this
 default profile.
 
-<<<<<<< HEAD
 ### Patched recipes
 
 The recipes in Conan Center occasionally need to be patched for compatibility
 with the latest version of `rippled`. We maintain a fork of the Conan Center
 [here](https://github.com/XRPLF/conan-center-index/) containing the patches.
-=======
-```
-conan profile update settings.compiler.libcxx=libstdc++11 default
-```
->>>>>>> 38c7a270
 
 To ensure our patched recipes are used, you must add our Conan remote at a
 higher index than the default Conan Center remote, so it is consulted first. You
@@ -186,9 +146,9 @@
 git checkout master
 conan export --version 1.1.10 external/recipes/snappy
 conan export --version 4.0.3 external/recipes/soci
-```
-
-<<<<<<< HEAD
+conan export --version 2.4.1 external/wamr # TODO: needs to be added to the conan center index
+```
+
 In the case we switch to a newer version of a dependency that still requires a
 patch, it will be necessary for you to pull in the changes and re-export the
 updated dependencies with the newer version. However, if we switch to a newer
@@ -207,10 +167,6 @@
 '9.0', '9.1', '10.0', '11.0', '12.0', '13', '13.0', '13.1', '14', '14.0', '15',
 '15.0', '16', '16.0']
 Read "http://docs.conan.io/2/knowledge/faq.html#error-invalid-setting"
-=======
-If you have other flags in the `conf.tools.build` or `env.CXXFLAGS` sections, make sure to retain the existing flags and append the new ones. You can check them with:
-
->>>>>>> 38c7a270
 ```
 
 you need to amend the list of compiler versions in
@@ -224,7 +180,6 @@
                 "14.0", "15", "15.0", "16", "16.0", "17", "17.0"]
 ```
 
-<<<<<<< HEAD
 #### Multiple compilers
 
 If you have multiple compilers installed, make sure to select the one to use in
@@ -240,18 +195,6 @@
    export CXX=$(brew --prefix llvm@18)/bin/clang++
    conan profile detect
    ```
-=======
-**Windows** developers may need to use the x64 native build tools.
-An easy way to do that is to run the shortcut "x64 Native Tools Command
-Prompt" for the version of Visual Studio that you have installed.
-
-Windows developers must also build `rippled` and its dependencies for the x64
-architecture:
-
-```
-conan profile update settings.arch=x86_64 default
-```
->>>>>>> 38c7a270
 
 You should also explicitly set the path to the compiler in the profile file,
 which helps to avoid errors when `CC` and/or `CXX` are set and disagree with the
@@ -268,7 +211,6 @@
 `$(conan config home)/profiles`, for example renaming `default` to a different
 name and then creating a new `default` profile for a different compiler.
 
-<<<<<<< HEAD
 #### Select language
 
 The default profile created by Conan will typically select different C++ dialect
@@ -277,14 +219,6 @@
 
 ```bash
 sed -i.bak -e 's|^compiler\.cppstd=.*$|compiler.cppstd=20|' $(conan config home)/profiles/default
-=======
-However, if this compiler cannot build rippled or its dependencies, then you can
-install another compiler and set Conan and CMake to use it.
-Update the `conf.tools.build:compiler_executables` setting in order to set the correct variables (`CMAKE_<LANG>_COMPILER`) in the
-generated CMake toolchain file.
-For example, on Ubuntu 20, you may have gcc at `/usr/bin/gcc` and g++ at `/usr/bin/g++`; if that is the case, you can select those compilers with:
-
->>>>>>> 38c7a270
 ```
 
 #### Select standard library in Linux
@@ -311,20 +245,12 @@
 sed -i.bak -e 's|^arch=.*$|arch=x86_64|' $(conan config home)/profiles/default
 ```
 
-<<<<<<< HEAD
 **Windows** developers also must select static runtime:
-=======
-```
-# Conan 2.x
-conan export --version 1.1.10 external/snappy
-```
->>>>>>> 38c7a270
 
 ```bash
 sed -i.bak -e 's|^compiler\.runtime=.*$|compiler.runtime=static|' $(conan config home)/profiles/default
 ```
 
-<<<<<<< HEAD
 #### Workaround for CMake 4
 
 If your system CMake is version 4 rather than 3, you may have to configure Conan
@@ -396,19 +322,6 @@
 ```text
 [conf]
 tools.build:cxxflags=['-DBOOST_ASIO_DISABLE_CONCEPTS']
-=======
-```
-# Conan 2.x
-conan export --version 4.0.3 external/soci
-```
-
-Export our [Conan recipe for WAMR](./external/wamr).
-It add metering and expose some internal structures.
-
-```
-# Conan 2.x
-conan export --version 2.4.1 external/wamr
->>>>>>> 38c7a270
 ```
 
 ### Build and Test
@@ -431,74 +344,65 @@
 
 2. Use conan to generate CMake files for every configuration you want to build:
 
-   ```
-   conan install .. --output-folder . --build missing --settings build_type=Release
-   conan install .. --output-folder . --build missing --settings build_type=Debug
-   ```
-
-   To build Debug, in the next step, be sure to set `-DCMAKE_BUILD_TYPE=Debug`
-
-   For a single-configuration generator, e.g. `Unix Makefiles` or `Ninja`,
-   you only need to run this command once.
-   For a multi-configuration generator, e.g. `Visual Studio`, you may want to
-   run it more than once.
-
-   Each of these commands should also have a different `build_type` setting.
-   A second command with the same `build_type` setting will overwrite the files
-   generated by the first. You can pass the build type on the command line with
-   `--settings build_type=$BUILD_TYPE` or in the profile itself,
-   under the section `[settings]` with the key `build_type`.
-
-   If you are using a Microsoft Visual C++ compiler,
-   then you will need to ensure consistency between the `build_type` setting
-   and the `compiler.runtime` setting.
-
-   When `build_type` is `Release`, `compiler.runtime` should be `MT`.
-
-   When `build_type` is `Debug`, `compiler.runtime` should be `MTd`.
-
-   ```
-   conan install .. --output-folder . --build missing --settings build_type=Release --settings compiler.runtime=MT
-   conan install .. --output-folder . --build missing --settings build_type=Debug --settings compiler.runtime=MTd
-   ```
+    ```
+    conan install .. --output-folder . --build missing --settings build_type=Release
+    conan install .. --output-folder . --build missing --settings build_type=Debug
+    ```
+
+    To build Debug, in the next step, be sure to set `-DCMAKE_BUILD_TYPE=Debug`
+
+    For a single-configuration generator, e.g. `Unix Makefiles` or `Ninja`,
+    you only need to run this command once.
+    For a multi-configuration generator, e.g. `Visual Studio`, you may want to
+    run it more than once.
+
+    Each of these commands should also have a different `build_type` setting.
+    A second command with the same `build_type` setting will overwrite the files
+    generated by the first. You can pass the build type on the command line with
+    `--settings build_type=$BUILD_TYPE` or in the profile itself,
+    under the section `[settings]` with the key `build_type`.
+
+    If you are using a Microsoft Visual C++ compiler,
+    then you will need to ensure consistency between the `build_type` setting
+    and the `compiler.runtime` setting.
+
+    When `build_type` is `Release`, `compiler.runtime` should be `MT`.
+
+    When `build_type` is `Debug`, `compiler.runtime` should be `MTd`.
+
+    ```
+    conan install .. --output-folder . --build missing --settings build_type=Release --settings compiler.runtime=MT
+    conan install .. --output-folder . --build missing --settings build_type=Debug --settings compiler.runtime=MTd
+    ```
 
 3. Configure CMake and pass the toolchain file generated by Conan, located at
    `$OUTPUT_FOLDER/build/generators/conan_toolchain.cmake`.
 
-   Single-config generators:
-
-   Pass the CMake variable [`CMAKE_BUILD_TYPE`][build_type]
-   and make sure it matches the one of the `build_type` settings
-   you chose in the previous step.
-
-   For example, to build Debug, in the next command, replace "Release" with "Debug"
-
-<<<<<<< HEAD
+    Single-config generators:
+
+    Pass the CMake variable [`CMAKE_BUILD_TYPE`][build_type]
+    and make sure it matches the one of the `build_type` settings
+    you chose in the previous step.
+
+    For example, to build Debug, in the next command, replace "Release" with "Debug"
+
+    ```
+    cmake -DCMAKE_TOOLCHAIN_FILE:FILEPATH=build/generators/conan_toolchain.cmake -DCMAKE_BUILD_TYPE=Release -Dxrpld=ON -Dtests=ON ..
+    ```
+
     Multi-config generators:
-=======
-   ```
-   cmake -DCMAKE_TOOLCHAIN_FILE:FILEPATH=build/generators/conan_toolchain.cmake -DCMAKE_BUILD_TYPE=Release -Dxrpld=ON -Dtests=ON ..
-   ```
-
-   Multi-config generators:
->>>>>>> 38c7a270
-
-   ```
-   cmake -DCMAKE_TOOLCHAIN_FILE:FILEPATH=build/generators/conan_toolchain.cmake -Dxrpld=ON -Dtests=ON  ..
-   ```
-
-   **Note:** You can pass build options for `rippled` in this step.
-
-4. Build `rippled`.
+
+    ```
+    cmake -DCMAKE_TOOLCHAIN_FILE:FILEPATH=build/generators/conan_toolchain.cmake -Dxrpld=ON -Dtests=ON  ..
+    ```
+
+    **Note:** You can pass build options for `rippled` in this step.
+
+5. Build `rippled`.
 
    For a single-configuration generator, it will build whatever configuration
-<<<<<<< HEAD
    you passed for `CMAKE_BUILD_TYPE`. For a multi-configuration generator, you
    must pass the option `--config` to select the build configuration.
-=======
-   you passed for `CMAKE_BUILD_TYPE`. For a multi-configuration generator,
-   you must pass the option `--config` to select the build configuration.
->>>>>>> 38c7a270
 
    Single-config generators:
 
@@ -513,7 +417,7 @@
    cmake --build . --config Debug
    ```
 
-5. Test rippled.
+6. Test rippled.
 
    Single-config generators:
 
@@ -534,6 +438,7 @@
 
    The location of `rippled` binary in your build directory depends on your
    CMake generator. Pass `--help` to see the rest of the command line options.
+
 
 ## Coverage report
 
@@ -574,7 +479,7 @@
 displayed if the `CODE_COVERAGE_VERBOSE` variable is set.
 
 By default, the code coverage tool runs parallel unit tests with `--unittest-jobs`
-set to the number of available CPU cores. This may cause spurious test
+ set to the number of available CPU cores. This may cause spurious test
 errors on Apple. Developers can override the number of unit test jobs with
 the `coverage_test_parallelism` variable in `cmake`.
 
@@ -593,9 +498,9 @@
 - file named `coverage.`_extension_, with a suitable extension for the report format, or
 - directory named `coverage`, with the `index.html` and other files inside, for the `html-details` or `html-nested` report formats.
 
+
 ## Options
 
-<<<<<<< HEAD
 | Option | Default Value | Description |
 | --- | ---| ---|
 | `assert` | OFF | Enable assertions. |
@@ -606,22 +511,13 @@
 | `xrpld` | OFF | Build the xrpld (`rippled`) application, and not just the libxrpl library. |
 | `werr` | OFF | Treat compilation warnings as errors |
 | `wextra` | OFF | Enable additional compilation warnings |
-=======
-| Option     | Default Value | Description                                                                |
-| ---------- | ------------- | -------------------------------------------------------------------------- |
-| `assert`   | OFF           | Enable assertions.                                                         |
-| `coverage` | OFF           | Prepare the coverage report.                                               |
-| `san`      | N/A           | Enable a sanitizer with Clang. Choices are `thread` and `address`.         |
-| `tests`    | OFF           | Build tests.                                                               |
-| `unity`    | ON            | Configure a unity build.                                                   |
-| `xrpld`    | OFF           | Build the xrpld (`rippled`) application, and not just the libxrpl library. |
->>>>>>> 38c7a270
 
 [Unity builds][5] may be faster for the first build
 (at the cost of much more memory) since they concatenate sources into fewer
 translation units. Non-unity builds may be faster for incremental builds,
 and can be helpful for detecting `#include` omissions.
 
+
 ## Troubleshooting
 
 ### Conan
@@ -670,14 +566,15 @@
 
 1. Search for the package on [Conan Center](https://conan.io/center/).
 2. Modify [`conanfile.py`](./conanfile.py):
-   - Add a version of the package to the `requires` property.
-   - Change any default options for the package by adding them to the
-     `default_options` property (with syntax `'$package:$option': $value`).
+    - Add a version of the package to the `requires` property.
+    - Change any default options for the package by adding them to the
+    `default_options` property (with syntax `'$package:$option': $value`).
 3. Modify [`CMakeLists.txt`](./CMakeLists.txt):
-   - Add a call to `find_package($package REQUIRED)`.
-   - Link a library from the package to the target `ripple_libs`
-     (search for the existing call to `target_link_libraries(ripple_libs INTERFACE ...)`).
+    - Add a call to `find_package($package REQUIRED)`.
+    - Link a library from the package to the target `ripple_libs`
+    (search for the existing call to `target_link_libraries(ripple_libs INTERFACE ...)`).
 4. Start coding! Don't forget to include whatever headers you need from the package.
+
 
 [1]: https://github.com/conan-io/conan-center-index/issues/13168
 [2]: https://en.cppreference.com/w/cpp/compiler_support/20
