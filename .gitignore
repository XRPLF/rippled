# .gitignore

bin/boostbook_catalog.xml
bin/config.log
bin/project-cache.jam

# Ignore vim swap files.
*.swp

# Ignore SCons support files.
.sconsign.dblite

# Ignore python compiled files.
*.pyc

# Ignore Macintosh Desktop Services Store files.
.DS_Store

# Ignore backup/temps
*~

# Ignore object files.
*.o
<<<<<<< HEAD
build
.build
=======
>>>>>>> 67238b9f
.nih_c
tags
TAGS
GTAGS
GRTAGS
GPATH
bin/rippled
Debug/*.*
Release/*.*

# Ignore coverage files.
*.gcno
*.gcda
*.gcov

# Levelization checking
Builds/levelization/results/rawincludes.txt
Builds/levelization/results/paths.txt
Builds/levelization/results/includes/
Builds/levelization/results/includedby/

# Ignore tmp directory.
tmp

# Ignore database directory.
db/
db/*.db
db/*.db-*

# Ignore debug logs
debug_log.txt

# Ignore customized configs
rippled.cfg
validators.txt

# Doxygen generated documentation output
HtmlDocumentation
docs/html_doc

# Xcode user-specific project settings
# Xcode
.DS_Store
/build/
*.pbxuser
!default.pbxuser
*.mode1v3
!default.mode1v3
*.mode2v3
!default.mode2v3
*.perspectivev3
!default.perspectivev3
xcuserdata
profile
*.moved-aside
DerivedData
.idea/
*.hmap

# Intel Parallel Studio 2013 XE
My Amplifier XE Results - RippleD

# Compiler intermediate output
/out.txt

# Build Log
rippled-build.log

# Profiling data
gmon.out

Builds/VisualStudio2015/*.db
Builds/VisualStudio2015/*.user
Builds/VisualStudio2015/*.opendb
Builds/VisualStudio2015/*.sdf

# MSVC
*.pdb
.vs/
CMakeSettings.json
compile_commands.json
.clangd
packages
pkg_out
pkg
CMakeUserPresets.json
bld.rippled/<|MERGE_RESOLUTION|>--- conflicted
+++ resolved
@@ -21,11 +21,6 @@
 
 # Ignore object files.
 *.o
-<<<<<<< HEAD
-build
-.build
-=======
->>>>>>> 67238b9f
 .nih_c
 tags
 TAGS
