from conan import ConanFile, __version__ as conan_version
from conan.tools.cmake import CMake, CMakeToolchain, cmake_layout
import re

class Xrpl(ConanFile):
    name = 'xrpl'

    license = 'ISC'
    author = 'John Freeman <jfreeman@ripple.com>'
    url = 'https://github.com/xrplf/rippled'
    description = 'The XRP Ledger'
    settings = 'os', 'compiler', 'build_type', 'arch'
    options = {
        'assertions': [True, False],
        'coverage': [True, False],
        'fPIC': [True, False],
        'jemalloc': [True, False],
        'rocksdb': [True, False],
        'shared': [True, False],
        'static': [True, False],
        'tests': [True, False],
        'unity': [True, False],
        'xrpld': [True, False],
    }

    requires = [
<<<<<<< HEAD
        'date/3.0.3',
        'doctest/2.4.11',
=======
>>>>>>> e2fa5c1b
        'grpc/1.50.1',
        'libarchive/3.7.6',
        'nudb/2.0.8',
        'openssl/1.1.1v',
        'soci/4.0.3',
        'zlib/1.3.1',
    ]

    tool_requires = [
        'protobuf/3.21.9',
    ]

    default_options = {
        'assertions': False,
        'coverage': False,
        'fPIC': True,
        'jemalloc': False,
        'rocksdb': True,
        'shared': False,
        'static': True,
        'tests': False,
        'unity': False,
        'xrpld': False,

        'date/*:header_only': True,
        'grpc/*:shared': False,
        'grpc/*:secure': True,
        'libarchive/*:shared': False,
        'libarchive/*:with_acl': False,
        'libarchive/*:with_bzip2': False,
        'libarchive/*:with_cng': False,
        'libarchive/*:with_expat': False,
        'libarchive/*:with_iconv': False,
        'libarchive/*:with_libxml2': False,
        'libarchive/*:with_lz4': True,
        'libarchive/*:with_lzma': False,
        'libarchive/*:with_lzo': False,
        'libarchive/*:with_nettle': False,
        'libarchive/*:with_openssl': False,
        'libarchive/*:with_pcreposix': False,
        'libarchive/*:with_xattr': False,
        'libarchive/*:with_zlib': False,
        'lz4/*:shared': False,
        'openssl/*:shared': False,
        'protobuf/*:shared': False,
        'protobuf/*:with_zlib': True,
        'rocksdb/*:enable_sse': False,
        'rocksdb/*:lite': False,
        'rocksdb/*:shared': False,
        'rocksdb/*:use_rtti': True,
        'rocksdb/*:with_jemalloc': False,
        'rocksdb/*:with_lz4': True,
        'rocksdb/*:with_snappy': True,
        'snappy/*:shared': False,
        'soci/*:shared': False,
        'soci/*:with_sqlite3': True,
        'soci/*:with_boost': True,
        'xxhash/*:shared': False,
    }

    def set_version(self):
        path = f'{self.recipe_folder}/src/libxrpl/protocol/BuildInfo.cpp'
        regex = r'versionString\s?=\s?\"(.*)\"'
        with open(path, 'r') as file:
            matches = (re.search(regex, line) for line in file)
            match = next(m for m in matches if m)
            self.version = match.group(1)

    def configure(self):
        if self.settings.compiler == 'apple-clang':
            self.options['boost'].visibility = 'global'

    def requirements(self):
        # Conan 2 requires transitive headers to be specified
        transitive_headers_opt = {'transitive_headers': True} if conan_version.split('.')[0] == '2' else {}
        self.requires('boost/1.83.0', force=True, **transitive_headers_opt)
        self.requires('date/3.0.3', **transitive_headers_opt)
        self.requires('lz4/1.10.0', force=True)
        self.requires('protobuf/3.21.9', force=True)
        self.requires('sqlite3/3.47.0', force=True)
        if self.options.jemalloc:
            self.requires('jemalloc/5.3.0')
        if self.options.rocksdb:
            self.requires('rocksdb/9.7.3')
        self.requires('xxhash/0.8.2', **transitive_headers_opt)

    exports_sources = (
        'CMakeLists.txt',
        'bin/getRippledInfo',
        'cfg/*',
        'cmake/*',
        'external/*',
        'include/*',
        'src/*',
    )

    def layout(self):
        cmake_layout(self)
        # Fix this setting to follow the default introduced in Conan 1.48
        # to align with our build instructions.
        self.folders.generators = 'build/generators'

    generators = 'CMakeDeps'
    def generate(self):
        tc = CMakeToolchain(self)
        tc.variables['tests'] = self.options.tests
        tc.variables['assert'] = self.options.assertions
        tc.variables['coverage'] = self.options.coverage
        tc.variables['jemalloc'] = self.options.jemalloc
        tc.variables['rocksdb'] = self.options.rocksdb
        tc.variables['BUILD_SHARED_LIBS'] = self.options.shared
        tc.variables['static'] = self.options.static
        tc.variables['unity'] = self.options.unity
        tc.variables['xrpld'] = self.options.xrpld
        tc.generate()

    def build(self):
        cmake = CMake(self)
        cmake.verbose = True
        cmake.configure()
        cmake.build()

    def package(self):
        cmake = CMake(self)
        cmake.verbose = True
        cmake.install()

    def package_info(self):
        libxrpl = self.cpp_info.components['libxrpl']
        libxrpl.libs = [
            'xrpl',
            'xrpl.libpb',
            'ed25519',
            'secp256k1',
        ]
        # TODO: Fix the protobufs to include each other relative to
        # `include/`, not `include/ripple/proto/`.
        libxrpl.includedirs = ['include', 'include/ripple/proto']
        libxrpl.requires = [
            'boost::boost',
            'date::date',
            'grpc::grpc++',
            'libarchive::libarchive',
            'lz4::lz4',
            'nudb::nudb',
            'openssl::crypto',
            'protobuf::libprotobuf',
            'soci::soci',
            'sqlite3::sqlite',
            'xxhash::xxhash',
            'zlib::zlib',
        ]
        if self.options.rocksdb:
            libxrpl.requires.append('rocksdb::librocksdb')<|MERGE_RESOLUTION|>--- conflicted
+++ resolved
@@ -24,11 +24,7 @@
     }
 
     requires = [
-<<<<<<< HEAD
-        'date/3.0.3',
         'doctest/2.4.11',
-=======
->>>>>>> e2fa5c1b
         'grpc/1.50.1',
         'libarchive/3.7.6',
         'nudb/2.0.8',
