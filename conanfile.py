from conan import ConanFile, __version__ as conan_version
from conan.tools.cmake import CMake, CMakeToolchain, cmake_layout
import re

class Xrpl(ConanFile):
    name = 'xrpl'

    license = 'ISC'
    author = 'John Freeman <jfreeman@ripple.com>'
    url = 'https://github.com/xrplf/rippled'
    description = 'The XRP Ledger'
    settings = 'os', 'compiler', 'build_type', 'arch'
    options = {
        'assertions': [True, False],
        'coverage': [True, False],
        'fPIC': [True, False],
        'jemalloc': [True, False],
        'rocksdb': [True, False],
        'shared': [True, False],
        'static': [True, False],
        'tests': [True, False],
        'unity': [True, False],
        'xrpld': [True, False],
    }

    requires = [
        'grpc/1.50.1',
        'libarchive/3.8.1',
        'nudb/2.0.9',
        'openssl/1.1.1w',
        'soci/4.0.3',
        'zlib/1.3.1',
    ]

    test_requires = [
        'doctest/2.4.11',
    ]

    tool_requires = [
        'protobuf/3.21.12',
    ]

    default_options = {
        'assertions': False,
        'coverage': False,
        'fPIC': True,
        'jemalloc': False,
        'rocksdb': True,
        'shared': False,
        'static': True,
        'tests': False,
        'unity': False,
        'xrpld': False,

        'date/*:header_only': True,
        'grpc/*:shared': False,
        'grpc/*:secure': True,
        'libarchive/*:shared': False,
        'libarchive/*:with_acl': False,
        'libarchive/*:with_bzip2': False,
        'libarchive/*:with_cng': False,
        'libarchive/*:with_expat': False,
        'libarchive/*:with_iconv': False,
        'libarchive/*:with_libxml2': False,
        'libarchive/*:with_lz4': True,
        'libarchive/*:with_lzma': False,
        'libarchive/*:with_lzo': False,
        'libarchive/*:with_nettle': False,
        'libarchive/*:with_openssl': False,
        'libarchive/*:with_pcreposix': False,
        'libarchive/*:with_xattr': False,
        'libarchive/*:with_zlib': False,
        'lz4/*:shared': False,
        'openssl/*:shared': False,
        'protobuf/*:shared': False,
        'protobuf/*:with_zlib': True,
        'rocksdb/*:enable_sse': False,
        'rocksdb/*:lite': False,
        'rocksdb/*:shared': False,
        'rocksdb/*:use_rtti': True,
        'rocksdb/*:with_jemalloc': False,
        'rocksdb/*:with_lz4': True,
        'rocksdb/*:with_snappy': True,
        'snappy/*:shared': False,
        'soci/*:shared': False,
        'soci/*:with_sqlite3': True,
        'soci/*:with_boost': True,
        'xxhash/*:shared': False,
    }

    def set_version(self):
        if self.version is None:
            path = f'{self.recipe_folder}/src/libxrpl/protocol/BuildInfo.cpp'
            regex = r'versionString\s?=\s?\"(.*)\"'
            with open(path, encoding='utf-8') as file:
                matches = (re.search(regex, line) for line in file)
                match = next(m for m in matches if m)
                self.version = match.group(1)

    def configure(self):
        if self.settings.compiler == 'apple-clang':
            self.options['boost'].visibility = 'global'

    def requirements(self):
        # Conan 2 requires transitive headers to be specified
        transitive_headers_opt = {'transitive_headers': True} if conan_version.split('.')[0] == '2' else {}
        self.requires('boost/1.83.0', force=True, **transitive_headers_opt)
        self.requires('date/3.0.4', **transitive_headers_opt)
        self.requires('lz4/1.10.0', force=True)
<<<<<<< HEAD
        self.requires('protobuf/3.21.9', force=True)
=======
        self.requires('protobuf/3.21.12', force=True)
>>>>>>> 90e63803
        self.requires('sqlite3/3.49.1', force=True)
        if self.options.jemalloc:
            self.requires('jemalloc/5.3.0')
        if self.options.rocksdb:
<<<<<<< HEAD
            self.requires('rocksdb/10.0.1')
=======
            self.requires('rocksdb/9.7.3')
>>>>>>> 90e63803
        self.requires('xxhash/0.8.3', **transitive_headers_opt)

    exports_sources = (
        'CMakeLists.txt',
        'bin/getRippledInfo',
        'cfg/*',
        'cmake/*',
        'external/*',
        'include/*',
        'src/*',
    )

    def layout(self):
        cmake_layout(self)
        # Fix this setting to follow the default introduced in Conan 1.48
        # to align with our build instructions.
        self.folders.generators = 'build/generators'

    generators = 'CMakeDeps'
    def generate(self):
        tc = CMakeToolchain(self)
        tc.variables['tests'] = self.options.tests
        tc.variables['assert'] = self.options.assertions
        tc.variables['coverage'] = self.options.coverage
        tc.variables['jemalloc'] = self.options.jemalloc
        tc.variables['rocksdb'] = self.options.rocksdb
        tc.variables['BUILD_SHARED_LIBS'] = self.options.shared
        tc.variables['static'] = self.options.static
        tc.variables['unity'] = self.options.unity
        tc.variables['xrpld'] = self.options.xrpld
        if self.settings.compiler == 'clang' and self.settings.compiler.version == 16:
            tc.extra_cxxflags = ["-DBOOST_ASIO_DISABLE_CONCEPTS"]
        tc.generate()

    def build(self):
        cmake = CMake(self)
        cmake.verbose = True
        cmake.configure()
        cmake.build()

    def package(self):
        cmake = CMake(self)
        cmake.verbose = True
        cmake.install()

    def package_info(self):
        libxrpl = self.cpp_info.components['libxrpl']
        libxrpl.libs = [
            'xrpl',
            'xrpl.libpb',
            'ed25519',
            'secp256k1',
        ]
        # TODO: Fix the protobufs to include each other relative to
        # `include/`, not `include/ripple/proto/`.
        libxrpl.includedirs = ['include', 'include/ripple/proto']
        libxrpl.requires = [
            'boost::headers',
            'boost::chrono',
            'boost::container',
            'boost::coroutine',
            'boost::date_time',
            'boost::filesystem',
            'boost::json',
            'boost::program_options',
            'boost::regex',
            'boost::system',
            'boost::thread',
            'date::date',
            'grpc::grpc++',
            'libarchive::libarchive',
            'lz4::lz4',
            'nudb::nudb',
            'openssl::crypto',
            'protobuf::libprotobuf',
            'soci::soci',
            'sqlite3::sqlite',
            'xxhash::xxhash',
            'zlib::zlib',
        ]
        if self.options.rocksdb:
            libxrpl.requires.append('rocksdb::librocksdb')<|MERGE_RESOLUTION|>--- conflicted
+++ resolved
@@ -107,20 +107,12 @@
         self.requires('boost/1.83.0', force=True, **transitive_headers_opt)
         self.requires('date/3.0.4', **transitive_headers_opt)
         self.requires('lz4/1.10.0', force=True)
-<<<<<<< HEAD
-        self.requires('protobuf/3.21.9', force=True)
-=======
         self.requires('protobuf/3.21.12', force=True)
->>>>>>> 90e63803
         self.requires('sqlite3/3.49.1', force=True)
         if self.options.jemalloc:
             self.requires('jemalloc/5.3.0')
         if self.options.rocksdb:
-<<<<<<< HEAD
             self.requires('rocksdb/10.0.1')
-=======
-            self.requires('rocksdb/9.7.3')
->>>>>>> 90e63803
         self.requires('xxhash/0.8.3', **transitive_headers_opt)
 
     exports_sources = (
