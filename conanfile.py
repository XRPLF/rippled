--- conflicted
+++ resolved
@@ -97,14 +97,10 @@
             self.options['boost'].visibility = 'global'
 
     def requirements(self):
-<<<<<<< HEAD
-        self.requires('boost/1.86.0', force=True)
-=======
         # Conan 2 requires transitive headers to be specified
         transitive_headers_opt = {'transitive_headers': True} if conan_version.split('.')[0] == '2' else {}
-        self.requires('boost/1.83.0', force=True, **transitive_headers_opt)
+        self.requires('boost/1.86.0', force=True, **transitive_headers_opt)
         self.requires('date/3.0.3', **transitive_headers_opt)
->>>>>>> d494bf45
         self.requires('lz4/1.10.0', force=True)
         self.requires('protobuf/3.21.9', force=True)
         self.requires('sqlite3/3.47.0', force=True)
