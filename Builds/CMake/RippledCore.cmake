--- conflicted
+++ resolved
@@ -375,13 +375,6 @@
     src/ripple/beast/hash/xxhasher.h
   DESTINATION include/ripple/beast/hash)
 install (
-<<<<<<< HEAD
-  FILES
-    src/ripple/beast/hash/impl/xxhash.h
-  DESTINATION include/ripple/beast/hash/impl)
-install (
-=======
->>>>>>> 2ffead76
   FILES
     src/ripple/beast/net/IPAddress.h
     src/ripple/beast/net/IPAddressConversion.h
