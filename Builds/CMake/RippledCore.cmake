#[===================================================================[
   xrpl_core
   core functionality, useable by some client software perhaps
#]===================================================================]

file (GLOB_RECURSE rb_headers
  src/ripple/beast/*.h
  src/ripple/beast/*.hpp)

add_library (xrpl_core
  ${rb_headers}) ## headers added here for benefit of IDEs
if (unity)
  set_target_properties(xrpl_core PROPERTIES UNITY_BUILD ON)
endif ()

add_library(libxrpl INTERFACE)
target_link_libraries(libxrpl INTERFACE xrpl_core)
add_library(xrpl::libxrpl ALIAS libxrpl)

add_library(xrpl_plugin ${rb_headers})


#[===============================[
    beast/legacy FILES:
    TODO: review these sources for removal or replacement
#]===============================]
target_sources (xrpl_core PRIVATE
  src/ripple/beast/clock/basic_seconds_clock.cpp
  src/ripple/beast/core/CurrentThreadName.cpp
  src/ripple/beast/core/SemanticVersion.cpp
  src/ripple/beast/insight/impl/Collector.cpp
  src/ripple/beast/insight/impl/Groups.cpp
  src/ripple/beast/insight/impl/Hook.cpp
  src/ripple/beast/insight/impl/Metric.cpp
  src/ripple/beast/insight/impl/NullCollector.cpp
  src/ripple/beast/insight/impl/StatsDCollector.cpp
  src/ripple/beast/net/impl/IPAddressConversion.cpp
  src/ripple/beast/net/impl/IPAddressV4.cpp
  src/ripple/beast/net/impl/IPAddressV6.cpp
  src/ripple/beast/net/impl/IPEndpoint.cpp
  src/ripple/beast/utility/src/beast_Journal.cpp
  src/ripple/beast/utility/src/beast_PropertyStream.cpp)

#[===============================[
    core sources
#]===============================]
target_sources (xrpl_core PRIVATE
  #[===============================[
    main sources:
      subdir: basics (partial)
  #]===============================]
  src/ripple/basics/impl/base64.cpp
  src/ripple/basics/impl/contract.cpp
  src/ripple/basics/impl/CountedObject.cpp
  src/ripple/basics/impl/FileUtilities.cpp
  src/ripple/basics/impl/IOUAmount.cpp
  src/ripple/basics/impl/Log.cpp
  src/ripple/basics/impl/Number.cpp
  src/ripple/basics/impl/StringUtilities.cpp
  #[===============================[
    main sources:
      subdir: json
  #]===============================]
  src/ripple/json/impl/JsonPropertyStream.cpp
  src/ripple/json/impl/Object.cpp
  src/ripple/json/impl/Output.cpp
  src/ripple/json/impl/Writer.cpp
  src/ripple/json/impl/json_reader.cpp
  src/ripple/json/impl/json_value.cpp
  src/ripple/json/impl/json_valueiterator.cpp
  src/ripple/json/impl/json_writer.cpp
  src/ripple/json/impl/to_string.cpp
  #[===============================[
    main sources:
      subdir: protocol
  #]===============================]
  src/ripple/protocol/impl/AccountID.cpp
  src/ripple/protocol/impl/AMMCore.cpp
  src/ripple/protocol/impl/Book.cpp
  src/ripple/protocol/impl/BuildInfo.cpp
  src/ripple/protocol/impl/ErrorCodes.cpp
  src/ripple/protocol/impl/Feature.cpp
  src/ripple/protocol/impl/Indexes.cpp
  src/ripple/protocol/impl/InnerObjectFormats.cpp
  src/ripple/protocol/impl/Issue.cpp
  src/ripple/protocol/impl/STIssue.cpp
  src/ripple/protocol/impl/Keylet.cpp
  src/ripple/protocol/impl/LedgerFormats.cpp
  src/ripple/protocol/impl/LedgerHeader.cpp
  src/ripple/protocol/impl/PublicKey.cpp
  src/ripple/protocol/impl/Quality.cpp
  src/ripple/protocol/impl/QualityFunction.cpp
  src/ripple/protocol/impl/Rate2.cpp
  src/ripple/protocol/impl/Rules.cpp
  src/ripple/protocol/impl/SField.cpp
  src/ripple/protocol/impl/SOTemplate.cpp
  src/ripple/protocol/impl/STAccount.cpp
  src/ripple/protocol/impl/STAmount.cpp
  src/ripple/protocol/impl/STArray.cpp
  src/ripple/protocol/impl/STBase.cpp
  src/ripple/protocol/impl/STBlob.cpp
  src/ripple/protocol/impl/STCurrency.cpp
  src/ripple/protocol/impl/STInteger.cpp
  src/ripple/protocol/impl/STLedgerEntry.cpp
  src/ripple/protocol/impl/STObject.cpp
  src/ripple/protocol/impl/STParsedJSON.cpp
  src/ripple/protocol/impl/STPathSet.cpp
  src/ripple/protocol/impl/STPluginType.cpp
  src/ripple/protocol/impl/STXChainBridge.cpp
  src/ripple/protocol/impl/STTx.cpp
  src/ripple/protocol/impl/XChainAttestations.cpp
  src/ripple/protocol/impl/STValidation.cpp
  src/ripple/protocol/impl/STVar.cpp
  src/ripple/protocol/impl/STVector256.cpp
  src/ripple/protocol/impl/SecretKey.cpp
  src/ripple/protocol/impl/Seed.cpp
  src/ripple/protocol/impl/Serializer.cpp
  src/ripple/protocol/impl/Sign.cpp
  src/ripple/protocol/impl/TER.cpp
  src/ripple/protocol/impl/TxFormats.cpp
  src/ripple/protocol/impl/TxMeta.cpp
  src/ripple/protocol/impl/UintTypes.cpp
  src/ripple/protocol/impl/digest.cpp
  src/ripple/protocol/impl/tokens.cpp
  src/ripple/protocol/impl/NFTSyntheticSerializer.cpp
  src/ripple/protocol/impl/NFTokenID.cpp
  src/ripple/protocol/impl/NFTokenOfferID.cpp
  #[===============================[
    main sources:
      subdir: crypto
  #]===============================]
  src/ripple/crypto/impl/RFC1751.cpp
  src/ripple/crypto/impl/csprng.cpp
  src/ripple/crypto/impl/secure_erase.cpp)

add_library (Ripple::xrpl_core ALIAS xrpl_core)
target_include_directories (xrpl_core
  PUBLIC
    $<BUILD_INTERFACE:${CMAKE_CURRENT_SOURCE_DIR}/src>
    $<INSTALL_INTERFACE:include>)

target_compile_definitions(xrpl_core
  PUBLIC
    BOOST_ASIO_USE_TS_EXECUTOR_AS_DEFAULT
    BOOST_CONTAINER_FWD_BAD_DEQUE
    HAS_UNCAUGHT_EXCEPTIONS=1)
target_compile_options (xrpl_core
  PUBLIC
    $<$<BOOL:${is_gcc}>:-Wno-maybe-uninitialized>)
target_link_libraries (xrpl_core
  PUBLIC
    OpenSSL::Crypto
    Ripple::boost
    Ripple::syslibs
    secp256k1::secp256k1
    ed25519::ed25519
    date::date
<<<<<<< HEAD
    Ripple::opts)

#[=================================[
   xrpl_plugin installation
#]=================================]
target_sources (xrpl_plugin PRIVATE
  src/ripple/app/tx/impl/validity.cpp
  src/ripple/app/tx/impl/TxConsequences.cpp
  src/ripple/ledger/impl/ApplyStateTable.cpp
  src/ripple/ledger/impl/ApplyView.cpp
  src/ripple/ledger/impl/ApplyViewBase.cpp
  src/ripple/ledger/impl/ApplyViewImpl.cpp
  src/ripple/ledger/impl/OpenView.cpp
  src/ripple/ledger/impl/RawStateTable.cpp
  src/ripple/ledger/impl/ReadView.cpp
  src/ripple/ledger/impl/View.cpp
  src/ripple/app/tx/impl/InvariantCheck.cpp
  src/ripple/app/tx/impl/details/NFTokenUtils.cpp
  src/ripple/app/tx/impl/ApplyContext.cpp
  src/ripple/app/misc/impl/LoadFeeTrack.cpp
  src/ripple/app/misc/HashRouter.cpp
  src/ripple/app/tx/impl/PreflightContext.cpp
  src/ripple/app/tx/impl/SignerEntries.cpp
  src/ripple/ledger/impl/Directory.cpp
)

add_library (Ripple::xrpl_plugin ALIAS xrpl_plugin)
target_link_libraries(xrpl_plugin PUBLIC
  Ripple::xrpl_core
)
=======
    Ripple::opts
    xxHash::xxhash)
>>>>>>> 2ecb8519
#[=================================[
   main/core headers installation
#]=================================]
install (
  FILES
    src/ripple/basics/algorithm.h
    src/ripple/basics/Archive.h
    src/ripple/basics/base64.h
    src/ripple/basics/base_uint.h
    src/ripple/basics/BasicConfig.h
    src/ripple/basics/Blob.h
    src/ripple/basics/Buffer.h
    src/ripple/basics/ByteUtilities.h
    src/ripple/basics/chrono.h
    src/ripple/basics/comparators.h
    src/ripple/basics/CompressionAlgorithms.h
    src/ripple/basics/contract.h
    src/ripple/basics/CountedObject.h
    src/ripple/basics/DecayingSample.h
    src/ripple/basics/Expected.h
    src/ripple/basics/FeeUnits.h
    src/ripple/basics/FileUtilities.h
    src/ripple/basics/hardened_hash.h
    src/ripple/basics/IOUAmount.h
    src/ripple/basics/join.h
    src/ripple/basics/KeyCache.h
    src/ripple/basics/LocalValue.h
    src/ripple/basics/Log.h
    src/ripple/basics/make_SSLContext.h
    src/ripple/basics/MathUtilities.h
    src/ripple/basics/mulDiv.h
    src/ripple/basics/Number.h
    src/ripple/basics/partitioned_unordered_map.h
    src/ripple/basics/PerfLog.h
    src/ripple/basics/random.h
    src/ripple/basics/RangeSet.h
    src/ripple/basics/README.md
    src/ripple/basics/ResolverAsio.h
    src/ripple/basics/Resolver.h
    src/ripple/basics/safe_cast.h
    src/ripple/basics/scope.h
    src/ripple/basics/SHAMapHash.h
    src/ripple/basics/Slice.h
    src/ripple/basics/spinlock.h
    src/ripple/basics/strHex.h
    src/ripple/basics/StringUtilities.h
    src/ripple/basics/TaggedCache.h
    src/ripple/basics/tagged_integer.h
    src/ripple/basics/ThreadSafetyAnalysis.h
    src/ripple/basics/ToString.h
    src/ripple/basics/UnorderedContainers.h
    src/ripple/basics/UptimeClock.h
    src/ripple/basics/XRPAmount.h
  DESTINATION include/ripple/basics)
install (
  FILES
    src/ripple/crypto/RFC1751.h
    src/ripple/crypto/csprng.h
    src/ripple/crypto/secure_erase.h
  DESTINATION include/ripple/crypto)
install (
  FILES
    src/ripple/json/JsonPropertyStream.h
    src/ripple/json/MultivarJson.h
    src/ripple/json/Object.h
    src/ripple/json/Output.h
    src/ripple/json/Writer.h
    src/ripple/json/json_forwards.h
    src/ripple/json/json_reader.h
    src/ripple/json/json_value.h
    src/ripple/json/json_writer.h
    src/ripple/json/to_string.h
  DESTINATION include/ripple/json)
install (
  FILES
    src/ripple/json/impl/json_assert.h
  DESTINATION include/ripple/json/impl)

install (
    FILES
      src/ripple/net/RPCErr.h
    DESTINATION include/ripple/net)
install (
  FILES
    src/ripple/protocol/AccountID.h
    src/ripple/protocol/AMMCore.h
    src/ripple/protocol/AmountConversions.h
    src/ripple/protocol/Book.h
    src/ripple/protocol/BuildInfo.h
    src/ripple/protocol/ErrorCodes.h
    src/ripple/protocol/Feature.h
    src/ripple/protocol/Fees.h
    src/ripple/protocol/HashPrefix.h
    src/ripple/protocol/Indexes.h
    src/ripple/protocol/InnerObjectFormats.h
    src/ripple/protocol/Issue.h
    src/ripple/protocol/json_get_or_throw.h
    src/ripple/protocol/KeyType.h
    src/ripple/protocol/Keylet.h
    src/ripple/protocol/KnownFormats.h
    src/ripple/protocol/LedgerFormats.h
    src/ripple/protocol/LedgerHeader.h
    src/ripple/protocol/NFTSyntheticSerializer.h
    src/ripple/protocol/NFTokenID.h
    src/ripple/protocol/NFTokenOfferID.h
    src/ripple/protocol/Protocol.h
    src/ripple/protocol/PublicKey.h
    src/ripple/protocol/Quality.h
    src/ripple/protocol/QualityFunction.h
    src/ripple/protocol/Rate.h
    src/ripple/protocol/Rules.h
    src/ripple/protocol/SField.h
    src/ripple/protocol/SOTemplate.h
    src/ripple/protocol/STAccount.h
    src/ripple/protocol/STAmount.h
    src/ripple/protocol/STCurrency.h
    src/ripple/protocol/STIssue.h
    src/ripple/protocol/STArray.h
    src/ripple/protocol/STBase.h
    src/ripple/protocol/STBitString.h
    src/ripple/protocol/STBlob.h
    src/ripple/protocol/STExchange.h
    src/ripple/protocol/STInteger.h
    src/ripple/protocol/STLedgerEntry.h
    src/ripple/protocol/STObject.h
    src/ripple/protocol/STParsedJSON.h
    src/ripple/protocol/STPathSet.h
    src/ripple/protocol/STTx.h
    src/ripple/protocol/XChainAttestations.h
    src/ripple/protocol/STXChainBridge.h
    src/ripple/protocol/STValidation.h
    src/ripple/protocol/STVector256.h
    src/ripple/protocol/SecretKey.h
    src/ripple/protocol/Seed.h
    src/ripple/protocol/SeqProxy.h
    src/ripple/protocol/Serializer.h
    src/ripple/protocol/Sign.h
    src/ripple/protocol/SystemParameters.h
    src/ripple/protocol/TER.h
    src/ripple/protocol/TxFlags.h
    src/ripple/protocol/TxFormats.h
    src/ripple/protocol/TxMeta.h
    src/ripple/protocol/UintTypes.h
    src/ripple/protocol/digest.h
    src/ripple/protocol/jss.h
    src/ripple/protocol/serialize.h
    src/ripple/protocol/nft.h
    src/ripple/protocol/nftPageMask.h
    src/ripple/protocol/tokens.h
  DESTINATION include/ripple/protocol)
install (
  FILES
    src/ripple/protocol/impl/b58_utils.h
    src/ripple/protocol/impl/STVar.h
    src/ripple/protocol/impl/secp256k1.h
    src/ripple/protocol/impl/token_errors.h
  DESTINATION include/ripple/protocol/impl)
install (
    FILES
      src/ripple/resource/Fees.h
      src/ripple/resource/Charge.h
    DESTINATION include/ripple/resource)
install (
  FILES
    src/ripple/server/Port.h
    src/ripple/server/Server.h
    src/ripple/server/Session.h
    src/ripple/server/SimpleWriter.h
    src/ripple/server/Writer.h
    src/ripple/server/WSSession.h
    src/ripple/server/Handoff.h
  DESTINATION include/ripple/server)
install (
  FILES
    src/ripple/server/impl/ServerImpl.h
    src/ripple/server/impl/io_list.h
    src/ripple/server/impl/Door.h
    src/ripple/server/impl/PlainHTTPPeer.h
    src/ripple/server/impl/PlainWSPeer.h
    src/ripple/server/impl/BaseHTTPPeer.h
    src/ripple/server/impl/BaseWSPeer.h
    src/ripple/server/impl/BasePeer.h
    src/ripple/server/impl/LowestLayer.h
    src/ripple/server/impl/SSLHTTPPeer.h
    src/ripple/server/impl/SSLWSPeer.h
  DESTINATION include/ripple/server/impl)
#[===================================[
   beast/legacy headers installation
#]===================================]
install (
  FILES
    src/ripple/beast/clock/abstract_clock.h
    src/ripple/beast/clock/basic_seconds_clock.h
    src/ripple/beast/clock/manual_clock.h
  DESTINATION include/ripple/beast/clock)
install (
  FILES
    src/ripple/beast/core/CurrentThreadName.h
    src/ripple/beast/core/LexicalCast.h
    src/ripple/beast/core/List.h
    src/ripple/beast/core/SemanticVersion.h
  DESTINATION include/ripple/beast/core)
install (
  FILES
    src/ripple/beast/hash/hash_append.h
    src/ripple/beast/hash/uhash.h
    src/ripple/beast/hash/xxhasher.h
  DESTINATION include/ripple/beast/hash)
install (
  FILES
  src/ripple/beast/net/IPAddress.h
  src/ripple/beast/net/IPAddressConversion.h
  src/ripple/beast/net/IPAddressV4.h
  src/ripple/beast/net/IPAddressV6.h
  src/ripple/beast/net/IPEndpoint.h
  DESTINATION include/ripple/beast/net)
install (
  FILES
    src/ripple/beast/rfc2616.h
    src/ripple/beast/type_name.h
    src/ripple/beast/unit_test.h
    src/ripple/beast/xor_shift_engine.h
  DESTINATION include/ripple/beast)
install (
  FILES
    src/ripple/beast/unit_test/amount.hpp
    src/ripple/beast/unit_test/dstream.hpp
    src/ripple/beast/unit_test/global_suites.hpp
    src/ripple/beast/unit_test/main.cpp
    src/ripple/beast/unit_test/match.hpp
    src/ripple/beast/unit_test/recorder.hpp
    src/ripple/beast/unit_test/reporter.hpp
    src/ripple/beast/unit_test/results.hpp
    src/ripple/beast/unit_test/runner.hpp
    src/ripple/beast/unit_test/suite.hpp
    src/ripple/beast/unit_test/suite_info.hpp
    src/ripple/beast/unit_test/suite_list.hpp
    src/ripple/beast/unit_test/thread.hpp
  DESTINATION include/ripple/beast/unit_test)
install (
  FILES
    src/ripple/beast/unit_test/detail/const_container.hpp
  DESTINATION include/ripple/beast/unit_test/detail)
install (
  FILES
    src/ripple/beast/utility/Journal.h
    src/ripple/beast/utility/PropertyStream.h
    src/ripple/beast/utility/Zero.h
    src/ripple/beast/utility/rngfill.h
    src/ripple/beast/utility/WrappedSink.h
  DESTINATION include/ripple/beast/utility)
# WARNING!! -- horrible levelization ahead
# (these files should be isolated or moved...but
#  unfortunately unit_test.h above creates this dependency)
if (tests)
  install (
    FILES
      src/ripple/beast/unit_test/amount.hpp
      src/ripple/beast/unit_test/dstream.hpp
      src/ripple/beast/unit_test/global_suites.hpp
      src/ripple/beast/unit_test/match.hpp
      src/ripple/beast/unit_test/recorder.hpp
      src/ripple/beast/unit_test/reporter.hpp
      src/ripple/beast/unit_test/results.hpp
      src/ripple/beast/unit_test/runner.hpp
      src/ripple/beast/unit_test/suite.hpp
      src/ripple/beast/unit_test/suite_info.hpp
      src/ripple/beast/unit_test/suite_list.hpp
      src/ripple/beast/unit_test/thread.hpp
    DESTINATION include/ripple/beast/extras/unit_test)
  install (
    FILES
      src/ripple/beast/unit_test/detail/const_container.hpp
    DESTINATION include/ripple/beast/unit_test/detail)
endif () #tests
#[===================================================================[
   rippled executable
#]===================================================================]

#[=========================================================[
   this one header is added as source just to keep older
   versions of cmake happy. cmake 3.10+ allows
   add_executable with no sources
#]=========================================================]
add_executable (rippled src/ripple/app/main/Application.h)
if (unity)
  set_target_properties(rippled PROPERTIES UNITY_BUILD ON)
endif ()
if (tests)
    target_compile_definitions(rippled PUBLIC ENABLE_TESTS)
endif()
target_sources (rippled PRIVATE
  #[===============================[
     main sources:
       subdir: app
  #]===============================]
  src/ripple/app/consensus/RCLConsensus.cpp
  src/ripple/app/consensus/RCLCxPeerPos.cpp
  src/ripple/app/consensus/RCLValidations.cpp
  src/ripple/app/ledger/AcceptedLedger.cpp
  src/ripple/app/ledger/AcceptedLedgerTx.cpp
  src/ripple/app/ledger/AccountStateSF.cpp
  src/ripple/app/ledger/BookListeners.cpp
  src/ripple/app/ledger/ConsensusTransSetSF.cpp
  src/ripple/app/ledger/Ledger.cpp
  src/ripple/app/ledger/LedgerHistory.cpp
  src/ripple/app/ledger/OrderBookDB.cpp
  src/ripple/app/ledger/TransactionStateSF.cpp
  src/ripple/app/ledger/impl/BuildLedger.cpp
  src/ripple/app/ledger/impl/InboundLedger.cpp
  src/ripple/app/ledger/impl/InboundLedgers.cpp
  src/ripple/app/ledger/impl/InboundTransactions.cpp
  src/ripple/app/ledger/impl/LedgerCleaner.cpp
  src/ripple/app/ledger/impl/LedgerDeltaAcquire.cpp
  src/ripple/app/ledger/impl/LedgerMaster.cpp
  src/ripple/app/ledger/impl/LedgerReplay.cpp
  src/ripple/app/ledger/impl/LedgerReplayer.cpp
  src/ripple/app/ledger/impl/LedgerReplayMsgHandler.cpp
  src/ripple/app/ledger/impl/LedgerReplayTask.cpp
  src/ripple/app/ledger/impl/LedgerToJson.cpp
  src/ripple/app/ledger/impl/LocalTxs.cpp
  src/ripple/app/ledger/impl/OpenLedger.cpp
  src/ripple/app/ledger/impl/SkipListAcquire.cpp
  src/ripple/app/ledger/impl/TimeoutCounter.cpp
  src/ripple/app/ledger/impl/TransactionAcquire.cpp
  src/ripple/app/ledger/impl/TransactionMaster.cpp
  src/ripple/app/main/Application.cpp
  src/ripple/app/main/BasicApp.cpp
  src/ripple/app/main/CollectorManager.cpp
  src/ripple/app/main/GRPCServer.cpp
  src/ripple/app/main/LoadManager.cpp
  src/ripple/app/main/Main.cpp
  src/ripple/app/main/NodeIdentity.cpp
  src/ripple/app/main/NodeStoreScheduler.cpp
  src/ripple/app/main/PluginSetup.cpp
  src/ripple/app/reporting/ReportingETL.cpp
  src/ripple/app/reporting/ETLSource.cpp
  src/ripple/app/reporting/P2pProxy.cpp
  src/ripple/app/misc/impl/AMMHelpers.cpp
  src/ripple/app/misc/impl/AMMUtils.cpp
  src/ripple/app/misc/CanonicalTXSet.cpp
  src/ripple/app/misc/FeeVoteImpl.cpp
  src/ripple/app/misc/NegativeUNLVote.cpp
  src/ripple/app/misc/NetworkOPs.cpp
  src/ripple/app/misc/SHAMapStoreImp.cpp
  src/ripple/app/misc/detail/impl/WorkSSL.cpp
  src/ripple/app/misc/impl/AccountTxPaging.cpp
  src/ripple/app/misc/impl/AmendmentTable.cpp
  src/ripple/app/misc/impl/DeliverMax.cpp
  src/ripple/app/misc/impl/LoadFeeTrack.cpp
  src/ripple/app/misc/impl/Manifest.cpp
  src/ripple/app/misc/impl/Transaction.cpp
  src/ripple/app/misc/impl/TxQ.cpp
  src/ripple/app/misc/impl/ValidatorKeys.cpp
  src/ripple/app/misc/impl/ValidatorList.cpp
  src/ripple/app/misc/impl/ValidatorSite.cpp
  src/ripple/app/paths/AccountCurrencies.cpp
  src/ripple/app/paths/Credit.cpp
  src/ripple/app/paths/Flow.cpp
  src/ripple/app/paths/PathRequest.cpp
  src/ripple/app/paths/PathRequests.cpp
  src/ripple/app/paths/Pathfinder.cpp
  src/ripple/app/paths/RippleCalc.cpp
  src/ripple/app/paths/RippleLineCache.cpp
  src/ripple/app/paths/TrustLine.cpp
  src/ripple/app/paths/impl/AMMLiquidity.cpp
  src/ripple/app/paths/impl/AMMOffer.cpp
  src/ripple/app/paths/impl/BookStep.cpp
  src/ripple/app/paths/impl/DirectStep.cpp
  src/ripple/app/paths/impl/PaySteps.cpp
  src/ripple/app/paths/impl/XRPEndpointStep.cpp
  src/ripple/app/rdb/backend/detail/impl/Node.cpp
  src/ripple/app/rdb/backend/detail/impl/Shard.cpp
  src/ripple/app/rdb/backend/impl/PostgresDatabase.cpp
  src/ripple/app/rdb/backend/impl/SQLiteDatabase.cpp
  src/ripple/app/rdb/impl/Download.cpp
  src/ripple/app/rdb/impl/PeerFinder.cpp
  src/ripple/app/rdb/impl/RelationalDatabase.cpp
  src/ripple/app/rdb/impl/ShardArchive.cpp
  src/ripple/app/rdb/impl/State.cpp
  src/ripple/app/rdb/impl/UnitaryShard.cpp
  src/ripple/app/rdb/impl/Vacuum.cpp
  src/ripple/app/rdb/impl/Wallet.cpp
  src/ripple/app/tx/impl/AMMBid.cpp
  src/ripple/app/tx/impl/AMMCreate.cpp
  src/ripple/app/tx/impl/AMMDelete.cpp
  src/ripple/app/tx/impl/AMMDeposit.cpp
  src/ripple/app/tx/impl/AMMVote.cpp
  src/ripple/app/tx/impl/AMMWithdraw.cpp
  src/ripple/app/tx/impl/BookTip.cpp
  src/ripple/app/tx/impl/CancelCheck.cpp
  src/ripple/app/tx/impl/CancelOffer.cpp
  src/ripple/app/tx/impl/CashCheck.cpp
  src/ripple/app/tx/impl/Change.cpp
  src/ripple/app/tx/impl/Clawback.cpp
  src/ripple/app/tx/impl/CreateCheck.cpp
  src/ripple/app/tx/impl/CreateOffer.cpp
  src/ripple/app/tx/impl/CreateTicket.cpp
  src/ripple/app/tx/impl/DeleteAccount.cpp
  src/ripple/app/tx/impl/DeleteOracle.cpp
  src/ripple/app/tx/impl/DepositPreauth.cpp
  src/ripple/app/tx/impl/DID.cpp
  src/ripple/app/tx/impl/Escrow.cpp
  src/ripple/app/tx/impl/NFTokenAcceptOffer.cpp
  src/ripple/app/tx/impl/NFTokenBurn.cpp
  src/ripple/app/tx/impl/NFTokenCancelOffer.cpp
  src/ripple/app/tx/impl/NFTokenCreateOffer.cpp
  src/ripple/app/tx/impl/NFTokenMint.cpp
  src/ripple/app/tx/impl/OfferStream.cpp
  src/ripple/app/tx/impl/PayChan.cpp
  src/ripple/app/tx/impl/Payment.cpp
  src/ripple/app/tx/impl/SetAccount.cpp
  src/ripple/app/tx/impl/SetOracle.cpp
  src/ripple/app/tx/impl/SetRegularKey.cpp
  src/ripple/app/tx/impl/SetSignerList.cpp
  src/ripple/app/tx/impl/SetTrust.cpp
  src/ripple/app/tx/impl/XChainBridge.cpp
  src/ripple/app/tx/impl/SignerEntries.cpp
  src/ripple/app/tx/impl/Taker.cpp
  src/ripple/app/tx/impl/Transactor.cpp
  src/ripple/app/tx/impl/apply.cpp
  src/ripple/app/tx/impl/applySteps.cpp
  src/ripple/app/tx/impl/ApplyHandler.cpp
  #[===============================[
     main sources:
       subdir: basics (partial)
  #]===============================]
  src/ripple/basics/impl/Archive.cpp
  src/ripple/basics/impl/BasicConfig.cpp
  src/ripple/basics/impl/ResolverAsio.cpp
  src/ripple/basics/impl/UptimeClock.cpp
  src/ripple/basics/impl/make_SSLContext.cpp
  src/ripple/basics/impl/mulDiv.cpp
  src/ripple/basics/impl/partitioned_unordered_map.cpp
  #[===============================[
     main sources:
       subdir: conditions
  #]===============================]
  src/ripple/conditions/impl/Condition.cpp
  src/ripple/conditions/impl/Fulfillment.cpp
  src/ripple/conditions/impl/error.cpp
  #[===============================[
     main sources:
       subdir: core
  #]===============================]
  src/ripple/core/impl/Config.cpp
  src/ripple/core/impl/DatabaseCon.cpp
  src/ripple/core/impl/Job.cpp
  src/ripple/core/impl/JobQueue.cpp
  src/ripple/core/impl/LoadEvent.cpp
  src/ripple/core/impl/LoadMonitor.cpp
  src/ripple/core/impl/SociDB.cpp
  src/ripple/core/impl/Workers.cpp
  src/ripple/core/Pg.cpp
  #[===============================[
     main sources:
       subdir: consensus
  #]===============================]
  src/ripple/consensus/Consensus.cpp
  #[===============================[
     main sources:
       subdir: ledger
  #]===============================]
  src/ripple/ledger/impl/BookDirs.cpp
  src/ripple/ledger/impl/CachedView.cpp
  src/ripple/ledger/impl/PaymentSandbox.cpp
  #[===============================[
     main sources:
       subdir: net
  #]===============================]
  src/ripple/net/impl/DatabaseDownloader.cpp
  src/ripple/net/impl/HTTPClient.cpp
  src/ripple/net/impl/HTTPDownloader.cpp
  src/ripple/net/impl/HTTPStream.cpp
  src/ripple/net/impl/InfoSub.cpp
  src/ripple/net/impl/RPCCall.cpp
  src/ripple/net/impl/RPCErr.cpp
  src/ripple/net/impl/RPCSub.cpp
  src/ripple/net/impl/RegisterSSLCerts.cpp
  #[===============================[
     main sources:
       subdir: nodestore
  #]===============================]
  src/ripple/nodestore/backend/CassandraFactory.cpp
  src/ripple/nodestore/backend/MemoryFactory.cpp
  src/ripple/nodestore/backend/NuDBFactory.cpp
  src/ripple/nodestore/backend/NullFactory.cpp
  src/ripple/nodestore/backend/RocksDBFactory.cpp
  src/ripple/nodestore/impl/BatchWriter.cpp
  src/ripple/nodestore/impl/Database.cpp
  src/ripple/nodestore/impl/DatabaseNodeImp.cpp
  src/ripple/nodestore/impl/DatabaseRotatingImp.cpp
  src/ripple/nodestore/impl/DatabaseShardImp.cpp
  src/ripple/nodestore/impl/DeterministicShard.cpp
  src/ripple/nodestore/impl/DecodedBlob.cpp
  src/ripple/nodestore/impl/DummyScheduler.cpp
  src/ripple/nodestore/impl/ManagerImp.cpp
  src/ripple/nodestore/impl/NodeObject.cpp
  src/ripple/nodestore/impl/Shard.cpp
  src/ripple/nodestore/impl/ShardInfo.cpp
  src/ripple/nodestore/impl/TaskQueue.cpp
  #[===============================[
     main sources:
       subdir: overlay
  #]===============================]
  src/ripple/overlay/impl/Cluster.cpp
  src/ripple/overlay/impl/ConnectAttempt.cpp
  src/ripple/overlay/impl/Handshake.cpp
  src/ripple/overlay/impl/Message.cpp
  src/ripple/overlay/impl/OverlayImpl.cpp
  src/ripple/overlay/impl/PeerImp.cpp
  src/ripple/overlay/impl/PeerReservationTable.cpp
  src/ripple/overlay/impl/PeerSet.cpp
  src/ripple/overlay/impl/ProtocolVersion.cpp
  src/ripple/overlay/impl/TrafficCount.cpp
  src/ripple/overlay/impl/TxMetrics.cpp
  #[===============================[
     main sources:
       subdir: peerfinder
  #]===============================]
  src/ripple/peerfinder/impl/Bootcache.cpp
  src/ripple/peerfinder/impl/Endpoint.cpp
  src/ripple/peerfinder/impl/PeerfinderConfig.cpp
  src/ripple/peerfinder/impl/PeerfinderManager.cpp
  src/ripple/peerfinder/impl/SlotImp.cpp
  src/ripple/peerfinder/impl/SourceStrings.cpp
  #[===============================[
     main sources:
       subdir: resource
  #]===============================]
  src/ripple/resource/impl/Charge.cpp
  src/ripple/resource/impl/Consumer.cpp
  src/ripple/resource/impl/Fees.cpp
  src/ripple/resource/impl/ResourceManager.cpp
  #[===============================[
     main sources:
       subdir: rpc
  #]===============================]
  src/ripple/rpc/handlers/AccountChannels.cpp
  src/ripple/rpc/handlers/AccountCurrenciesHandler.cpp
  src/ripple/rpc/handlers/AccountInfo.cpp
  src/ripple/rpc/handlers/AccountLines.cpp
  src/ripple/rpc/handlers/AccountObjects.cpp
  src/ripple/rpc/handlers/AccountOffers.cpp
  src/ripple/rpc/handlers/AccountTx.cpp
  src/ripple/rpc/handlers/AMMInfo.cpp
  src/ripple/rpc/handlers/BlackList.cpp
  src/ripple/rpc/handlers/BookOffers.cpp
  src/ripple/rpc/handlers/CanDelete.cpp
  src/ripple/rpc/handlers/Connect.cpp
  src/ripple/rpc/handlers/ConsensusInfo.cpp
  src/ripple/rpc/handlers/CrawlShards.cpp
  src/ripple/rpc/handlers/DepositAuthorized.cpp
  src/ripple/rpc/handlers/DownloadShard.cpp
  src/ripple/rpc/handlers/Feature1.cpp
  src/ripple/rpc/handlers/Fee1.cpp
  src/ripple/rpc/handlers/FetchInfo.cpp
  src/ripple/rpc/handlers/GatewayBalances.cpp
  src/ripple/rpc/handlers/GetCounts.cpp
  src/ripple/rpc/handlers/GetAggregatePrice.cpp
  src/ripple/rpc/handlers/LedgerAccept.cpp
  src/ripple/rpc/handlers/LedgerCleanerHandler.cpp
  src/ripple/rpc/handlers/LedgerClosed.cpp
  src/ripple/rpc/handlers/LedgerCurrent.cpp
  src/ripple/rpc/handlers/LedgerData.cpp
  src/ripple/rpc/handlers/LedgerDiff.cpp
  src/ripple/rpc/handlers/LedgerEntry.cpp
  src/ripple/rpc/handlers/LedgerHandler.cpp
  src/ripple/rpc/handlers/LedgerHeader.cpp
  src/ripple/rpc/handlers/LedgerRequest.cpp
  src/ripple/rpc/handlers/LogLevel.cpp
  src/ripple/rpc/handlers/LogRotate.cpp
  src/ripple/rpc/handlers/Manifest.cpp
  src/ripple/rpc/handlers/NFTOffers.cpp
  src/ripple/rpc/handlers/NodeToShard.cpp
  src/ripple/rpc/handlers/NoRippleCheck.cpp
  src/ripple/rpc/handlers/OwnerInfo.cpp
  src/ripple/rpc/handlers/PathFind.cpp
  src/ripple/rpc/handlers/PayChanClaim.cpp
  src/ripple/rpc/handlers/Peers.cpp
  src/ripple/rpc/handlers/Ping.cpp
  src/ripple/rpc/handlers/Print.cpp
  src/ripple/rpc/handlers/Random.cpp
  src/ripple/rpc/handlers/Reservations.cpp
  src/ripple/rpc/handlers/RipplePathFind.cpp
  src/ripple/rpc/handlers/ServerInfo.cpp
  src/ripple/rpc/handlers/ServerState.cpp
  src/ripple/rpc/handlers/SignFor.cpp
  src/ripple/rpc/handlers/SignHandler.cpp
  src/ripple/rpc/handlers/Stop.cpp
  src/ripple/rpc/handlers/Submit.cpp
  src/ripple/rpc/handlers/SubmitMultiSigned.cpp
  src/ripple/rpc/handlers/Subscribe.cpp
  src/ripple/rpc/handlers/TransactionEntry.cpp
  src/ripple/rpc/handlers/Tx.cpp
  src/ripple/rpc/handlers/TxHistory.cpp
  src/ripple/rpc/handlers/TxReduceRelay.cpp
  src/ripple/rpc/handlers/UnlList.cpp
  src/ripple/rpc/handlers/Unsubscribe.cpp
  src/ripple/rpc/handlers/ValidationCreate.cpp
  src/ripple/rpc/handlers/ValidatorInfo.cpp
  src/ripple/rpc/handlers/ValidatorListSites.cpp
  src/ripple/rpc/handlers/Validators.cpp
  src/ripple/rpc/handlers/WalletPropose.cpp
  src/ripple/rpc/impl/DeliveredAmount.cpp
  src/ripple/rpc/impl/Handler.cpp
  src/ripple/rpc/impl/LegacyPathFind.cpp
  src/ripple/rpc/impl/RPCHandler.cpp
  src/ripple/rpc/impl/RPCHelpers.cpp
  src/ripple/rpc/impl/Role.cpp
  src/ripple/rpc/impl/ServerHandler.cpp
  src/ripple/rpc/impl/ShardArchiveHandler.cpp
  src/ripple/rpc/impl/ShardVerificationScheduler.cpp
  src/ripple/rpc/impl/Status.cpp
  src/ripple/rpc/impl/TransactionSign.cpp
  #[===============================[
     main sources:
       subdir: perflog
  #]===============================]
  src/ripple/perflog/impl/PerfLogImp.cpp

  #[===============================[
     main sources:
       subdir: server
  #]===============================]
  src/ripple/server/impl/JSONRPCUtil.cpp
  src/ripple/server/impl/Port.cpp
  #[===============================[
     main sources:
       subdir: shamap
  #]===============================]
  src/ripple/shamap/impl/NodeFamily.cpp
  src/ripple/shamap/impl/SHAMap.cpp
  src/ripple/shamap/impl/SHAMapDelta.cpp
  src/ripple/shamap/impl/SHAMapInnerNode.cpp
  src/ripple/shamap/impl/SHAMapLeafNode.cpp
  src/ripple/shamap/impl/SHAMapNodeID.cpp
  src/ripple/shamap/impl/SHAMapSync.cpp
  src/ripple/shamap/impl/SHAMapTreeNode.cpp
  src/ripple/shamap/impl/ShardFamily.cpp)

  #[===============================[
     test sources:
       subdir: app
  #]===============================]
if (tests)
  target_sources (rippled PRIVATE
    src/test/app/AccountDelete_test.cpp
    src/test/app/AccountTxPaging_test.cpp
    src/test/app/AmendmentTable_test.cpp
    src/test/app/AMM_test.cpp
    src/test/app/AMMCalc_test.cpp
    src/test/app/AMMExtended_test.cpp
    src/test/app/Check_test.cpp
    src/test/app/Clawback_test.cpp
    src/test/app/CrossingLimits_test.cpp
    src/test/app/DeliverMin_test.cpp
    src/test/app/DepositAuth_test.cpp
    src/test/app/Discrepancy_test.cpp
    src/test/app/DID_test.cpp
    src/test/app/DNS_test.cpp
    src/test/app/Escrow_test.cpp
    src/test/app/FeeVote_test.cpp
    src/test/app/Flow_test.cpp
    src/test/app/Freeze_test.cpp
    src/test/app/HashRouter_test.cpp
    src/test/app/LedgerHistory_test.cpp
    src/test/app/LedgerLoad_test.cpp
    src/test/app/LedgerMaster_test.cpp
    src/test/app/LedgerReplay_test.cpp
    src/test/app/LoadFeeTrack_test.cpp
    src/test/app/Manifest_test.cpp
    src/test/app/MultiSign_test.cpp
    src/test/app/NetworkID_test.cpp
    src/test/app/NFToken_test.cpp
    src/test/app/NFTokenBurn_test.cpp
    src/test/app/NFTokenDir_test.cpp
    src/test/app/OfferStream_test.cpp
    src/test/app/Offer_test.cpp
    src/test/app/Oracle_test.cpp
    src/test/app/OversizeMeta_test.cpp
    src/test/app/Path_test.cpp
    src/test/app/PayChan_test.cpp
    src/test/app/PayStrand_test.cpp
    src/test/app/PseudoTx_test.cpp
    src/test/app/RCLCensorshipDetector_test.cpp
    src/test/app/RCLValidations_test.cpp
    src/test/app/ReducedOffer_test.cpp
    src/test/app/Regression_test.cpp
    src/test/app/SHAMapStore_test.cpp
    src/test/app/XChain_test.cpp
    src/test/app/SetAuth_test.cpp
    src/test/app/SetRegularKey_test.cpp
    src/test/app/SetTrust_test.cpp
    src/test/app/Taker_test.cpp
    src/test/app/TheoreticalQuality_test.cpp
    src/test/app/Ticket_test.cpp
    src/test/app/Transaction_ordering_test.cpp
    src/test/app/TrustAndBalance_test.cpp
    src/test/app/TxQ_test.cpp
    src/test/app/ValidatorKeys_test.cpp
    src/test/app/ValidatorList_test.cpp
    src/test/app/ValidatorSite_test.cpp
    src/test/app/tx/apply_test.cpp
    #[===============================[
       test sources:
         subdir: basics
    #]===============================]
    src/test/basics/Buffer_test.cpp
    src/test/basics/DetectCrash_test.cpp
    src/test/basics/Expected_test.cpp
    src/test/basics/FileUtilities_test.cpp
    src/test/basics/IOUAmount_test.cpp
    src/test/basics/KeyCache_test.cpp
    src/test/basics/Number_test.cpp
    src/test/basics/PerfLog_test.cpp
    src/test/basics/RangeSet_test.cpp
    src/test/basics/scope_test.cpp
    src/test/basics/Slice_test.cpp
    src/test/basics/StringUtilities_test.cpp
    src/test/basics/TaggedCache_test.cpp
    src/test/basics/XRPAmount_test.cpp
    src/test/basics/base58_test.cpp
    src/test/basics/base64_test.cpp
    src/test/basics/base_uint_test.cpp
    src/test/basics/contract_test.cpp
    src/test/basics/FeeUnits_test.cpp
    src/test/basics/hardened_hash_test.cpp
    src/test/basics/join_test.cpp
    src/test/basics/mulDiv_test.cpp
    src/test/basics/tagged_integer_test.cpp
    #[===============================[
       test sources:
         subdir: beast
    #]===============================]
    src/test/beast/IPEndpoint_test.cpp
    src/test/beast/LexicalCast_test.cpp
    src/test/beast/SemanticVersion_test.cpp
    src/test/beast/aged_associative_container_test.cpp
    src/test/beast/beast_CurrentThreadName_test.cpp
    src/test/beast/beast_Journal_test.cpp
    src/test/beast/beast_PropertyStream_test.cpp
    src/test/beast/beast_Zero_test.cpp
    src/test/beast/beast_abstract_clock_test.cpp
    src/test/beast/beast_basic_seconds_clock_test.cpp
    src/test/beast/beast_io_latency_probe_test.cpp
    src/test/beast/define_print.cpp
    #[===============================[
       test sources:
         subdir: conditions
    #]===============================]
    src/test/conditions/PreimageSha256_test.cpp
    #[===============================[
       test sources:
         subdir: consensus
    #]===============================]
    src/test/consensus/ByzantineFailureSim_test.cpp
    src/test/consensus/Consensus_test.cpp
    src/test/consensus/DistributedValidatorsSim_test.cpp
    src/test/consensus/LedgerTiming_test.cpp
    src/test/consensus/LedgerTrie_test.cpp
    src/test/consensus/NegativeUNL_test.cpp
    src/test/consensus/ScaleFreeSim_test.cpp
    src/test/consensus/Validations_test.cpp
    #[===============================[
       test sources:
         subdir: core
    #]===============================]
    src/test/core/ClosureCounter_test.cpp
    src/test/core/Config_test.cpp
    src/test/core/Coroutine_test.cpp
    src/test/core/CryptoPRNG_test.cpp
    src/test/core/JobQueue_test.cpp
    src/test/core/SociDB_test.cpp
    src/test/core/Workers_test.cpp
    #[===============================[
       test sources:
         subdir: csf
    #]===============================]
    src/test/csf/BasicNetwork_test.cpp
    src/test/csf/Digraph_test.cpp
    src/test/csf/Histogram_test.cpp
    src/test/csf/Scheduler_test.cpp
    src/test/csf/impl/Sim.cpp
    src/test/csf/impl/ledgers.cpp
    #[===============================[
       test sources:
         subdir: json
    #]===============================]
    src/test/json/Object_test.cpp
    src/test/json/Output_test.cpp
    src/test/json/Writer_test.cpp
    src/test/json/json_value_test.cpp
    src/test/json/MultivarJson_test.cpp
    #[===============================[
       test sources:
         subdir: jtx
    #]===============================]
    src/test/jtx/Env_test.cpp
    src/test/jtx/WSClient_test.cpp
    src/test/jtx/impl/Account.cpp
    src/test/jtx/impl/AMM.cpp
    src/test/jtx/impl/AMMTest.cpp
    src/test/jtx/impl/Env.cpp
    src/test/jtx/impl/JSONRPCClient.cpp
    src/test/jtx/impl/Oracle.cpp
    src/test/jtx/impl/TestHelpers.cpp
    src/test/jtx/impl/WSClient.cpp
    src/test/jtx/impl/acctdelete.cpp
    src/test/jtx/impl/account_txn_id.cpp
    src/test/jtx/impl/amount.cpp
    src/test/jtx/impl/attester.cpp
    src/test/jtx/impl/balance.cpp
    src/test/jtx/impl/check.cpp
    src/test/jtx/impl/delivermin.cpp
    src/test/jtx/impl/deposit.cpp
    src/test/jtx/impl/did.cpp
    src/test/jtx/impl/envconfig.cpp
    src/test/jtx/impl/fee.cpp
    src/test/jtx/impl/flags.cpp
    src/test/jtx/impl/invoice_id.cpp
    src/test/jtx/impl/jtx_json.cpp
    src/test/jtx/impl/last_ledger_sequence.cpp
    src/test/jtx/impl/memo.cpp
    src/test/jtx/impl/multisign.cpp
    src/test/jtx/impl/offer.cpp
    src/test/jtx/impl/owners.cpp
    src/test/jtx/impl/paths.cpp
    src/test/jtx/impl/pay.cpp
    src/test/jtx/impl/quality2.cpp
    src/test/jtx/impl/rate.cpp
    src/test/jtx/impl/regkey.cpp
    src/test/jtx/impl/sendmax.cpp
    src/test/jtx/impl/seq.cpp
    src/test/jtx/impl/xchain_bridge.cpp
    src/test/jtx/impl/sig.cpp
    src/test/jtx/impl/tag.cpp
    src/test/jtx/impl/ticket.cpp
    src/test/jtx/impl/token.cpp
    src/test/jtx/impl/trust.cpp
    src/test/jtx/impl/txflags.cpp
    src/test/jtx/impl/utility.cpp

    #[===============================[
       test sources:
         subdir: ledger
    #]===============================]
    src/test/ledger/BookDirs_test.cpp
    src/test/ledger/Directory_test.cpp
    src/test/ledger/Invariants_test.cpp
    src/test/ledger/PaymentSandbox_test.cpp
    src/test/ledger/PendingSaves_test.cpp
    src/test/ledger/SkipList_test.cpp
    src/test/ledger/View_test.cpp
    #[===============================[
       test sources:
         subdir: net
    #]===============================]
    src/test/net/DatabaseDownloader_test.cpp
    #[===============================[
       test sources:
         subdir: nodestore
    #]===============================]
    src/test/nodestore/Backend_test.cpp
    src/test/nodestore/Basics_test.cpp
    src/test/nodestore/DatabaseShard_test.cpp
    src/test/nodestore/Database_test.cpp
    src/test/nodestore/Timing_test.cpp
    src/test/nodestore/import_test.cpp
    src/test/nodestore/varint_test.cpp
    #[===============================[
       test sources:
         subdir: overlay
    #]===============================]
    src/test/overlay/ProtocolVersion_test.cpp
    src/test/overlay/cluster_test.cpp
    src/test/overlay/short_read_test.cpp
    src/test/overlay/compression_test.cpp
    src/test/overlay/reduce_relay_test.cpp
    src/test/overlay/handshake_test.cpp
    src/test/overlay/tx_reduce_relay_test.cpp
    #[===============================[
       test sources:
         subdir: peerfinder
    #]===============================]
    src/test/peerfinder/Livecache_test.cpp
    src/test/peerfinder/PeerFinder_test.cpp
    #[===============================[
       test sources:
         subdir: plugin
    #]===============================]
    src/test/plugin/Plugins_test.cpp
    #[===============================[
       test sources:
         subdir: protocol
    #]===============================]
    src/test/protocol/BuildInfo_test.cpp
    src/test/protocol/InnerObjectFormats_test.cpp
    src/test/protocol/Issue_test.cpp
    src/test/protocol/Hooks_test.cpp
    src/test/protocol/Memo_test.cpp
    src/test/protocol/PublicKey_test.cpp
    src/test/protocol/Quality_test.cpp
    src/test/protocol/STAccount_test.cpp
    src/test/protocol/STAmount_test.cpp
    src/test/protocol/STObject_test.cpp
    src/test/protocol/STTx_test.cpp
    src/test/protocol/STValidation_test.cpp
    src/test/protocol/SecretKey_test.cpp
    src/test/protocol/Seed_test.cpp
    src/test/protocol/SeqProxy_test.cpp
    src/test/protocol/TER_test.cpp
    src/test/protocol/types_test.cpp
    #[===============================[
       test sources:
         subdir: resource
    #]===============================]
    src/test/resource/Logic_test.cpp
    #[===============================[
       test sources:
         subdir: rpc
    #]===============================]
    src/test/rpc/AccountCurrencies_test.cpp
    src/test/rpc/AccountInfo_test.cpp
    src/test/rpc/AccountLinesRPC_test.cpp
    src/test/rpc/AccountObjects_test.cpp
    src/test/rpc/AccountOffers_test.cpp
    src/test/rpc/AccountSet_test.cpp
    src/test/rpc/AccountTx_test.cpp
    src/test/rpc/AmendmentBlocked_test.cpp
    src/test/rpc/AMMInfo_test.cpp
    src/test/rpc/Book_test.cpp
    src/test/rpc/DepositAuthorized_test.cpp
    src/test/rpc/DeliveredAmount_test.cpp
    src/test/rpc/Feature_test.cpp
    src/test/rpc/GatewayBalances_test.cpp
    src/test/rpc/GetAggregatePrice_test.cpp
    src/test/rpc/GetCounts_test.cpp
    src/test/rpc/JSONRPC_test.cpp
    src/test/rpc/KeyGeneration_test.cpp
    src/test/rpc/LedgerClosed_test.cpp
    src/test/rpc/LedgerData_test.cpp
    src/test/rpc/LedgerHeader_test.cpp
    src/test/rpc/LedgerRPC_test.cpp
    src/test/rpc/LedgerRequestRPC_test.cpp
    src/test/rpc/ManifestRPC_test.cpp
    src/test/rpc/NodeToShardRPC_test.cpp
    src/test/rpc/NoRippleCheck_test.cpp
    src/test/rpc/NoRipple_test.cpp
    src/test/rpc/OwnerInfo_test.cpp
    src/test/rpc/Peers_test.cpp
    src/test/rpc/ReportingETL_test.cpp
    src/test/rpc/Roles_test.cpp
    src/test/rpc/RPCCall_test.cpp
    src/test/rpc/RPCOverload_test.cpp
    src/test/rpc/RobustTransaction_test.cpp
    src/test/rpc/ServerInfo_test.cpp
    src/test/rpc/ShardArchiveHandler_test.cpp
    src/test/rpc/Status_test.cpp
    src/test/rpc/Subscribe_test.cpp
    src/test/rpc/Transaction_test.cpp
    src/test/rpc/TransactionEntry_test.cpp
    src/test/rpc/TransactionHistory_test.cpp
    src/test/rpc/ValidatorInfo_test.cpp
    src/test/rpc/ValidatorRPC_test.cpp
    src/test/rpc/Version_test.cpp
    src/test/rpc/Handler_test.cpp
    #[===============================[
       test sources:
         subdir: server
    #]===============================]
    src/test/server/ServerStatus_test.cpp
    src/test/server/Server_test.cpp
    #[===============================[
       test sources:
         subdir: shamap
    #]===============================]
    src/test/shamap/FetchPack_test.cpp
    src/test/shamap/SHAMapSync_test.cpp
    src/test/shamap/SHAMap_test.cpp
    #[===============================[
       test sources:
         subdir: unit_test
    #]===============================]
    src/test/unit_test/multi_runner.cpp)

    add_library(plugin_test_setregularkey SHARED)
    target_sources(plugin_test_setregularkey PRIVATE 
      src/test/plugin/fixtures/SetRegularKey.cpp
    )
    target_link_libraries(plugin_test_setregularkey PUBLIC Ripple::xrpl_plugin)
    target_compile_options (plugin_test_setregularkey PUBLIC -Wno-return-type-c-linkage)

    add_library(plugin_test_trustset SHARED)
    target_sources(plugin_test_trustset PRIVATE 
      src/test/plugin/fixtures/TrustSet.cpp
    )
    target_link_libraries(plugin_test_trustset PUBLIC Ripple::xrpl_plugin)
    target_compile_options (plugin_test_trustset PUBLIC -Wno-return-type-c-linkage)
    
    add_library(plugin_test_escrowcreate SHARED)
    target_sources(plugin_test_escrowcreate PRIVATE 
      src/test/plugin/fixtures/EscrowCreate.cpp
    )
    target_link_libraries(plugin_test_escrowcreate PUBLIC Ripple::xrpl_plugin)
    target_compile_options (plugin_test_escrowcreate PUBLIC -Wno-return-type-c-linkage)

    add_library(plugin_test_badtransactor SHARED)
    target_sources(plugin_test_badtransactor PRIVATE 
      src/test/plugin/fixtures/SetRegularKeyBadTransactor.cpp
    )
    target_link_libraries(plugin_test_badtransactor PUBLIC Ripple::xrpl_plugin)
    target_compile_options (plugin_test_badtransactor PUBLIC -Wno-return-type-c-linkage)

    add_library(plugin_test_badledgerentry SHARED)
    target_sources(plugin_test_badledgerentry PRIVATE 
      src/test/plugin/fixtures/EscrowCreateBadLedgerEntryType.cpp
    )
    target_link_libraries(plugin_test_badledgerentry PUBLIC Ripple::xrpl_plugin)
    target_compile_options (plugin_test_badledgerentry PUBLIC -Wno-return-type-c-linkage)

    add_library(plugin_test_badstypeid SHARED)
    target_sources(plugin_test_badstypeid PRIVATE 
      src/test/plugin/fixtures/TrustSetBadSTypeID.cpp
    )
    target_link_libraries(plugin_test_badstypeid PUBLIC Ripple::xrpl_plugin)
    target_compile_options (plugin_test_badstypeid PUBLIC -Wno-return-type-c-linkage)

    add_library(plugin_test_badsfieldtypeid SHARED)
    target_sources(plugin_test_badsfieldtypeid PRIVATE 
      src/test/plugin/fixtures/TrustSetBadSFieldTypeID.cpp
    )
    target_link_libraries(plugin_test_badsfieldtypeid PUBLIC Ripple::xrpl_plugin)
    target_compile_options (plugin_test_badsfieldtypeid PUBLIC -Wno-return-type-c-linkage)

    add_library(plugin_test_badsfieldtypepair SHARED)
    target_sources(plugin_test_badsfieldtypepair PRIVATE 
      src/test/plugin/fixtures/TrustSetBadSFieldTypePair.cpp
    )
    target_link_libraries(plugin_test_badsfieldtypepair PUBLIC Ripple::xrpl_plugin)
    target_compile_options (plugin_test_badsfieldtypepair PUBLIC -Wno-return-type-c-linkage)

    add_library(plugin_test_badtercode SHARED)
    target_sources(plugin_test_badtercode PRIVATE 
      src/test/plugin/fixtures/TrustSetBadTERcode.cpp
    )
    target_link_libraries(plugin_test_badtercode PUBLIC Ripple::xrpl_plugin)
    target_compile_options (plugin_test_badtercode PUBLIC -Wno-return-type-c-linkage)

    add_library(plugin_test_badinnerobject SHARED)
    target_sources(plugin_test_badinnerobject PRIVATE 
      src/test/plugin/fixtures/TrustSetBadInnerObject.cpp
    )
    target_link_libraries(plugin_test_badinnerobject PUBLIC Ripple::xrpl_plugin)
    target_compile_options (plugin_test_badinnerobject PUBLIC -Wno-return-type-c-linkage)

    set_target_properties(
      plugin_test_setregularkey
      plugin_test_trustset
      plugin_test_escrowcreate
      plugin_test_badtransactor
      plugin_test_badledgerentry
      plugin_test_badstypeid
      plugin_test_badsfieldtypeid
      plugin_test_badsfieldtypepair
      plugin_test_badtercode
      plugin_test_badinnerobject
      PROPERTIES PREFIX "" SUFFIX ".xrplugin")
    install(TARGETS plugin_test_setregularkey)
    install(TARGETS plugin_test_trustset)
    install(TARGETS plugin_test_escrowcreate)
    install(TARGETS plugin_test_badtransactor)
    install(TARGETS plugin_test_badledgerentry)
    install(TARGETS plugin_test_badstypeid)
    install(TARGETS plugin_test_badsfieldtypeid)
    install(TARGETS plugin_test_badsfieldtypepair)
    install(TARGETS plugin_test_badtercode)
    install(TARGETS plugin_test_badinnerobject)
endif () #tests

target_link_libraries (rippled
  Ripple::boost
  Ripple::opts
  Ripple::libs
  Ripple::xrpl_core
  Ripple::xrpl_plugin
  )
exclude_if_included (rippled)
# define a macro for tests that might need to
# be exluded or run differently in CI environment
if (is_ci)
  target_compile_definitions(rippled PRIVATE RIPPLED_RUNNING_IN_CI)
endif ()

if(reporting)
set_target_properties(rippled PROPERTIES OUTPUT_NAME rippled-reporting)
get_target_property(BIN_NAME rippled OUTPUT_NAME)
message(STATUS "Reporting mode build: rippled renamed ${BIN_NAME}")
  target_compile_definitions(rippled PRIVATE RIPPLED_REPORTING)
endif()

# any files that don't play well with unity should be added here
if (tests)
  set_source_files_properties(
    # these two seem to produce conflicts in beast teardown template methods
    src/test/rpc/ValidatorRPC_test.cpp
    src/test/rpc/ShardArchiveHandler_test.cpp
    PROPERTIES SKIP_UNITY_BUILD_INCLUSION TRUE)
endif () #tests<|MERGE_RESOLUTION|>--- conflicted
+++ resolved
@@ -155,8 +155,9 @@
     secp256k1::secp256k1
     ed25519::ed25519
     date::date
-<<<<<<< HEAD
-    Ripple::opts)
+    Ripple::opts
+    xxHash::xxhash
+  )
 
 #[=================================[
    xrpl_plugin installation
@@ -185,11 +186,8 @@
 add_library (Ripple::xrpl_plugin ALIAS xrpl_plugin)
 target_link_libraries(xrpl_plugin PUBLIC
   Ripple::xrpl_core
+  xxHash::xxhash
 )
-=======
-    Ripple::opts
-    xxHash::xxhash)
->>>>>>> 2ecb8519
 #[=================================[
    main/core headers installation
 #]=================================]
