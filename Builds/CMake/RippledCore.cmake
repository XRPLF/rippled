--- conflicted
+++ resolved
@@ -847,7 +847,6 @@
   src/ripple/shamap/impl/SHAMapNodeID.cpp
   src/ripple/shamap/impl/SHAMapSync.cpp
   src/ripple/shamap/impl/SHAMapTreeNode.cpp
-<<<<<<< HEAD
   src/ripple/shamap/impl/ShardFamily.cpp
   #[===============================[
      main sources:
@@ -859,10 +858,7 @@
   src/ripple/sync/ReplayLedger.cpp
   src/ripple/sync/ReplayLedgers.cpp
 )
-=======
-  src/ripple/shamap/impl/ShardFamily.cpp)
 # END XRPLD SOURCES
->>>>>>> b84f7e7c
 
   #[===============================[
      test sources:
