--- conflicted
+++ resolved
@@ -61,12 +61,9 @@
 target_link_libraries(libxrpl INTERFACE xrpl_core)
 add_library(xrpl::libxrpl ALIAS libxrpl)
 
-<<<<<<< HEAD
 add_library(xrpl_plugin ${rb_headers})
 
 
-=======
->>>>>>> b84f7e7c
 #[===============================[
     beast/legacy FILES:
     TODO: review these sources for removal or replacement
@@ -228,10 +225,7 @@
     Ripple::opts
     Ripple::syslibs
     secp256k1::secp256k1
-<<<<<<< HEAD
-    ed25519::ed25519
-    date::date
-    Ripple::opts
+    xrpl.libpb
     xxHash::xxhash
   )
 
@@ -264,10 +258,6 @@
   Ripple::xrpl_core
   xxHash::xxhash
 )
-=======
-    xrpl.libpb
-    xxHash::xxhash)
->>>>>>> b84f7e7c
 #[=================================[
    main/core headers installation
 #]=================================]
