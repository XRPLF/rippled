--- conflicted
+++ resolved
@@ -72,7 +72,6 @@
     "directory from ${CMAKE_CURRENT_SOURCE_DIR} and try building in a separate directory.")
 endif ()
 
-<<<<<<< HEAD
 if("${CMAKE_GENERATOR}" MATCHES "Visual Studio" AND
     NOT("${CMAKE_GENERATOR}" MATCHES .*Win64.*) AND
     NOT("${CMAKE_GENERATOR_PLATFORM}" MATCHES .*x64.*))
@@ -81,11 +80,11 @@
     "See https://cmake.org/cmake/help/latest/manual/cmake-generators.7.html#visual-studio-generators "
     "for more information.")
 endif()
-=======
+
 if (MSVC AND CMAKE_GENERATOR_PLATFORM STREQUAL "Win32")
   message (FATAL_ERROR "Visual Studio 32-bit build is not supported.")
 endif ()
->>>>>>> e32bc674
+
 
 if (NOT CMAKE_SIZEOF_VOID_P EQUAL 8)
   message (FATAL_ERROR "Rippled requires a 64 bit target architecture.\n"
