--- conflicted
+++ resolved
@@ -6,15 +6,11 @@
 the [rippled-package-builder](https://github.com/ripple/rippled-package-builder)
 repository. 
 
-<<<<<<< HEAD
 Note: Ubuntu 16.04 users may need to update their compiler (see the dependencies
 section). For non Ubuntu distributions, the steps below should work by
 installing the appropriate dependencies using that distribution's package
 management tools.
-=======
-For non Ubuntu distributions, the steps below should work by installing the 
-appropriate dependencies using that distribution's package management tools.
->>>>>>> 20f3c918
+
 
 ## Dependencies
 
