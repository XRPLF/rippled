--- conflicted
+++ resolved
@@ -55,15 +55,11 @@
     if (getTimeouts () > 10)
     {
         WriteLog (lsWARNING, TransactionAcquire) << "Ten timeouts on TX set " << getHash ();
-<<<<<<< HEAD
+        psl.unlock();
         {
             Application::ScopedLockType lock (getApp().getMasterLock (), __FILE__, __LINE__);
 
             if (getApp().getOPs ().stillNeedTXSet (mHash))
-=======
-        { // FIXME: Acquire the master lock here can deadlock
-            psl.unlock();
->>>>>>> 9cb06ba9
             {
                 boost::recursive_mutex::scoped_lock sl (getApp().getMasterLock ());
 
@@ -74,8 +70,8 @@
                     aggressive = true;
                 }
 	    }
-	    psl.lock();
-        }
+        }
+        psl.lock();
 
         if (!aggressive)
         {
