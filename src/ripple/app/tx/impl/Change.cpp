//------------------------------------------------------------------------------
/*
    This file is part of rippled: https://github.com/ripple/rippled
    Copyright (c) 2012, 2013 Ripple Labs Inc.

    Permission to use, copy, modify, and/or distribute this software for any
    purpose  with  or without fee is hereby granted, provided that the above
    copyright notice and this permission notice appear in all copies.

    THE  SOFTWARE IS PROVIDED "AS IS" AND THE AUTHOR DISCLAIMS ALL WARRANTIES
    WITH  REGARD  TO  THIS  SOFTWARE  INCLUDING  ALL  IMPLIED  WARRANTIES  OF
    MERCHANTABILITY  AND  FITNESS. IN NO EVENT SHALL THE AUTHOR BE LIABLE FOR
    ANY  SPECIAL ,  DIRECT, INDIRECT, OR CONSEQUENTIAL DAMAGES OR ANY DAMAGES
    WHATSOEVER  RESULTING  FROM  LOSS  OF USE, DATA OR PROFITS, WHETHER IN AN
    ACTION  OF  CONTRACT, NEGLIGENCE OR OTHER TORTIOUS ACTION, ARISING OUT OF
    OR IN CONNECTION WITH THE USE OR PERFORMANCE OF THIS SOFTWARE.
*/
//==============================================================================

#include <ripple/app/ledger/Ledger.h>
#include <ripple/app/main/Application.h>
#include <ripple/app/misc/AmendmentTable.h>
#include <ripple/app/misc/NetworkOPs.h>
#include <ripple/app/tx/impl/Change.h>
#include <ripple/basics/Log.h>
#include <ripple/ledger/Sandbox.h>
#include <ripple/protocol/Feature.h>
#include <ripple/protocol/Indexes.h>
#include <ripple/protocol/TxFlags.h>
#include <string_view>

namespace ripple {

NotTEC
Change::preflight(PreflightContext const& ctx)
{
    auto const ret = preflight0(ctx);
    if (!isTesSuccess(ret))
        return ret;

    auto account = ctx.tx.getAccountID(sfAccount);
    if (account != beast::zero)
    {
        JLOG(ctx.j.warn()) << "Change: Bad source id";
        return temBAD_SRC_ACCOUNT;
    }

    // No point in going any further if the transaction fee is malformed.
    auto const fee = ctx.tx.getFieldAmount(sfFee);
    if (!fee.native() || fee != beast::zero)
    {
        JLOG(ctx.j.warn()) << "Change: invalid fee";
        return temBAD_FEE;
    }

    if (!ctx.tx.getSigningPubKey().empty() || !ctx.tx.getSignature().empty() ||
        ctx.tx.isFieldPresent(sfSigners))
    {
        JLOG(ctx.j.warn()) << "Change: Bad signature";
        return temBAD_SIGNATURE;
    }

    if (ctx.tx.getFieldU32(sfSequence) != 0 ||
        ctx.tx.isFieldPresent(sfPreviousTxnID))
    {
        JLOG(ctx.j.warn()) << "Change: Bad sequence";
        return temBAD_SEQUENCE;
    }

    if (ctx.tx.getTxnType() == ttUNL_MODIFY &&
        !ctx.rules.enabled(featureNegativeUNL))
    {
        JLOG(ctx.j.warn()) << "Change: NegativeUNL not enabled";
        return temDISABLED;
    }

    return tesSUCCESS;
}

TER
Change::preclaim(PreclaimContext const& ctx)
{
    // If tapOPEN_LEDGER is resurrected into ApplyFlags,
    // this block can be moved to preflight.
    if (ctx.view.open())
    {
        JLOG(ctx.j.warn()) << "Change transaction against open ledger";
        return temINVALID;
    }

    switch (ctx.tx.getTxnType())
    {
        case ttFEE:
            if (ctx.view.rules().enabled(featureXRPFees))
            {
<<<<<<< HEAD
=======
                // The ttFEE transaction format defines these fields as
                // optional, but once the XRPFees feature is enabled, they are
                // required.
>>>>>>> e4b17d1c
                if (!ctx.tx.isFieldPresent(sfBaseFeeDrops) ||
                    !ctx.tx.isFieldPresent(sfReserveBaseDrops) ||
                    !ctx.tx.isFieldPresent(sfReserveIncrementDrops))
                    return temMALFORMED;
<<<<<<< HEAD
                // The transaction should only have one set of fields or the
                // other.
=======
                // The ttFEE transaction format defines these fields as
                // optional, but once the XRPFees feature is enabled, they are
                // forbidden.
>>>>>>> e4b17d1c
                if (ctx.tx.isFieldPresent(sfBaseFee) ||
                    ctx.tx.isFieldPresent(sfReferenceFeeUnits) ||
                    ctx.tx.isFieldPresent(sfReserveBase) ||
                    ctx.tx.isFieldPresent(sfReserveIncrement))
                    return temMALFORMED;
            }
            else
            {
<<<<<<< HEAD
                // The transaction format formerly enforced these fields as
                // required. With featureXRPFees, those fields were made
                // optional with the expectation that they won't be used once
                // the feature is enabled. Since the feature hasn't yet
                // been enabled, they should all still be here.
=======
                // The ttFEE transaction format formerly defined these fields
                // as required. When the XRPFees feature was implemented, they
                // were changed to be optional. Until the feature has been
                // enabled, they are required.
>>>>>>> e4b17d1c
                if (!ctx.tx.isFieldPresent(sfBaseFee) ||
                    !ctx.tx.isFieldPresent(sfReferenceFeeUnits) ||
                    !ctx.tx.isFieldPresent(sfReserveBase) ||
                    !ctx.tx.isFieldPresent(sfReserveIncrement))
                    return temMALFORMED;
<<<<<<< HEAD
                // The transaction should only have one or the other. If the new
                // fields are present without the amendment, that's bad, too.
=======
                // The ttFEE transaction format defines these fields as
                // optional, but without the XRPFees feature, they are
                // forbidden.
>>>>>>> e4b17d1c
                if (ctx.tx.isFieldPresent(sfBaseFeeDrops) ||
                    ctx.tx.isFieldPresent(sfReserveBaseDrops) ||
                    ctx.tx.isFieldPresent(sfReserveIncrementDrops))
                    return temDISABLED;
            }
            return tesSUCCESS;
        case ttAMENDMENT:
        case ttUNL_MODIFY:
            return tesSUCCESS;
        default:
            return temUNKNOWN;
    }
}

TER
Change::doApply()
{
    switch (ctx_.tx.getTxnType())
    {
        case ttAMENDMENT:
            return applyAmendment();
        case ttFEE:
            return applyFee();
        case ttUNL_MODIFY:
            return applyUNLModify();
        default:
            assert(0);
            return tefFAILURE;
    }
}

void
Change::preCompute()
{
    assert(account_ == beast::zero);
}

void
Change::activateTrustLinesToSelfFix()
{
    JLOG(j_.warn()) << "fixTrustLinesToSelf amendment activation code starting";

    auto removeTrustLineToSelf = [this](Sandbox& sb, uint256 id) {
        auto tl = sb.peek(keylet::child(id));

        if (tl == nullptr)
        {
            JLOG(j_.warn()) << id << ": Unable to locate trustline";
            return true;
        }

        if (tl->getType() != ltRIPPLE_STATE)
        {
            JLOG(j_.warn()) << id << ": Unexpected type "
                            << static_cast<std::uint16_t>(tl->getType());
            return true;
        }

        auto const& lo = tl->getFieldAmount(sfLowLimit);
        auto const& hi = tl->getFieldAmount(sfHighLimit);

        if (lo != hi)
        {
            JLOG(j_.warn()) << id << ": Trustline doesn't meet requirements";
            return true;
        }

        if (auto const page = tl->getFieldU64(sfLowNode); !sb.dirRemove(
                keylet::ownerDir(lo.getIssuer()), page, tl->key(), false))
        {
            JLOG(j_.error()) << id << ": failed to remove low entry from "
                             << toBase58(lo.getIssuer()) << ":" << page
                             << " owner directory";
            return false;
        }

        if (auto const page = tl->getFieldU64(sfHighNode); !sb.dirRemove(
                keylet::ownerDir(hi.getIssuer()), page, tl->key(), false))
        {
            JLOG(j_.error()) << id << ": failed to remove high entry from "
                             << toBase58(hi.getIssuer()) << ":" << page
                             << " owner directory";
            return false;
        }

        if (tl->getFlags() & lsfLowReserve)
            adjustOwnerCount(
                sb, sb.peek(keylet::account(lo.getIssuer())), -1, j_);

        if (tl->getFlags() & lsfHighReserve)
            adjustOwnerCount(
                sb, sb.peek(keylet::account(hi.getIssuer())), -1, j_);

        sb.erase(tl);

        JLOG(j_.warn()) << "Successfully deleted trustline " << id;

        return true;
    };

    using namespace std::literals;

    Sandbox sb(&view());

    if (removeTrustLineToSelf(
            sb,
            uint256{
                "2F8F21EFCAFD7ACFB07D5BB04F0D2E18587820C7611305BB674A64EAB0FA71E1"sv}) &&
        removeTrustLineToSelf(
            sb,
            uint256{
                "326035D5C0560A9DA8636545DD5A1B0DFCFF63E68D491B5522B767BB00564B1A"sv}))
    {
        JLOG(j_.warn()) << "fixTrustLinesToSelf amendment activation code "
                           "executed successfully";
        sb.apply(ctx_.rawView());
    }
}

TER
Change::applyAmendment()
{
    uint256 amendment(ctx_.tx.getFieldH256(sfAmendment));

    auto const k = keylet::amendments();

    SLE::pointer amendmentObject = view().peek(k);

    if (!amendmentObject)
    {
        amendmentObject = std::make_shared<SLE>(k);
        view().insert(amendmentObject);
    }

    STVector256 amendments = amendmentObject->getFieldV256(sfAmendments);

    if (std::find(amendments.begin(), amendments.end(), amendment) !=
        amendments.end())
        return tefALREADY;

    auto flags = ctx_.tx.getFlags();

    const bool gotMajority = (flags & tfGotMajority) != 0;
    const bool lostMajority = (flags & tfLostMajority) != 0;

    if (gotMajority && lostMajority)
        return temINVALID_FLAG;

    STArray newMajorities(sfMajorities);

    bool found = false;
    if (amendmentObject->isFieldPresent(sfMajorities))
    {
        const STArray& oldMajorities =
            amendmentObject->getFieldArray(sfMajorities);
        for (auto const& majority : oldMajorities)
        {
            if (majority.getFieldH256(sfAmendment) == amendment)
            {
                if (gotMajority)
                    return tefALREADY;
                found = true;
            }
            else
            {
                // pass through
                newMajorities.push_back(majority);
            }
        }
    }

    if (!found && lostMajority)
        return tefALREADY;

    if (gotMajority)
    {
        // This amendment now has a majority
        newMajorities.push_back(STObject(sfMajority));
        auto& entry = newMajorities.back();
        entry.emplace_back(STUInt256(sfAmendment, amendment));
        entry.emplace_back(STUInt32(
            sfCloseTime, view().parentCloseTime().time_since_epoch().count()));

        if (!ctx_.app.getAmendmentTable().isSupported(amendment))
        {
            JLOG(j_.warn()) << "Unsupported amendment " << amendment
                            << " received a majority.";
        }
    }
    else if (!lostMajority)
    {
        // No flags, enable amendment
        amendments.push_back(amendment);
        amendmentObject->setFieldV256(sfAmendments, amendments);

        if (amendment == fixTrustLinesToSelf)
            activateTrustLinesToSelfFix();

        ctx_.app.getAmendmentTable().enable(amendment);

        if (!ctx_.app.getAmendmentTable().isSupported(amendment))
        {
            JLOG(j_.error()) << "Unsupported amendment " << amendment
                             << " activated: server blocked.";
            ctx_.app.getOPs().setAmendmentBlocked();
        }
    }

    if (newMajorities.empty())
        amendmentObject->makeFieldAbsent(sfMajorities);
    else
        amendmentObject->setFieldArray(sfMajorities, newMajorities);

    view().update(amendmentObject);

    return tesSUCCESS;
}

TER
Change::applyFee()
{
    auto const k = keylet::fees();

    SLE::pointer feeObject = view().peek(k);

    if (!feeObject)
    {
        feeObject = std::make_shared<SLE>(k);
        view().insert(feeObject);
    }
    auto set = [](SLE::pointer& feeObject, STTx const& tx, auto const& field) {
        feeObject->at(field) = tx[field];
    };
    if (view().rules().enabled(featureXRPFees))
    {
        set(feeObject, ctx_.tx, sfBaseFeeDrops);
        set(feeObject, ctx_.tx, sfReserveBaseDrops);
        set(feeObject, ctx_.tx, sfReserveIncrementDrops);
        // Ensure the old fields are removed
        feeObject->makeFieldAbsent(sfBaseFee);
        feeObject->makeFieldAbsent(sfReferenceFeeUnits);
        feeObject->makeFieldAbsent(sfReserveBase);
        feeObject->makeFieldAbsent(sfReserveIncrement);
    }
    else
    {
        set(feeObject, ctx_.tx, sfBaseFee);
        set(feeObject, ctx_.tx, sfReferenceFeeUnits);
        set(feeObject, ctx_.tx, sfReserveBase);
        set(feeObject, ctx_.tx, sfReserveIncrement);
    }

    view().update(feeObject);

    JLOG(j_.warn()) << "Fees have been changed";
    return tesSUCCESS;
}

TER
Change::applyUNLModify()
{
    if (!isFlagLedger(view().seq()))
    {
        JLOG(j_.warn()) << "N-UNL: applyUNLModify, not a flag ledger, seq="
                        << view().seq();
        return tefFAILURE;
    }

    if (!ctx_.tx.isFieldPresent(sfUNLModifyDisabling) ||
        ctx_.tx.getFieldU8(sfUNLModifyDisabling) > 1 ||
        !ctx_.tx.isFieldPresent(sfLedgerSequence) ||
        !ctx_.tx.isFieldPresent(sfUNLModifyValidator))
    {
        JLOG(j_.warn()) << "N-UNL: applyUNLModify, wrong Tx format.";
        return tefFAILURE;
    }

    bool const disabling = ctx_.tx.getFieldU8(sfUNLModifyDisabling);
    auto const seq = ctx_.tx.getFieldU32(sfLedgerSequence);
    if (seq != view().seq())
    {
        JLOG(j_.warn()) << "N-UNL: applyUNLModify, wrong ledger seq=" << seq;
        return tefFAILURE;
    }

    Blob const validator = ctx_.tx.getFieldVL(sfUNLModifyValidator);
    if (!publicKeyType(makeSlice(validator)))
    {
        JLOG(j_.warn()) << "N-UNL: applyUNLModify, bad validator key";
        return tefFAILURE;
    }

    JLOG(j_.info()) << "N-UNL: applyUNLModify, "
                    << (disabling ? "ToDisable" : "ToReEnable")
                    << " seq=" << seq
                    << " validator data:" << strHex(validator);

    auto const k = keylet::negativeUNL();
    SLE::pointer negUnlObject = view().peek(k);
    if (!negUnlObject)
    {
        negUnlObject = std::make_shared<SLE>(k);
        view().insert(negUnlObject);
    }

    bool const found = [&] {
        if (negUnlObject->isFieldPresent(sfDisabledValidators))
        {
            auto const& negUnl =
                negUnlObject->getFieldArray(sfDisabledValidators);
            for (auto const& v : negUnl)
            {
                if (v.isFieldPresent(sfPublicKey) &&
                    v.getFieldVL(sfPublicKey) == validator)
                    return true;
            }
        }
        return false;
    }();

    if (disabling)
    {
        // cannot have more than one toDisable
        if (negUnlObject->isFieldPresent(sfValidatorToDisable))
        {
            JLOG(j_.warn()) << "N-UNL: applyUNLModify, already has ToDisable";
            return tefFAILURE;
        }

        // cannot be the same as toReEnable
        if (negUnlObject->isFieldPresent(sfValidatorToReEnable))
        {
            if (negUnlObject->getFieldVL(sfValidatorToReEnable) == validator)
            {
                JLOG(j_.warn())
                    << "N-UNL: applyUNLModify, ToDisable is same as ToReEnable";
                return tefFAILURE;
            }
        }

        // cannot be in negative UNL already
        if (found)
        {
            JLOG(j_.warn())
                << "N-UNL: applyUNLModify, ToDisable already in negative UNL";
            return tefFAILURE;
        }

        negUnlObject->setFieldVL(sfValidatorToDisable, validator);
    }
    else
    {
        // cannot have more than one toReEnable
        if (negUnlObject->isFieldPresent(sfValidatorToReEnable))
        {
            JLOG(j_.warn()) << "N-UNL: applyUNLModify, already has ToReEnable";
            return tefFAILURE;
        }

        // cannot be the same as toDisable
        if (negUnlObject->isFieldPresent(sfValidatorToDisable))
        {
            if (negUnlObject->getFieldVL(sfValidatorToDisable) == validator)
            {
                JLOG(j_.warn())
                    << "N-UNL: applyUNLModify, ToReEnable is same as ToDisable";
                return tefFAILURE;
            }
        }

        // must be in negative UNL
        if (!found)
        {
            JLOG(j_.warn())
                << "N-UNL: applyUNLModify, ToReEnable is not in negative UNL";
            return tefFAILURE;
        }

        negUnlObject->setFieldVL(sfValidatorToReEnable, validator);
    }

    view().update(negUnlObject);
    return tesSUCCESS;
}

}  // namespace ripple<|MERGE_RESOLUTION|>--- conflicted
+++ resolved
@@ -93,24 +93,16 @@
         case ttFEE:
             if (ctx.view.rules().enabled(featureXRPFees))
             {
-<<<<<<< HEAD
-=======
                 // The ttFEE transaction format defines these fields as
                 // optional, but once the XRPFees feature is enabled, they are
                 // required.
->>>>>>> e4b17d1c
                 if (!ctx.tx.isFieldPresent(sfBaseFeeDrops) ||
                     !ctx.tx.isFieldPresent(sfReserveBaseDrops) ||
                     !ctx.tx.isFieldPresent(sfReserveIncrementDrops))
                     return temMALFORMED;
-<<<<<<< HEAD
-                // The transaction should only have one set of fields or the
-                // other.
-=======
                 // The ttFEE transaction format defines these fields as
                 // optional, but once the XRPFees feature is enabled, they are
                 // forbidden.
->>>>>>> e4b17d1c
                 if (ctx.tx.isFieldPresent(sfBaseFee) ||
                     ctx.tx.isFieldPresent(sfReferenceFeeUnits) ||
                     ctx.tx.isFieldPresent(sfReserveBase) ||
@@ -119,31 +111,18 @@
             }
             else
             {
-<<<<<<< HEAD
-                // The transaction format formerly enforced these fields as
-                // required. With featureXRPFees, those fields were made
-                // optional with the expectation that they won't be used once
-                // the feature is enabled. Since the feature hasn't yet
-                // been enabled, they should all still be here.
-=======
                 // The ttFEE transaction format formerly defined these fields
                 // as required. When the XRPFees feature was implemented, they
                 // were changed to be optional. Until the feature has been
                 // enabled, they are required.
->>>>>>> e4b17d1c
                 if (!ctx.tx.isFieldPresent(sfBaseFee) ||
                     !ctx.tx.isFieldPresent(sfReferenceFeeUnits) ||
                     !ctx.tx.isFieldPresent(sfReserveBase) ||
                     !ctx.tx.isFieldPresent(sfReserveIncrement))
                     return temMALFORMED;
-<<<<<<< HEAD
-                // The transaction should only have one or the other. If the new
-                // fields are present without the amendment, that's bad, too.
-=======
                 // The ttFEE transaction format defines these fields as
                 // optional, but without the XRPFees feature, they are
                 // forbidden.
->>>>>>> e4b17d1c
                 if (ctx.tx.isFieldPresent(sfBaseFeeDrops) ||
                     ctx.tx.isFieldPresent(sfReserveBaseDrops) ||
                     ctx.tx.isFieldPresent(sfReserveIncrementDrops))
