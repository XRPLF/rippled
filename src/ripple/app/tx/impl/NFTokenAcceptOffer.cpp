//------------------------------------------------------------------------------
/*
  This file is part of rippled: https://github.com/ripple/rippled
  Copyright (c) 2021 Ripple Labs Inc.

  Permission to use, copy, modify, and/or distribute this software for any
  purpose  with  or without fee is hereby granted, provided that the above
  copyright notice and this permission notice appear in all copies.

  THE  SOFTWARE IS PROVIDED "AS IS" AND THE AUTHOR DISCLAIMS ALL WARRANTIES
  WITH  REGARD  TO  THIS  SOFTWARE  INCLUDING  ALL  IMPLIED  WARRANTIES  OF
  MERCHANTABILITY  AND  FITNESS. IN NO EVENT SHALL THE AUTHOR BE LIABLE FOR
  ANY  SPECIAL ,  DIRECT, INDIRECT, OR CONSEQUENTIAL DAMAGES OR ANY DAMAGES
  WHATSOEVER  RESULTING  FROM  LOSS  OF USE, DATA OR PROFITS, WHETHER IN AN
  ACTION  OF  CONTRACT, NEGLIGENCE OR OTHER TORTIOUS ACTION, ARISING OUT OF
  OR IN CONNECTION WITH THE USE OR PERFORMANCE OF THIS SOFTWARE.
*/
//==============================================================================

#include <ripple/app/tx/impl/NFTokenAcceptOffer.h>
#include <ripple/app/tx/impl/details/NFTokenUtils.h>
#include <ripple/ledger/View.h>
#include <ripple/protocol/Feature.h>
#include <ripple/protocol/Rate.h>
#include <ripple/protocol/TxFlags.h>
#include <ripple/protocol/st.h>

namespace ripple {

NotTEC
NFTokenAcceptOffer::preflight(PreflightContext const& ctx)
{
    if (!ctx.rules.enabled(featureNonFungibleTokensV1))
        return temDISABLED;

    if (auto const ret = preflight1(ctx); !isTesSuccess(ret))
        return ret;

    if (ctx.tx.getFlags() & tfNFTokenAcceptOfferMask)
        return temINVALID_FLAG;

    auto const bo = ctx.tx[~sfNFTokenBuyOffer];
    auto const so = ctx.tx[~sfNFTokenSellOffer];

    // At least one of these MUST be specified
    if (!bo && !so)
        return temMALFORMED;

    // The `BrokerFee` field must not be present in direct mode but may be
    // present and greater than zero in brokered mode.
    if (auto const bf = ctx.tx[~sfNFTokenBrokerFee])
    {
        if (!bo || !so)
            return temMALFORMED;

        if (*bf <= beast::zero)
            return temMALFORMED;
    }

    return preflight2(ctx);
}

TER
NFTokenAcceptOffer::preclaim(PreclaimContext const& ctx)
{
    auto const checkOffer = [&ctx](std::optional<uint256> id)
        -> std::pair<std::shared_ptr<const SLE>, TER> {
        if (id)
        {
            if (id->isZero())
                return {nullptr, tecOBJECT_NOT_FOUND};

            auto offerSLE = ctx.view.read(keylet::nftoffer(*id));

            if (!offerSLE)
                return {nullptr, tecOBJECT_NOT_FOUND};

            if (hasExpired(ctx.view, (*offerSLE)[~sfExpiration]))
                return {nullptr, tecEXPIRED};

            // The initial implementation had a bug that allowed a negative
            // amount.  The fixNFTokenNegOffer amendment fixes that.
            if ((*offerSLE)[sfAmount].negative() &&
                ctx.view.rules().enabled(fixNFTokenNegOffer))
                return {nullptr, temBAD_OFFER};

            return {std::move(offerSLE), tesSUCCESS};
        }
        return {nullptr, tesSUCCESS};
    };

    auto const [bo, err1] = checkOffer(ctx.tx[~sfNFTokenBuyOffer]);
    if (!isTesSuccess(err1))
        return err1;
    auto const [so, err2] = checkOffer(ctx.tx[~sfNFTokenSellOffer]);
    if (!isTesSuccess(err2))
        return err2;

    if (bo && so)
    {
        // Brokered mode:
        // The two offers being brokered must be for the same token:
        if ((*bo)[sfNFTokenID] != (*so)[sfNFTokenID])
            return tecNFTOKEN_BUY_SELL_MISMATCH;

        // The two offers being brokered must be for the same asset:
        if ((*bo)[sfAmount].issue() != (*so)[sfAmount].issue())
            return tecNFTOKEN_BUY_SELL_MISMATCH;

        // The two offers may not form a loop.  A broker may not sell the
        // token to the current owner of the token.
<<<<<<< HEAD
        if (ctx.view.rules().enabled(fixUnburnableNFToken) &&
=======
        if (ctx.view.rules().enabled(fixNonFungibleTokensV1_2) &&
>>>>>>> 05602af5
            ((*bo)[sfOwner] == (*so)[sfOwner]))
            return tecCANT_ACCEPT_OWN_NFTOKEN_OFFER;

        // Ensure that the buyer is willing to pay at least as much as the
        // seller is requesting:
        if ((*so)[sfAmount] > (*bo)[sfAmount])
            return tecINSUFFICIENT_PAYMENT;

        // If the buyer specified a destination
        if (auto const dest = bo->at(~sfDestination))
        {
            // Before this fix the destination could be either the seller or
            // a broker. After, it must be whoever is submitting the tx.
            if (ctx.view.rules().enabled(fixNonFungibleTokensV1_2))
            {
                if (*dest != ctx.tx[sfAccount])
                    return tecNO_PERMISSION;
            }
            else if (*dest != so->at(sfOwner) && *dest != ctx.tx[sfAccount])
                return tecNFTOKEN_BUY_SELL_MISMATCH;
        }

        // If the seller specified a destination
        if (auto const dest = so->at(~sfDestination))
        {
            // Before this fix the destination could be either the seller or
            // a broker. After, it must be whoever is submitting the tx.
            if (ctx.view.rules().enabled(fixNonFungibleTokensV1_2))
            {
                if (*dest != ctx.tx[sfAccount])
                    return tecNO_PERMISSION;
            }
            else if (*dest != bo->at(sfOwner) && *dest != ctx.tx[sfAccount])
                return tecNFTOKEN_BUY_SELL_MISMATCH;
        }

        // The broker can specify an amount that represents their cut; if they
        // have, ensure that the seller will get at least as much as they want
        // to get *after* this fee is accounted for (but before the issuer's
        // cut, if any).
        if (auto const brokerFee = ctx.tx[~sfNFTokenBrokerFee])
        {
            if (brokerFee->issue() != (*bo)[sfAmount].issue())
                return tecNFTOKEN_BUY_SELL_MISMATCH;

            if (brokerFee >= (*bo)[sfAmount])
                return tecINSUFFICIENT_PAYMENT;

            if ((*so)[sfAmount] > (*bo)[sfAmount] - *brokerFee)
                return tecINSUFFICIENT_PAYMENT;
        }
    }

    if (bo)
    {
        if (((*bo)[sfFlags] & lsfSellNFToken) == lsfSellNFToken)
            return tecNFTOKEN_OFFER_TYPE_MISMATCH;

        // An account can't accept an offer it placed:
        if ((*bo)[sfOwner] == ctx.tx[sfAccount])
            return tecCANT_ACCEPT_OWN_NFTOKEN_OFFER;

        // If not in bridged mode, the account must own the token:
        if (!so &&
            !nft::findToken(ctx.view, ctx.tx[sfAccount], (*bo)[sfNFTokenID]))
            return tecNO_PERMISSION;

        // If not in bridged mode...
        if (!so)
        {
            // If the offer has a Destination field, the acceptor must be the
            // Destination.
            if (auto const dest = bo->at(~sfDestination);
                dest.has_value() && *dest != ctx.tx[sfAccount])
                return tecNO_PERMISSION;
        }

        // The account offering to buy must have funds:
        //
        // After this amendment, we allow an IOU issuer to buy an NFT with their
        // own currency
        auto const needed = bo->at(sfAmount);
<<<<<<< HEAD
        if (ctx.view.rules().enabled(fixUnburnableNFToken))
=======
        if (ctx.view.rules().enabled(fixNonFungibleTokensV1_2))
>>>>>>> 05602af5
        {
            if (accountFunds(
                    ctx.view, (*bo)[sfOwner], needed, fhZERO_IF_FROZEN, ctx.j) <
                needed)
                return tecINSUFFICIENT_FUNDS;
        }
        else if (
            accountHolds(
                ctx.view,
                (*bo)[sfOwner],
                needed.getCurrency(),
                needed.getIssuer(),
                fhZERO_IF_FROZEN,
                ctx.j) < needed)
            return tecINSUFFICIENT_FUNDS;
    }

    if (so)
    {
        if (((*so)[sfFlags] & lsfSellNFToken) != lsfSellNFToken)
            return tecNFTOKEN_OFFER_TYPE_MISMATCH;

        // An account can't accept an offer it placed:
        if ((*so)[sfOwner] == ctx.tx[sfAccount])
            return tecCANT_ACCEPT_OWN_NFTOKEN_OFFER;

        // The seller must own the token.
        if (!nft::findToken(ctx.view, (*so)[sfOwner], (*so)[sfNFTokenID]))
            return tecNO_PERMISSION;

        // If not in bridged mode...
        if (!bo)
        {
            // If the offer has a Destination field, the acceptor must be the
            // Destination.
            if (auto const dest = so->at(~sfDestination);
                dest.has_value() && *dest != ctx.tx[sfAccount])
                return tecNO_PERMISSION;
        }

        // The account offering to buy must have funds:
        auto const needed = so->at(sfAmount);
<<<<<<< HEAD
        if (!ctx.view.rules().enabled(fixUnburnableNFToken))
=======
        if (!ctx.view.rules().enabled(fixNonFungibleTokensV1_2))
>>>>>>> 05602af5
        {
            if (accountHolds(
                    ctx.view,
                    ctx.tx[sfAccount],
                    needed.getCurrency(),
                    needed.getIssuer(),
                    fhZERO_IF_FROZEN,
                    ctx.j) < needed)
                return tecINSUFFICIENT_FUNDS;
        }
        else if (!bo)
        {
            // After this amendment, we allow buyers to buy with their own
            // issued currency.
            //
            // In the case of brokered mode, this check is essentially
            // redundant, since we have already confirmed that buy offer is >
            // than the sell offer, and that the buyer can cover the buy
            // offer.
            //
            // We also _must not_ check the tx submitter in brokered
            // mode, because then we are confirming that the broker can
            // cover what the buyer will pay, which doesn't make sense, causes
            // an unncessary tec, and is also resolved with this amendment.
            if (accountFunds(
                    ctx.view,
                    ctx.tx[sfAccount],
                    needed,
                    fhZERO_IF_FROZEN,
                    ctx.j) < needed)
                return tecINSUFFICIENT_FUNDS;
        }
    }

    return tesSUCCESS;
}

TER
NFTokenAcceptOffer::pay(
    AccountID const& from,
    AccountID const& to,
    STAmount const& amount)
{
    // This should never happen, but it's easy and quick to check.
    if (amount < beast::zero)
        return tecINTERNAL;

    auto const result = accountSend(view(), from, to, amount, j_);

    // After this amendment, if any payment would cause a non-IOU-issuer to
    // have a negative balance, or an IOU-issuer to have a positive balance in
    // their own currency, we know that something went wrong. This was
    // originally found in the context of IOU transfer fees. Since there are
    // several payouts in this tx, just confirm that the end state is OK.
<<<<<<< HEAD
    if (!view().rules().enabled(fixUnburnableNFToken))
=======
    if (!view().rules().enabled(fixNonFungibleTokensV1_2))
>>>>>>> 05602af5
        return result;
    if (result != tesSUCCESS)
        return result;
    if (accountFunds(view(), from, amount, fhZERO_IF_FROZEN, j_).signum() < 0)
        return tecINSUFFICIENT_FUNDS;
    if (accountFunds(view(), to, amount, fhZERO_IF_FROZEN, j_).signum() < 0)
        return tecINSUFFICIENT_FUNDS;
    return tesSUCCESS;
}

TER
NFTokenAcceptOffer::acceptOffer(std::shared_ptr<SLE> const& offer)
{
    bool const isSell = offer->isFlag(lsfSellNFToken);
    AccountID const owner = (*offer)[sfOwner];
    AccountID const& seller = isSell ? owner : account_;
    AccountID const& buyer = isSell ? account_ : owner;

    auto const nftokenID = (*offer)[sfNFTokenID];

    if (auto amount = offer->getFieldAmount(sfAmount); amount != beast::zero)
    {
        // Calculate the issuer's cut from this sale, if any:
        if (auto const fee = nft::getTransferFee(nftokenID); fee != 0)
        {
            auto const cut = multiply(amount, nft::transferFeeAsRate(fee));

            if (auto const issuer = nft::getIssuer(nftokenID);
                cut != beast::zero && seller != issuer && buyer != issuer)
            {
                if (auto const r = pay(buyer, issuer, cut); !isTesSuccess(r))
                    return r;
                amount -= cut;
            }
        }

        // Send the remaining funds to the seller of the NFT
        if (auto const r = pay(buyer, seller, amount); !isTesSuccess(r))
            return r;
    }

    // Now transfer the NFT:
    auto tokenAndPage = nft::findTokenAndPage(view(), seller, nftokenID);

    if (!tokenAndPage)
        return tecINTERNAL;

    if (auto const ret = nft::removeToken(
            view(), seller, nftokenID, std::move(tokenAndPage->page));
        !isTesSuccess(ret))
        return ret;

    return nft::insertToken(view(), buyer, std::move(tokenAndPage->token));
}

TER
NFTokenAcceptOffer::doApply()
{
    auto const loadToken = [this](std::optional<uint256> const& id) {
        std::shared_ptr<SLE> sle;
        if (id)
            sle = view().peek(keylet::nftoffer(*id));
        return sle;
    };

    auto bo = loadToken(ctx_.tx[~sfNFTokenBuyOffer]);
    auto so = loadToken(ctx_.tx[~sfNFTokenSellOffer]);

    if (bo && !nft::deleteTokenOffer(view(), bo))
    {
        JLOG(j_.fatal()) << "Unable to delete buy offer '"
                         << to_string(bo->key()) << "': ignoring";
        return tecINTERNAL;
    }

    if (so && !nft::deleteTokenOffer(view(), so))
    {
        JLOG(j_.fatal()) << "Unable to delete sell offer '"
                         << to_string(so->key()) << "': ignoring";
        return tecINTERNAL;
    }

    // Bridging two different offers
    if (bo && so)
    {
        AccountID const buyer = (*bo)[sfOwner];
        AccountID const seller = (*so)[sfOwner];

        auto const nftokenID = (*so)[sfNFTokenID];

        // The amount is what the buyer of the NFT pays:
        STAmount amount = (*bo)[sfAmount];

        // Three different folks may be paid.  The order of operations is
        // important.
        //
        // o The broker is paid the cut they requested.
        // o The issuer's cut is calculated from what remains after the
        //   broker is paid.  The issuer can take up to 50% of the remainder.
        // o Finally, the seller gets whatever is left.
        //
        // It is important that the issuer's cut be calculated after the
        // broker's portion is already removed.  Calculating the issuer's
        // cut before the broker's cut is removed can result in more money
        // being paid out than the seller authorized.  That would be bad!

        // Send the broker the amount they requested.
        if (auto const cut = ctx_.tx[~sfNFTokenBrokerFee];
            cut && cut.value() != beast::zero)
        {
            if (auto const r = pay(buyer, account_, cut.value());
                !isTesSuccess(r))
                return r;

            amount -= cut.value();
        }

        // Calculate the issuer's cut, if any.
        if (auto const fee = nft::getTransferFee(nftokenID);
            amount != beast::zero && fee != 0)
        {
            auto cut = multiply(amount, nft::transferFeeAsRate(fee));

            if (auto const issuer = nft::getIssuer(nftokenID);
                seller != issuer && buyer != issuer)
            {
                if (auto const r = pay(buyer, issuer, cut); !isTesSuccess(r))
                    return r;

                amount -= cut;
            }
        }

        // And send whatever remains to the seller.
        if (amount > beast::zero)
        {
            if (auto const r = pay(buyer, seller, amount); !isTesSuccess(r))
                return r;
        }

        auto tokenAndPage = nft::findTokenAndPage(view(), seller, nftokenID);

        if (!tokenAndPage)
            return tecINTERNAL;

        if (auto const ret = nft::removeToken(
                view(), seller, nftokenID, std::move(tokenAndPage->page));
            !isTesSuccess(ret))
            return ret;

        return nft::insertToken(view(), buyer, std::move(tokenAndPage->token));
    }

    if (bo)
        return acceptOffer(bo);

    if (so)
        return acceptOffer(so);

    return tecINTERNAL;
}

}  // namespace ripple<|MERGE_RESOLUTION|>--- conflicted
+++ resolved
@@ -109,11 +109,7 @@
 
         // The two offers may not form a loop.  A broker may not sell the
         // token to the current owner of the token.
-<<<<<<< HEAD
-        if (ctx.view.rules().enabled(fixUnburnableNFToken) &&
-=======
         if (ctx.view.rules().enabled(fixNonFungibleTokensV1_2) &&
->>>>>>> 05602af5
             ((*bo)[sfOwner] == (*so)[sfOwner]))
             return tecCANT_ACCEPT_OWN_NFTOKEN_OFFER;
 
@@ -196,11 +192,7 @@
         // After this amendment, we allow an IOU issuer to buy an NFT with their
         // own currency
         auto const needed = bo->at(sfAmount);
-<<<<<<< HEAD
-        if (ctx.view.rules().enabled(fixUnburnableNFToken))
-=======
         if (ctx.view.rules().enabled(fixNonFungibleTokensV1_2))
->>>>>>> 05602af5
         {
             if (accountFunds(
                     ctx.view, (*bo)[sfOwner], needed, fhZERO_IF_FROZEN, ctx.j) <
@@ -243,11 +235,7 @@
 
         // The account offering to buy must have funds:
         auto const needed = so->at(sfAmount);
-<<<<<<< HEAD
-        if (!ctx.view.rules().enabled(fixUnburnableNFToken))
-=======
         if (!ctx.view.rules().enabled(fixNonFungibleTokensV1_2))
->>>>>>> 05602af5
         {
             if (accountHolds(
                     ctx.view,
@@ -302,11 +290,7 @@
     // their own currency, we know that something went wrong. This was
     // originally found in the context of IOU transfer fees. Since there are
     // several payouts in this tx, just confirm that the end state is OK.
-<<<<<<< HEAD
-    if (!view().rules().enabled(fixUnburnableNFToken))
-=======
     if (!view().rules().enabled(fixNonFungibleTokensV1_2))
->>>>>>> 05602af5
         return result;
     if (result != tesSUCCESS)
         return result;
