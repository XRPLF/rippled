//------------------------------------------------------------------------------
/*
    This file is part of rippled: https://github.com/ripple/rippled
    Copyright (c) 2017 Ripple Labs Inc.

    Permission to use, copy, modify, and/or distribute this software for any
    purpose  with  or without fee is hereby granted, provided that the above
    copyright notice and this permission notice appear in all copies.

    THE  SOFTWARE IS PROVIDED "AS IS" AND THE AUTHOR DISCLAIMS ALL WARRANTIES
    WITH  REGARD  TO  THIS  SOFTWARE  INCLUDING  ALL  IMPLIED  WARRANTIES  OF
    MERCHANTABILITY  AND  FITNESS. IN NO EVENT SHALL THE AUTHOR BE LIABLE FOR
    ANY  SPECIAL ,  DIRECT, INDIRECT, OR CONSEQUENTIAL DAMAGES OR ANY DAMAGES
    WHATSOEVER  RESULTING  FROM  LOSS  OF USE, DATA OR PROFITS, WHETHER IN AN
    ACTION  OF  CONTRACT, NEGLIGENCE OR OTHER TORTIOUS ACTION, ARISING OUT OF
    OR IN CONNECTION WITH THE USE OR PERFORMANCE OF THIS SOFTWARE.
*/
//==============================================================================

#include <ripple/app/ledger/Ledger.h>
#include <ripple/app/paths/Flow.h>
#include <ripple/app/tx/impl/CashCheck.h>
#include <ripple/basics/Log.h>
#include <ripple/basics/scope.h>
#include <ripple/protocol/Feature.h>
#include <ripple/protocol/Indexes.h>
#include <ripple/protocol/STAccount.h>
#include <ripple/protocol/TER.h>
#include <ripple/protocol/TxFlags.h>

#include <algorithm>

namespace ripple {

NotTEC
CashCheck::preflight(PreflightContext const& ctx)
{
    if (!ctx.rules.enabled(featureChecks))
        return temDISABLED;

    NotTEC const ret{preflight1(ctx)};
    if (!isTesSuccess(ret))
        return ret;

    if (ctx.tx.getFlags() & tfUniversalMask)
    {
        // There are no flags (other than universal) for CashCheck yet.
        JLOG(ctx.j.warn()) << "Malformed transaction: Invalid flags set.";
        return temINVALID_FLAG;
    }

    // Exactly one of Amount or DeliverMin must be present.
    auto const optAmount = ctx.tx[~sfAmount];
    auto const optDeliverMin = ctx.tx[~sfDeliverMin];

    if (static_cast<bool>(optAmount) == static_cast<bool>(optDeliverMin))
    {
        JLOG(ctx.j.warn())
            << "Malformed transaction: "
               "does not specify exactly one of Amount and DeliverMin.";
        return temMALFORMED;
    }

    // Make sure the amount is valid.
    STAmount const value{optAmount ? *optAmount : *optDeliverMin};
    if (!isLegalNet(value) || value.signum() <= 0)
    {
        JLOG(ctx.j.warn()) << "Malformed transaction: bad amount: "
                           << value.getFullText();
        return temBAD_AMOUNT;
    }

    if (badCurrency() == value.getCurrency())
    {
        JLOG(ctx.j.warn()) << "Malformed transaction: Bad currency.";
        return temBAD_CURRENCY;
    }

    return preflight2(ctx);
}

TER
CashCheck::preclaim(PreclaimContext const& ctx)
{
    auto const sleCheck = ctx.view.read(keylet::check(ctx.tx[sfCheckID]));
    if (!sleCheck)
    {
        JLOG(ctx.j.warn()) << "Check does not exist.";
        return tecNO_ENTRY;
    }

    // Only cash a check with this account as the destination.
    AccountID const dstId = sleCheck->at(sfDestination);
    if (ctx.tx[sfAccount] != dstId)
    {
        JLOG(ctx.j.warn()) << "Cashing a check with wrong Destination.";
        return tecNO_PERMISSION;
    }
    AccountID const srcId = sleCheck->at(sfAccount);
    if (srcId == dstId)
    {
        // They wrote a check to themselves.  This should be caught when
        // the check is created, but better late than never.
        JLOG(ctx.j.error()) << "Malformed transaction: Cashing check to self.";
        return tecINTERNAL;
    }
    {
        auto const sleSrc = ctx.view.read(keylet::account(srcId));
        auto const sleDst = ctx.view.read(keylet::account(dstId));
        if (!sleSrc || !sleDst)
        {
            // If the check exists this should never occur.
            JLOG(ctx.j.warn())
                << "Malformed transaction: source or destination not in ledger";
            return tecNO_ENTRY;
        }

        if ((sleDst->getFlags() & lsfRequireDestTag) &&
            !sleCheck->isFieldPresent(sfDestinationTag))
        {
            // The tag is basically account-specific information we don't
            // understand, but we can require someone to fill it in.
            JLOG(ctx.j.warn())
                << "Malformed transaction: DestinationTag required in check.";
            return tecDST_TAG_NEEDED;
        }
    }
    {
        using duration = NetClock::duration;
        using timepoint = NetClock::time_point;
        auto const optExpiry = sleCheck->at(~sfExpiration);

        // Expiration is defined in terms of the close time of the parent
        // ledger, because we definitively know the time that it closed but
        // we do not know the closing time of the ledger that is under
        // construction.
        if (optExpiry &&
            (ctx.view.parentCloseTime() >= timepoint{duration{*optExpiry}}))
        {
            JLOG(ctx.j.warn()) << "Cashing a check that has already expired.";
            return tecEXPIRED;
        }
    }
    {
        // Preflight verified exactly one of Amount or DeliverMin is present.
        // Make sure the requested amount is reasonable.
        STAmount const value{[](STTx const& tx) {
            auto const optAmount = tx[~sfAmount];
            return optAmount ? *optAmount : tx[sfDeliverMin];
        }(ctx.tx)};

        STAmount const sendMax = sleCheck->at(sfSendMax);
        Currency const currency{value.getCurrency()};
        if (currency != sendMax.getCurrency())
        {
            JLOG(ctx.j.warn()) << "Check cash does not match check currency.";
            return temMALFORMED;
        }
        AccountID const issuerId{value.getIssuer()};
        if (issuerId != sendMax.getIssuer())
        {
            JLOG(ctx.j.warn()) << "Check cash does not match check issuer.";
            return temMALFORMED;
        }
        if (value > sendMax)
        {
            JLOG(ctx.j.warn()) << "Check cashed for more than check sendMax.";
            return tecPATH_PARTIAL;
        }

        // Make sure the check owner holds at least value.  If they have
        // less than value the check cannot be cashed.
        {
            STAmount availableFunds{accountFunds(
                ctx.view,
                sleCheck->at(sfAccount),
                value,
                fhZERO_IF_FROZEN,
                ctx.j)};

            // Note that src will have one reserve's worth of additional XRP
            // once the check is cashed, since the check's reserve will no
            // longer be required.  So, if we're dealing in XRP, we add one
            // reserve's worth to the available funds.
            if (value.native())
                availableFunds += XRPAmount{ctx.view.fees().increment};

            if (value > availableFunds)
            {
                JLOG(ctx.j.warn())
                    << "Check cashed for more than owner's balance.";
                return tecPATH_PARTIAL;
            }
        }

        // An issuer can always accept their own currency.
        if (!value.native() && (value.getIssuer() != dstId))
        {
            auto const sleTrustLine =
                ctx.view.read(keylet::line(dstId, issuerId, currency));

            if (!sleTrustLine &&
                !ctx.view.rules().enabled(featureCheckCashMakesTrustLine))
            {
                JLOG(ctx.j.warn())
                    << "Cannot cash check for IOU without trustline.";
                return tecNO_LINE;
            }

            auto const sleIssuer = ctx.view.read(keylet::account(issuerId));
            if (!sleIssuer)
            {
                JLOG(ctx.j.warn())
                    << "Can't receive IOUs from non-existent issuer: "
                    << to_string(issuerId);
                return tecNO_ISSUER;
            }

            if (sleIssuer->at(sfFlags) & lsfRequireAuth)
            {
                if (!sleTrustLine)
                {
                    // We can only create a trust line if the issuer does not
                    // have requireAuth set.
                    return tecNO_AUTH;
                }

                // Entries have a canonical representation, determined by a
                // lexicographical "greater than" comparison employing strict
                // weak ordering. Determine which entry we need to access.
                bool const canonical_gt(dstId > issuerId);

                bool const is_authorized(
                    sleTrustLine->at(sfFlags) &
                    (canonical_gt ? lsfLowAuth : lsfHighAuth));

                if (!is_authorized)
                {
                    JLOG(ctx.j.warn())
                        << "Can't receive IOUs from issuer without auth.";
                    return tecNO_AUTH;
                }
            }

            // The trustline from source to issuer does not need to
            // be checked for freezing, since we already verified that the
            // source has sufficient non-frozen funds available.

            // However, the trustline from destination to issuer may not
            // be frozen.
            if (isFrozen(ctx.view, dstId, currency, issuerId))
            {
                JLOG(ctx.j.warn()) << "Cashing a check to a frozen trustline.";
                return tecFROZEN;
            }
        }
    }
    return tesSUCCESS;
}

TER
CashCheck::doApply()
{
    // Flow requires that we operate on a PaymentSandbox, rather than
    // directly on a View.
    PaymentSandbox psb(&ctx_.view());

    auto sleCheck = psb.peek(keylet::check(ctx_.tx[sfCheckID]));
    if (!sleCheck)
    {
        JLOG(j_.fatal()) << "Precheck did not verify check's existence.";
        return tecFAILED_PROCESSING;
    }

    AccountID const srcId{sleCheck->getAccountID(sfAccount)};
    if (!psb.exists(keylet::account(srcId)) ||
        !psb.exists(keylet::account(account_)))
    {
        JLOG(ctx_.journal.fatal())
            << "Precheck did not verify source or destination's existence.";
        return tecFAILED_PROCESSING;
    }

    // Preclaim already checked that source has at least the requested
    // funds.
    //
    // Therefore, if this is a check written to self, (and it shouldn't be)
    // we know they have sufficient funds to pay the check.  Since they are
    // taking the funds from their own pocket and putting it back in their
    // pocket no balance will change.
    //
    // If it is not a check to self (as should be the case), then there's
    // work to do...
    auto viewJ = ctx_.app.journal("View");
    auto const optDeliverMin = ctx_.tx[~sfDeliverMin];
<<<<<<< HEAD
    bool const doFix1623{ctx_.view().rules().enabled(fix1623)};

=======
    bool const doFix1623{psb.rules().enabled(fix1623)};
>>>>>>> 96bbabbd
    if (srcId != account_)
    {
        STAmount const sendMax = sleCheck->at(sfSendMax);

        // Flow() doesn't do XRP to XRP transfers.
        if (sendMax.native())
        {
            // Here we need to calculate the amount of XRP src can send.
            // The amount they have available is their balance minus their
            // reserve.
            //
            // Since (if we're successful) we're about to remove an entry
            // from src's directory, we allow them to send that additional
            // incremental reserve amount in the transfer.  Hence the -1
            // argument.
            STAmount const srcLiquid{xrpLiquid(psb, srcId, -1, viewJ)};

            // Now, how much do they need in order to be successful?
            STAmount const xrpDeliver{
                optDeliverMin
                    ? std::max(*optDeliverMin, std::min(sendMax, srcLiquid))
                    : ctx_.tx.getFieldAmount(sfAmount)};

            if (srcLiquid < xrpDeliver)
            {
                // Vote no. However the transaction might succeed if applied
                // in a different order.
                JLOG(j_.trace()) << "Cash Check: Insufficient XRP: "
                                 << srcLiquid.getFullText() << " < "
                                 << xrpDeliver.getFullText();
                return tecUNFUNDED_PAYMENT;
            }

            if (optDeliverMin && doFix1623)
                // Set the DeliveredAmount metadata.
                ctx_.deliver(xrpDeliver);

            // The source account has enough XRP so make the ledger change.
            if (TER const ter{
                    transferXRP(psb, srcId, account_, xrpDeliver, viewJ)};
                ter != tesSUCCESS)
            {
                // The transfer failed.  Return the error code.
                return ter;
            }
        }
        else
        {
            // Note that for DeliverMin we don't know exactly how much
            // currency we want flow to deliver.  We can't ask for the
            // maximum possible currency because there might be a gateway
            // transfer rate to account for.  Since the transfer rate cannot
            // exceed 200%, we use 1/2 maxValue as our limit.
            STAmount const flowDeliver{
                optDeliverMin ? STAmount(
                                    optDeliverMin->issue(),
                                    STAmount::cMaxValue / 2,
                                    STAmount::cMaxOffset)
                              : ctx_.tx.getFieldAmount(sfAmount)};

            // If a trust line does not exist yet create one.
            Issue const& trustLineIssue = flowDeliver.issue();
            AccountID const issuer = flowDeliver.getIssuer();
            AccountID const truster = issuer == account_ ? srcId : account_;
            Keylet const trustLineKey = keylet::line(truster, trustLineIssue);
            bool const destLow = issuer > account_;

            bool const checkCashMakesTrustLine =
                psb.rules().enabled(featureCheckCashMakesTrustLine);

            if (checkCashMakesTrustLine && !psb.exists(trustLineKey))
            {
                // 1. Can the check casher meet the reserve for the trust line?
                // 2. Create trust line between destination (this) account
                //    and the issuer.
                // 3. Apply correct noRipple settings on trust line.  Use...
                //     a. this (destination) account and
                //     b. issuing account (not sending account).

                // Can the account cover the trust line's reserve?
                if (std::uint32_t const ownerCount = {sleDst->at(sfOwnerCount)};
                    mPriorBalance < psb.fees().accountReserve(ownerCount + 1))
                {
                    JLOG(j_.trace()) << "Trust line does not exist. "
                                        "Insufficent reserve to create line.";

                    return tecNO_LINE_INSUF_RESERVE;
                }

                Currency const currency = flowDeliver.getCurrency();
                STAmount initialBalance(flowDeliver.issue());
                initialBalance.setIssuer(noAccount());

                // clang-format off
                if (TER const ter = trustCreate(
                        psb,                            // payment sandbox
                        destLow,                        // is dest low?
                        issuer,                         // source
                        account_,                       // destination
                        trustLineKey.key,               // ledger index
                        sleDst,                         // Account to add to
                        false,                          // authorize account
                        (sleDst->getFlags() & lsfDefaultRipple) == 0,
                        false,                          // freeze trust line
                        initialBalance,                 // zero initial balance
                        Issue(currency, account_),      // limit of zero
                        0,                              // quality in
                        0,                              // quality out
                        viewJ);                         // journal
                    !isTesSuccess(ter))
                {
                    return ter;
                }
                // clang-format on

                // Note that we _don't_ need to be careful about destroying
                // the trust line if the check cashing fails.  The transaction
                // machinery will automatically clean it up.
            }

            // Since the destination is signing the check, they clearly want
            // the funds even if their new total funds would exceed the limit
            // on their trust line.  So we tweak the trust line limits before
            // calling flow and then restore the trust line limits afterwards.
            auto const sleTrustLine = psb.peek(trustLineKey);
            if (!sleTrustLine)
                return tecNO_LINE;

            SF_AMOUNT const& tweakedLimit = destLow ? sfLowLimit : sfHighLimit;
            STAmount const savedLimit = sleTrustLine->at(tweakedLimit);

            // Make sure the tweaked limits are restored when we leave scope.
            scope_exit fixup(
                [&psb, &trustLineKey, &tweakedLimit, &savedLimit]() {
                    if (auto const sleTrustLine = psb.peek(trustLineKey))
                        sleTrustLine->at(tweakedLimit) = savedLimit;
                });

            if (checkCashMakesTrustLine)
            {
                // Set the trust line limit to the highest possible value
                // while flow runs.
                STAmount const bigAmount(
                    trustLineIssue, STAmount::cMaxValue, STAmount::cMaxOffset);
                sleTrustLine->at(tweakedLimit) = bigAmount;
            }

            // Let flow() do the heavy lifting on a check for an IOU.
            auto const result = flow(
                psb,
                flowDeliver,
                srcId,
                account_,
                STPathSet{},
                true,                              // default path
                static_cast<bool>(optDeliverMin),  // partial payment
                true,                              // owner pays transfer fee
                false,                             // offer crossing
                std::nullopt,
                sleCheck->getFieldAmount(sfSendMax),
                viewJ);

            if (result.result() != tesSUCCESS)
            {
                JLOG(ctx_.journal.warn()) << "flow failed when cashing check.";
                return result.result();
            }

            // Make sure that deliverMin was satisfied.
            if (optDeliverMin)
            {
                if (result.actualAmountOut < *optDeliverMin)
                {
                    JLOG(ctx_.journal.warn())
                        << "flow did not produce DeliverMin.";
                    return tecPATH_PARTIAL;
                }
                if (doFix1623 && !checkCashMakesTrustLine)
                    // Set the delivered_amount metadata.
                    ctx_.deliver(result.actualAmountOut);
            }
<<<<<<< HEAD
            // Set the delivered amount metadata in all cases, not just
            // for DeliverMin.
            if (checkCashMakesTrustLine)
                ctx_.deliver(result.actualAmountOut);
=======
            sleCheck = psb.peek(keylet::check(ctx_.tx[sfCheckID]));
>>>>>>> 96bbabbd
        }
    }

    // Check was cashed.  If not a self send (and it shouldn't be), remove
    // check link from destination directory.
    if (srcId != account_)
    {
<<<<<<< HEAD
        std::uint64_t const page = {sleCheck->at(sfDestinationNode)};
        if (!ctx_.view().dirRemove(
=======
        std::uint64_t const page{(*sleCheck)[sfDestinationNode]};
        if (!psb.dirRemove(
>>>>>>> 96bbabbd
                keylet::ownerDir(account_), page, sleCheck->key(), true))
        {
            JLOG(j_.fatal()) << "Unable to delete check from destination.";
            return tefBAD_LEDGER;
        }
    }
    // Remove check from check owner's directory.
    {
<<<<<<< HEAD
        std::uint64_t const page = {sleCheck->at(sfOwnerNode)};
        if (!ctx_.view().dirRemove(
=======
        std::uint64_t const page{(*sleCheck)[sfOwnerNode]};
        if (!psb.dirRemove(
>>>>>>> 96bbabbd
                keylet::ownerDir(srcId), page, sleCheck->key(), true))
        {
            JLOG(j_.fatal()) << "Unable to delete check from owner.";
            return tefBAD_LEDGER;
        }
    }
    // If we succeeded, update the check owner's reserve.
    adjustOwnerCount(psb, psb.peek(keylet::account(srcId)), -1, viewJ);

    // Remove check from ledger.
    psb.erase(sleCheck);

    psb.apply(ctx_.rawView());
    return tesSUCCESS;
}

}  // namespace ripple<|MERGE_RESOLUTION|>--- conflicted
+++ resolved
@@ -293,12 +293,7 @@
     // work to do...
     auto viewJ = ctx_.app.journal("View");
     auto const optDeliverMin = ctx_.tx[~sfDeliverMin];
-<<<<<<< HEAD
-    bool const doFix1623{ctx_.view().rules().enabled(fix1623)};
-
-=======
     bool const doFix1623{psb.rules().enabled(fix1623)};
->>>>>>> 96bbabbd
     if (srcId != account_)
     {
         STAmount const sendMax = sleCheck->at(sfSendMax);
@@ -480,14 +475,12 @@
                     // Set the delivered_amount metadata.
                     ctx_.deliver(result.actualAmountOut);
             }
-<<<<<<< HEAD
             // Set the delivered amount metadata in all cases, not just
             // for DeliverMin.
             if (checkCashMakesTrustLine)
                 ctx_.deliver(result.actualAmountOut);
-=======
-            sleCheck = psb.peek(keylet::check(ctx_.tx[sfCheckID]));
->>>>>>> 96bbabbd
+            
+	    sleCheck = psb.peek(keylet::check(ctx_.tx[sfCheckID]));
         }
     }
 
@@ -495,13 +488,8 @@
     // check link from destination directory.
     if (srcId != account_)
     {
-<<<<<<< HEAD
         std::uint64_t const page = {sleCheck->at(sfDestinationNode)};
-        if (!ctx_.view().dirRemove(
-=======
-        std::uint64_t const page{(*sleCheck)[sfDestinationNode]};
         if (!psb.dirRemove(
->>>>>>> 96bbabbd
                 keylet::ownerDir(account_), page, sleCheck->key(), true))
         {
             JLOG(j_.fatal()) << "Unable to delete check from destination.";
@@ -510,13 +498,8 @@
     }
     // Remove check from check owner's directory.
     {
-<<<<<<< HEAD
         std::uint64_t const page = {sleCheck->at(sfOwnerNode)};
-        if (!ctx_.view().dirRemove(
-=======
-        std::uint64_t const page{(*sleCheck)[sfOwnerNode]};
         if (!psb.dirRemove(
->>>>>>> 96bbabbd
                 keylet::ownerDir(srcId), page, sleCheck->key(), true))
         {
             JLOG(j_.fatal()) << "Unable to delete check from owner.";
