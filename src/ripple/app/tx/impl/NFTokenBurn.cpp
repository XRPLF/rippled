--- conflicted
+++ resolved
@@ -77,11 +77,7 @@
         }
     }
 
-<<<<<<< HEAD
-    if (!ctx.view.rules().enabled(fixUnburnableNFToken))
-=======
     if (!ctx.view.rules().enabled(fixNonFungibleTokensV1_2))
->>>>>>> 05602af5
     {
         // If there are too many offers, then burning the token would produce
         // too much metadata.  Disallow burning a token with too many offers.
@@ -113,11 +109,7 @@
         view().update(issuer);
     }
 
-<<<<<<< HEAD
-    if (ctx_.view().rules().enabled(fixUnburnableNFToken))
-=======
     if (ctx_.view().rules().enabled(fixNonFungibleTokensV1_2))
->>>>>>> 05602af5
     {
         // Delete up to 500 offers in total.
         // Because the number of sell offers is likely to be less than
