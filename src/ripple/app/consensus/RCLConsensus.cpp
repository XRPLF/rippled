--- conflicted
+++ resolved
@@ -222,13 +222,9 @@
     }
 
     prop.set_nodepubkey(
-<<<<<<< HEAD
         validatorKeys_.keys->publicKey.data(), validatorKeys_
                                                    .keys->publicKey.size());
-=======
-        validatorKeys_.publicKey.data(), validatorKeys_.publicKey.size());
     prop.set_ledgerseq(*proposal.ledgerSeq());
->>>>>>> 300b7e07
 
     auto sig = signDigest(
         validatorKeys_.keys->publicKey,
