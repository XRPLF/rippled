//------------------------------------------------------------------------------
/*
    This file is part of rippled: https://github.com/ripple/rippled
    Copyright (c) 2012, 2013 Ripple Labs Inc.

    Permission to use, copy, modify, and/or distribute this software for any
    purpose  with  or without fee is hereby granted, provided that the above
    copyright notice and this permission notice appear in all copies.

    THE  SOFTWARE IS PROVIDED "AS IS" AND THE AUTHOR DISCLAIMS ALL WARRANTIES
    WITH  REGARD  TO  THIS  SOFTWARE  INCLUDING  ALL  IMPLIED  WARRANTIES  OF
    MERCHANTABILITY  AND  FITNESS. IN NO EVENT SHALL THE AUTHOR BE LIABLE FOR
    ANY  SPECIAL ,  DIRECT, INDIRECT, OR CONSEQUENTIAL DAMAGES OR ANY DAMAGES
    WHATSOEVER  RESULTING  FROM  LOSS  OF USE, DATA OR PROFITS, WHETHER IN AN
    ACTION  OF  CONTRACT, NEGLIGENCE OR OTHER TORTIOUS ACTION, ARISING OUT OF
    OR IN CONNECTION WITH THE USE OR PERFORMANCE OF THIS SOFTWARE.
*/
//==============================================================================

#include <ripple/app/consensus/RCLConsensus.h>
#include <ripple/app/consensus/RCLValidations.h>
#include <ripple/app/ledger/BuildLedger.h>
#include <ripple/app/ledger/InboundLedgers.h>
#include <ripple/app/ledger/InboundTransactions.h>
#include <ripple/app/ledger/Ledger.h>
#include <ripple/app/ledger/LedgerMaster.h>
#include <ripple/app/ledger/LocalTxs.h>
#include <ripple/app/ledger/OpenLedger.h>
#include <ripple/app/misc/AmendmentTable.h>
#include <ripple/app/misc/HashRouter.h>
#include <ripple/app/misc/LoadFeeTrack.h>
#include <ripple/app/misc/NegativeUNLVote.h>
#include <ripple/app/misc/NetworkOPs.h>
#include <ripple/app/misc/TxQ.h>
#include <ripple/app/misc/ValidatorKeys.h>
#include <ripple/app/misc/ValidatorList.h>
#include <ripple/basics/random.h>
#include <ripple/beast/core/LexicalCast.h>
#include <ripple/consensus/LedgerTiming.h>
#include <ripple/nodestore/DatabaseShard.h>
#include <ripple/overlay/Overlay.h>
#include <ripple/overlay/predicates.h>
#include <ripple/protocol/BuildInfo.h>
#include <ripple/protocol/Feature.h>
#include <ripple/protocol/digest.h>

#include <algorithm>
#include <mutex>

namespace ripple {

RCLConsensus::RCLConsensus(
    Application& app,
    std::unique_ptr<FeeVote>&& feeVote,
    LedgerMaster& ledgerMaster,
    LocalTxs& localTxs,
    InboundTransactions& inboundTransactions,
    Consensus<Adaptor>::clock_type const& clock,
    ValidatorKeys const& validatorKeys,
    beast::Journal journal)
    : adaptor_(
          app,
          std::move(feeVote),
          ledgerMaster,
          localTxs,
          inboundTransactions,
          validatorKeys,
          journal)
    , consensus_(clock, adaptor_, journal)
    , j_(journal)
{
}

RCLConsensus::Adaptor::Adaptor(
    Application& app,
    std::unique_ptr<FeeVote>&& feeVote,
    LedgerMaster& ledgerMaster,
    LocalTxs& localTxs,
    InboundTransactions& inboundTransactions,
    ValidatorKeys const& validatorKeys,
    beast::Journal journal)
    : app_(app)
    , feeVote_(std::move(feeVote))
    , ledgerMaster_(ledgerMaster)
    , localTxs_(localTxs)
    , inboundTransactions_{inboundTransactions}
    , j_(journal)
    , validatorKeys_(validatorKeys)
    , valCookie_(
          1 +
          rand_int(
              crypto_prng(),
              std::numeric_limits<std::uint64_t>::max() - 1))
    , nUnlVote_(validatorKeys_.nodeID, j_)
{
    assert(valCookie_ != 0);

    JLOG(j_.info()) << "Consensus engine started (cookie: " +
            std::to_string(valCookie_) + ")";

    if (validatorKeys_.nodeID != beast::zero && validatorKeys_.keys)
    {
        std::stringstream ss;

        JLOG(j_.info()) << "Validator identity: "
                        << toBase58(
                               TokenType::NodePublic,
                               validatorKeys_.keys->masterPublicKey);

        if (validatorKeys_.keys->masterPublicKey !=
            validatorKeys_.keys->publicKey)
        {
            JLOG(j_.debug())
                << "Validator ephemeral signing key: "
                << toBase58(
                       TokenType::NodePublic, validatorKeys_.keys->publicKey)
                << " (seq: " << std::to_string(validatorKeys_.sequence) << ")";
        }
    }
}

std::optional<RCLCxLedger>
RCLConsensus::Adaptor::acquireLedger(LedgerHash const& hash)
{
    // we need to switch the ledger we're working from
    auto built = ledgerMaster_.getLedgerByHash(hash);
    if (!built)
    {
        if (acquiringLedger_ != hash)
        {
            // need to start acquiring the correct consensus LCL
            JLOG(j_.warn()) << "Need consensus ledger " << hash;

            // Tell the ledger acquire system that we need the consensus ledger
            acquiringLedger_ = hash;

            app_.getJobQueue().addJob(
                jtADVANCE, "getConsensusLedger", [id = hash, &app = app_]() {
                    app.getInboundLedgers().acquire(
                        id, 0, InboundLedger::Reason::CONSENSUS);
                });
        }
        return std::nullopt;
    }

    assert(!built->open() && built->isImmutable());
    assert(built->info().hash == hash);

    // Notify inbound transactions of the new ledger sequence number
    inboundTransactions_.newRound(built->info().seq);

    return RCLCxLedger(built);
}

void
RCLConsensus::Adaptor::share(RCLCxPeerPos const& peerPos)
{
    protocol::TMProposeSet prop;

    auto const& proposal = peerPos.proposal();

    prop.set_proposeseq(proposal.proposeSeq());
    prop.set_closetime(proposal.closeTime().time_since_epoch().count());

    prop.set_currenttxhash(
        proposal.position().begin(), proposal.position().size());
    prop.set_previousledger(
        proposal.prevLedger().begin(), proposal.position().size());

    auto const pk = peerPos.publicKey().slice();
    prop.set_nodepubkey(pk.data(), pk.size());

    auto const sig = peerPos.signature();
    prop.set_signature(sig.data(), sig.size());

    app_.overlay().relay(prop, peerPos.suppressionID(), peerPos.publicKey());
}

void
RCLConsensus::Adaptor::share(RCLCxTx const& tx)
{
    // If we didn't relay this transaction recently, relay it to all peers
    if (app_.getHashRouter().shouldRelay(tx.id()))
    {
        JLOG(j_.debug()) << "Relaying disputed tx " << tx.id();
        auto const slice = tx.tx_->slice();
        protocol::TMTransaction msg;
        msg.set_rawtransaction(slice.data(), slice.size());
        msg.set_status(protocol::tsNEW);
        msg.set_receivetimestamp(
            app_.timeKeeper().now().time_since_epoch().count());
        static std::set<Peer::id_t> skip{};
        app_.overlay().relay(tx.id(), msg, skip);
    }
    else
    {
        JLOG(j_.debug()) << "Not relaying disputed tx " << tx.id();
    }
}
void
RCLConsensus::Adaptor::propose(RCLCxPeerPos::Proposal const& proposal)
{
    JLOG(j_.trace()) << (proposal.isBowOut() ? "We bow out: " : "We propose: ")
                     << ripple::to_string(proposal.prevLedger()) << " -> "
                     << ripple::to_string(proposal.position());

    protocol::TMProposeSet prop;

    prop.set_currenttxhash(
        proposal.position().begin(), proposal.position().size());
    prop.set_previousledger(
        proposal.prevLedger().begin(), proposal.prevLedger().size());
    prop.set_proposeseq(proposal.proposeSeq());
    prop.set_closetime(proposal.closeTime().time_since_epoch().count());
<<<<<<< HEAD

    if (!validatorKeys_.keys)
    {
        JLOG(j_.warn()) << "RCLConsensus::Adaptor::propose: ValidatorKeys "
                           "not set: \n";
        return;
    }

    auto const& keys = *validatorKeys_.keys;

    prop.set_nodepubkey(keys.publicKey.data(), keys.publicKey.size());
    prop.set_ledgerseq(*proposal.ledgerSeq());
=======
    prop.set_nodepubkey(
        validatorKeys_.publicKey.data(), validatorKeys_.publicKey.size());
>>>>>>> 9d4d8c22

    auto sig =
        signDigest(keys.publicKey, keys.secretKey, proposal.signingHash());

    prop.set_signature(sig.data(), sig.size());

    auto const suppression = proposalUniqueId(
        proposal.position(),
        proposal.prevLedger(),
        proposal.proposeSeq(),
        proposal.closeTime(),
        keys.publicKey,
        sig);

    app_.getHashRouter().addSuppression(suppression);

    app_.overlay().broadcast(prop);
}

void
RCLConsensus::Adaptor::share(RCLTxSet const& txns)
{
    inboundTransactions_.giveSet(txns.id(), txns.map_, false);
}

std::optional<RCLTxSet>
RCLConsensus::Adaptor::acquireTxSet(RCLTxSet::ID const& setId)
{
    if (auto txns = inboundTransactions_.getSet(setId, true))
    {
        return RCLTxSet{std::move(txns)};
    }
    return std::nullopt;
}

bool
RCLConsensus::Adaptor::hasOpenTransactions() const
{
    return !app_.openLedger().empty();
}

std::size_t
RCLConsensus::Adaptor::proposersValidated(LedgerHash const& h) const
{
    return app_.getValidations().numTrustedForLedger(h);
}

std::size_t
RCLConsensus::Adaptor::proposersFinished(
    RCLCxLedger const& ledger,
    LedgerHash const& h) const
{
    RCLValidations& vals = app_.getValidations();
    return vals.getNodesAfter(
        RCLValidatedLedger(ledger.ledger_, vals.adaptor().journal()), h);
}

uint256
RCLConsensus::Adaptor::getPrevLedger(
    uint256 ledgerID,
    RCLCxLedger const& ledger,
    ConsensusMode mode)
{
    RCLValidations& vals = app_.getValidations();
    uint256 netLgr = vals.getPreferred(
        RCLValidatedLedger{ledger.ledger_, vals.adaptor().journal()},
        ledgerMaster_.getValidLedgerIndex());

    if (netLgr != ledgerID)
    {
        if (mode != ConsensusMode::wrongLedger)
            app_.getOPs().consensusViewChange();

        JLOG(j_.debug()) << Json::Compact(app_.getValidations().getJsonTrie());
    }

    return netLgr;
}

auto
RCLConsensus::Adaptor::onClose(
    RCLCxLedger const& ledger,
    NetClock::time_point const& closeTime,
    ConsensusMode mode) -> Result
{
    const bool wrongLCL = mode == ConsensusMode::wrongLedger;
    const bool proposing = mode == ConsensusMode::proposing;

    notify(protocol::neCLOSING_LEDGER, ledger, !wrongLCL);

    auto const& prevLedger = ledger.ledger_;

    ledgerMaster_.applyHeldTransactions();
    // Tell the ledger master not to acquire the ledger we're probably building
    ledgerMaster_.setBuildingLedger(prevLedger->info().seq + 1);

    auto initialLedger = app_.openLedger().current();

    auto initialSet =
        std::make_shared<SHAMap>(SHAMapType::TRANSACTION, app_.getNodeFamily());
    initialSet->setUnbacked();

    // Build SHAMap containing all transactions in our open ledger
    for (auto const& tx : initialLedger->txs)
    {
        JLOG(j_.trace()) << "Adding open ledger TX "
                         << tx.first->getTransactionID();
        Serializer s(2048);
        tx.first->add(s);
        initialSet->addItem(
            SHAMapNodeType::tnTRANSACTION_NM,
            make_shamapitem(tx.first->getTransactionID(), s.slice()));
    }

    // Add pseudo-transactions to the set
    if (app_.config().standalone() || (proposing && !wrongLCL))
    {
        if (prevLedger->isFlagLedger())
        {
            // previous ledger was flag ledger, add fee and amendment
            // pseudo-transactions
            auto validations = app_.validators().negativeUNLFilter(
                app_.getValidations().getTrustedForLedger(
                    prevLedger->info().parentHash, prevLedger->seq() - 1));
            if (validations.size() >= app_.validators().quorum())
            {
                feeVote_->doVoting(prevLedger, validations, initialSet);
                app_.getAmendmentTable().doVoting(
                    prevLedger, validations, initialSet);
            }
        }
        else if (
            prevLedger->isVotingLedger() &&
            prevLedger->rules().enabled(featureNegativeUNL))
        {
            // previous ledger was a voting ledger,
            // so the current consensus session is for a flag ledger,
            // add negative UNL pseudo-transactions
            nUnlVote_.doVoting(
                prevLedger,
                app_.validators().getTrustedMasterKeys(),
                app_.getValidations(),
                initialSet);
        }
    }

    // Now we need an immutable snapshot
    initialSet = initialSet->snapShot(false);

    if (!wrongLCL)
    {
        LedgerIndex const seq = prevLedger->info().seq + 1;
        RCLCensorshipDetector<TxID, LedgerIndex>::TxIDSeqVec proposed;

        initialSet->visitLeaves(
            [&proposed,
             seq](boost::intrusive_ptr<SHAMapItem const> const& item) {
                proposed.emplace_back(item->key(), seq);
            });

        censorshipDetector_.propose(std::move(proposed));
    }

    // Needed because of the move below.
    auto const setHash = initialSet->getHash().as_uint256();

    return Result{
        std::move(initialSet),
        RCLCxPeerPos::Proposal{
            initialLedger->info().parentHash,
            RCLCxPeerPos::Proposal::seqJoin,
            setHash,
            closeTime,
            app_.timeKeeper().closeTime(),
            validatorKeys_.nodeID}};
}

void
RCLConsensus::Adaptor::onForceAccept(
    Result const& result,
    RCLCxLedger const& prevLedger,
    NetClock::duration const& closeResolution,
    ConsensusCloseTimes const& rawCloseTimes,
    ConsensusMode const& mode,
    Json::Value&& consensusJson)
{
    doAccept(
        result,
        prevLedger,
        closeResolution,
        rawCloseTimes,
        mode,
        std::move(consensusJson));
}

void
RCLConsensus::Adaptor::onAccept(
    Result const& result,
    RCLCxLedger const& prevLedger,
    NetClock::duration const& closeResolution,
    ConsensusCloseTimes const& rawCloseTimes,
    ConsensusMode const& mode,
    Json::Value&& consensusJson)
{
    app_.getJobQueue().addJob(
        jtACCEPT,
        "acceptLedger",
        [=, this, cj = std::move(consensusJson)]() mutable {
            // Note that no lock is held or acquired during this job.
            // This is because generic Consensus guarantees that once a ledger
            // is accepted, the consensus results and capture by reference state
            // will not change until startRound is called (which happens via
            // endConsensus).
            this->doAccept(
                result,
                prevLedger,
                closeResolution,
                rawCloseTimes,
                mode,
                std::move(cj));
            this->app_.getOPs().endConsensus();
        });
}

void
RCLConsensus::Adaptor::doAccept(
    Result const& result,
    RCLCxLedger const& prevLedger,
    NetClock::duration closeResolution,
    ConsensusCloseTimes const& rawCloseTimes,
    ConsensusMode const& mode,
    Json::Value&& consensusJson)
{
    prevProposers_ = result.proposers;
    prevRoundTime_ = result.roundTime.read();

    bool closeTimeCorrect;

    const bool proposing = mode == ConsensusMode::proposing;
    const bool haveCorrectLCL = mode != ConsensusMode::wrongLedger;
    const bool consensusFail = result.state == ConsensusState::MovedOn;

    auto consensusCloseTime = result.position.closeTime();

    if (consensusCloseTime == NetClock::time_point{})
    {
        // We agreed to disagree on the close time
        using namespace std::chrono_literals;
        consensusCloseTime = prevLedger.closeTime() + 1s;
        closeTimeCorrect = false;
    }
    else
    {
        // We agreed on a close time
        consensusCloseTime = effCloseTime(
            consensusCloseTime, closeResolution, prevLedger.closeTime());
        closeTimeCorrect = true;
    }

    JLOG(j_.debug()) << "Report: Prop=" << (proposing ? "yes" : "no")
                     << " val=" << (validating_ ? "yes" : "no")
                     << " corLCL=" << (haveCorrectLCL ? "yes" : "no")
                     << " fail=" << (consensusFail ? "yes" : "no");
    JLOG(j_.debug()) << "Report: Prev = " << prevLedger.id() << ":"
                     << prevLedger.seq();

    //--------------------------------------------------------------------------
    std::set<TxID> failed;

    // We want to put transactions in an unpredictable but deterministic order:
    // we use the hash of the set.
    //
    // FIXME: Use a std::vector and a custom sorter instead of CanonicalTXSet?
    CanonicalTXSet retriableTxs{result.txns.map_->getHash().as_uint256()};

    JLOG(j_.debug()) << "Building canonical tx set: " << retriableTxs.key();

    for (auto const& item : *result.txns.map_)
    {
        try
        {
            retriableTxs.insert(
                std::make_shared<STTx const>(SerialIter{item.slice()}));
            JLOG(j_.debug()) << "    Tx: " << item.key();
        }
        catch (std::exception const& ex)
        {
            failed.insert(item.key());
            JLOG(j_.warn())
                << "    Tx: " << item.key() << " throws: " << ex.what();
        }
    }

    auto built = buildLCL(
        prevLedger,
        retriableTxs,
        consensusCloseTime,
        closeTimeCorrect,
        closeResolution,
        result.roundTime.read(),
        failed);

    auto const newLCLHash = built.id();
    JLOG(j_.debug()) << "Built ledger #" << built.seq() << ": " << newLCLHash;

    // Tell directly connected peers that we have a new LCL
    notify(protocol::neACCEPTED_LEDGER, built, haveCorrectLCL);

    // As long as we're in sync with the network, attempt to detect attempts
    // at censorship of transaction by tracking which ones don't make it in
    // after a period of time.
    if (haveCorrectLCL && result.state == ConsensusState::Yes)
    {
        std::vector<TxID> accepted;

        result.txns.map_->visitLeaves(
            [&accepted](boost::intrusive_ptr<SHAMapItem const> const& item) {
                accepted.push_back(item->key());
            });

        // Track all the transactions which failed or were marked as retriable
        for (auto const& r : retriableTxs)
            failed.insert(r.first.getTXID());

        censorshipDetector_.check(
            std::move(accepted),
            [curr = built.seq(),
             j = app_.journal("CensorshipDetector"),
             &failed](uint256 const& id, LedgerIndex seq) {
                if (failed.count(id))
                    return true;

                auto const wait = curr - seq;

                if (wait && (wait % censorshipWarnInternal == 0))
                {
                    std::ostringstream ss;
                    ss << "Potential Censorship: Eligible tx " << id
                       << ", which we are tracking since ledger " << seq
                       << " has not been included as of ledger " << curr << ".";

                    JLOG(j.warn()) << ss.str();
                }

                return false;
            });
    }

    if (validating_)
        validating_ = ledgerMaster_.isCompatible(
            *built.ledger_, j_.warn(), "Not validating");

    if (validating_ && !consensusFail &&
        app_.getValidations().canValidateSeq(built.seq()))
    {
        validate(built, result.txns, proposing);
        JLOG(j_.info()) << "CNF Val " << newLCLHash;
    }
    else
        JLOG(j_.info()) << "CNF buildLCL " << newLCLHash;

    // See if we can accept a ledger as fully-validated
    ledgerMaster_.consensusBuilt(
        built.ledger_, result.txns.id(), std::move(consensusJson));

    //-------------------------------------------------------------------------
    {
        // Apply disputed transactions that didn't get in
        //
        // The first crack of transactions to get into the new
        // open ledger goes to transactions proposed by a validator
        // we trust but not included in the consensus set.
        //
        // These are done first because they are the most likely
        // to receive agreement during consensus. They are also
        // ordered logically "sooner" than transactions not mentioned
        // in the previous consensus round.
        //
        bool anyDisputes = false;
        for (auto const& [_, dispute] : result.disputes)
        {
            (void)_;
            if (!dispute.getOurVote())
            {
                // we voted NO
                try
                {
                    JLOG(j_.debug())
                        << "Test applying disputed transaction that did"
                        << " not get in " << dispute.tx().id();

                    SerialIter sit(dispute.tx().tx_->slice());
                    auto txn = std::make_shared<STTx const>(sit);

                    // Disputed pseudo-transactions that were not accepted
                    // can't be successfully applied in the next ledger
                    if (isPseudoTx(*txn))
                        continue;

                    retriableTxs.insert(txn);

                    anyDisputes = true;
                }
                catch (std::exception const& ex)
                {
                    JLOG(j_.debug()) << "Failed to apply transaction we voted "
                                        "NO on. Exception: "
                                     << ex.what();
                }
            }
        }

        // Build new open ledger
        std::unique_lock lock{app_.getMasterMutex(), std::defer_lock};
        std::unique_lock sl{ledgerMaster_.peekMutex(), std::defer_lock};
        std::lock(lock, sl);

        auto const lastVal = ledgerMaster_.getValidatedLedger();
        std::optional<Rules> rules;
        if (lastVal)
            rules = makeRulesGivenLedger(*lastVal, app_.config().features);
        else
            rules.emplace(app_.config().features);
        app_.openLedger().accept(
            app_,
            *rules,
            built.ledger_,
            localTxs_.getTxSet(),
            anyDisputes,
            retriableTxs,
            tapNONE,
            "consensus",
            [&](OpenView& view, beast::Journal j) {
                // Stuff the ledger with transactions from the queue.
                return app_.getTxQ().accept(app_, view);
            });

        // Signal a potential fee change to subscribers after the open ledger
        // is created
        app_.getOPs().reportFeeChange();
    }

    //-------------------------------------------------------------------------
    {
        ledgerMaster_.switchLCL(built.ledger_);

        // Do these need to exist?
        assert(ledgerMaster_.getClosedLedger()->info().hash == built.id());
        assert(app_.openLedger().current()->info().parentHash == built.id());
    }

    //-------------------------------------------------------------------------
    // we entered the round with the network,
    // see how close our close time is to other node's
    //  close time reports, and update our clock.
    if ((mode == ConsensusMode::proposing ||
         mode == ConsensusMode::observing) &&
        !consensusFail)
    {
        auto closeTime = rawCloseTimes.self;

        JLOG(j_.info()) << "We closed at "
                        << closeTime.time_since_epoch().count();
        using usec64_t = std::chrono::duration<std::uint64_t>;
        usec64_t closeTotal =
            std::chrono::duration_cast<usec64_t>(closeTime.time_since_epoch());
        int closeCount = 1;

        for (auto const& [t, v] : rawCloseTimes.peers)
        {
            JLOG(j_.info()) << std::to_string(v) << " time votes for "
                            << std::to_string(t.time_since_epoch().count());
            closeCount += v;
            closeTotal +=
                std::chrono::duration_cast<usec64_t>(t.time_since_epoch()) * v;
        }

        closeTotal += usec64_t(closeCount / 2);  // for round to nearest
        closeTotal /= closeCount;

        // Use signed times since we are subtracting
        using duration = std::chrono::duration<std::int32_t>;
        using time_point = std::chrono::time_point<NetClock, duration>;
        auto offset = time_point{closeTotal} -
            std::chrono::time_point_cast<duration>(closeTime);
        JLOG(j_.info()) << "Our close offset is estimated at " << offset.count()
                        << " (" << closeCount << ")";

        app_.timeKeeper().adjustCloseTime(offset);
    }
}

void
RCLConsensus::Adaptor::notify(
    protocol::NodeEvent ne,
    RCLCxLedger const& ledger,
    bool haveCorrectLCL)
{
    protocol::TMStatusChange s;

    if (!haveCorrectLCL)
        s.set_newevent(protocol::neLOST_SYNC);
    else
        s.set_newevent(ne);

    s.set_ledgerseq(ledger.seq());
    s.set_networktime(app_.timeKeeper().now().time_since_epoch().count());
    s.set_ledgerhashprevious(
        ledger.parentID().begin(),
        std::decay_t<decltype(ledger.parentID())>::bytes);
    s.set_ledgerhash(
        ledger.id().begin(), std::decay_t<decltype(ledger.id())>::bytes);

    std::uint32_t uMin, uMax;
    if (!ledgerMaster_.getFullValidatedRange(uMin, uMax))
    {
        uMin = 0;
        uMax = 0;
    }
    else
    {
        // Don't advertise ledgers we're not willing to serve
        uMin = std::max(uMin, ledgerMaster_.getEarliestFetch());
    }
    s.set_firstseq(uMin);
    s.set_lastseq(uMax);
    app_.overlay().foreach(
        send_always(std::make_shared<Message>(s, protocol::mtSTATUS_CHANGE)));
    JLOG(j_.trace()) << "send status change to peer";
}

RCLCxLedger
RCLConsensus::Adaptor::buildLCL(
    RCLCxLedger const& previousLedger,
    CanonicalTXSet& retriableTxs,
    NetClock::time_point closeTime,
    bool closeTimeCorrect,
    NetClock::duration closeResolution,
    std::chrono::milliseconds roundTime,
    std::set<TxID>& failedTxs)
{
    std::shared_ptr<Ledger> built = [&]() {
        if (auto const replayData = ledgerMaster_.releaseReplay())
        {
            assert(replayData->parent()->info().hash == previousLedger.id());
            return buildLedger(*replayData, tapNONE, app_, j_);
        }
        return buildLedger(
            previousLedger.ledger_,
            closeTime,
            closeTimeCorrect,
            closeResolution,
            app_,
            retriableTxs,
            failedTxs,
            j_);
    }();

    // Update fee computations based on accepted txs
    using namespace std::chrono_literals;
    app_.getTxQ().processClosedLedger(app_, *built, roundTime > 5s);

    // And stash the ledger in the ledger master
    if (ledgerMaster_.storeLedger(built))
        JLOG(j_.debug()) << "Consensus built ledger we already had";
    else if (app_.getInboundLedgers().find(built->info().hash))
        JLOG(j_.debug()) << "Consensus built ledger we were acquiring";
    else
        JLOG(j_.debug()) << "Consensus built new ledger";
    return RCLCxLedger{std::move(built)};
}

void
RCLConsensus::Adaptor::validate(
    RCLCxLedger const& ledger,
    RCLTxSet const& txns,
    bool proposing)
{
    using namespace std::chrono_literals;

    auto validationTime = app_.timeKeeper().closeTime();
    if (validationTime <= lastValidationTime_)
        validationTime = lastValidationTime_ + 1s;
    lastValidationTime_ = validationTime;

    if (!validatorKeys_.keys)
    {
        JLOG(j_.warn()) << "RCLConsensus::Adaptor::validate: ValidatorKeys "
                           "not set\n";
        return;
    }

    auto const& keys = *validatorKeys_.keys;

    auto v = std::make_shared<STValidation>(
        lastValidationTime_,
        keys.publicKey,
        keys.secretKey,
        validatorKeys_.nodeID,
        [&](STValidation& v) {
            v.setFieldH256(sfLedgerHash, ledger.id());
            v.setFieldH256(sfConsensusHash, txns.id());

            v.setFieldU32(sfLedgerSequence, ledger.seq());

            if (proposing)
                v.setFlag(vfFullValidation);

            if (ledger.ledger_->rules().enabled(featureHardenedValidations))
            {
                // Attest to the hash of what we consider to be the last fully
                // validated ledger. This may be the hash of the ledger we are
                // validating here, and that's fine.
                if (auto const vl = ledgerMaster_.getValidatedLedger())
                    v.setFieldH256(sfValidatedHash, vl->info().hash);

                v.setFieldU64(sfCookie, valCookie_);

                // Report our server version every flag ledger:
                if (ledger.ledger_->isVotingLedger())
                    v.setFieldU64(
                        sfServerVersion, BuildInfo::getEncodedVersion());
            }

            // Report our load
            {
                auto const& ft = app_.getFeeTrack();
                auto const fee = std::max(ft.getLocalFee(), ft.getClusterFee());
                if (fee > ft.getLoadBase())
                    v.setFieldU32(sfLoadFee, fee);
            }

            // If the next ledger is a flag ledger, suggest fee changes and
            // new features:
            if (ledger.ledger_->isVotingLedger())
            {
                // Fees:
                feeVote_->doValidation(
                    ledger.ledger_->fees(), ledger.ledger_->rules(), v);

                // Amendments
                // FIXME: pass `v` and have the function insert the array
                // directly?
                auto const amendments = app_.getAmendmentTable().doValidation(
                    getEnabledAmendments(*ledger.ledger_));

                if (!amendments.empty())
                    v.setFieldV256(
                        sfAmendments, STVector256(sfAmendments, amendments));
            }
        });

    auto const serialized = v->getSerialized();

    // suppress it if we receive it
    app_.getHashRouter().addSuppression(sha512Half(makeSlice(serialized)));

    handleNewValidation(app_, v, "local");

    // Broadcast to all our peers:
    protocol::TMValidation val;
    val.set_validation(serialized.data(), serialized.size());
    app_.overlay().broadcast(val);

    // Publish to all our subscribers:
    app_.getOPs().pubValidation(v);
}

void
RCLConsensus::Adaptor::onModeChange(ConsensusMode before, ConsensusMode after)
{
    JLOG(j_.info()) << "Consensus mode change before=" << to_string(before)
                    << ", after=" << to_string(after);

    // If we were proposing but aren't any longer, we need to reset the
    // censorship tracking to avoid bogus warnings.
    if ((before == ConsensusMode::proposing ||
         before == ConsensusMode::observing) &&
        before != after)
        censorshipDetector_.reset();

    mode_ = after;
}

Json::Value
RCLConsensus::getJson(bool full) const
{
    Json::Value ret;
    {
        std::lock_guard _{mutex_};
        ret = consensus_.getJson(full);
    }
    ret["validating"] = adaptor_.validating();
    return ret;
}

void
RCLConsensus::timerEntry(NetClock::time_point const& now)
{
    try
    {
        std::lock_guard _{mutex_};
        consensus_.timerEntry(now);
    }
    catch (SHAMapMissingNode const& mn)
    {
        // This should never happen
        JLOG(j_.error()) << "During consensus timerEntry: " << mn.what();
        Rethrow();
    }
}

void
RCLConsensus::gotTxSet(NetClock::time_point const& now, RCLTxSet const& txSet)
{
    try
    {
        std::lock_guard _{mutex_};
        consensus_.gotTxSet(now, txSet);
    }
    catch (SHAMapMissingNode const& mn)
    {
        // This should never happen
        JLOG(j_.error()) << "During consensus gotTxSet: " << mn.what();
        Rethrow();
    }
}

//! @see Consensus::simulate

void
RCLConsensus::simulate(
    NetClock::time_point const& now,
    std::optional<std::chrono::milliseconds> consensusDelay)
{
    std::lock_guard _{mutex_};
    consensus_.simulate(now, consensusDelay);
}

bool
RCLConsensus::peerProposal(
    NetClock::time_point const& now,
    RCLCxPeerPos const& newProposal)
{
    std::lock_guard _{mutex_};
    return consensus_.peerProposal(now, newProposal);
}

bool
RCLConsensus::Adaptor::preStartRound(
    RCLCxLedger const& prevLgr,
    hash_set<NodeID> const& nowTrusted)
{
    assert(
        !validatorKeys_.keys ||
        validatorKeys_.keys->publicKey != PublicKey::emptyPubKey);
    // We have a key, we do not want out of sync validations after a restart
    // and are not amendment blocked.
    validating_ = validatorKeys_.keys &&
        prevLgr.seq() >= app_.getMaxDisallowedLedger() &&
        !app_.getOPs().isBlocked();

    // If we are not running in standalone mode and there's a configured UNL,
    // check to make sure that it's not expired.
    if (validating_ && !app_.config().standalone() && app_.validators().count())
    {
        auto const when = app_.validators().expires();

        if (!when || *when < app_.timeKeeper().now())
        {
            JLOG(j_.error()) << "Voluntarily bowing out of consensus process "
                                "because of an expired validator list.";
            validating_ = false;
        }
    }

    const bool synced = app_.getOPs().getOperatingMode() == OperatingMode::FULL;

    if (validating_)
    {
        JLOG(j_.info()) << "Entering consensus process, validating, synced="
                        << (synced ? "yes" : "no");
    }
    else
    {
        // Otherwise we just want to monitor the validation process.
        JLOG(j_.info()) << "Entering consensus process, watching, synced="
                        << (synced ? "yes" : "no");
    }

    // Notify inbound ledgers that we are starting a new round
    inboundTransactions_.newRound(prevLgr.seq());

    // Notify NegativeUNLVote that new validators are added
    if (prevLgr.ledger_->rules().enabled(featureNegativeUNL) &&
        !nowTrusted.empty())
        nUnlVote_.newValidators(prevLgr.seq() + 1, nowTrusted);

    // propose only if we're in sync with the network (and validating)
    return validating_ && synced;
}

bool
RCLConsensus::Adaptor::haveValidated() const
{
    return ledgerMaster_.haveValidated();
}

LedgerIndex
RCLConsensus::Adaptor::getValidLedgerIndex() const
{
    return ledgerMaster_.getValidLedgerIndex();
}

std::pair<std::size_t, hash_set<RCLConsensus::Adaptor::NodeKey_t>>
RCLConsensus::Adaptor::getQuorumKeys() const
{
    return app_.validators().getQuorumKeys();
}

std::size_t
RCLConsensus::Adaptor::laggards(
    Ledger_t::Seq const seq,
    hash_set<RCLConsensus::Adaptor::NodeKey_t>& trustedKeys) const
{
    return app_.getValidations().laggards(seq, trustedKeys);
}

bool
RCLConsensus::Adaptor::validator() const
{
    return validatorKeys_.keys.has_value();
}

void
RCLConsensus::Adaptor::updateOperatingMode(std::size_t const positions) const
{
    if (!positions && app_.getOPs().isFull())
        app_.getOPs().setMode(OperatingMode::CONNECTED);
}

void
RCLConsensus::startRound(
    NetClock::time_point const& now,
    RCLCxLedger::ID const& prevLgrId,
    RCLCxLedger const& prevLgr,
    hash_set<NodeID> const& nowUntrusted,
    hash_set<NodeID> const& nowTrusted)
{
    std::lock_guard _{mutex_};
    consensus_.startRound(
        now,
        prevLgrId,
        prevLgr,
        nowUntrusted,
        adaptor_.preStartRound(prevLgr, nowTrusted));
}
}  // namespace ripple<|MERGE_RESOLUTION|>--- conflicted
+++ resolved
@@ -212,7 +212,6 @@
         proposal.prevLedger().begin(), proposal.prevLedger().size());
     prop.set_proposeseq(proposal.proposeSeq());
     prop.set_closetime(proposal.closeTime().time_since_epoch().count());
-<<<<<<< HEAD
 
     if (!validatorKeys_.keys)
     {
@@ -224,11 +223,6 @@
     auto const& keys = *validatorKeys_.keys;
 
     prop.set_nodepubkey(keys.publicKey.data(), keys.publicKey.size());
-    prop.set_ledgerseq(*proposal.ledgerSeq());
-=======
-    prop.set_nodepubkey(
-        validatorKeys_.publicKey.data(), validatorKeys_.publicKey.size());
->>>>>>> 9d4d8c22
 
     auto sig =
         signDigest(keys.publicKey, keys.secretKey, proposal.signingHash());
