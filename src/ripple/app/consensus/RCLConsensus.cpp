//------------------------------------------------------------------------------
/*
    This file is part of rippled: https://github.com/ripple/rippled
    Copyright (c) 2012, 2013 Ripple Labs Inc.

    Permission to use, copy, modify, and/or distribute this software for any
    purpose  with  or without fee is hereby granted, provided that the above
    copyright notice and this permission notice appear in all copies.

    THE  SOFTWARE IS PROVIDED "AS IS" AND THE AUTHOR DISCLAIMS ALL WARRANTIES
    WITH  REGARD  TO  THIS  SOFTWARE  INCLUDING  ALL  IMPLIED  WARRANTIES  OF
    MERCHANTABILITY  AND  FITNESS. IN NO EVENT SHALL THE AUTHOR BE LIABLE FOR
    ANY  SPECIAL ,  DIRECT, INDIRECT, OR CONSEQUENTIAL DAMAGES OR ANY DAMAGES
    WHATSOEVER  RESULTING  FROM  LOSS  OF USE, DATA OR PROFITS, WHETHER IN AN
    ACTION  OF  CONTRACT, NEGLIGENCE OR OTHER TORTIOUS ACTION, ARISING OUT OF
    OR IN CONNECTION WITH THE USE OR PERFORMANCE OF THIS SOFTWARE.
*/
//==============================================================================

#include <ripple/app/consensus/RCLConsensus.h>
#include <ripple/app/consensus/RCLValidations.h>
#include <ripple/app/ledger/BuildLedger.h>
#include <ripple/app/ledger/InboundLedgers.h>
#include <ripple/app/ledger/InboundTransactions.h>
#include <ripple/app/ledger/Ledger.h>
#include <ripple/app/ledger/LedgerMaster.h>
#include <ripple/app/ledger/LocalTxs.h>
#include <ripple/app/ledger/OpenLedger.h>
#include <ripple/app/misc/AmendmentTable.h>
#include <ripple/app/misc/HashRouter.h>
#include <ripple/app/misc/LoadFeeTrack.h>
#include <ripple/app/misc/NegativeUNLVote.h>
#include <ripple/app/misc/NetworkOPs.h>
#include <ripple/app/misc/TxQ.h>
#include <ripple/app/misc/ValidatorKeys.h>
#include <ripple/app/misc/ValidatorList.h>
#include <ripple/basics/random.h>
#include <ripple/beast/core/LexicalCast.h>
#include <ripple/consensus/LedgerTiming.h>
#include <ripple/nodestore/DatabaseShard.h>
#include <ripple/overlay/Overlay.h>
#include <ripple/overlay/predicates.h>
#include <ripple/protocol/BuildInfo.h>
#include <ripple/protocol/Feature.h>
#include <ripple/protocol/digest.h>

#include <algorithm>
#include <mutex>

namespace ripple {

RCLConsensus::RCLConsensus(
    Application& app,
    std::unique_ptr<FeeVote>&& feeVote,
    LedgerMaster& ledgerMaster,
    LocalTxs& localTxs,
    InboundTransactions& inboundTransactions,
    Consensus<Adaptor>::clock_type& clock,
    ValidatorKeys const& validatorKeys,
    beast::Journal journal)
    : adaptor_(
          app,
          std::move(feeVote),
          ledgerMaster,
          localTxs,
          inboundTransactions,
          validatorKeys,
          journal)
    , consensus_(clock, adaptor_, journal)
    , j_(journal)
{
}

RCLConsensus::Adaptor::Adaptor(
    Application& app,
    std::unique_ptr<FeeVote>&& feeVote,
    LedgerMaster& ledgerMaster,
    LocalTxs& localTxs,
    InboundTransactions& inboundTransactions,
    ValidatorKeys const& validatorKeys,
    beast::Journal journal)
    : app_(app)
    , feeVote_(std::move(feeVote))
    , ledgerMaster_(ledgerMaster)
    , localTxs_(localTxs)
    , inboundTransactions_{inboundTransactions}
    , j_(journal)
    , validatorKeys_(validatorKeys)
    , valCookie_(
          1 +
          rand_int(
              crypto_prng(),
              std::numeric_limits<std::uint64_t>::max() - 1))
    , nUnlVote_(validatorKeys_.nodeID, j_)
{
    assert(valCookie_ != 0);

    JLOG(j_.info()) << "Consensus engine started (cookie: " +
            std::to_string(valCookie_) + ")";

    if (validatorKeys_.nodeID != beast::zero && validatorKeys_.keys)
    {
        std::stringstream ss;

        JLOG(j_.info()) << "Validator identity: "
                        << toBase58(
                               TokenType::NodePublic,
                               validatorKeys_.keys->masterPublicKey);

        if (validatorKeys_.keys->masterPublicKey !=
            validatorKeys_.keys->publicKey)
        {
            JLOG(j_.debug())
                << "Validator ephemeral signing key: "
                << toBase58(
                       TokenType::NodePublic, validatorKeys_.keys->publicKey)
                << " (seq: " << std::to_string(validatorKeys_.sequence) << ")";
        }
    }
}

std::optional<RCLCxLedger>
RCLConsensus::Adaptor::acquireLedger(LedgerHash const& hash)
{
    // we need to switch the ledger we're working from
    auto built = ledgerMaster_.getLedgerByHash(hash);
    if (!built)
    {
        if (acquiringLedger_ != hash)
        {
            // need to start acquiring the correct consensus LCL
            JLOG(j_.warn()) << "Need consensus ledger " << hash;

            // Tell the ledger acquire system that we need the consensus ledger
            acquiringLedger_ = hash;

            app_.getJobQueue().addJob(
                jtADVANCE, "getConsensusLedger", [id = hash, &app = app_]() {
                    app.getInboundLedgers().acquire(
                        id, 0, InboundLedger::Reason::CONSENSUS);
                });
        }
        return std::nullopt;
    }

    assert(!built->open() && built->isImmutable());
    assert(built->info().hash == hash);

    // Notify inbound transactions of the new ledger sequence number
    inboundTransactions_.newRound(built->info().seq);

    return RCLCxLedger(built);
}

void
RCLConsensus::Adaptor::share(RCLCxPeerPos const& peerPos)
{
    protocol::TMProposeSet prop;

    auto const& proposal = peerPos.proposal();

    prop.set_proposeseq(proposal.proposeSeq());
    prop.set_closetime(proposal.closeTime().time_since_epoch().count());

    prop.set_currenttxhash(
        proposal.position().begin(), proposal.position().size());
    prop.set_previousledger(
        proposal.prevLedger().begin(), proposal.position().size());

    auto const pk = peerPos.publicKey().slice();
    prop.set_nodepubkey(pk.data(), pk.size());

    auto const sig = peerPos.signature();
    prop.set_signature(sig.data(), sig.size());

    if (proposal.ledgerSeq().has_value())
        prop.set_ledgerseq(*proposal.ledgerSeq());

    app_.overlay().relay(prop, peerPos.suppressionID(), peerPos.publicKey());
}

void
RCLConsensus::Adaptor::share(RCLCxTx const& tx)
{
    // If we didn't relay this transaction recently, relay it to all peers
    if (app_.getHashRouter().shouldRelay(tx.id()))
    {
        JLOG(j_.trace()) << "Relaying disputed tx " << tx.id();
        auto const slice = tx.tx_->slice();
        protocol::TMTransaction msg;
        msg.set_rawtransaction(slice.data(), slice.size());
        msg.set_status(protocol::tsNEW);
        msg.set_receivetimestamp(
            app_.timeKeeper().now().time_since_epoch().count());
        static std::set<Peer::id_t> skip{};
        app_.overlay().relay(tx.id(), msg, skip);
    }
    else
    {
        JLOG(j_.trace()) << "Not relaying disputed tx " << tx.id();
    }
}
void
RCLConsensus::Adaptor::propose(RCLCxPeerPos::Proposal const& proposal)
{
    JLOG(j_.debug()) << (proposal.isBowOut() ? "We bow out: " : "We propose: ")
                     << ripple::to_string(proposal.prevLedger()) << " -> "
                     << ripple::to_string(proposal.position());

    protocol::TMProposeSet prop;

    prop.set_currenttxhash(
        proposal.position().begin(), proposal.position().size());
    prop.set_previousledger(
        proposal.prevLedger().begin(), proposal.prevLedger().size());
    prop.set_proposeseq(proposal.proposeSeq());
    prop.set_closetime(proposal.closeTime().time_since_epoch().count());
<<<<<<< HEAD
=======
    prop.set_nodepubkey(
        validatorKeys_.publicKey.data(), validatorKeys_.publicKey.size());
    prop.set_ledgerseq(*proposal.ledgerSeq());
>>>>>>> f259cc1a

    if (!validatorKeys_.keys)
    {
        JLOG(j_.warn()) << "RCLConsensus::Adaptor::propose: ValidatorKeys "
                           "not set: \n";
        return;
    }

    auto const& keys = *validatorKeys_.keys;

    prop.set_nodepubkey(keys.publicKey.data(), keys.publicKey.size());

    auto sig =
        signDigest(keys.publicKey, keys.secretKey, proposal.signingHash());

    prop.set_signature(sig.data(), sig.size());

    auto const suppression = proposalUniqueId(
        proposal.position(),
        proposal.prevLedger(),
        proposal.proposeSeq(),
        proposal.closeTime(),
        keys.publicKey,
        sig);

    app_.getHashRouter().addSuppression(suppression);

    app_.overlay().broadcast(prop);
}

void
RCLConsensus::Adaptor::share(RCLTxSet const& txns)
{
    inboundTransactions_.giveSet(txns.id(), txns.map_, false);
}

std::optional<RCLTxSet>
RCLConsensus::Adaptor::acquireTxSet(RCLTxSet::ID const& setId)
{
    if (auto txns = inboundTransactions_.getSet(setId, true))
    {
        return RCLTxSet{std::move(txns)};
    }
    return std::nullopt;
}

bool
RCLConsensus::Adaptor::hasOpenTransactions() const
{
    return !app_.openLedger().empty();
}

std::size_t
RCLConsensus::Adaptor::proposersValidated(LedgerHash const& h) const
{
    return app_.getValidations().numTrustedForLedger(h);
}

std::size_t
RCLConsensus::Adaptor::proposersFinished(
    RCLCxLedger const& ledger,
    LedgerHash const& h) const
{
    RCLValidations& vals = app_.getValidations();
    return vals.getNodesAfter(
        RCLValidatedLedger(ledger.ledger_, vals.adaptor().journal()), h);
}

uint256
RCLConsensus::Adaptor::getPrevLedger(
    uint256 ledgerID,
    RCLCxLedger const& ledger,
    ConsensusMode mode)
{
    RCLValidations& vals = app_.getValidations();
    uint256 netLgr = vals.getPreferred(
        RCLValidatedLedger{ledger.ledger_, vals.adaptor().journal()},
        ledgerMaster_.getValidLedgerIndex());

    if (netLgr != ledgerID)
    {
        if (mode != ConsensusMode::wrongLedger)
            app_.getOPs().consensusViewChange();

        JLOG(j_.debug()) << Json::Compact(app_.getValidations().getJsonTrie());
    }

    return netLgr;
}

auto
RCLConsensus::Adaptor::onClose(
    RCLCxLedger const& ledger,
    NetClock::time_point const& closeTime,
    ConsensusMode mode,
    clock_type& clock) -> Result
{
    const bool wrongLCL = mode == ConsensusMode::wrongLedger;
    const bool proposing = mode == ConsensusMode::proposing;

    notify(protocol::neCLOSING_LEDGER, ledger, !wrongLCL);

    auto const& prevLedger = ledger.ledger_;

    ledgerMaster_.applyHeldTransactions();
    // Tell the ledger master not to acquire the ledger we're probably building
    ledgerMaster_.setBuildingLedger(prevLedger->info().seq + 1);

    auto initialLedger = app_.openLedger().current();

    auto initialSet =
        std::make_shared<SHAMap>(SHAMapType::TRANSACTION, app_.getNodeFamily());
    initialSet->setUnbacked();

    // Build SHAMap containing all transactions in our open ledger
    for (auto const& tx : initialLedger->txs)
    {
        JLOG(j_.trace()) << "Adding open ledger TX "
                         << tx.first->getTransactionID();
        Serializer s(2048);
        tx.first->add(s);
        initialSet->addItem(
            SHAMapNodeType::tnTRANSACTION_NM,
            make_shamapitem(tx.first->getTransactionID(), s.slice()));
    }

    // Add pseudo-transactions to the set
    if (app_.config().standalone() || (proposing && !wrongLCL))
    {
        if (prevLedger->isFlagLedger())
        {
            // previous ledger was flag ledger, add fee and amendment
            // pseudo-transactions
            auto validations = app_.validators().negativeUNLFilter(
                app_.getValidations().getTrustedForLedger(
                    prevLedger->info().parentHash, prevLedger->seq() - 1));
            if (validations.size() >= app_.validators().quorum())
            {
                feeVote_->doVoting(prevLedger, validations, initialSet);
                app_.getAmendmentTable().doVoting(
                    prevLedger, validations, initialSet);
            }
        }
        else if (
            prevLedger->isVotingLedger() &&
            prevLedger->rules().enabled(featureNegativeUNL))
        {
            // previous ledger was a voting ledger,
            // so the current consensus session is for a flag ledger,
            // add negative UNL pseudo-transactions
            nUnlVote_.doVoting(
                prevLedger,
                app_.validators().getTrustedMasterKeys(),
                app_.getValidations(),
                initialSet);
        }
    }

    // Now we need an immutable snapshot
    initialSet = initialSet->snapShot(false);

    if (!wrongLCL)
    {
        LedgerIndex const seq = prevLedger->info().seq + 1;
        RCLCensorshipDetector<TxID, LedgerIndex>::TxIDSeqVec proposed;

        initialSet->visitLeaves(
            [&proposed,
             seq](boost::intrusive_ptr<SHAMapItem const> const& item) {
                proposed.emplace_back(item->key(), seq);
            });

        censorshipDetector_.propose(std::move(proposed));
    }

    // Needed because of the move below.
    auto const setHash = initialSet->getHash().as_uint256();
    return Result{
        std::move(initialSet),
        RCLCxPeerPos::Proposal{
            initialLedger->info().parentHash,
            RCLCxPeerPos::Proposal::seqJoin,
            setHash,
            closeTime,
            app_.timeKeeper().closeTime(),
            validatorKeys_.nodeID,
            initialLedger->info().seq,
            clock}};
}

void
RCLConsensus::Adaptor::onForceAccept(
    Result const& result,
    RCLCxLedger const& prevLedger,
    NetClock::duration const& closeResolution,
    ConsensusCloseTimes const& rawCloseTimes,
    ConsensusMode const& mode,
    Json::Value&& consensusJson)
{
    auto txsBuilt = buildAndValidate(
        result, prevLedger, closeResolution, mode, std::move(consensusJson));
    prepareOpenLedger(std::move(txsBuilt), result, rawCloseTimes, mode);
}

void
RCLConsensus::Adaptor::onAccept(
    Result const& result,
    ConsensusCloseTimes const& rawCloseTimes,
    ConsensusMode const& mode,
    Json::Value&& consensusJson,
    std::pair<CanonicalTxSet_t, Ledger_t>&& tb)
{
    app_.getJobQueue().addJob(
        jtACCEPT,
        "acceptLedger",
        [=,
         this,
         cj = std::move(consensusJson),
         txsBuilt = std::move(tb)]() mutable {
            // Note that no lock is held or acquired during this job.
            // This is because generic Consensus guarantees that once a ledger
            // is accepted, the consensus results and capture by reference state
            // will not change until startRound is called (which happens via
            // endConsensus).
            prepareOpenLedger(std::move(txsBuilt), result, rawCloseTimes, mode);
            this->app_.getOPs().endConsensus();
        });
}

std::pair<
    RCLConsensus::Adaptor::CanonicalTxSet_t,
    RCLConsensus::Adaptor::Ledger_t>
RCLConsensus::Adaptor::buildAndValidate(
    Result const& result,
    Ledger_t const& prevLedger,
    NetClock::duration const& closeResolution,
    ConsensusMode const& mode,
    Json::Value&& consensusJson)
{
    prevProposers_ = result.proposers;
    prevRoundTime_ = result.roundTime.read();

    bool closeTimeCorrect;

    const bool proposing = mode == ConsensusMode::proposing;
    const bool haveCorrectLCL = mode != ConsensusMode::wrongLedger;
    const bool consensusFail = result.state == ConsensusState::MovedOn;

    auto consensusCloseTime = result.position.closeTime();

    if (consensusCloseTime == NetClock::time_point{})
    {
        // We agreed to disagree on the close time
        using namespace std::chrono_literals;
        consensusCloseTime = prevLedger.closeTime() + 1s;
        closeTimeCorrect = false;
    }
    else
    {
        // We agreed on a close time
        consensusCloseTime = effCloseTime(
            consensusCloseTime, closeResolution, prevLedger.closeTime());
        closeTimeCorrect = true;
    }

    JLOG(j_.debug()) << "Report: Prop=" << (proposing ? "yes" : "no")
                     << " val=" << (validating_ ? "yes" : "no")
                     << " corLCL=" << (haveCorrectLCL ? "yes" : "no")
                     << " fail=" << (consensusFail ? "yes" : "no");
    JLOG(j_.debug()) << "Report: Prev = " << prevLedger.id() << ":"
                     << prevLedger.seq();

    //--------------------------------------------------------------------------
    std::set<TxID> failed;

    // We want to put transactions in an unpredictable but deterministic order:
    // we use the hash of the set.
    //
    // FIXME: Use a std::vector and a custom sorter instead of CanonicalTXSet?
    CanonicalTXSet retriableTxs{result.txns.map_->getHash().as_uint256()};

    JLOG(j_.debug()) << "Building canonical tx set: " << retriableTxs.key();

    for (auto const& item : *result.txns.map_)
    {
        try
        {
            retriableTxs.insert(
                std::make_shared<STTx const>(SerialIter{item.slice()}));
            JLOG(j_.trace()) << "    Tx: " << item.key();
        }
        catch (std::exception const& ex)
        {
            failed.insert(item.key());
            JLOG(j_.trace())
                << "    Tx: " << item.key() << " throws: " << ex.what();
        }
    }

    auto built = buildLCL(
        prevLedger,
        retriableTxs,
        consensusCloseTime,
        closeTimeCorrect,
        closeResolution,
        result.roundTime.read(),
        failed);

    auto const newLCLHash = built.id();
    JLOG(j_.debug()) << "Built ledger #" << built.seq() << ": " << newLCLHash;

    // Tell directly connected peers that we have a new LCL
    notify(protocol::neACCEPTED_LEDGER, built, haveCorrectLCL);

    // As long as we're in sync with the network, attempt to detect attempts
    // at censorship of transaction by tracking which ones don't make it in
    // after a period of time.
    if (haveCorrectLCL && result.state == ConsensusState::Yes)
    {
        std::vector<TxID> accepted;

        result.txns.map_->visitLeaves(
            [&accepted](boost::intrusive_ptr<SHAMapItem const> const& item) {
                accepted.push_back(item->key());
            });

        // Track all the transactions which failed or were marked as retriable
        for (auto const& r : retriableTxs)
            failed.insert(r.first.getTXID());

        censorshipDetector_.check(
            std::move(accepted),
            [curr = built.seq(),
             j = app_.journal("CensorshipDetector"),
             &failed](uint256 const& id, LedgerIndex seq) {
                if (failed.count(id))
                    return true;

                auto const wait = curr - seq;

                if (wait && (wait % censorshipWarnInternal == 0))
                {
                    std::ostringstream ss;
                    ss << "Potential Censorship: Eligible tx " << id
                       << ", which we are tracking since ledger " << seq
                       << " has not been included as of ledger " << curr << ".";

                    JLOG(j.warn()) << ss.str();
                }

                return false;
            });
    }

    if (validating_)
        validating_ = ledgerMaster_.isCompatible(
            *built.ledger_, j_.warn(), "Not validating");

    if (validating_ && !consensusFail &&
        app_.getValidations().canValidateSeq(built.seq()))
    {
        validate(built, result.txns, proposing);
        JLOG(j_.info()) << "CNF Val " << newLCLHash;
    }
    else
        JLOG(j_.info()) << "CNF buildLCL " << newLCLHash;

    // See if we can accept a ledger as fully-validated
    ledgerMaster_.consensusBuilt(
        built.ledger_, result.txns.id(), std::move(consensusJson));

    return {retriableTxs, built};
}

void
RCLConsensus::Adaptor::prepareOpenLedger(
    std::pair<CanonicalTxSet_t, Ledger_t>&& txsBuilt,
    Result const& result,
    ConsensusCloseTimes const& rawCloseTimes,
    ConsensusMode const& mode)
{
    auto& retriableTxs = txsBuilt.first;
    auto const& built = txsBuilt.second;

    //-------------------------------------------------------------------------
    {
        // Apply disputed transactions that didn't get in
        //
        // The first crack of transactions to get into the new
        // open ledger goes to transactions proposed by a validator
        // we trust but not included in the consensus set.
        //
        // These are done first because they are the most likely
        // to receive agreement during consensus. They are also
        // ordered logically "sooner" than transactions not mentioned
        // in the previous consensus round.
        //
        bool anyDisputes = false;
        for (auto const& [_, dispute] : result.disputes)
        {
            (void)_;
            if (!dispute.getOurVote())
            {
                // we voted NO
                try
                {
                    JLOG(j_.trace())
                        << "Test applying disputed transaction that did"
                        << " not get in " << dispute.tx().id();

                    SerialIter sit(dispute.tx().tx_->slice());
                    auto txn = std::make_shared<STTx const>(sit);

                    // Disputed pseudo-transactions that were not accepted
                    // can't be successfully applied in the next ledger
                    if (isPseudoTx(*txn))
                        continue;

                    retriableTxs.insert(txn);

                    anyDisputes = true;
                }
                catch (std::exception const& ex)
                {
                    JLOG(j_.trace()) << "Failed to apply transaction we voted "
                                        "NO on. Exception: "
                                     << ex.what();
                }
            }
        }

        // Build new open ledger
        std::unique_lock lock{app_.getMasterMutex(), std::defer_lock};
        std::unique_lock sl{ledgerMaster_.peekMutex(), std::defer_lock};
        std::lock(lock, sl);

        auto const lastVal = ledgerMaster_.getValidatedLedger();
        std::optional<Rules> rules;
        if (lastVal)
            rules = makeRulesGivenLedger(*lastVal, app_.config().features);
        else
            rules.emplace(app_.config().features);
        app_.openLedger().accept(
            app_,
            *rules,
            built.ledger_,
            localTxs_.getTxSet(),
            anyDisputes,
            retriableTxs,
            tapNONE,
            "consensus",
            [&](OpenView& view, beast::Journal j) {
                // Stuff the ledger with transactions from the queue.
                return app_.getTxQ().accept(app_, view);
            });

        // Signal a potential fee change to subscribers after the open ledger
        // is created
        app_.getOPs().reportFeeChange();
    }

    //-------------------------------------------------------------------------
    {
        ledgerMaster_.switchLCL(built.ledger_);

        // Do these need to exist?
        assert(ledgerMaster_.getClosedLedger()->info().hash == built.id());
        assert(app_.openLedger().current()->info().parentHash == built.id());
    }

    //-------------------------------------------------------------------------
    // we entered the round with the network,
    // see how close our close time is to other node's
    //  close time reports, and update our clock.
    bool const consensusFail = result.state == ConsensusState::MovedOn;
    if ((mode == ConsensusMode::proposing ||
         mode == ConsensusMode::observing) &&
        !consensusFail)
    {
        auto closeTime = rawCloseTimes.self;

        JLOG(j_.info()) << "We closed at "
                        << closeTime.time_since_epoch().count();
        using usec64_t = std::chrono::duration<std::uint64_t>;
        usec64_t closeTotal =
            std::chrono::duration_cast<usec64_t>(closeTime.time_since_epoch());
        int closeCount = 1;

        for (auto const& [t, v] : rawCloseTimes.peers)
        {
            JLOG(j_.info()) << std::to_string(v) << " time votes for "
                            << std::to_string(t.time_since_epoch().count());
            closeCount += v;
            closeTotal +=
                std::chrono::duration_cast<usec64_t>(t.time_since_epoch()) * v;
        }

        closeTotal += usec64_t(closeCount / 2);  // for round to nearest
        closeTotal /= closeCount;

        // Use signed times since we are subtracting
        using duration = std::chrono::duration<std::int32_t>;
        using time_point = std::chrono::time_point<NetClock, duration>;
        auto offset = time_point{closeTotal} -
            std::chrono::time_point_cast<duration>(closeTime);
        JLOG(j_.info()) << "Our close offset is estimated at " << offset.count()
                        << " (" << closeCount << ")";

        app_.timeKeeper().adjustCloseTime(offset);
    }
}

void
RCLConsensus::Adaptor::notify(
    protocol::NodeEvent ne,
    RCLCxLedger const& ledger,
    bool haveCorrectLCL)
{
    protocol::TMStatusChange s;

    if (!haveCorrectLCL)
        s.set_newevent(protocol::neLOST_SYNC);
    else
        s.set_newevent(ne);

    s.set_ledgerseq(ledger.seq());
    s.set_networktime(app_.timeKeeper().now().time_since_epoch().count());
    s.set_ledgerhashprevious(
        ledger.parentID().begin(),
        std::decay_t<decltype(ledger.parentID())>::bytes);
    s.set_ledgerhash(
        ledger.id().begin(), std::decay_t<decltype(ledger.id())>::bytes);

    std::uint32_t uMin, uMax;
    if (!ledgerMaster_.getFullValidatedRange(uMin, uMax))
    {
        uMin = 0;
        uMax = 0;
    }
    else
    {
        // Don't advertise ledgers we're not willing to serve
        uMin = std::max(uMin, ledgerMaster_.getEarliestFetch());
    }
    s.set_firstseq(uMin);
    s.set_lastseq(uMax);
    app_.overlay().foreach(
        send_always(std::make_shared<Message>(s, protocol::mtSTATUS_CHANGE)));
    JLOG(j_.trace()) << "send status change to peer";
}

RCLCxLedger
RCLConsensus::Adaptor::buildLCL(
    RCLCxLedger const& previousLedger,
    CanonicalTXSet& retriableTxs,
    NetClock::time_point closeTime,
    bool closeTimeCorrect,
    NetClock::duration closeResolution,
    std::chrono::milliseconds roundTime,
    std::set<TxID>& failedTxs)
{
    std::shared_ptr<Ledger> built = [&]() {
        if (auto const replayData = ledgerMaster_.releaseReplay())
        {
            assert(replayData->parent()->info().hash == previousLedger.id());
            return buildLedger(*replayData, tapNONE, app_, j_);
        }
        return buildLedger(
            previousLedger.ledger_,
            closeTime,
            closeTimeCorrect,
            closeResolution,
            app_,
            retriableTxs,
            failedTxs,
            j_);
    }();

    // Update fee computations based on accepted txs
    using namespace std::chrono_literals;
    app_.getTxQ().processClosedLedger(app_, *built, roundTime > 5s);

    // And stash the ledger in the ledger master
    if (ledgerMaster_.storeLedger(built))
        JLOG(j_.debug()) << "Consensus built ledger we already had";
    else if (app_.getInboundLedgers().find(built->info().hash))
        JLOG(j_.debug()) << "Consensus built ledger we were acquiring";
    else
        JLOG(j_.debug()) << "Consensus built new ledger";
    return RCLCxLedger{std::move(built)};
}

void
RCLConsensus::Adaptor::validate(
    RCLCxLedger const& ledger,
    RCLTxSet const& txns,
    bool proposing)
{
    using namespace std::chrono_literals;

    auto validationTime = app_.timeKeeper().closeTime();
    if (validationTime <= lastValidationTime_)
        validationTime = lastValidationTime_ + 1s;
    lastValidationTime_ = validationTime;

    if (!validatorKeys_.keys)
    {
        JLOG(j_.warn()) << "RCLConsensus::Adaptor::validate: ValidatorKeys "
                           "not set\n";
        return;
    }

    auto const& keys = *validatorKeys_.keys;

    auto v = std::make_shared<STValidation>(
        lastValidationTime_,
        keys.publicKey,
        keys.secretKey,
        validatorKeys_.nodeID,
        [&](STValidation& v) {
            v.setFieldH256(sfLedgerHash, ledger.id());
            v.setFieldH256(sfConsensusHash, txns.id());

            v.setFieldU32(sfLedgerSequence, ledger.seq());

            if (proposing)
                v.setFlag(vfFullValidation);

            if (ledger.ledger_->rules().enabled(featureHardenedValidations))
            {
                // Attest to the hash of what we consider to be the last fully
                // validated ledger. This may be the hash of the ledger we are
                // validating here, and that's fine.
                if (auto const vl = ledgerMaster_.getValidatedLedger())
                    v.setFieldH256(sfValidatedHash, vl->info().hash);

                v.setFieldU64(sfCookie, valCookie_);

                // Report our server version every flag ledger:
                if (ledger.ledger_->isVotingLedger())
                    v.setFieldU64(
                        sfServerVersion, BuildInfo::getEncodedVersion());
            }

            // Report our load
            {
                auto const& ft = app_.getFeeTrack();
                auto const fee = std::max(ft.getLocalFee(), ft.getClusterFee());
                if (fee > ft.getLoadBase())
                    v.setFieldU32(sfLoadFee, fee);
            }

            // If the next ledger is a flag ledger, suggest fee changes and
            // new features:
            if (ledger.ledger_->isVotingLedger())
            {
                // Fees:
                feeVote_->doValidation(
                    ledger.ledger_->fees(), ledger.ledger_->rules(), v);

                // Amendments
                // FIXME: pass `v` and have the function insert the array
                // directly?
                auto const amendments = app_.getAmendmentTable().doValidation(
                    getEnabledAmendments(*ledger.ledger_));

                if (!amendments.empty())
                    v.setFieldV256(
                        sfAmendments, STVector256(sfAmendments, amendments));
            }
        });

    auto const serialized = v->getSerialized();

    // suppress it if we receive it
    app_.getHashRouter().addSuppression(sha512Half(makeSlice(serialized)));

    handleNewValidation(app_, v, "local");

    // Broadcast to all our peers:
    protocol::TMValidation val;
    val.set_validation(serialized.data(), serialized.size());
    app_.overlay().broadcast(val);

    // Publish to all our subscribers:
    app_.getOPs().pubValidation(v);
}

void
RCLConsensus::Adaptor::onModeChange(ConsensusMode before, ConsensusMode after)
{
    JLOG(j_.info()) << "Consensus mode change before=" << to_string(before)
                    << ", after=" << to_string(after);

    // If we were proposing but aren't any longer, we need to reset the
    // censorship tracking to avoid bogus warnings.
    if ((before == ConsensusMode::proposing ||
         before == ConsensusMode::observing) &&
        before != after)
        censorshipDetector_.reset();

    mode_ = after;
}

bool
RCLConsensus::Adaptor::retryAccept(
    Ledger_t const& newLedger,
    std::optional<std::chrono::time_point<std::chrono::steady_clock>>& start)
    const
{
    static bool const standalone = ledgerMaster_.standalone();
    auto const& validLedger = ledgerMaster_.getValidatedLedger();

    return (app_.getOPs().isFull() && !standalone &&
            (validLedger && (newLedger.id() != validLedger->info().hash) &&
             (newLedger.seq() >= validLedger->info().seq))) &&
        (!start ||
         std::chrono::steady_clock::now() - *start < std::chrono::seconds{5});
}

//-----------------------------------------------------------------------------

Json::Value
RCLConsensus::getJson(bool full) const
{
    Json::Value ret;
    {
        std::lock_guard _{adaptor_.peekMutex()};
        ret = consensus_.getJson(full);
    }
    ret["validating"] = adaptor_.validating();
    return ret;
}

void
RCLConsensus::timerEntry(NetClock::time_point const& now)
{
    try
    {
        std::lock_guard _{adaptor_.peekMutex()};
        consensus_.timerEntry(now);
    }
    catch (SHAMapMissingNode const& mn)
    {
        // This should never happen
        JLOG(j_.error()) << "During consensus timerEntry: " << mn.what();
        Rethrow();
    }
}

void
RCLConsensus::gotTxSet(NetClock::time_point const& now, RCLTxSet const& txSet)
{
    try
    {
        std::lock_guard _{adaptor_.peekMutex()};
        consensus_.gotTxSet(now, txSet);
    }
    catch (SHAMapMissingNode const& mn)
    {
        // This should never happen
        JLOG(j_.error()) << "During consensus gotTxSet: " << mn.what();
        Rethrow();
    }
}

//! @see Consensus::simulate

void
RCLConsensus::simulate(
    NetClock::time_point const& now,
    std::optional<std::chrono::milliseconds> consensusDelay)
{
    std::lock_guard _{adaptor_.peekMutex()};
    consensus_.simulate(now, consensusDelay);
}

bool
RCLConsensus::peerProposal(
    NetClock::time_point const& now,
    RCLCxPeerPos const& newProposal)
{
    std::lock_guard _{adaptor_.peekMutex()};
    return consensus_.peerProposal(now, newProposal);
}

bool
RCLConsensus::Adaptor::preStartRound(
    RCLCxLedger const& prevLgr,
    hash_set<NodeID> const& nowTrusted)
{
    assert(
        !validatorKeys_.keys ||
        validatorKeys_.keys->publicKey != PublicKey::emptyPubKey);
    // We have a key, we do not want out of sync validations after a restart
    // and are not amendment blocked.
    validating_ = validatorKeys_.keys &&
        prevLgr.seq() >= app_.getMaxDisallowedLedger() &&
        !app_.getOPs().isBlocked();

    // If we are not running in standalone mode and there's a configured UNL,
    // check to make sure that it's not expired.
    if (validating_ && !app_.config().standalone() && app_.validators().count())
    {
        auto const when = app_.validators().expires();

        if (!when || *when < app_.timeKeeper().now())
        {
            JLOG(j_.error()) << "Voluntarily bowing out of consensus process "
                                "because of an expired validator list.";
            validating_ = false;
        }
    }

    const bool synced = app_.getOPs().getOperatingMode() == OperatingMode::FULL;

    if (validating_)
    {
        JLOG(j_.info()) << "Entering consensus process, validating, synced="
                        << (synced ? "yes" : "no");
    }
    else
    {
        // Otherwise we just want to monitor the validation process.
        JLOG(j_.info()) << "Entering consensus process, watching, synced="
                        << (synced ? "yes" : "no");
    }

    // Notify inbound ledgers that we are starting a new round
    inboundTransactions_.newRound(prevLgr.seq());

    // Notify NegativeUNLVote that new validators are added
    if (prevLgr.ledger_->rules().enabled(featureNegativeUNL) &&
        !nowTrusted.empty())
        nUnlVote_.newValidators(prevLgr.seq() + 1, nowTrusted);

    // propose only if we're in sync with the network (and validating)
    return validating_ && synced;
}

bool
RCLConsensus::Adaptor::haveValidated() const
{
    return ledgerMaster_.haveValidated();
}

LedgerIndex
RCLConsensus::Adaptor::getValidLedgerIndex() const
{
    return ledgerMaster_.getValidLedgerIndex();
}

std::pair<std::size_t, hash_set<RCLConsensus::Adaptor::NodeKey_t>>
RCLConsensus::Adaptor::getQuorumKeys() const
{
    return app_.validators().getQuorumKeys();
}

std::size_t
RCLConsensus::Adaptor::quorum() const
{
    return app_.validators().quorum();
}

std::size_t
RCLConsensus::Adaptor::laggards(
    Ledger_t::Seq const seq,
    hash_set<RCLConsensus::Adaptor::NodeKey_t>& trustedKeys) const
{
    return app_.getValidations().laggards(seq, trustedKeys);
}

bool
RCLConsensus::Adaptor::validator() const
{
    return validatorKeys_.keys.has_value();
}

void
RCLConsensus::Adaptor::updateOperatingMode(std::size_t const positions) const
{
    if (!positions && app_.getOPs().isFull())
        app_.getOPs().setMode(OperatingMode::CONNECTED);
}

void
RCLConsensus::startRound(
    NetClock::time_point const& now,
    RCLCxLedger::ID const& prevLgrId,
    RCLCxLedger const& prevLgr,
    hash_set<NodeID> const& nowUntrusted,
    hash_set<NodeID> const& nowTrusted)
{
    std::lock_guard _{adaptor_.peekMutex()};
    consensus_.startRound(
        now,
        prevLgrId,
        prevLgr,
        nowUntrusted,
        adaptor_.preStartRound(prevLgr, nowTrusted));
}

}  // namespace ripple<|MERGE_RESOLUTION|>--- conflicted
+++ resolved
@@ -215,12 +215,9 @@
         proposal.prevLedger().begin(), proposal.prevLedger().size());
     prop.set_proposeseq(proposal.proposeSeq());
     prop.set_closetime(proposal.closeTime().time_since_epoch().count());
-<<<<<<< HEAD
-=======
     prop.set_nodepubkey(
         validatorKeys_.publicKey.data(), validatorKeys_.publicKey.size());
     prop.set_ledgerseq(*proposal.ledgerSeq());
->>>>>>> f259cc1a
 
     if (!validatorKeys_.keys)
     {
