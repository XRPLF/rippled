//------------------------------------------------------------------------------
/*
    This file is part of rippled: https://github.com/ripple/rippled
    Copyright (c) 2016 Ripple Labs Inc.

    Permission to use, copy, modify, and/or distribute this software for any
    purpose  with  or without fee is hereby granted, provided that the above
    copyright notice and this permission notice appear in all copies.

    THE  SOFTWARE IS PROVIDED "AS IS" AND THE AUTHOR DISCLAIMS ALL WARRANTIES
    WITH  REGARD  TO  THIS  SOFTWARE  INCLUDING  ALL  IMPLIED  WARRANTIES  OF
    MERCHANTABILITY  AND  FITNESS. IN NO EVENT SHALL THE AUTHOR BE LIABLE FOR
    ANY  SPECIAL ,  DIRECT, INDIRECT, OR CONSEQUENTIAL DAMAGES OR ANY DAMAGES
    WHATSOEVER  RESULTING  FROM  LOSS  OF USE, DATA OR PROFITS, WHETHER IN AN
    ACTION  OF  CONTRACT, NEGLIGENCE OR OTHER TORTIOUS ACTION, ARISING OUT OF
    OR IN CONNECTION WITH THE USE OR PERFORMANCE OF THIS SOFTWARE.
*/
//==============================================================================

#include <ripple/app/misc/ValidatorList.h>
#include <ripple/app/misc/ValidatorSite.h>
#include <ripple/app/misc/detail/WorkPlain.h>
#include <ripple/app/misc/detail/WorkSSL.h>
#include <ripple/basics/base64.h>
#include <ripple/basics/Slice.h>
#include <ripple/json/json_reader.h>
#include <ripple/protocol/JsonFields.h>
#include <boost/regex.hpp>

namespace ripple {

// default site query frequency - 5 minutes
auto constexpr DEFAULT_REFRESH_INTERVAL = std::chrono::minutes{5};
auto constexpr ERROR_RETRY_INTERVAL = std::chrono::seconds{30};
unsigned short constexpr MAX_REDIRECTS = 3;

<<<<<<< HEAD
ValidatorSite::Site::Resource::Resource (std::string uri_)
    : uri {std::move(uri_)}
=======
ValidatorSite::Site::Resource::Resource (std::string u)
    : uri {std::move(u)}
>>>>>>> 72e6005f
{
    if (! parseUrl (pUrl, uri) ||
        (pUrl.scheme != "http" && pUrl.scheme != "https"))
    {
        throw std::runtime_error {"invalid url"};
    }

    if (! pUrl.port)
        pUrl.port = (pUrl.scheme == "https") ? 443 : 80;
}

ValidatorSite::Site::Site (std::string uri)
    : loadedResource {std::make_shared<Resource>(std::move(uri))}
    , startingResource {loadedResource}
    , redirCount {0}
    , refreshInterval {DEFAULT_REFRESH_INTERVAL}
    , nextRefresh {clock_type::now()}
{
}

ValidatorSite::ValidatorSite (
    boost::asio::io_service& ios,
    ValidatorList& validators,
    beast::Journal j)
    : ios_ (ios)
    , validators_ (validators)
    , j_ (j)
    , timer_ (ios_)
    , fetching_ (false)
    , pending_ (false)
    , stopping_ (false)
{
}

ValidatorSite::~ValidatorSite()
{
    std::unique_lock<std::mutex> lock{state_mutex_};
    if (timer_.expires_at() > clock_type::time_point{})
    {
        if (! stopping_)
        {
            lock.unlock();
            stop();
        }
        else
        {
            cv_.wait(lock, [&]{ return ! fetching_; });
        }
    }
}

bool
ValidatorSite::load (
    std::vector<std::string> const& siteURIs)
{
    JLOG (j_.debug()) <<
        "Loading configured validator list sites";

    std::lock_guard <std::mutex> lock{sites_mutex_};

    for (auto const& uri : siteURIs)
    {
        try
        {
            sites_.emplace_back (uri);
        }
        catch (std::exception &)
        {
            JLOG (j_.error()) <<
                "Invalid validator site uri: " << uri;
            return false;
        }
    }

    JLOG (j_.debug()) <<
        "Loaded " << siteURIs.size() << " sites";

    return true;
}

void
ValidatorSite::start ()
{
    std::lock_guard <std::mutex> lock{state_mutex_};
    if (timer_.expires_at() == clock_type::time_point{})
        setTimer ();
}

void
ValidatorSite::join ()
{
    std::unique_lock<std::mutex> lock{state_mutex_};
    cv_.wait(lock, [&]{ return ! pending_; });
}

void
ValidatorSite::stop()
{
    std::unique_lock<std::mutex> lock{state_mutex_};
    stopping_ = true;
    cv_.wait(lock, [&]{ return ! fetching_; });

    if(auto sp = work_.lock())
        sp->cancel();

    error_code ec;
    timer_.cancel(ec);
    stopping_ = false;
    pending_ = false;
    cv_.notify_all();
}

void
ValidatorSite::setTimer ()
{
    std::lock_guard <std::mutex> lock{sites_mutex_};
    auto next = sites_.end();

    for (auto it = sites_.begin (); it != sites_.end (); ++it)
        if (next == sites_.end () || it->nextRefresh < next->nextRefresh)
            next = it;

    if (next != sites_.end ())
    {
        pending_ = next->nextRefresh <= clock_type::now();
        cv_.notify_all();
        timer_.expires_at (next->nextRefresh);
        timer_.async_wait (std::bind (&ValidatorSite::onTimer, this,
            std::distance (sites_.begin (), next),
                std::placeholders::_1));
    }
}

void
ValidatorSite::makeRequest (
<<<<<<< HEAD
    std::shared_ptr<Site::Resource> resource,
=======
    Site::ResourcePtr resource,
>>>>>>> 72e6005f
    std::size_t siteIdx,
    std::lock_guard<std::mutex>& lock)
{
    fetching_ = true;
    sites_[siteIdx].activeResource = resource;
    std::shared_ptr<detail::Work> sp;
    auto onFetch =
        [this, siteIdx] (error_code const& err, detail::response_type&& resp)
        {
            onSiteFetch (err, std::move(resp), siteIdx);
        };

    if (resource->pUrl.scheme == "https")
    {
        sp = std::make_shared<detail::WorkSSL>(
            resource->pUrl.domain,
            resource->pUrl.path,
            std::to_string(*resource->pUrl.port),
            ios_,
            j_,
            onFetch);
    }
    else
    {
        sp = std::make_shared<detail::WorkPlain>(
            resource->pUrl.domain,
            resource->pUrl.path,
            std::to_string(*resource->pUrl.port),
            ios_,
            onFetch);
    }

    work_ = sp;
    sp->run ();
}

void
ValidatorSite::onTimer (
    std::size_t siteIdx,
    error_code const& ec)
{
    if (ec == boost::asio::error::operation_aborted)
        return;
    if (ec)
    {
        JLOG(j_.error()) <<
            "ValidatorSite::onTimer: " << ec.message();
        return;
    }

    std::lock_guard <std::mutex> lock{sites_mutex_};
    sites_[siteIdx].nextRefresh =
        clock_type::now() + sites_[siteIdx].refreshInterval;

    assert(! fetching_);
    sites_[siteIdx].redirCount = 0;
<<<<<<< HEAD
    try
    {
        // the WorkSSL client can throw if SSL init fails
        makeRequest(sites_[siteIdx].startingResource, siteIdx, lock);
    }
    catch (std::exception &)
    {
        onSiteFetch(
            boost::system::error_code {-1, boost::system::generic_category()},
            detail::response_type {},
            siteIdx);
    }
=======
    makeRequest(sites_[siteIdx].startingResource, siteIdx, lock);
>>>>>>> 72e6005f
}

void
ValidatorSite::parseJsonResponse (
    detail::response_type& res,
    std::size_t siteIdx,
    std::lock_guard<std::mutex>& lock)
{
    Json::Reader r;
    Json::Value body;
    if (! r.parse(res.body().data(), body))
    {
        JLOG (j_.warn()) <<
            "Unable to parse JSON response from  " <<
            sites_[siteIdx].activeResource->uri;
        throw std::runtime_error{"bad json"};
    }

    if( ! body.isObject () ||
        ! body.isMember("blob")      || ! body["blob"].isString ()     ||
        ! body.isMember("manifest")  || ! body["manifest"].isString () ||
        ! body.isMember("signature") || ! body["signature"].isString() ||
        ! body.isMember("version")   || ! body["version"].isInt())
    {
        JLOG (j_.warn()) <<
            "Missing fields in JSON response from  " <<
            sites_[siteIdx].activeResource->uri;
        throw std::runtime_error{"missing fields"};
    }

    auto const disp = validators_.applyList (
        body["manifest"].asString (),
        body["blob"].asString (),
        body["signature"].asString(),
        body["version"].asUInt());

    sites_[siteIdx].lastRefreshStatus.emplace(
        Site::Status{clock_type::now(), disp, ""});

    if (ListDisposition::accepted == disp)
    {
        JLOG (j_.debug()) <<
            "Applied new validator list from " <<
            sites_[siteIdx].activeResource->uri;
    }
    else if (ListDisposition::same_sequence == disp)
    {
        JLOG (j_.debug()) <<
            "Validator list with current sequence from " <<
            sites_[siteIdx].activeResource->uri;
    }
    else if (ListDisposition::stale == disp)
    {
        JLOG (j_.warn()) <<
            "Stale validator list from " <<
            sites_[siteIdx].activeResource->uri;
    }
    else if (ListDisposition::untrusted == disp)
    {
        JLOG (j_.warn()) <<
            "Untrusted validator list from " <<
            sites_[siteIdx].activeResource->uri;
    }
    else if (ListDisposition::invalid == disp)
    {
        JLOG (j_.warn()) <<
            "Invalid validator list from " <<
            sites_[siteIdx].activeResource->uri;
    }
    else if (ListDisposition::unsupported_version == disp)
    {
        JLOG (j_.warn()) <<
            "Unsupported version validator list from " <<
            sites_[siteIdx].activeResource->uri;
    }
    else
    {
        BOOST_ASSERT(false);
    }

    if (body.isMember ("refresh_interval") &&
        body["refresh_interval"].isNumeric ())
    {
        // TODO: should we sanity check/clamp this value
        // to something reasonable?
        sites_[siteIdx].refreshInterval =
            std::chrono::minutes{body["refresh_interval"].asUInt ()};
    }
}

<<<<<<< HEAD
std::shared_ptr<ValidatorSite::Site::Resource>
=======
ValidatorSite::Site::ResourcePtr
>>>>>>> 72e6005f
ValidatorSite::processRedirect (
    detail::response_type& res,
    std::size_t siteIdx,
    std::lock_guard<std::mutex>& lock)
{
    using namespace boost::beast::http;
<<<<<<< HEAD
    std::shared_ptr<Site::Resource> newLocation;
=======
    Site::ResourcePtr newLocation;
>>>>>>> 72e6005f
    if (res.find(field::location) == res.end() ||
        res[field::location].empty())
    {
        JLOG (j_.warn()) <<
            "Request for validator list at " <<
            sites_[siteIdx].activeResource->uri <<
            " returned a redirect with no Location.";
        throw std::runtime_error{"missing location"};
    }

    if (sites_[siteIdx].redirCount == MAX_REDIRECTS)
    {
        JLOG (j_.warn()) <<
            "Exceeded max redirects for validator list at " <<
            sites_[siteIdx].loadedResource->uri ;
        throw std::runtime_error{"max redirects"};
    }

    JLOG (j_.debug()) <<
        "Got redirect for validator list from " <<
        sites_[siteIdx].activeResource->uri <<
        " to new location " << res[field::location];

    try
    {
        newLocation = std::make_shared<Site::Resource>(
            std::string(res[field::location]));
<<<<<<< HEAD
        ++sites_[siteIdx].redirCount;
=======
        sites_[siteIdx].redirCount++;
>>>>>>> 72e6005f
    }
    catch (std::exception &)
    {
        JLOG (j_.error()) <<
            "Invalid redirect location: " << res[field::location];
        throw;
    }
    return newLocation;
}

void
ValidatorSite::onSiteFetch(
    boost::system::error_code const& ec,
    detail::response_type&& res,
    std::size_t siteIdx)
{
<<<<<<< HEAD
=======
    Site::ResourcePtr newLocation;
>>>>>>> 72e6005f
    bool shouldRetry = false;
    {
        std::lock_guard <std::mutex> lock_sites{sites_mutex_};
        try
        {
            if (ec)
<<<<<<< HEAD
            {
                JLOG (j_.warn()) <<
                    "Problem retrieving from " <<
                    sites_[siteIdx].activeResource->uri <<
                    " " <<
                    ec.value() <<
                    ":" <<
                    ec.message();
                shouldRetry = true;
                throw std::runtime_error{"fetch error"};
            }

            using namespace boost::beast::http;
            switch (res.result())
            {
            case status::ok:
                parseJsonResponse(res, siteIdx, lock_sites);
                break;
            case status::moved_permanently :
            case status::permanent_redirect :
            case status::found :
            case status::temporary_redirect :
            {
                auto newLocation = processRedirect (res, siteIdx, lock_sites);
                assert(newLocation);
                // for perm redirects, also update our starting URI
                if (res.result() == status::moved_permanently ||
                    res.result() == status::permanent_redirect)
                {
                    sites_[siteIdx].startingResource = newLocation;
                }
                makeRequest(newLocation, siteIdx, lock_sites);
                return; // we are still fetching, so skip
                        // state update/notify below
            }
            default:
            {
                JLOG (j_.warn()) <<
                    "Request for validator list at " <<
                    sites_[siteIdx].activeResource->uri <<
                    " returned bad status: " <<
                    res.result_int();
                shouldRetry = true;
                throw std::runtime_error{"bad result code"};
            }
            }

=======
            {
                JLOG (j_.warn()) <<
                    "Problem retrieving from " <<
                    sites_[siteIdx].activeResource->uri <<
                    " " <<
                    ec.value() <<
                    ":" <<
                    ec.message();
                shouldRetry = true;
                throw std::runtime_error{"fetch error"};
            }
            else
            {
                using namespace boost::beast::http;
                if (res.result() == status::ok)
                {
                    parseJsonResponse(res, siteIdx, lock_sites);
                }
                else if (res.result() == status::moved_permanently  ||
                         res.result() == status::permanent_redirect ||
                         res.result() == status::found              ||
                         res.result() == status::temporary_redirect)
                {
                    newLocation = processRedirect (res, siteIdx, lock_sites);
                    // for perm redirects, also update our starting URI
                    if (res.result() == status::moved_permanently ||
                        res.result() == status::permanent_redirect)
                    {
                        sites_[siteIdx].startingResource = newLocation;
                    }
                }
                else
                {
                    JLOG (j_.warn()) <<
                        "Request for validator list at " <<
                        sites_[siteIdx].activeResource->uri <<
                        " returned bad status: " <<
                        res.result_int();
                    shouldRetry = true;
                    throw std::runtime_error{"bad result code"};
                }

                if (newLocation)
                {
                    makeRequest(newLocation, siteIdx, lock_sites);
                    return; // we are still fetching, so skip
                            // state update/notify below
                }
            }
>>>>>>> 72e6005f
        }
        catch (std::exception& ex)
        {
            sites_[siteIdx].lastRefreshStatus.emplace(
                Site::Status{clock_type::now(),
                ListDisposition::invalid,
                ex.what()});
            if (shouldRetry)
                sites_[siteIdx].nextRefresh =
                    clock_type::now() + ERROR_RETRY_INTERVAL;
        }
        sites_[siteIdx].activeResource.reset();
    }

    std::lock_guard <std::mutex> lock_state{state_mutex_};
    fetching_ = false;
    if (! stopping_)
        setTimer ();
    cv_.notify_all();
}

Json::Value
ValidatorSite::getJson() const
{
    using namespace std::chrono;
    using Int = Json::Value::Int;

    Json::Value jrr(Json::objectValue);
    Json::Value& jSites = (jrr[jss::validator_sites] = Json::arrayValue);
    {
        std::lock_guard<std::mutex> lock{sites_mutex_};
        for (Site const& site : sites_)
        {
            Json::Value& v = jSites.append(Json::objectValue);
            std::stringstream uri;
            uri << site.loadedResource->uri;
            if (site.loadedResource != site.startingResource)
                uri << " (redirects to " << site.startingResource->uri + ")";
            v[jss::uri] = uri.str();
            v[jss::next_refresh_time] = to_string(site.nextRefresh);
            if (site.lastRefreshStatus)
            {
                v[jss::last_refresh_time] =
                    to_string(site.lastRefreshStatus->refreshed);
                v[jss::last_refresh_status] =
                    to_string(site.lastRefreshStatus->disposition);
                if (! site.lastRefreshStatus->message.empty())
                    v[jss::last_refresh_message] =
                        site.lastRefreshStatus->message;
            }
            v[jss::refresh_interval_min] =
                static_cast<Int>(site.refreshInterval.count());
        }
    }
    return jrr;
}
} // ripple<|MERGE_RESOLUTION|>--- conflicted
+++ resolved
@@ -34,13 +34,8 @@
 auto constexpr ERROR_RETRY_INTERVAL = std::chrono::seconds{30};
 unsigned short constexpr MAX_REDIRECTS = 3;
 
-<<<<<<< HEAD
 ValidatorSite::Site::Resource::Resource (std::string uri_)
     : uri {std::move(uri_)}
-=======
-ValidatorSite::Site::Resource::Resource (std::string u)
-    : uri {std::move(u)}
->>>>>>> 72e6005f
 {
     if (! parseUrl (pUrl, uri) ||
         (pUrl.scheme != "http" && pUrl.scheme != "https"))
@@ -176,11 +171,7 @@
 
 void
 ValidatorSite::makeRequest (
-<<<<<<< HEAD
     std::shared_ptr<Site::Resource> resource,
-=======
-    Site::ResourcePtr resource,
->>>>>>> 72e6005f
     std::size_t siteIdx,
     std::lock_guard<std::mutex>& lock)
 {
@@ -237,7 +228,6 @@
 
     assert(! fetching_);
     sites_[siteIdx].redirCount = 0;
-<<<<<<< HEAD
     try
     {
         // the WorkSSL client can throw if SSL init fails
@@ -250,9 +240,6 @@
             detail::response_type {},
             siteIdx);
     }
-=======
-    makeRequest(sites_[siteIdx].startingResource, siteIdx, lock);
->>>>>>> 72e6005f
 }
 
 void
@@ -343,22 +330,14 @@
     }
 }
 
-<<<<<<< HEAD
 std::shared_ptr<ValidatorSite::Site::Resource>
-=======
-ValidatorSite::Site::ResourcePtr
->>>>>>> 72e6005f
 ValidatorSite::processRedirect (
     detail::response_type& res,
     std::size_t siteIdx,
     std::lock_guard<std::mutex>& lock)
 {
     using namespace boost::beast::http;
-<<<<<<< HEAD
     std::shared_ptr<Site::Resource> newLocation;
-=======
-    Site::ResourcePtr newLocation;
->>>>>>> 72e6005f
     if (res.find(field::location) == res.end() ||
         res[field::location].empty())
     {
@@ -386,11 +365,7 @@
     {
         newLocation = std::make_shared<Site::Resource>(
             std::string(res[field::location]));
-<<<<<<< HEAD
         ++sites_[siteIdx].redirCount;
-=======
-        sites_[siteIdx].redirCount++;
->>>>>>> 72e6005f
     }
     catch (std::exception &)
     {
@@ -407,17 +382,12 @@
     detail::response_type&& res,
     std::size_t siteIdx)
 {
-<<<<<<< HEAD
-=======
-    Site::ResourcePtr newLocation;
->>>>>>> 72e6005f
     bool shouldRetry = false;
     {
         std::lock_guard <std::mutex> lock_sites{sites_mutex_};
         try
         {
             if (ec)
-<<<<<<< HEAD
             {
                 JLOG (j_.warn()) <<
                     "Problem retrieving from " <<
@@ -464,58 +434,6 @@
                 throw std::runtime_error{"bad result code"};
             }
             }
-
-=======
-            {
-                JLOG (j_.warn()) <<
-                    "Problem retrieving from " <<
-                    sites_[siteIdx].activeResource->uri <<
-                    " " <<
-                    ec.value() <<
-                    ":" <<
-                    ec.message();
-                shouldRetry = true;
-                throw std::runtime_error{"fetch error"};
-            }
-            else
-            {
-                using namespace boost::beast::http;
-                if (res.result() == status::ok)
-                {
-                    parseJsonResponse(res, siteIdx, lock_sites);
-                }
-                else if (res.result() == status::moved_permanently  ||
-                         res.result() == status::permanent_redirect ||
-                         res.result() == status::found              ||
-                         res.result() == status::temporary_redirect)
-                {
-                    newLocation = processRedirect (res, siteIdx, lock_sites);
-                    // for perm redirects, also update our starting URI
-                    if (res.result() == status::moved_permanently ||
-                        res.result() == status::permanent_redirect)
-                    {
-                        sites_[siteIdx].startingResource = newLocation;
-                    }
-                }
-                else
-                {
-                    JLOG (j_.warn()) <<
-                        "Request for validator list at " <<
-                        sites_[siteIdx].activeResource->uri <<
-                        " returned bad status: " <<
-                        res.result_int();
-                    shouldRetry = true;
-                    throw std::runtime_error{"bad result code"};
-                }
-
-                if (newLocation)
-                {
-                    makeRequest(newLocation, siteIdx, lock_sites);
-                    return; // we are still fetching, so skip
-                            // state update/notify below
-                }
-            }
->>>>>>> 72e6005f
         }
         catch (std::exception& ex)
         {
