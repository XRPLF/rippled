//------------------------------------------------------------------------------
/*
    This file is part of rippled: https://github.com/ripple/rippled
    Copyright (c) 2012, 2013 Ripple Labs Inc.

    Permission to use, copy, modify, and/or distribute this software for any
    purpose  with  or without fee is hereby granted, provided that the above
    copyright notice and this permission notice appear in all copies.

    THE  SOFTWARE IS PROVIDED "AS IS" AND THE AUTHOR DISCLAIMS ALL WARRANTIES
    WITH  REGARD  TO  THIS  SOFTWARE  INCLUDING  ALL  IMPLIED  WARRANTIES  OF
    MERCHANTABILITY  AND  FITNESS. IN NO EVENT SHALL THE AUTHOR BE LIABLE FOR
    ANY  SPECIAL ,  DIRECT, INDIRECT, OR CONSEQUENTIAL DAMAGES OR ANY DAMAGES
    WHATSOEVER  RESULTING  FROM  LOSS  OF USE, DATA OR PROFITS, WHETHER IN AN
    ACTION  OF  CONTRACT, NEGLIGENCE OR OTHER TORTIOUS ACTION, ARISING OUT OF
    OR IN CONNECTION WITH THE USE OR PERFORMANCE OF THIS SOFTWARE.
*/
//==============================================================================

#include <ripple/app/ledger/Ledger.h>
#include <ripple/app/main/Application.h>
#include <ripple/app/misc/FeeVote.h>
#include <ripple/basics/BasicConfig.h>
#include <ripple/beast/utility/Journal.h>
#include <ripple/protocol/STValidation.h>
#include <ripple/protocol/st.h>

namespace ripple {

namespace detail {

class VotableValue
{
private:
    using value_type = XRPAmount;
    value_type const current_;  // The current setting
    value_type const target_;   // The setting we want
    std::map<value_type, int> voteMap_;

public:
    VotableValue(value_type current, value_type target)
        : current_(current), target_(target)
    {
        // Add our vote
        ++voteMap_[target_];
    }

    void
    addVote(value_type vote)
    {
        ++voteMap_[vote];
    }

    void
    noVote()
    {
        addVote(current_);
    }

    value_type
    current() const
    {
        return current_;
    }

    std::pair<value_type, bool>
    getVotes() const;
};

auto
VotableValue::getVotes() const -> std::pair<value_type, bool>
{
    value_type ourVote = current_;
    int weight = 0;
    for (auto const& [key, val] : voteMap_)
    {
        // Take most voted value between current and target, inclusive
        if ((key <= std::max(target_, current_)) &&
            (key >= std::min(target_, current_)) && (val > weight))
        {
            ourVote = key;
            weight = val;
        }
    }

    return {ourVote, ourVote != current_};
}

}  // namespace detail

//------------------------------------------------------------------------------

class FeeVoteImpl : public FeeVote
{
private:
    Setup target_;
    beast::Journal const journal_;

public:
    FeeVoteImpl(Setup const& setup, beast::Journal journal);

    void
    doValidation(Fees const& lastFees, Rules const& rules, STValidation& val)
        override;

    void
    doVoting(
        std::shared_ptr<ReadView const> const& lastClosedLedger,
        std::vector<std::shared_ptr<STValidation>> const& parentValidations,
        std::shared_ptr<SHAMap> const& initialPosition) override;
};

//--------------------------------------------------------------------------

FeeVoteImpl::FeeVoteImpl(Setup const& setup, beast::Journal journal)
    : target_(setup), journal_(journal)
{
}

void
FeeVoteImpl::doValidation(
    Fees const& lastFees,
    Rules const& rules,
    STValidation& v)
{
    // Values should always be in a valid range (because the voting process
    // will ignore out-of-range values) but if we detect such a case, we do
    // not send a value.
    if (rules.enabled(featureXRPFees))
    {
        auto vote = [&v, this](
                        auto const current,
                        XRPAmount target,
                        const char* name,
                        auto const& sfield) {
            if (current != target)
            {
                JLOG(journal_.info())
                    << "Voting for " << name << " of " << target;

                v[sfield] = target;
            }
        };
        vote(lastFees.base, target_.reference_fee, "base fee", sfBaseFeeDrops);
        vote(
            lastFees.accountReserve(0),
            target_.account_reserve,
            "base reserve",
            sfReserveBaseDrops);
        vote(
            lastFees.increment,
            target_.owner_reserve,
            "reserve increment",
            sfReserveIncrementDrops);
    }
    else
    {
        auto to32 = [](XRPAmount target) {
            return target.dropsAs<std::uint32_t>();
        };
        auto to64 = [](XRPAmount target) {
            return target.dropsAs<std::uint64_t>();
        };
        auto vote = [&v, this](
                        auto const current,
                        XRPAmount target,
<<<<<<< HEAD
                        auto convertCallback,
=======
                        auto const& convertCallback,
>>>>>>> e4b17d1c
                        const char* name,
                        auto const& sfield) {
            if (current != target)
            {
                JLOG(journal_.info())
                    << "Voting for " << name << " of " << target;

                if (auto const f = convertCallback(target))
                    v[sfield] = *f;
            }
        };

        vote(lastFees.base, target_.reference_fee, to64, "base fee", sfBaseFee);
        vote(
            lastFees.accountReserve(0),
            target_.account_reserve,
            to32,
            "base reserve",
            sfReserveBase);
        vote(
            lastFees.increment,
            target_.owner_reserve,
            to32,
            "reserve increment",
            sfReserveIncrement);
    }
}

void
FeeVoteImpl::doVoting(
    std::shared_ptr<ReadView const> const& lastClosedLedger,
    std::vector<std::shared_ptr<STValidation>> const& set,
    std::shared_ptr<SHAMap> const& initialPosition)
{
    // LCL must be flag ledger
    assert(lastClosedLedger && isFlagLedger(lastClosedLedger->seq()));

    detail::VotableValue baseFeeVote(
        lastClosedLedger->fees().base, target_.reference_fee);

    detail::VotableValue baseReserveVote(
        lastClosedLedger->fees().accountReserve(0), target_.account_reserve);

    detail::VotableValue incReserveVote(
        lastClosedLedger->fees().increment, target_.owner_reserve);

    auto const& rules = lastClosedLedger->rules();
    if (rules.enabled(featureXRPFees))
    {
        auto doVote = [](std::shared_ptr<STValidation> const& val,
                         detail::VotableValue& value,
                         SF_AMOUNT const& xrpField) {
            if (auto const field = ~val->at(~xrpField);
                field && field->native())
            {
                auto const vote = field->xrp();
                if (isLegalAmountSigned(vote))
                    value.addVote(vote);
                else
                    value.noVote();
            }
            else
            {
                value.noVote();
            }
        };

        for (auto const& val : set)
        {
            if (!val->isTrusted())
                continue;
            doVote(val, baseFeeVote, sfBaseFeeDrops);
            doVote(val, baseReserveVote, sfReserveBaseDrops);
            doVote(val, incReserveVote, sfReserveIncrementDrops);
        }
    }
    else
    {
        auto doVote = [](std::shared_ptr<STValidation> const& val,
                         detail::VotableValue& value,
                         auto const& valueField) {
            if (auto const field = val->at(~valueField))
            {
                using xrptype = XRPAmount::value_type;
                auto const vote = *field;
                if (vote <= std::numeric_limits<xrptype>::max() &&
                    isLegalAmountSigned(XRPAmount{unsafe_cast<xrptype>(vote)}))
                    value.addVote(
                        XRPAmount{unsafe_cast<XRPAmount::value_type>(vote)});
                else
                    // Invalid amounts will be treated as if they're
                    // not provided. Don't throw because this value is
                    // provided by an external entity.
                    value.noVote();
            }
            else
            {
                value.noVote();
            }
        };

        for (auto const& val : set)
        {
            if (!val->isTrusted())
                continue;
            doVote(val, baseFeeVote, sfBaseFee);
            doVote(val, baseReserveVote, sfReserveBase);
            doVote(val, incReserveVote, sfReserveIncrement);
        }
    }

    // choose our positions
    // TODO: Use structured binding once LLVM issue
    // https://github.com/llvm/llvm-project/issues/48582
    // is fixed.
    auto const baseFee = baseFeeVote.getVotes();
    auto const baseReserve = baseReserveVote.getVotes();
    auto const incReserve = incReserveVote.getVotes();

    auto const seq = lastClosedLedger->info().seq + 1;

    // add transactions to our position
    if (baseFee.second || baseReserve.second || incReserve.second)
    {
        JLOG(journal_.warn())
            << "We are voting for a fee change: " << baseFee.first << "/"
            << baseReserve.first << "/" << incReserve.first;

        STTx feeTx(ttFEE, [=, &rules](auto& obj) {
            obj[sfAccount] = AccountID();
            obj[sfLedgerSequence] = seq;
            if (rules.enabled(featureXRPFees))
            {
                obj[sfBaseFeeDrops] = baseFee.first;
                obj[sfReserveBaseDrops] = baseReserve.first;
                obj[sfReserveIncrementDrops] = incReserve.first;
            }
            else
            {
                // Without the featureXRPFees amendment, these fields are
                // required.
                obj[sfBaseFee] =
                    baseFee.first.dropsAs<std::uint64_t>(baseFeeVote.current());
                obj[sfReserveBase] = baseReserve.first.dropsAs<std::uint32_t>(
                    baseReserveVote.current());
                obj[sfReserveIncrement] =
                    incReserve.first.dropsAs<std::uint32_t>(
                        incReserveVote.current());
                obj[sfReferenceFeeUnits] = Config::FEE_UNITS_DEPRECATED;
            }
        });

        uint256 txID = feeTx.getTransactionID();

        JLOG(journal_.warn()) << "Vote: " << txID;

        Serializer s;
        feeTx.add(s);

        if (!initialPosition->addGiveItem(
                SHAMapNodeType::tnTRANSACTION_NM,
                std::make_shared<SHAMapItem>(txID, s.slice())))
        {
            JLOG(journal_.warn()) << "Ledger already had fee change";
        }
    }
}

//------------------------------------------------------------------------------

FeeVote::Setup
setup_FeeVote(Section const& section)
{
    FeeVote::Setup setup;
    {
        std::uint64_t temp;
        if (set(temp, "reference_fee", section) &&
            temp <= std::numeric_limits<XRPAmount::value_type>::max())
            setup.reference_fee = temp;
    }
    {
        std::uint32_t temp;
        if (set(temp, "account_reserve", section))
            setup.account_reserve = temp;
        if (set(temp, "owner_reserve", section))
            setup.owner_reserve = temp;
    }
    return setup;
}

std::unique_ptr<FeeVote>
make_FeeVote(FeeVote::Setup const& setup, beast::Journal journal)
{
    return std::make_unique<FeeVoteImpl>(setup, journal);
}

}  // namespace ripple<|MERGE_RESOLUTION|>--- conflicted
+++ resolved
@@ -164,11 +164,7 @@
         auto vote = [&v, this](
                         auto const current,
                         XRPAmount target,
-<<<<<<< HEAD
-                        auto convertCallback,
-=======
                         auto const& convertCallback,
->>>>>>> e4b17d1c
                         const char* name,
                         auto const& sfield) {
             if (current != target)
