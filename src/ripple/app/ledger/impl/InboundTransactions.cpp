//------------------------------------------------------------------------------
/*
    This file is part of rippled: https://github.com/ripple/rippled
    Copyright (c) 2012, 2013 Ripple Labs Inc.

    Permission to use, copy, modify, and/or distribute this software for any
    purpose  with  or without fee is hereby granted, provided that the above
    copyright notice and this permission notice appear in all copies.

    THE  SOFTWARE IS PROVIDED "AS IS" AND THE AUTHOR DISCLAIMS ALL WARRANTIES
    WITH  REGARD  TO  THIS  SOFTWARE  INCLUDING  ALL  IMPLIED  WARRANTIES  OF
    MERCHANTABILITY  AND  FITNESS. IN NO EVENT SHALL THE AUTHOR BE LIABLE FOR
    ANY  SPECIAL ,  DIRECT, INDIRECT, OR CONSEQUENTIAL DAMAGES OR ANY DAMAGES
    WHATSOEVER  RESULTING  FROM  LOSS  OF USE, DATA OR PROFITS, WHETHER IN AN
    ACTION  OF  CONTRACT, NEGLIGENCE OR OTHER TORTIOUS ACTION, ARISING OUT OF
    OR IN CONNECTION WITH THE USE OR PERFORMANCE OF THIS SOFTWARE.
*/
//==============================================================================

#include <ripple/app/ledger/InboundLedgers.h>
#include <ripple/app/ledger/InboundTransactions.h>
#include <ripple/app/ledger/impl/TransactionAcquire.h>
#include <ripple/app/main/Application.h>
#include <ripple/app/misc/NetworkOPs.h>
#include <ripple/basics/Log.h>
#include <ripple/core/JobQueue.h>
#include <ripple/protocol/RippleLedgerHash.h>
#include <ripple/resource/Fees.h>
#include <memory>
#include <mutex>

namespace ripple {

enum {
    // Ideal number of peers to start with
    startPeers = 2,

    // How many rounds to keep a set
    setKeepRounds = 3,
};

class InboundTransactionSet
{
    // A transaction set we generated, acquired, or are acquiring
public:
    std::uint32_t mSeq;
    TransactionAcquire::pointer mAcquire;
    std::shared_ptr<SHAMap> mSet;

    InboundTransactionSet(std::uint32_t seq, std::shared_ptr<SHAMap> const& set)
        : mSeq(seq), mSet(set)
    {
        ;
    }
    InboundTransactionSet() : mSeq(0)
    {
        ;
    }
};

class InboundTransactionsImp : public InboundTransactions
{
public:
    InboundTransactionsImp(
        Application& app,
        beast::insight::Collector::ptr const& collector,
<<<<<<< HEAD
        std::function<void(std::shared_ptr<SHAMap> const&, bool)> gotSet)
        : app_(app)
=======
        std::function<void(std::shared_ptr<SHAMap> const&, bool)> gotSet,
        std::unique_ptr<PeerSetBuilder> peerSetBuilder)
        : Stoppable("InboundTransactions", parent)
        , app_(app)
>>>>>>> 68286df2
        , m_seq(0)
        , m_zeroSet(m_map[uint256()])
        , m_gotSet(std::move(gotSet))
        , m_peerSetBuilder(std::move(peerSetBuilder))
    {
        m_zeroSet.mSet = std::make_shared<SHAMap>(
            SHAMapType::TRANSACTION, uint256(), app_.getNodeFamily());
        m_zeroSet.mSet->setUnbacked();
    }

    TransactionAcquire::pointer
    getAcquire(uint256 const& hash)
    {
        {
            std::lock_guard sl(mLock);

            auto it = m_map.find(hash);

            if (it != m_map.end())
                return it->second.mAcquire;
        }
        return {};
    }

    std::shared_ptr<SHAMap>
    getSet(uint256 const& hash, bool acquire) override
    {
        TransactionAcquire::pointer ta;

        {
            std::lock_guard sl(mLock);

            auto it = m_map.find(hash);

            if (it != m_map.end())
            {
                if (acquire)
                {
                    it->second.mSeq = m_seq;
                    if (it->second.mAcquire)
                    {
                        it->second.mAcquire->stillNeed();
                    }
                }
                return it->second.mSet;
            }

            if (!acquire || stopping_)
                return std::shared_ptr<SHAMap>();

            ta = std::make_shared<TransactionAcquire>(
                app_, hash, m_peerSetBuilder->build());

            auto& obj = m_map[hash];
            obj.mAcquire = ta;
            obj.mSeq = m_seq;
        }

        ta->init(startPeers);

        return {};
    }

    /** We received a TMLedgerData from a peer.
     */
    void
    gotData(
        LedgerHash const& hash,
        std::shared_ptr<Peer> peer,
        std::shared_ptr<protocol::TMLedgerData> packet_ptr) override
    {
        protocol::TMLedgerData& packet = *packet_ptr;

        JLOG(app_.journal("InboundLedger").trace())
            << "Got data (" << packet.nodes().size()
            << ") "
               "for acquiring ledger: "
            << hash;

        TransactionAcquire::pointer ta = getAcquire(hash);

        if (ta == nullptr)
        {
            peer->charge(Resource::feeUnwantedData);
            return;
        }

        std::list<SHAMapNodeID> nodeIDs;
        std::list<Blob> nodeData;
        for (auto const& node : packet.nodes())
        {
            if (!node.has_nodeid() || !node.has_nodedata())
            {
                peer->charge(Resource::feeInvalidRequest);
                return;
            }

            auto const id = deserializeSHAMapNodeID(node.nodeid());

            if (!id)
            {
                peer->charge(Resource::feeBadData);
                return;
            }

            nodeIDs.emplace_back(*id);
            nodeData.emplace_back(
                node.nodedata().begin(), node.nodedata().end());
        }

        if (!ta->takeNodes(nodeIDs, nodeData, peer).isUseful())
            peer->charge(Resource::feeUnwantedData);
    }

    void
    giveSet(
        uint256 const& hash,
        std::shared_ptr<SHAMap> const& set,
        bool fromAcquire) override
    {
        bool isNew = true;

        {
            std::lock_guard sl(mLock);

            auto& inboundSet = m_map[hash];

            if (inboundSet.mSeq < m_seq)
                inboundSet.mSeq = m_seq;

            if (inboundSet.mSet)
                isNew = false;
            else
                inboundSet.mSet = set;

            inboundSet.mAcquire.reset();
        }

        if (isNew)
            m_gotSet(set, fromAcquire);
    }

    void
    newRound(std::uint32_t seq) override
    {
        std::lock_guard lock(mLock);

        // Protect zero set from expiration
        m_zeroSet.mSeq = seq;

        if (m_seq != seq)
        {
            m_seq = seq;

            auto it = m_map.begin();

            std::uint32_t const minSeq =
                (seq < setKeepRounds) ? 0 : (seq - setKeepRounds);
            std::uint32_t maxSeq = seq + setKeepRounds;

            while (it != m_map.end())
            {
                if (it->second.mSeq < minSeq || it->second.mSeq > maxSeq)
                    it = m_map.erase(it);
                else
                    ++it;
            }
        }
    }

    void
    stop() override
    {
        std::lock_guard lock(mLock);
        stopping_ = true;
        m_map.clear();
    }

private:
    using MapType = hash_map<uint256, InboundTransactionSet>;

    Application& app_;

    std::recursive_mutex mLock;

    bool stopping_{false};
    MapType m_map;
    std::uint32_t m_seq;

    // The empty transaction set whose hash is zero
    InboundTransactionSet& m_zeroSet;

    std::function<void(std::shared_ptr<SHAMap> const&, bool)> m_gotSet;

    std::unique_ptr<PeerSetBuilder> m_peerSetBuilder;
};

//------------------------------------------------------------------------------

InboundTransactions::~InboundTransactions() = default;

std::unique_ptr<InboundTransactions>
make_InboundTransactions(
    Application& app,
    beast::insight::Collector::ptr const& collector,
    std::function<void(std::shared_ptr<SHAMap> const&, bool)> gotSet)
{
    return std::make_unique<InboundTransactionsImp>(
<<<<<<< HEAD
        app, collector, std::move(gotSet));
=======
        app, parent, collector, std::move(gotSet), make_PeerSetBuilder(app));
>>>>>>> 68286df2
}

}  // namespace ripple<|MERGE_RESOLUTION|>--- conflicted
+++ resolved
@@ -64,15 +64,9 @@
     InboundTransactionsImp(
         Application& app,
         beast::insight::Collector::ptr const& collector,
-<<<<<<< HEAD
-        std::function<void(std::shared_ptr<SHAMap> const&, bool)> gotSet)
-        : app_(app)
-=======
         std::function<void(std::shared_ptr<SHAMap> const&, bool)> gotSet,
         std::unique_ptr<PeerSetBuilder> peerSetBuilder)
-        : Stoppable("InboundTransactions", parent)
-        , app_(app)
->>>>>>> 68286df2
+        : app_(app)
         , m_seq(0)
         , m_zeroSet(m_map[uint256()])
         , m_gotSet(std::move(gotSet))
@@ -281,11 +275,7 @@
     std::function<void(std::shared_ptr<SHAMap> const&, bool)> gotSet)
 {
     return std::make_unique<InboundTransactionsImp>(
-<<<<<<< HEAD
-        app, collector, std::move(gotSet));
-=======
-        app, parent, collector, std::move(gotSet), make_PeerSetBuilder(app));
->>>>>>> 68286df2
+        app, collector, std::move(gotSet), make_PeerSetBuilder(app));
 }
 
 }  // namespace ripple