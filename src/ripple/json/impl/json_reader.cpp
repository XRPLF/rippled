--- conflicted
+++ resolved
@@ -921,15 +921,8 @@
 {
     int line, column;
     getLocationLineAndColumn(location, line, column);
-<<<<<<< HEAD
     return "Line " + std::to_string(line) + ", Column " +
         std::to_string(column);
-=======
-    constexpr std::size_t n = 18 + 16 + 16 + 1;
-    char buffer[n];
-    snprintf(buffer, n, "Line %d, Column %d", line, column);
-    return buffer;
->>>>>>> 300b7e07
 }
 
 std::string
