//------------------------------------------------------------------------------
/*
    This file is part of rippled: https://github.com/ripple/rippled
    Copyright (c) 2012, 2013 Ripple Labs Inc.

    Permission to use, copy, modify, and/or distribute this software for any
    purpose  with  or without fee is hereby granted, provided that the above
    copyright notice and this permission notice appear in all copies.

    THE  SOFTWARE IS PROVIDED "AS IS" AND THE AUTHOR DISCLAIMS ALL WARRANTIES
    WITH  REGARD  TO  THIS  SOFTWARE  INCLUDING  ALL  IMPLIED  WARRANTIES  OF
    MERCHANTABILITY  AND  FITNESS. IN NO EVENT SHALL THE AUTHOR BE LIABLE FOR
    ANY  SPECIAL ,  DIRECT, INDIRECT, OR CONSEQUENTIAL DAMAGES OR ANY DAMAGES
    WHATSOEVER  RESULTING  FROM  LOSS  OF USE, DATA OR PROFITS, WHETHER IN AN
    ACTION  OF  CONTRACT, NEGLIGENCE OR OTHER TORTIOUS ACTION, ARISING OUT OF
    OR IN CONNECTION WITH THE USE OR PERFORMANCE OF THIS SOFTWARE.
*/
//==============================================================================

#include <ripple/app/consensus/RCLValidations.h>
#include <ripple/app/ledger/InboundLedgers.h>
#include <ripple/app/ledger/InboundTransactions.h>
#include <ripple/app/ledger/LedgerMaster.h>
#include <ripple/app/ledger/TransactionMaster.h>
#include <ripple/app/misc/HashRouter.h>
#include <ripple/app/misc/LoadFeeTrack.h>
#include <ripple/app/misc/NetworkOPs.h>
#include <ripple/app/misc/Transaction.h>
#include <ripple/app/misc/ValidatorList.h>
#include <ripple/app/tx/apply.h>
#include <ripple/basics/SubmitSync.h>
#include <ripple/basics/UptimeClock.h>
#include <ripple/basics/base64.h>
#include <ripple/basics/random.h>
#include <ripple/basics/safe_cast.h>
#include <ripple/beast/clock/abstract_clock.h>
#include <ripple/beast/core/LexicalCast.h>
#include <ripple/beast/core/SemanticVersion.h>
#include <ripple/nodestore/DatabaseShard.h>
#include <ripple/overlay/Cluster.h>
#include <ripple/overlay/impl/PeerImp.h>
#include <ripple/overlay/impl/Tuning.h>
#include <ripple/overlay/predicates.h>
#include <ripple/protocol/Protocol.h>
#include <ripple/protocol/digest.h>

#include <boost/algorithm/string/predicate.hpp>
#include <boost/beast/core/ostream.hpp>

#include <algorithm>
#include <chrono>
#include <memory>
#include <mutex>
#include <numeric>
#include <sstream>

using namespace std::chrono_literals;

namespace ripple {

namespace {
/** The threshold above which we treat a peer connection as high latency */
std::chrono::milliseconds constexpr peerHighLatency{300};

/** How often we PING the peer to check for latency and sendq probe */
std::chrono::seconds constexpr peerTimerInterval{60};
}  // namespace

PeerImp::PeerImp(
    Application& app,
    id_t id,
    std::shared_ptr<PeerFinder::Slot> const& slot,
    http_request_type&& request,
    PublicKey const& publicKey,
    ProtocolVersion protocol,
    Resource::Consumer consumer,
    std::unique_ptr<stream_type>&& stream_ptr,
    OverlayImpl& overlay)
    : Child(overlay)
    , app_(app)
    , id_(id)
    , sink_(app_.journal("Peer"), makePrefix(id))
    , p_sink_(app_.journal("Protocol"), makePrefix(id))
    , journal_(sink_)
    , p_journal_(p_sink_)
    , stream_ptr_(std::move(stream_ptr))
    , socket_(stream_ptr_->next_layer().socket())
    , stream_(*stream_ptr_)
    , strand_(socket_.get_executor())
    , timer_(waitable_timer{socket_.get_executor()})
    , remote_address_(slot->remote_endpoint())
    , overlay_(overlay)
    , inbound_(true)
    , protocol_(protocol)
    , tracking_(Tracking::unknown)
    , trackingTime_(clock_type::now())
    , publicKey_(publicKey)
    , lastPingTime_(clock_type::now())
    , creationTime_(clock_type::now())
    , squelch_(app_.journal("Squelch"))
    , usage_(consumer)
    , fee_(Resource::feeLightPeer)
    , slot_(slot)
    , request_(std::move(request))
    , headers_(request_)
    , compressionEnabled_(
          peerFeatureEnabled(
              headers_,
              FEATURE_COMPR,
              "lz4",
              app_.config().COMPRESSION)
              ? Compressed::On
              : Compressed::Off)
    , txReduceRelayEnabled_(peerFeatureEnabled(
          headers_,
          FEATURE_TXRR,
          app_.config().TX_REDUCE_RELAY_ENABLE))
    , vpReduceRelayEnabled_(peerFeatureEnabled(
          headers_,
          FEATURE_VPRR,
          app_.config().VP_REDUCE_RELAY_ENABLE))
    , ledgerReplayEnabled_(peerFeatureEnabled(
          headers_,
          FEATURE_LEDGER_REPLAY,
          app_.config().LEDGER_REPLAY))
    , ledgerReplayMsgHandler_(app, app.getLedgerReplayer())
{
    JLOG(journal_.info()) << "compression enabled "
                          << (compressionEnabled_ == Compressed::On)
                          << " vp reduce-relay enabled "
                          << vpReduceRelayEnabled_
                          << " tx reduce-relay enabled "
                          << txReduceRelayEnabled_ << " on " << remote_address_
                          << " " << id_;
}

PeerImp::~PeerImp()
{
    const bool inCluster{cluster()};

    overlay_.deletePeer(id_);
    overlay_.onPeerDeactivate(id_);
    overlay_.peerFinder().on_closed(slot_);
    overlay_.remove(slot_);

    if (inCluster)
    {
        JLOG(journal_.warn()) << name() << " left cluster";
    }
}

// Helper function to check for valid uint256 values in protobuf buffers
static bool
stringIsUint256Sized(std::string const& pBuffStr)
{
    return pBuffStr.size() == uint256::size();
}

void
PeerImp::run()
{
    if (!strand_.running_in_this_thread())
        return post(strand_, std::bind(&PeerImp::run, shared_from_this()));

    auto parseLedgerHash =
        [](std::string const& value) -> std::optional<uint256> {
        if (uint256 ret; ret.parseHex(value))
            return ret;

        if (auto const s = base64_decode(value); s.size() == uint256::size())
            return uint256{s};

        return std::nullopt;
    };

    std::optional<uint256> closed;
    std::optional<uint256> previous;

    if (auto const iter = headers_.find("Closed-Ledger");
        iter != headers_.end())
    {
<<<<<<< HEAD
        closed = parseLedgerHash(std::string{iter->value()});
=======
        closed = parseLedgerHash(iter->value());
>>>>>>> f259cc1a

        if (!closed)
            fail("Malformed handshake data (1)");
    }

    if (auto const iter = headers_.find("Previous-Ledger");
        iter != headers_.end())
    {
<<<<<<< HEAD
        previous = parseLedgerHash(std::string{iter->value()});
=======
        previous = parseLedgerHash(iter->value());
>>>>>>> f259cc1a

        if (!previous)
            fail("Malformed handshake data (2)");
    }

    if (previous && !closed)
        fail("Malformed handshake data (3)");

    {
        std::lock_guard<std::mutex> sl(recentLock_);
        if (closed)
            closedLedgerHash_ = *closed;
        if (previous)
            previousLedgerHash_ = *previous;
    }

    if (inbound_)
        doAccept();
    else
        doProtocolStart();

    // Anything else that needs to be done with the connection should be
    // done in doProtocolStart
}

void
PeerImp::stop()
{
    if (!strand_.running_in_this_thread())
        return post(strand_, std::bind(&PeerImp::stop, shared_from_this()));
    if (socket_.is_open())
    {
        // The rationale for using different severity levels is that
        // outbound connections are under our control and may be logged
        // at a higher level, but inbound connections are more numerous and
        // uncontrolled so to prevent log flooding the severity is reduced.
        //
        if (inbound_)
        {
            JLOG(journal_.debug()) << "Stop";
        }
        else
        {
            JLOG(journal_.info()) << "Stop";
        }
    }
    close();
}

//------------------------------------------------------------------------------

void
PeerImp::send(std::shared_ptr<Message> const& m)
{
    if (!strand_.running_in_this_thread())
        return post(strand_, std::bind(&PeerImp::send, shared_from_this(), m));
    if (gracefulClose_)
        return;
    if (detaching_)
        return;

    auto validator = m->getValidatorKey();
    if (validator && !squelch_.expireSquelch(*validator))
        return;

    overlay_.reportTraffic(
        safe_cast<TrafficCount::category>(m->getCategory()),
        false,
        static_cast<int>(m->getBuffer(compressionEnabled_).size()));

    auto sendq_size = send_queue_.size();

    if (sendq_size < Tuning::targetSendQueue)
    {
        // To detect a peer that does not read from their
        // side of the connection, we expect a peer to have
        // a small senq periodically
        large_sendq_ = 0;
    }
    else if (auto sink = journal_.debug();
             sink && (sendq_size % Tuning::sendQueueLogFreq) == 0)
    {
        std::string const n = name();
        sink << (n.empty() ? remote_address_.to_string() : n)
             << " sendq: " << sendq_size;
    }

    send_queue_.push(m);

    if (sendq_size != 0)
        return;

    boost::asio::async_write(
        stream_,
        boost::asio::buffer(
            send_queue_.front()->getBuffer(compressionEnabled_)),
        bind_executor(
            strand_,
            std::bind(
                &PeerImp::onWriteMessage,
                shared_from_this(),
                std::placeholders::_1,
                std::placeholders::_2)));
}

void
PeerImp::sendTxQueue()
{
    if (!strand_.running_in_this_thread())
        return post(
            strand_, std::bind(&PeerImp::sendTxQueue, shared_from_this()));

    if (!txQueue_.empty())
    {
        protocol::TMHaveTransactions ht;
        std::for_each(txQueue_.begin(), txQueue_.end(), [&](auto const& hash) {
            ht.add_hashes(hash.data(), hash.size());
        });
        JLOG(p_journal_.trace()) << "sendTxQueue " << txQueue_.size();
        txQueue_.clear();
        send(std::make_shared<Message>(ht, protocol::mtHAVE_TRANSACTIONS));
    }
}

void
PeerImp::addTxQueue(uint256 const& hash)
{
    if (!strand_.running_in_this_thread())
        return post(
            strand_, std::bind(&PeerImp::addTxQueue, shared_from_this(), hash));

    if (txQueue_.size() == reduce_relay::MAX_TX_QUEUE_SIZE)
    {
        JLOG(p_journal_.warn()) << "addTxQueue exceeds the cap";
        sendTxQueue();
    }

    txQueue_.insert(hash);
    JLOG(p_journal_.trace()) << "addTxQueue " << txQueue_.size();
}

void
PeerImp::removeTxQueue(uint256 const& hash)
{
    if (!strand_.running_in_this_thread())
        return post(
            strand_,
            std::bind(&PeerImp::removeTxQueue, shared_from_this(), hash));

    auto removed = txQueue_.erase(hash);
    JLOG(p_journal_.trace()) << "removeTxQueue " << removed;
}

void
PeerImp::charge(Resource::Charge const& fee)
{
    if ((usage_.charge(fee) == Resource::drop) &&
        usage_.disconnect(p_journal_) && strand_.running_in_this_thread())
    {
        // Sever the connection
        overlay_.incPeerDisconnectCharges();
        fail("charge: Resources");
    }
}

//------------------------------------------------------------------------------

bool
PeerImp::crawl() const
{
    auto const iter = headers_.find("Crawl");
    if (iter == headers_.end())
        return false;
    return boost::iequals(iter->value(), "public");
}

bool
PeerImp::cluster() const
{
    return static_cast<bool>(app_.cluster().member(publicKey_));
}

std::string
PeerImp::getVersion() const
{
    if (inbound_)
<<<<<<< HEAD
        return std::string{headers_["User-Agent"]};
    return std::string{headers_["Server"]};
=======
        return headers_["User-Agent"];
    return headers_["Server"];
>>>>>>> f259cc1a
}

Json::Value
PeerImp::json()
{
    Json::Value ret(Json::objectValue);

    ret[jss::public_key] = toBase58(TokenType::NodePublic, publicKey_);
    ret[jss::address] = remote_address_.to_string();

    if (inbound_)
        ret[jss::inbound] = true;

    if (cluster())
    {
        ret[jss::cluster] = true;

        if (auto const n = name(); !n.empty())
            // Could move here if Json::Value supported moving from a string
            ret[jss::name] = n;
    }

    if (auto const d = domain(); !d.empty())
        ret[jss::server_domain] = domain();

    if (auto const nid = headers_["Network-ID"]; !nid.empty())
<<<<<<< HEAD
        ret[jss::network_id] = std::string{nid};
=======
        ret[jss::network_id] = std::string(nid);
>>>>>>> f259cc1a

    ret[jss::load] = usage_.balance();

    if (auto const version = getVersion(); !version.empty())
        ret[jss::version] = version;

    ret[jss::protocol] = to_string(protocol_);

    {
        std::lock_guard sl(recentLock_);
        if (latency_)
            ret[jss::latency] = static_cast<Json::UInt>(latency_->count());
    }

    ret[jss::uptime] = static_cast<Json::UInt>(
        std::chrono::duration_cast<std::chrono::seconds>(uptime()).count());

    std::uint32_t minSeq, maxSeq;
    ledgerRange(minSeq, maxSeq);

    if ((minSeq != 0) || (maxSeq != 0))
        ret[jss::complete_ledgers] =
            std::to_string(minSeq) + " - " + std::to_string(maxSeq);

    switch (tracking_.load())
    {
        case Tracking::diverged:
            ret[jss::track] = "diverged";
            break;

        case Tracking::unknown:
            ret[jss::track] = "unknown";
            break;

        case Tracking::converged:
            // Nothing to do here
            break;
    }

    uint256 closedLedgerHash;
    protocol::TMStatusChange last_status;
    {
        std::lock_guard sl(recentLock_);
        closedLedgerHash = closedLedgerHash_;
        last_status = last_status_;
    }

    if (closedLedgerHash != beast::zero)
        ret[jss::ledger] = to_string(closedLedgerHash);

    if (last_status.has_newstatus())
    {
        switch (last_status.newstatus())
        {
            case protocol::nsCONNECTING:
                ret[jss::status] = "connecting";
                break;

            case protocol::nsCONNECTED:
                ret[jss::status] = "connected";
                break;

            case protocol::nsMONITORING:
                ret[jss::status] = "monitoring";
                break;

            case protocol::nsVALIDATING:
                ret[jss::status] = "validating";
                break;

            case protocol::nsSHUTTING:
                ret[jss::status] = "shutting";
                break;

            default:
                JLOG(p_journal_.warn())
                    << "Unknown status: " << last_status.newstatus();
        }
    }

    ret[jss::metrics] = Json::Value(Json::objectValue);
    ret[jss::metrics][jss::total_bytes_recv] =
        std::to_string(metrics_.recv.total_bytes());
    ret[jss::metrics][jss::total_bytes_sent] =
        std::to_string(metrics_.sent.total_bytes());
    ret[jss::metrics][jss::avg_bps_recv] =
        std::to_string(metrics_.recv.average_bytes());
    ret[jss::metrics][jss::avg_bps_sent] =
        std::to_string(metrics_.sent.average_bytes());

    return ret;
}

bool
PeerImp::supportsFeature(ProtocolFeature f) const
{
    switch (f)
    {
        case ProtocolFeature::ValidatorListPropagation:
            return protocol_ >= make_protocol(2, 1);
        case ProtocolFeature::ValidatorList2Propagation:
            return protocol_ >= make_protocol(2, 2);
        case ProtocolFeature::LedgerReplay:
            return ledgerReplayEnabled_;
    }
    return false;
}

//------------------------------------------------------------------------------

bool
PeerImp::hasLedger(uint256 const& hash, std::uint32_t seq) const
{
    {
        std::lock_guard sl(recentLock_);
        if ((seq != 0) && (seq >= minLedger_) && (seq <= maxLedger_) &&
            (tracking_.load() == Tracking::converged))
            return true;
        if (std::find(recentLedgers_.begin(), recentLedgers_.end(), hash) !=
            recentLedgers_.end())
            return true;
    }

    if (seq >= app_.getNodeStore().earliestLedgerSeq())
    {
        std::lock_guard lock{shardInfoMutex_};
        auto const it{shardInfos_.find(publicKey_)};
        if (it != shardInfos_.end())
        {
            auto const shardIndex{app_.getNodeStore().seqToShardIndex(seq)};
            return boost::icl::contains(it->second.finalized(), shardIndex);
        }
    }
    return false;
}

void
PeerImp::ledgerRange(std::uint32_t& minSeq, std::uint32_t& maxSeq) const
{
    std::lock_guard sl(recentLock_);

    minSeq = minLedger_;
    maxSeq = maxLedger_;
}

bool
PeerImp::hasTxSet(uint256 const& hash) const
{
    std::lock_guard sl(recentLock_);
    return std::find(recentTxSets_.begin(), recentTxSets_.end(), hash) !=
        recentTxSets_.end();
}

void
PeerImp::cycleStatus()
{
    // Operations on closedLedgerHash_ and previousLedgerHash_ must be
    // guarded by recentLock_.
    std::lock_guard sl(recentLock_);
    previousLedgerHash_ = closedLedgerHash_;
    closedLedgerHash_.zero();
}

bool
PeerImp::hasRange(std::uint32_t uMin, std::uint32_t uMax)
{
    std::lock_guard sl(recentLock_);
    return (tracking_ != Tracking::diverged) && (uMin >= minLedger_) &&
        (uMax <= maxLedger_);
}

//------------------------------------------------------------------------------

void
PeerImp::close()
{
    assert(strand_.running_in_this_thread());
    if (socket_.is_open())
    {
        detaching_ = true;  // DEPRECATED
        error_code ec;
        timer_.cancel(ec);
        socket_.close(ec);
        overlay_.incPeerDisconnect();
        if (inbound_)
        {
            JLOG(journal_.debug()) << "Closed";
        }
        else
        {
            JLOG(journal_.info()) << "Closed";
        }
    }
}

void
PeerImp::fail(std::string const& reason)
{
    if (!strand_.running_in_this_thread())
        return post(
            strand_,
            std::bind(
                (void (Peer::*)(std::string const&)) & PeerImp::fail,
                shared_from_this(),
                reason));
    if (journal_.active(beast::severities::kWarning) && socket_.is_open())
    {
        std::string const n = name();
        JLOG(journal_.warn()) << (n.empty() ? remote_address_.to_string() : n)
                              << " failed: " << reason;
    }
    close();
}

void
PeerImp::fail(std::string const& name, error_code ec)
{
    assert(strand_.running_in_this_thread());
    if (socket_.is_open())
    {
        JLOG(journal_.warn())
            << name << " from " << toBase58(TokenType::NodePublic, publicKey_)
            << " at " << remote_address_.to_string() << ": " << ec.message();
    }
    close();
}

hash_map<PublicKey, NodeStore::ShardInfo> const
PeerImp::getPeerShardInfos() const
{
    std::lock_guard l{shardInfoMutex_};
    return shardInfos_;
}

void
PeerImp::gracefulClose()
{
    assert(strand_.running_in_this_thread());
    assert(socket_.is_open());
    assert(!gracefulClose_);
    gracefulClose_ = true;
    if (send_queue_.size() > 0)
        return;
    setTimer();
    stream_.async_shutdown(bind_executor(
        strand_,
        std::bind(
            &PeerImp::onShutdown, shared_from_this(), std::placeholders::_1)));
}

void
PeerImp::setTimer()
{
    error_code ec;
    timer_.expires_from_now(peerTimerInterval, ec);

    if (ec)
    {
        JLOG(journal_.error()) << "setTimer: " << ec.message();
        return;
    }
    timer_.async_wait(bind_executor(
        strand_,
        std::bind(
            &PeerImp::onTimer, shared_from_this(), std::placeholders::_1)));
}

// convenience for ignoring the error code
void
PeerImp::cancelTimer()
{
    error_code ec;
    timer_.cancel(ec);
}

//------------------------------------------------------------------------------

std::string
PeerImp::makePrefix(id_t id)
{
    std::stringstream ss;
    ss << "[" << std::setfill('0') << std::setw(3) << id << "] ";
    return ss.str();
}

void
PeerImp::onTimer(error_code const& ec)
{
    if (!socket_.is_open())
        return;

    if (ec == boost::asio::error::operation_aborted)
        return;

    if (ec)
    {
        // This should never happen
        JLOG(journal_.error()) << "onTimer: " << ec.message();
        return close();
    }

    if (large_sendq_++ >= Tuning::sendqIntervals)
    {
        fail("Large send queue");
        return;
    }

    if (auto const t = tracking_.load(); !inbound_ && t != Tracking::converged)
    {
        clock_type::duration duration;

        {
            std::lock_guard sl(recentLock_);
            duration = clock_type::now() - trackingTime_;
        }

        if ((t == Tracking::diverged &&
             (duration > app_.config().MAX_DIVERGED_TIME)) ||
            (t == Tracking::unknown &&
             (duration > app_.config().MAX_UNKNOWN_TIME)))
        {
            overlay_.peerFinder().on_failure(slot_);
            fail("Not useful");
            return;
        }
    }

    // Already waiting for PONG
    if (lastPingSeq_)
    {
        fail("Ping Timeout");
        return;
    }

    lastPingTime_ = clock_type::now();
    lastPingSeq_ = rand_int<std::uint32_t>();

    protocol::TMPing message;
    message.set_type(protocol::TMPing::ptPING);
    message.set_seq(*lastPingSeq_);

    send(std::make_shared<Message>(message, protocol::mtPING));

    setTimer();
}

void
PeerImp::onShutdown(error_code ec)
{
    cancelTimer();
    // If we don't get eof then something went wrong
    if (!ec)
    {
        JLOG(journal_.error()) << "onShutdown: expected error condition";
        return close();
    }
    if (ec != boost::asio::error::eof)
        return fail("onShutdown", ec);
    close();
}

//------------------------------------------------------------------------------
void
PeerImp::doAccept()
{
    assert(read_buffer_.size() == 0);

    JLOG(journal_.debug()) << "doAccept: " << remote_address_;

    auto const sharedValue = makeSharedValue(*stream_ptr_, journal_);

    // This shouldn't fail since we already computed
    // the shared value successfully in OverlayImpl
    if (!sharedValue)
        return fail("makeSharedValue: Unexpected failure");

    JLOG(journal_.info()) << "Protocol: " << to_string(protocol_);
    JLOG(journal_.info()) << "Public Key: "
                          << toBase58(TokenType::NodePublic, publicKey_);

    if (auto member = app_.cluster().member(publicKey_))
    {
        {
            std::unique_lock lock{nameMutex_};
            name_ = *member;
        }
        JLOG(journal_.info()) << "Cluster name: " << *member;
    }

    overlay_.activate(shared_from_this());

    // XXX Set timer: connection is in grace period to be useful.
    // XXX Set timer: connection idle (idle may vary depending on connection
    // type.)

    auto write_buffer = std::make_shared<boost::beast::multi_buffer>();

    boost::beast::ostream(*write_buffer) << makeResponse(
        !overlay_.peerFinder().config().peerPrivate,
        request_,
        overlay_.setup().public_ip,
        remote_address_.address(),
        *sharedValue,
        overlay_.setup().networkID,
        protocol_,
        app_);

    // Write the whole buffer and only start protocol when that's done.
    boost::asio::async_write(
        stream_,
        write_buffer->data(),
        boost::asio::transfer_all(),
        bind_executor(
            strand_,
            [this, write_buffer, self = shared_from_this()](
                error_code ec, std::size_t bytes_transferred) {
                if (!socket_.is_open())
                    return;
                if (ec == boost::asio::error::operation_aborted)
                    return;
                if (ec)
                    return fail("onWriteResponse", ec);
                if (write_buffer->size() == bytes_transferred)
                    return doProtocolStart();
                return fail("Failed to write header");
            }));
}

std::string
PeerImp::name() const
{
    std::shared_lock read_lock{nameMutex_};
    return name_;
}

std::string
PeerImp::domain() const
{
<<<<<<< HEAD
    return std::string{headers_["Server-Domain"]};
=======
    return headers_["Server-Domain"];
>>>>>>> f259cc1a
}

//------------------------------------------------------------------------------

// Protocol logic

void
PeerImp::doProtocolStart()
{
    onReadMessage(error_code(), 0);

    // Send all the validator lists that have been loaded
    if (inbound_ && supportsFeature(ProtocolFeature::ValidatorListPropagation))
    {
        app_.validators().for_each_available(
            [&](std::string const& manifest,
                std::uint32_t version,
                std::map<std::size_t, ValidatorBlobInfo> const& blobInfos,
                PublicKey const& pubKey,
                std::size_t maxSequence,
                uint256 const& hash) {
                ValidatorList::sendValidatorList(
                    *this,
                    0,
                    pubKey,
                    maxSequence,
                    version,
                    manifest,
                    blobInfos,
                    app_.getHashRouter(),
                    p_journal_);

                // Don't send it next time.
                app_.getHashRouter().addSuppressionPeer(hash, id_);
            });
    }

    if (auto m = overlay_.getManifestsMessage())
        send(m);

    // Request shard info from peer
    protocol::TMGetPeerShardInfoV2 tmGPS;
    tmGPS.set_relays(0);
    send(std::make_shared<Message>(tmGPS, protocol::mtGET_PEER_SHARD_INFO_V2));

    setTimer();
}

// Called repeatedly with protocol message data
void
PeerImp::onReadMessage(error_code ec, std::size_t bytes_transferred)
{
    if (!socket_.is_open())
        return;
    if (ec == boost::asio::error::operation_aborted)
        return;
    if (ec == boost::asio::error::eof)
    {
        JLOG(journal_.info()) << "EOF";
        return gracefulClose();
    }
    if (ec)
        return fail("onReadMessage", ec);
    if (auto stream = journal_.trace())
    {
        if (bytes_transferred > 0)
            stream << "onReadMessage: " << bytes_transferred << " bytes";
        else
            stream << "onReadMessage";
    }

    metrics_.recv.add_message(bytes_transferred);

    read_buffer_.commit(bytes_transferred);

    auto hint = Tuning::readBufferBytes;

    while (read_buffer_.size() > 0)
    {
        std::size_t bytes_consumed;
        std::tie(bytes_consumed, ec) =
            invokeProtocolMessage(read_buffer_.data(), *this, hint);
        if (ec)
            return fail("onReadMessage", ec);
        if (!socket_.is_open())
            return;
        if (gracefulClose_)
            return;
        if (bytes_consumed == 0)
            break;
        read_buffer_.consume(bytes_consumed);
    }

    // Timeout on writes only
    stream_.async_read_some(
        read_buffer_.prepare(std::max(Tuning::readBufferBytes, hint)),
        bind_executor(
            strand_,
            std::bind(
                &PeerImp::onReadMessage,
                shared_from_this(),
                std::placeholders::_1,
                std::placeholders::_2)));
}

void
PeerImp::onWriteMessage(error_code ec, std::size_t bytes_transferred)
{
    if (!socket_.is_open())
        return;
    if (ec == boost::asio::error::operation_aborted)
        return;
    if (ec)
        return fail("onWriteMessage", ec);
    if (auto stream = journal_.trace())
    {
        if (bytes_transferred > 0)
            stream << "onWriteMessage: " << bytes_transferred << " bytes";
        else
            stream << "onWriteMessage";
    }

    metrics_.sent.add_message(bytes_transferred);

    assert(!send_queue_.empty());
    send_queue_.pop();
    if (!send_queue_.empty())
    {
        // Timeout on writes only
        return boost::asio::async_write(
            stream_,
            boost::asio::buffer(
                send_queue_.front()->getBuffer(compressionEnabled_)),
            bind_executor(
                strand_,
                std::bind(
                    &PeerImp::onWriteMessage,
                    shared_from_this(),
                    std::placeholders::_1,
                    std::placeholders::_2)));
    }

    if (gracefulClose_)
    {
        return stream_.async_shutdown(bind_executor(
            strand_,
            std::bind(
                &PeerImp::onShutdown,
                shared_from_this(),
                std::placeholders::_1)));
    }
}

//------------------------------------------------------------------------------
//
// ProtocolHandler
//
//------------------------------------------------------------------------------

void
PeerImp::onMessageUnknown(std::uint16_t type)
{
    // TODO
}

void
PeerImp::onMessageBegin(
    std::uint16_t type,
    std::shared_ptr<::google::protobuf::Message> const& m,
    std::size_t size,
    std::size_t uncompressed_size,
    bool isCompressed)
{
    load_event_ =
        app_.getJobQueue().makeLoadEvent(jtPEER, protocolMessageName(type));
    fee_ = Resource::feeLightPeer;
    auto const category = TrafficCount::categorize(*m, type, true);
    overlay_.reportTraffic(category, true, static_cast<int>(size));
    using namespace protocol;
    if ((type == MessageType::mtTRANSACTION ||
         type == MessageType::mtHAVE_TRANSACTIONS ||
         type == MessageType::mtTRANSACTIONS ||
         // GET_OBJECTS
         category == TrafficCount::category::get_transactions ||
         // GET_LEDGER
         category == TrafficCount::category::ld_tsc_get ||
         category == TrafficCount::category::ld_tsc_share ||
         // LEDGER_DATA
         category == TrafficCount::category::gl_tsc_share ||
         category == TrafficCount::category::gl_tsc_get) &&
        (txReduceRelayEnabled() || app_.config().TX_REDUCE_RELAY_METRICS))
    {
        overlay_.addTxMetrics(
            static_cast<MessageType>(type), static_cast<std::uint64_t>(size));
    }
    JLOG(journal_.trace()) << "onMessageBegin: " << type << " " << size << " "
                           << uncompressed_size << " " << isCompressed;
}

void
PeerImp::onMessageEnd(
    std::uint16_t,
    std::shared_ptr<::google::protobuf::Message> const&)
{
    load_event_.reset();
    charge(fee_);
}

void
PeerImp::onMessage(std::shared_ptr<protocol::TMManifests> const& m)
{
    auto const s = m->list_size();

    if (s == 0)
    {
        fee_ = Resource::feeUnwantedData;
        return;
    }

    if (s > 100)
        fee_ = Resource::feeMediumBurdenPeer;

    app_.getJobQueue().addJob(
        jtMANIFEST, "receiveManifests", [this, that = shared_from_this(), m]() {
            overlay_.onManifests(m, that);
        });
}

void
PeerImp::onMessage(std::shared_ptr<protocol::TMPing> const& m)
{
    if (m->type() == protocol::TMPing::ptPING)
    {
        // We have received a ping request, reply with a pong
        fee_ = Resource::feeMediumBurdenPeer;
        m->set_type(protocol::TMPing::ptPONG);
        send(std::make_shared<Message>(*m, protocol::mtPING));
        return;
    }

    if (m->type() == protocol::TMPing::ptPONG && m->has_seq())
    {
        // Only reset the ping sequence if we actually received a
        // PONG with the correct cookie. That way, any peers which
        // respond with incorrect cookies will eventually time out.
        if (m->seq() == lastPingSeq_)
        {
            lastPingSeq_.reset();

            // Update latency estimate
            auto const rtt = std::chrono::round<std::chrono::milliseconds>(
                clock_type::now() - lastPingTime_);

            std::lock_guard sl(recentLock_);

            if (latency_)
                latency_ = (*latency_ * 7 + rtt) / 8;
            else
                latency_ = rtt;
        }

        return;
    }
}

void
PeerImp::onMessage(std::shared_ptr<protocol::TMCluster> const& m)
{
    // VFALCO NOTE I think we should drop the peer immediately
    if (!cluster())
    {
        fee_ = Resource::feeUnwantedData;
        return;
    }

    for (int i = 0; i < m->clusternodes().size(); ++i)
    {
        protocol::TMClusterNode const& node = m->clusternodes(i);

        std::string name;
        if (node.has_nodename())
            name = node.nodename();

        auto const publicKey =
            parseBase58<PublicKey>(TokenType::NodePublic, node.publickey());

        // NIKB NOTE We should drop the peer immediately if
        // they send us a public key we can't parse
        if (publicKey)
        {
            auto const reportTime =
                NetClock::time_point{NetClock::duration{node.reporttime()}};

            app_.cluster().update(
                *publicKey, name, node.nodeload(), reportTime);
        }
    }

    int loadSources = m->loadsources().size();
    if (loadSources != 0)
    {
        Resource::Gossip gossip;
        gossip.items.reserve(loadSources);
        for (int i = 0; i < m->loadsources().size(); ++i)
        {
            protocol::TMLoadSource const& node = m->loadsources(i);
            Resource::Gossip::Item item;
            item.address = beast::IP::Endpoint::from_string(node.name());
            item.balance = node.cost();
            if (item.address != beast::IP::Endpoint())
                gossip.items.push_back(item);
        }
        overlay_.resourceManager().importConsumers(name(), gossip);
    }

    // Calculate the cluster fee:
    auto const thresh = app_.timeKeeper().now() - 90s;
    std::uint32_t clusterFee = 0;

    std::vector<std::uint32_t> fees;
    fees.reserve(app_.cluster().size());

    app_.cluster().for_each([&fees, thresh](ClusterNode const& status) {
        if (status.getReportTime() >= thresh)
            fees.push_back(status.getLoadFee());
    });

    if (!fees.empty())
    {
        auto const index = fees.size() / 2;
        std::nth_element(fees.begin(), fees.begin() + index, fees.end());
        clusterFee = fees[index];
    }

    app_.getFeeTrack().setClusterFee(clusterFee);
}

void
PeerImp::onMessage(std::shared_ptr<protocol::TMGetPeerShardInfo> const& m)
{
    // DEPRECATED
}

void
PeerImp::onMessage(std::shared_ptr<protocol::TMPeerShardInfo> const& m)
{
    // DEPRECATED
}

void
PeerImp::onMessage(std::shared_ptr<protocol::TMGetPeerShardInfoV2> const& m)
{
    auto badData = [&](std::string msg) {
        fee_ = Resource::feeBadData;
        JLOG(p_journal_.warn()) << msg;
    };

    // Verify relays
    if (m->relays() > relayLimit)
        return badData("Invalid relays");

    // Verify peer chain
    // The peer chain should not contain this node's public key
    // nor the public key of the sending peer
    std::set<PublicKey> pubKeyChain;
    pubKeyChain.insert(app_.nodeIdentity().first);
    pubKeyChain.insert(publicKey_);

    auto const peerChainSz{m->peerchain_size()};
    if (peerChainSz > 0)
    {
        if (peerChainSz > relayLimit)
            return badData("Invalid peer chain size");

        if (peerChainSz + m->relays() > relayLimit)
            return badData("Invalid relays and peer chain size");

        for (int i = 0; i < peerChainSz; ++i)
        {
            auto const slice{makeSlice(m->peerchain(i).publickey())};

            // Verify peer public key
            if (!publicKeyType(slice))
                return badData("Invalid peer public key");

            // Verify peer public key is unique in the peer chain
            if (!pubKeyChain.emplace(slice).second)
                return badData("Invalid peer public key");
        }
    }

    // Reply with shard info this node may have
    if (auto shardStore = app_.getShardStore())
    {
        auto reply{shardStore->getShardInfo()->makeMessage(app_)};
        if (peerChainSz > 0)
            *(reply.mutable_peerchain()) = m->peerchain();
        send(std::make_shared<Message>(reply, protocol::mtPEER_SHARD_INFO_V2));
    }

    if (m->relays() == 0)
        return;

    // Charge originating peer a fee for requesting relays
    if (peerChainSz == 0)
        fee_ = Resource::feeMediumBurdenPeer;

    // Add peer to the peer chain
    m->add_peerchain()->set_publickey(publicKey_.data(), publicKey_.size());

    // Relay the request to peers, exclude the peer chain
    m->set_relays(m->relays() - 1);
    overlay_.foreach(send_if_not(
        std::make_shared<Message>(*m, protocol::mtGET_PEER_SHARD_INFO_V2),
        [&](std::shared_ptr<Peer> const& peer) {
            return pubKeyChain.find(peer->getNodePublic()) != pubKeyChain.end();
        }));
}

void
PeerImp::onMessage(std::shared_ptr<protocol::TMPeerShardInfoV2> const& m)
{
    // Find the earliest and latest shard indexes
    auto const& db{app_.getNodeStore()};
    auto const earliestShardIndex{db.earliestShardIndex()};
    auto const latestShardIndex{[&]() -> std::optional<std::uint32_t> {
        auto const curLedgerSeq{app_.getLedgerMaster().getCurrentLedgerIndex()};
        if (curLedgerSeq >= db.earliestLedgerSeq())
            return db.seqToShardIndex(curLedgerSeq);
        return std::nullopt;
    }()};

    auto badData = [&](std::string msg) {
        fee_ = Resource::feeBadData;
        JLOG(p_journal_.warn()) << msg;
    };

    // Used to create a digest and verify the message signature
    Serializer s;
    s.add32(HashPrefix::shardInfo);

    // Verify message creation time
    NodeStore::ShardInfo shardInfo;
    {
        auto const timestamp{
            NetClock::time_point{std::chrono::seconds{m->timestamp()}}};
        auto const now{app_.timeKeeper().now()};
        if (timestamp > (now + 5s))
            return badData("Invalid timestamp");

        // Check if stale
        using namespace std::chrono_literals;
        if (timestamp < (now - 5min))
            return badData("Stale timestamp");

        s.add32(m->timestamp());
        shardInfo.setMsgTimestamp(timestamp);
    }

    // Verify incomplete shards
    auto const numIncomplete{m->incomplete_size()};
    if (numIncomplete > 0)
    {
        if (latestShardIndex && numIncomplete > *latestShardIndex)
            return badData("Invalid number of incomplete shards");

        // Verify each incomplete shard
        for (int i = 0; i < numIncomplete; ++i)
        {
            auto const& incomplete{m->incomplete(i)};
            auto const shardIndex{incomplete.shardindex()};

            // Verify shard index
            if (shardIndex < earliestShardIndex ||
                (latestShardIndex && shardIndex > latestShardIndex))
            {
                return badData("Invalid incomplete shard index");
            }
            s.add32(shardIndex);

            // Verify state
            auto const state{static_cast<ShardState>(incomplete.state())};
            switch (state)
            {
                // Incomplete states
                case ShardState::acquire:
                case ShardState::complete:
                case ShardState::finalizing:
                case ShardState::queued:
                    break;

                // case ShardState::finalized:
                default:
                    return badData("Invalid incomplete shard state");
            }
            s.add32(incomplete.state());

            // Verify progress
            std::uint32_t progress{0};
            if (incomplete.has_progress())
            {
                progress = incomplete.progress();
                if (progress < 1 || progress > 100)
                    return badData("Invalid incomplete shard progress");
                s.add32(progress);
            }

            // Verify each incomplete shard is unique
            if (!shardInfo.update(shardIndex, state, progress))
                return badData("Invalid duplicate incomplete shards");
        }
    }

    // Verify finalized shards
    if (m->has_finalized())
    {
        auto const& str{m->finalized()};
        if (str.empty())
            return badData("Invalid finalized shards");

        if (!shardInfo.setFinalizedFromString(str))
            return badData("Invalid finalized shard indexes");

        auto const& finalized{shardInfo.finalized()};
        auto const numFinalized{boost::icl::length(finalized)};
        if (numFinalized == 0 ||
            boost::icl::first(finalized) < earliestShardIndex ||
            (latestShardIndex &&
             boost::icl::last(finalized) > latestShardIndex))
        {
            return badData("Invalid finalized shard indexes");
        }

        if (latestShardIndex &&
            (numFinalized + numIncomplete) > *latestShardIndex)
        {
            return badData("Invalid number of finalized and incomplete shards");
        }

        s.addRaw(str.data(), str.size());
    }

    // Verify public key
    auto slice{makeSlice(m->publickey())};
    if (!publicKeyType(slice))
        return badData("Invalid public key");

    // Verify peer public key isn't this nodes's public key
    PublicKey const publicKey(slice);
    if (publicKey == app_.nodeIdentity().first)
        return badData("Invalid public key");

    // Verify signature
    if (!verify(publicKey, s.slice(), makeSlice(m->signature()), false))
        return badData("Invalid signature");

    // Forward the message if a peer chain exists
    auto const peerChainSz{m->peerchain_size()};
    if (peerChainSz > 0)
    {
        // Verify peer chain
        if (peerChainSz > relayLimit)
            return badData("Invalid peer chain size");

        // The peer chain should not contain this node's public key
        // nor the public key of the sending peer
        std::set<PublicKey> pubKeyChain;
        pubKeyChain.insert(app_.nodeIdentity().first);
        pubKeyChain.insert(publicKey_);

        for (int i = 0; i < peerChainSz; ++i)
        {
            // Verify peer public key
            slice = makeSlice(m->peerchain(i).publickey());
            if (!publicKeyType(slice))
                return badData("Invalid peer public key");

            // Verify peer public key is unique in the peer chain
            if (!pubKeyChain.emplace(slice).second)
                return badData("Invalid peer public key");
        }

        // If last peer in the chain is connected, relay the message
        PublicKey const peerPubKey(
            makeSlice(m->peerchain(peerChainSz - 1).publickey()));
        if (auto peer = overlay_.findPeerByPublicKey(peerPubKey))
        {
            m->mutable_peerchain()->RemoveLast();
            peer->send(
                std::make_shared<Message>(*m, protocol::mtPEER_SHARD_INFO_V2));
            JLOG(p_journal_.trace())
                << "Relayed TMPeerShardInfoV2 from peer IP "
                << remote_address_.address().to_string() << " to peer IP "
                << peer->getRemoteAddress().to_string();
        }
        else
        {
            // Peer is no longer available so the relay ends
            JLOG(p_journal_.info()) << "Unable to relay peer shard info";
        }
    }

    JLOG(p_journal_.trace())
        << "Consumed TMPeerShardInfoV2 originating from public key "
        << toBase58(TokenType::NodePublic, publicKey) << " finalized shards["
        << ripple::to_string(shardInfo.finalized()) << "] incomplete shards["
        << (shardInfo.incomplete().empty() ? "empty"
                                           : shardInfo.incompleteToString())
        << "]";

    // Consume the message
    {
        std::lock_guard lock{shardInfoMutex_};
        auto const it{shardInfos_.find(publicKey_)};
        if (it == shardInfos_.end())
            shardInfos_.emplace(publicKey, std::move(shardInfo));
        else if (shardInfo.msgTimestamp() > it->second.msgTimestamp())
            it->second = std::move(shardInfo);
    }

    // Notify overlay a reply was received from the last peer in this chain
    if (peerChainSz == 0)
        overlay_.endOfPeerChain(id_);
}

void
PeerImp::onMessage(std::shared_ptr<protocol::TMEndpoints> const& m)
{
    // Don't allow endpoints from peers that are not known tracking or are
    // not using a version of the message that we support:
    if (tracking_.load() != Tracking::converged || m->version() != 2)
        return;

    // The number is arbitrary and doesn't have any real significance or
    // implication for the protocol.
    if (m->endpoints_v2().size() >= 1024)
    {
        charge(Resource::feeBadData);
        return;
    }

    std::vector<PeerFinder::Endpoint> endpoints;
    endpoints.reserve(m->endpoints_v2().size());

    for (auto const& tm : m->endpoints_v2())
    {
        auto result = beast::IP::Endpoint::from_string_checked(tm.endpoint());

        if (!result)
        {
            JLOG(p_journal_.error()) << "failed to parse incoming endpoint: {"
                                     << tm.endpoint() << "}";
            charge(Resource::feeBadData);
            continue;
        }

        // If hops == 0, this Endpoint describes the peer we are connected
        // to -- in that case, we take the remote address seen on the
        // socket and store that in the IP::Endpoint. If this is the first
        // time, then we'll verify that their listener can receive incoming
        // by performing a connectivity test.  if hops > 0, then we just
        // take the address/port we were given
        if (tm.hops() == 0)
            result = remote_address_.at_port(result->port());

        endpoints.emplace_back(*result, tm.hops());
    }

    if (!endpoints.empty())
        overlay_.peerFinder().on_endpoints(slot_, endpoints);
}

void
PeerImp::onMessage(std::shared_ptr<protocol::TMTransaction> const& m)
{
    handleTransaction(m, true);
}

void
PeerImp::handleTransaction(
    std::shared_ptr<protocol::TMTransaction> const& m,
    bool eraseTxQueue)
{
    if (tracking_.load() == Tracking::diverged)
        return;

    if (app_.getOPs().isNeedNetworkLedger())
    {
        // If we've never been in synch, there's nothing we can do
        // with a transaction
        JLOG(p_journal_.debug()) << "Ignoring incoming transaction: "
                                 << "Need network ledger";
        return;
    }

    SerialIter sit(makeSlice(m->rawtransaction()));

    try
    {
        auto stx = std::make_shared<STTx const>(sit);
        uint256 txID = stx->getTransactionID();

        int flags;
        constexpr std::chrono::seconds tx_interval = 10s;

        if (!app_.getHashRouter().shouldProcess(txID, id_, flags, tx_interval))
        {
            // we have seen this transaction recently
            if (flags & SF_BAD)
            {
                fee_ = Resource::feeInvalidSignature;
                JLOG(p_journal_.debug()) << "Ignoring known bad tx " << txID;
            }

            // Erase only if the server has seen this tx. If the server has not
            // seen this tx then the tx could not has been queued for this peer.
            else if (eraseTxQueue && txReduceRelayEnabled())
                removeTxQueue(txID);

            return;
        }

        JLOG(p_journal_.debug()) << "Got tx " << txID;

        bool checkSignature = true;
        if (cluster())
        {
            if (!m->has_deferred() || !m->deferred())
            {
                // Skip local checks if a server we trust
                // put the transaction in its open ledger
                flags |= SF_TRUSTED;
            }

            if (app_.getValidationPublicKey().empty())
            {
                // For now, be paranoid and have each validator
                // check each transaction, regardless of source
                checkSignature = false;
            }
        }

        if (app_.getLedgerMaster().getValidatedLedgerAge() > 4min)
        {
            JLOG(p_journal_.trace())
                << "No new transactions until synchronized";
        }
        else if (
            app_.getJobQueue().getJobCount(jtTRANSACTION) >
            app_.config().MAX_TRANSACTIONS)
        {
            overlay_.incJqTransOverflow();
            JLOG(p_journal_.info()) << "Transaction queue is full";
        }
        else
        {
            app_.getJobQueue().addJob(
                jtTRANSACTION,
                "recvTransaction->checkTransaction",
                [weak = std::weak_ptr<PeerImp>(shared_from_this()),
                 flags,
                 checkSignature,
                 stx]() {
                    if (auto peer = weak.lock())
                        peer->checkTransaction(flags, checkSignature, stx);
                });
        }
    }
    catch (std::exception const& ex)
    {
        JLOG(p_journal_.warn())
            << "Transaction invalid: " << strHex(m->rawtransaction())
            << ". Exception: " << ex.what();
    }
}

void
PeerImp::onMessage(std::shared_ptr<protocol::TMGetLedger> const& m)
{
    auto badData = [&](std::string const& msg) {
        charge(Resource::feeBadData);
        JLOG(p_journal_.warn()) << "TMGetLedger: " << msg;
    };
    auto const itype{m->itype()};

    // Verify ledger info type
    if (itype < protocol::liBASE || itype > protocol::liTS_CANDIDATE)
        return badData("Invalid ledger info type");

    auto const ltype = [&m]() -> std::optional<::protocol::TMLedgerType> {
        if (m->has_ltype())
            return m->ltype();
        return std::nullopt;
    }();

    if (itype == protocol::liTS_CANDIDATE)
    {
        if (!m->has_ledgerhash())
            return badData("Invalid TX candidate set, missing TX set hash");
    }
    else if (
        !m->has_ledgerhash() && !m->has_ledgerseq() &&
        !(ltype && *ltype == protocol::ltCLOSED))
    {
        return badData("Invalid request");
    }

    // Verify ledger type
    if (ltype && (*ltype < protocol::ltACCEPTED || *ltype > protocol::ltCLOSED))
        return badData("Invalid ledger type");

    // Verify ledger hash
    if (m->has_ledgerhash() && !stringIsUint256Sized(m->ledgerhash()))
        return badData("Invalid ledger hash");

    // Verify ledger sequence
    if (m->has_ledgerseq())
    {
        auto const ledgerSeq{m->ledgerseq()};
        // Verifying the network's earliest ledger only pertains to shards.
        if (app_.getShardStore() &&
            ledgerSeq < app_.getNodeStore().earliestLedgerSeq())
        {
            return badData(
                "Invalid ledger sequence " + std::to_string(ledgerSeq));
        }

        // Check if within a reasonable range
        using namespace std::chrono_literals;
        if (app_.getLedgerMaster().getValidatedLedgerAge() <= 10s &&
            ledgerSeq > app_.getLedgerMaster().getValidLedgerIndex() + 10)
        {
            return badData(
                "Invalid ledger sequence " + std::to_string(ledgerSeq));
        }
    }

    // Verify ledger node IDs
    if (itype != protocol::liBASE)
    {
        if (m->nodeids_size() <= 0)
            return badData("Invalid ledger node IDs");

        for (auto const& nodeId : m->nodeids())
        {
            if (deserializeSHAMapNodeID(nodeId) == std::nullopt)
                return badData("Invalid SHAMap node ID");
        }
    }

    // Verify query type
    if (m->has_querytype() && m->querytype() != protocol::qtINDIRECT)
        return badData("Invalid query type");

    // Verify query depth
    if (m->has_querydepth())
    {
        if (m->querydepth() > Tuning::maxQueryDepth ||
            itype == protocol::liBASE)
        {
            return badData("Invalid query depth");
        }
    }

    // Queue a job to process the request
    std::weak_ptr<PeerImp> weak = shared_from_this();
    app_.getJobQueue().addJob(jtLEDGER_REQ, "recvGetLedger", [weak, m]() {
        if (auto peer = weak.lock())
            peer->processLedgerRequest(m);
    });
}

void
PeerImp::onMessage(std::shared_ptr<protocol::TMProofPathRequest> const& m)
{
    JLOG(p_journal_.trace()) << "onMessage, TMProofPathRequest";
    if (!ledgerReplayEnabled_)
    {
        charge(Resource::feeInvalidRequest);
        return;
    }

    fee_ = Resource::feeMediumBurdenPeer;
    std::weak_ptr<PeerImp> weak = shared_from_this();
    app_.getJobQueue().addJob(
        jtREPLAY_REQ, "recvProofPathRequest", [weak, m]() {
            if (auto peer = weak.lock())
            {
                auto reply =
                    peer->ledgerReplayMsgHandler_.processProofPathRequest(m);
                if (reply.has_error())
                {
                    if (reply.error() == protocol::TMReplyError::reBAD_REQUEST)
                        peer->charge(Resource::feeInvalidRequest);
                    else
                        peer->charge(Resource::feeRequestNoReply);
                }
                else
                {
                    peer->send(std::make_shared<Message>(
                        reply, protocol::mtPROOF_PATH_RESPONSE));
                }
            }
        });
}

void
PeerImp::onMessage(std::shared_ptr<protocol::TMProofPathResponse> const& m)
{
    if (!ledgerReplayEnabled_)
    {
        charge(Resource::feeInvalidRequest);
        return;
    }

    if (!ledgerReplayMsgHandler_.processProofPathResponse(m))
    {
        charge(Resource::feeBadData);
    }
}

void
PeerImp::onMessage(std::shared_ptr<protocol::TMReplayDeltaRequest> const& m)
{
    JLOG(p_journal_.trace()) << "onMessage, TMReplayDeltaRequest";
    if (!ledgerReplayEnabled_)
    {
        charge(Resource::feeInvalidRequest);
        return;
    }

    fee_ = Resource::feeMediumBurdenPeer;
    std::weak_ptr<PeerImp> weak = shared_from_this();
    app_.getJobQueue().addJob(
        jtREPLAY_REQ, "recvReplayDeltaRequest", [weak, m]() {
            if (auto peer = weak.lock())
            {
                auto reply =
                    peer->ledgerReplayMsgHandler_.processReplayDeltaRequest(m);
                if (reply.has_error())
                {
                    if (reply.error() == protocol::TMReplyError::reBAD_REQUEST)
                        peer->charge(Resource::feeInvalidRequest);
                    else
                        peer->charge(Resource::feeRequestNoReply);
                }
                else
                {
                    peer->send(std::make_shared<Message>(
                        reply, protocol::mtREPLAY_DELTA_RESPONSE));
                }
            }
        });
}

void
PeerImp::onMessage(std::shared_ptr<protocol::TMReplayDeltaResponse> const& m)
{
    if (!ledgerReplayEnabled_)
    {
        charge(Resource::feeInvalidRequest);
        return;
    }

    if (!ledgerReplayMsgHandler_.processReplayDeltaResponse(m))
    {
        charge(Resource::feeBadData);
    }
}

void
PeerImp::onMessage(std::shared_ptr<protocol::TMLedgerData> const& m)
{
    auto badData = [&](std::string const& msg) {
        fee_ = Resource::feeBadData;
        JLOG(p_journal_.warn()) << "TMLedgerData: " << msg;
    };

    // Verify ledger hash
    if (!stringIsUint256Sized(m->ledgerhash()))
        return badData("Invalid ledger hash");

    // Verify ledger sequence
    {
        auto const ledgerSeq{m->ledgerseq()};
        if (m->type() == protocol::liTS_CANDIDATE)
        {
            if (ledgerSeq != 0)
            {
                return badData(
                    "Invalid ledger sequence " + std::to_string(ledgerSeq));
            }
        }
        else
        {
            // Verifying the network's earliest ledger only pertains to shards.
            if (app_.getShardStore() &&
                ledgerSeq < app_.getNodeStore().earliestLedgerSeq())
            {
                return badData(
                    "Invalid ledger sequence " + std::to_string(ledgerSeq));
            }

            // Check if within a reasonable range
            using namespace std::chrono_literals;
            if (app_.getLedgerMaster().getValidatedLedgerAge() <= 10s &&
                ledgerSeq > app_.getLedgerMaster().getValidLedgerIndex() + 10)
            {
                return badData(
                    "Invalid ledger sequence " + std::to_string(ledgerSeq));
            }
        }
    }

    // Verify ledger info type
    if (m->type() < protocol::liBASE || m->type() > protocol::liTS_CANDIDATE)
        return badData("Invalid ledger info type");

    // Verify reply error
    if (m->has_error() &&
        (m->error() < protocol::reNO_LEDGER ||
         m->error() > protocol::reBAD_REQUEST))
    {
        return badData("Invalid reply error");
    }

    // Verify ledger nodes.
    if (m->nodes_size() <= 0 || m->nodes_size() > Tuning::hardMaxReplyNodes)
    {
        return badData(
            "Invalid Ledger/TXset nodes " + std::to_string(m->nodes_size()));
    }

    // If there is a request cookie, attempt to relay the message
    if (m->has_requestcookie())
    {
        if (auto peer = overlay_.findPeerByShortID(m->requestcookie()))
        {
            m->clear_requestcookie();
            peer->send(std::make_shared<Message>(*m, protocol::mtLEDGER_DATA));
        }
        else
        {
            JLOG(p_journal_.info()) << "Unable to route TX/ledger data reply";
        }
        return;
    }

    uint256 const ledgerHash{m->ledgerhash()};

    // Otherwise check if received data for a candidate transaction set
    if (m->type() == protocol::liTS_CANDIDATE)
    {
        std::weak_ptr<PeerImp> weak{shared_from_this()};
        app_.getJobQueue().addJob(
            jtTXN_DATA, "recvPeerData", [weak, ledgerHash, m]() {
                if (auto peer = weak.lock())
                {
                    peer->app_.getInboundTransactions().gotData(
                        ledgerHash, peer, m);
                }
            });
        return;
    }

    // Consume the message
    app_.getInboundLedgers().gotLedgerData(ledgerHash, shared_from_this(), m);
}

void
PeerImp::onMessage(std::shared_ptr<protocol::TMProposeSet> const& m)
{
    protocol::TMProposeSet& set = *m;

    auto const sig = makeSlice(set.signature());

    // Preliminary check for the validity of the signature: A DER encoded
    // signature can't be longer than 72 bytes.
    if ((std::clamp<std::size_t>(sig.size(), 64, 72) != sig.size()) ||
        (publicKeyType(makeSlice(set.nodepubkey())) != KeyType::secp256k1))
    {
        JLOG(p_journal_.warn()) << "Proposal: malformed";
        fee_ = Resource::feeInvalidSignature;
        return;
    }

    if (!stringIsUint256Sized(set.currenttxhash()) ||
        !stringIsUint256Sized(set.previousledger()))
    {
        JLOG(p_journal_.warn()) << "Proposal: malformed";
        fee_ = Resource::feeInvalidRequest;
        return;
    }

    // RH TODO: when isTrusted = false we should probably also cache a key
    // suppression for 30 seconds to avoid doing a relatively expensive lookup
    // every time a spam packet is received
    PublicKey const publicKey{makeSlice(set.nodepubkey())};
    auto const isTrusted = app_.validators().trusted(publicKey);

    // If the operator has specified that untrusted proposals be dropped then
    // this happens here I.e. before further wasting CPU verifying the signature
    // of an untrusted key
    if (!isTrusted && app_.config().RELAY_UNTRUSTED_PROPOSALS == -1)
        return;

    uint256 const proposeHash{set.currenttxhash()};
    uint256 const prevLedger{set.previousledger()};

    NetClock::time_point const closeTime{NetClock::duration{set.closetime()}};

    uint256 const suppression = proposalUniqueId(
        proposeHash,
        prevLedger,
        set.proposeseq(),
        closeTime,
        publicKey.slice(),
        sig);

    if (auto [added, relayed] =
            app_.getHashRouter().addSuppressionPeerWithStatus(suppression, id_);
        !added)
    {
        // Count unique messages (Slots has it's own 'HashRouter'), which a peer
        // receives within IDLED seconds since the message has been relayed.
        if (reduceRelayReady() && relayed &&
            (stopwatch().now() - *relayed) < reduce_relay::IDLED)
            overlay_.updateSlotAndSquelch(
                suppression, publicKey, id_, protocol::mtPROPOSE_LEDGER);
        JLOG(p_journal_.trace()) << "Proposal: duplicate";
        return;
    }

    if (!isTrusted)
    {
        if (tracking_.load() == Tracking::diverged)
        {
            JLOG(p_journal_.debug())
                << "Proposal: Dropping untrusted (peer divergence)";
            return;
        }

        if (!cluster() && app_.getFeeTrack().isLoadedLocal())
        {
            JLOG(p_journal_.debug()) << "Proposal: Dropping untrusted (load)";
            return;
        }
    }

    JLOG(p_journal_.trace())
        << "Proposal: " << (isTrusted ? "trusted" : "untrusted");

    std::optional<LedgerIndex> ledgerSeq;
    if (set.has_ledgerseq())
        ledgerSeq = set.ledgerseq();

    auto proposal = RCLCxPeerPos(
        publicKey,
        sig,
        suppression,
        RCLCxPeerPos::Proposal{
            prevLedger,
            set.proposeseq(),
            proposeHash,
            closeTime,
            app_.timeKeeper().closeTime(),
            calcNodeID(app_.validatorManifests().getMasterKey(publicKey)),
            ledgerSeq,
            beast::get_abstract_clock<std::chrono::steady_clock>()});

    std::weak_ptr<PeerImp> weak = shared_from_this();
    app_.getJobQueue().addJob(
        isTrusted ? jtPROPOSAL_t : jtPROPOSAL_ut,
        "recvPropose->checkPropose",
        [weak, isTrusted, m, proposal]() {
            if (auto peer = weak.lock())
                peer->checkPropose(isTrusted, m, proposal);
        });
}

void
PeerImp::onMessage(std::shared_ptr<protocol::TMStatusChange> const& m)
{
    JLOG(p_journal_.trace()) << "Status: Change";

    if (!m->has_networktime())
        m->set_networktime(app_.timeKeeper().now().time_since_epoch().count());

    {
        std::lock_guard sl(recentLock_);
        if (!last_status_.has_newstatus() || m->has_newstatus())
            last_status_ = *m;
        else
        {
            // preserve old status
            protocol::NodeStatus status = last_status_.newstatus();
            last_status_ = *m;
            m->set_newstatus(status);
        }
    }

    if (m->newevent() == protocol::neLOST_SYNC)
    {
        bool outOfSync{false};
        {
            // Operations on closedLedgerHash_ and previousLedgerHash_ must be
            // guarded by recentLock_.
            std::lock_guard sl(recentLock_);
            if (!closedLedgerHash_.isZero())
            {
                outOfSync = true;
                closedLedgerHash_.zero();
            }
            previousLedgerHash_.zero();
        }
        if (outOfSync)
        {
            JLOG(p_journal_.debug()) << "Status: Out of sync";
        }
        return;
    }

    {
        uint256 closedLedgerHash{};
        bool const peerChangedLedgers{
            m->has_ledgerhash() && stringIsUint256Sized(m->ledgerhash())};

        {
            // Operations on closedLedgerHash_ and previousLedgerHash_ must be
            // guarded by recentLock_.
            std::lock_guard sl(recentLock_);
            if (peerChangedLedgers)
            {
                closedLedgerHash_ = m->ledgerhash();
                closedLedgerHash = closedLedgerHash_;
                addLedger(closedLedgerHash, sl);
            }
            else
            {
                closedLedgerHash_.zero();
            }

            if (m->has_ledgerhashprevious() &&
                stringIsUint256Sized(m->ledgerhashprevious()))
            {
                previousLedgerHash_ = m->ledgerhashprevious();
                addLedger(previousLedgerHash_, sl);
            }
            else
            {
                previousLedgerHash_.zero();
            }
        }
        if (peerChangedLedgers)
        {
            JLOG(p_journal_.debug()) << "LCL is " << closedLedgerHash;
        }
        else
        {
            JLOG(p_journal_.debug()) << "Status: No ledger";
        }
    }

    if (m->has_firstseq() && m->has_lastseq())
    {
        std::lock_guard sl(recentLock_);

        minLedger_ = m->firstseq();
        maxLedger_ = m->lastseq();

        if ((maxLedger_ < minLedger_) || (minLedger_ == 0) || (maxLedger_ == 0))
            minLedger_ = maxLedger_ = 0;
    }

    if (m->has_ledgerseq() &&
        app_.getLedgerMaster().getValidatedLedgerAge() < 2min)
    {
        checkTracking(
            m->ledgerseq(), app_.getLedgerMaster().getValidLedgerIndex());
    }

    app_.getOPs().pubPeerStatus([=, this]() -> Json::Value {
        Json::Value j = Json::objectValue;

        if (m->has_newstatus())
        {
            switch (m->newstatus())
            {
                case protocol::nsCONNECTING:
                    j[jss::status] = "CONNECTING";
                    break;
                case protocol::nsCONNECTED:
                    j[jss::status] = "CONNECTED";
                    break;
                case protocol::nsMONITORING:
                    j[jss::status] = "MONITORING";
                    break;
                case protocol::nsVALIDATING:
                    j[jss::status] = "VALIDATING";
                    break;
                case protocol::nsSHUTTING:
                    j[jss::status] = "SHUTTING";
                    break;
            }
        }

        if (m->has_newevent())
        {
            switch (m->newevent())
            {
                case protocol::neCLOSING_LEDGER:
                    j[jss::action] = "CLOSING_LEDGER";
                    break;
                case protocol::neACCEPTED_LEDGER:
                    j[jss::action] = "ACCEPTED_LEDGER";
                    break;
                case protocol::neSWITCHED_LEDGER:
                    j[jss::action] = "SWITCHED_LEDGER";
                    break;
                case protocol::neLOST_SYNC:
                    j[jss::action] = "LOST_SYNC";
                    break;
            }
        }

        if (m->has_ledgerseq())
        {
            j[jss::ledger_index] = m->ledgerseq();
        }

        if (m->has_ledgerhash())
        {
            uint256 closedLedgerHash{};
            {
                std::lock_guard sl(recentLock_);
                closedLedgerHash = closedLedgerHash_;
            }
            j[jss::ledger_hash] = to_string(closedLedgerHash);
        }

        if (m->has_networktime())
        {
            j[jss::date] = Json::UInt(m->networktime());
        }

        if (m->has_firstseq() && m->has_lastseq())
        {
            j[jss::ledger_index_min] = Json::UInt(m->firstseq());
            j[jss::ledger_index_max] = Json::UInt(m->lastseq());
        }

        return j;
    });
}

void
PeerImp::checkTracking(std::uint32_t validationSeq)
{
    std::uint32_t serverSeq;
    {
        // Extract the sequence number of the highest
        // ledger this peer has
        std::lock_guard sl(recentLock_);

        serverSeq = maxLedger_;
    }
    if (serverSeq != 0)
    {
        // Compare the peer's ledger sequence to the
        // sequence of a recently-validated ledger
        checkTracking(serverSeq, validationSeq);
    }
}

void
PeerImp::checkTracking(std::uint32_t seq1, std::uint32_t seq2)
{
    int diff = std::max(seq1, seq2) - std::min(seq1, seq2);

    if (diff < Tuning::convergedLedgerLimit)
    {
        // The peer's ledger sequence is close to the validation's
        tracking_ = Tracking::converged;
    }

    if ((diff > Tuning::divergedLedgerLimit) &&
        (tracking_.load() != Tracking::diverged))
    {
        // The peer's ledger sequence is way off the validation's
        std::lock_guard sl(recentLock_);

        tracking_ = Tracking::diverged;
        trackingTime_ = clock_type::now();
    }
}

void
PeerImp::onMessage(std::shared_ptr<protocol::TMHaveTransactionSet> const& m)
{
    if (!stringIsUint256Sized(m->hash()))
    {
        fee_ = Resource::feeInvalidRequest;
        return;
    }

    uint256 const hash{m->hash()};

    if (m->status() == protocol::tsHAVE)
    {
        std::lock_guard sl(recentLock_);

        if (std::find(recentTxSets_.begin(), recentTxSets_.end(), hash) !=
            recentTxSets_.end())
        {
            fee_ = Resource::feeUnwantedData;
            return;
        }

        recentTxSets_.push_back(hash);
    }
}

void
PeerImp::onValidatorListMessage(
    std::string const& messageType,
    std::string const& manifest,
    std::uint32_t version,
    std::vector<ValidatorBlobInfo> const& blobs)
{
    // If there are no blobs, the message is malformed (possibly because of
    // ValidatorList class rules), so charge accordingly and skip processing.
    if (blobs.empty())
    {
        JLOG(p_journal_.warn()) << "Ignored malformed " << messageType
                                << " from peer " << remote_address_;
        // This shouldn't ever happen with a well-behaved peer
        fee_ = Resource::feeHighBurdenPeer;
        return;
    }

    auto const hash = sha512Half(manifest, blobs, version);

    JLOG(p_journal_.debug())
        << "Received " << messageType << " from " << remote_address_.to_string()
        << " (" << id_ << ")";

    if (!app_.getHashRouter().addSuppressionPeer(hash, id_))
    {
        JLOG(p_journal_.debug())
            << messageType << ": received duplicate " << messageType;
        // Charging this fee here won't hurt the peer in the normal
        // course of operation (ie. refresh every 5 minutes), but
        // will add up if the peer is misbehaving.
        fee_ = Resource::feeUnwantedData;
        return;
    }

    auto const applyResult = app_.validators().applyListsAndBroadcast(
        manifest,
        version,
        blobs,
        remote_address_.to_string(),
        hash,
        app_.overlay(),
        app_.getHashRouter(),
        app_.getOPs());

    JLOG(p_journal_.debug())
        << "Processed " << messageType << " version " << version << " from "
        << (applyResult.publisherKey ? strHex(*applyResult.publisherKey)
                                     : "unknown or invalid publisher")
        << " from " << remote_address_.to_string() << " (" << id_
        << ") with best result " << to_string(applyResult.bestDisposition());

    // Act based on the best result
    switch (applyResult.bestDisposition())
    {
        // New list
        case ListDisposition::accepted:
        // Newest list is expired, and that needs to be broadcast, too
        case ListDisposition::expired:
        // Future list
        case ListDisposition::pending: {
            std::lock_guard<std::mutex> sl(recentLock_);

            assert(applyResult.publisherKey);
            auto const& pubKey = *applyResult.publisherKey;
#ifndef NDEBUG
            if (auto const iter = publisherListSequences_.find(pubKey);
                iter != publisherListSequences_.end())
            {
                assert(iter->second < applyResult.sequence);
            }
#endif
            publisherListSequences_[pubKey] = applyResult.sequence;
        }
        break;
        case ListDisposition::same_sequence:
        case ListDisposition::known_sequence:
#ifndef NDEBUG
        {
            std::lock_guard<std::mutex> sl(recentLock_);
            assert(applyResult.sequence && applyResult.publisherKey);
            assert(
                publisherListSequences_[*applyResult.publisherKey] <=
                applyResult.sequence);
        }
#endif  // !NDEBUG

        break;
        case ListDisposition::stale:
        case ListDisposition::untrusted:
        case ListDisposition::invalid:
        case ListDisposition::unsupported_version:
            break;
        default:
            assert(false);
    }

    // Charge based on the worst result
    switch (applyResult.worstDisposition())
    {
        case ListDisposition::accepted:
        case ListDisposition::expired:
        case ListDisposition::pending:
            // No charges for good data
            break;
        case ListDisposition::same_sequence:
        case ListDisposition::known_sequence:
            // Charging this fee here won't hurt the peer in the normal
            // course of operation (ie. refresh every 5 minutes), but
            // will add up if the peer is misbehaving.
            fee_ = Resource::feeUnwantedData;
            break;
        case ListDisposition::stale:
            // There are very few good reasons for a peer to send an
            // old list, particularly more than once.
            fee_ = Resource::feeBadData;
            break;
        case ListDisposition::untrusted:
            // Charging this fee here won't hurt the peer in the normal
            // course of operation (ie. refresh every 5 minutes), but
            // will add up if the peer is misbehaving.
            fee_ = Resource::feeUnwantedData;
            break;
        case ListDisposition::invalid:
            // This shouldn't ever happen with a well-behaved peer
            fee_ = Resource::feeInvalidSignature;
            break;
        case ListDisposition::unsupported_version:
            // During a version transition, this may be legitimate.
            // If it happens frequently, that's probably bad.
            fee_ = Resource::feeBadData;
            break;
        default:
            assert(false);
    }

    // Log based on all the results.
    for (auto const& [disp, count] : applyResult.dispositions)
    {
        switch (disp)
        {
            // New list
            case ListDisposition::accepted:
                JLOG(p_journal_.debug())
                    << "Applied " << count << " new " << messageType
                    << "(s) from peer " << remote_address_;
                break;
            // Newest list is expired, and that needs to be broadcast, too
            case ListDisposition::expired:
                JLOG(p_journal_.debug())
                    << "Applied " << count << " expired " << messageType
                    << "(s) from peer " << remote_address_;
                break;
            // Future list
            case ListDisposition::pending:
                JLOG(p_journal_.debug())
                    << "Processed " << count << " future " << messageType
                    << "(s) from peer " << remote_address_;
                break;
            case ListDisposition::same_sequence:
                JLOG(p_journal_.warn())
                    << "Ignored " << count << " " << messageType
                    << "(s) with current sequence from peer "
                    << remote_address_;
                break;
            case ListDisposition::known_sequence:
                JLOG(p_journal_.warn())
                    << "Ignored " << count << " " << messageType
                    << "(s) with future sequence from peer " << remote_address_;
                break;
            case ListDisposition::stale:
                JLOG(p_journal_.warn())
                    << "Ignored " << count << "stale " << messageType
                    << "(s) from peer " << remote_address_;
                break;
            case ListDisposition::untrusted:
                JLOG(p_journal_.warn())
                    << "Ignored " << count << " untrusted " << messageType
                    << "(s) from peer " << remote_address_;
                break;
            case ListDisposition::unsupported_version:
                JLOG(p_journal_.warn())
                    << "Ignored " << count << "unsupported version "
                    << messageType << "(s) from peer " << remote_address_;
                break;
            case ListDisposition::invalid:
                JLOG(p_journal_.warn())
                    << "Ignored " << count << "invalid " << messageType
                    << "(s) from peer " << remote_address_;
                break;
            default:
                assert(false);
        }
    }
}

void
PeerImp::onMessage(std::shared_ptr<protocol::TMValidatorList> const& m)
{
    try
    {
        if (!supportsFeature(ProtocolFeature::ValidatorListPropagation))
        {
            JLOG(p_journal_.debug())
                << "ValidatorList: received validator list from peer using "
                << "protocol version " << to_string(protocol_)
                << " which shouldn't support this feature.";
            fee_ = Resource::feeUnwantedData;
            return;
        }
        onValidatorListMessage(
            "ValidatorList",
            m->manifest(),
            m->version(),
            ValidatorList::parseBlobs(*m));
    }
    catch (std::exception const& e)
    {
        JLOG(p_journal_.warn()) << "ValidatorList: Exception, " << e.what()
                                << " from peer " << remote_address_;
        fee_ = Resource::feeBadData;
    }
}

void
PeerImp::onMessage(
    std::shared_ptr<protocol::TMValidatorListCollection> const& m)
{
    try
    {
        if (!supportsFeature(ProtocolFeature::ValidatorList2Propagation))
        {
            JLOG(p_journal_.debug())
                << "ValidatorListCollection: received validator list from peer "
                << "using protocol version " << to_string(protocol_)
                << " which shouldn't support this feature.";
            fee_ = Resource::feeUnwantedData;
            return;
        }
        else if (m->version() < 2)
        {
            JLOG(p_journal_.debug())
                << "ValidatorListCollection: received invalid validator list "
                   "version "
                << m->version() << " from peer using protocol version "
                << to_string(protocol_);
            fee_ = Resource::feeBadData;
            return;
        }
        onValidatorListMessage(
            "ValidatorListCollection",
            m->manifest(),
            m->version(),
            ValidatorList::parseBlobs(*m));
    }
    catch (std::exception const& e)
    {
        JLOG(p_journal_.warn()) << "ValidatorListCollection: Exception, "
                                << e.what() << " from peer " << remote_address_;
        fee_ = Resource::feeBadData;
    }
}

void
PeerImp::onMessage(std::shared_ptr<protocol::TMValidation> const& m)
{
    if (m->validation().size() < 50)
    {
        JLOG(p_journal_.warn()) << "Validation: Too small";
        fee_ = Resource::feeInvalidRequest;
        return;
    }

    try
    {
        auto const closeTime = app_.timeKeeper().closeTime();

        std::shared_ptr<STValidation> val;
        {
            SerialIter sit(makeSlice(m->validation()));
            val = std::make_shared<STValidation>(
                std::ref(sit),
                [this](PublicKey const& pk) {
                    return calcNodeID(
                        app_.validatorManifests().getMasterKey(pk));
                },
                false);
            val->setSeen(closeTime);
        }

        if (!isCurrent(
                app_.getValidations().parms(),
                app_.timeKeeper().closeTime(),
                val->getSignTime(),
                val->getSeenTime()))
        {
            JLOG(p_journal_.trace()) << "Validation: Not current";
            fee_ = Resource::feeUnwantedData;
            return;
        }

        // RH TODO: when isTrusted = false we should probably also cache a key
        // suppression for 30 seconds to avoid doing a relatively expensive
        // lookup every time a spam packet is received
        auto const isTrusted =
            app_.validators().trusted(val->getSignerPublic());

        // If the operator has specified that untrusted validations be dropped
        // then this happens here I.e. before further wasting CPU verifying the
        // signature of an untrusted key
        if (!isTrusted && app_.config().RELAY_UNTRUSTED_VALIDATIONS == -1)
            return;

        auto key = sha512Half(makeSlice(m->validation()));

        if (auto [added, relayed] =
                app_.getHashRouter().addSuppressionPeerWithStatus(key, id_);
            !added)
        {
            // Count unique messages (Slots has it's own 'HashRouter'), which a
            // peer receives within IDLED seconds since the message has been
            // relayed. Wait WAIT_ON_BOOTUP time to let the server establish
            // connections to peers.
            if (reduceRelayReady() && relayed &&
                (stopwatch().now() - *relayed) < reduce_relay::IDLED)
                overlay_.updateSlotAndSquelch(
                    key, val->getSignerPublic(), id_, protocol::mtVALIDATION);
            JLOG(p_journal_.trace()) << "Validation: duplicate";
            return;
        }

        if (!isTrusted && (tracking_.load() == Tracking::diverged))
        {
            JLOG(p_journal_.debug())
                << "Dropping untrusted validation from diverged peer";
        }
        else if (isTrusted || !app_.getFeeTrack().isLoadedLocal())
        {
            std::string const name = [isTrusted, val]() {
                std::string ret =
                    isTrusted ? "Trusted validation" : "Untrusted validation";

#ifdef DEBUG
                ret += " " +
                    std::to_string(val->getFieldU32(sfLedgerSequence)) + ": " +
                    to_string(val->getNodeID());
#endif

                return ret;
            }();

            std::weak_ptr<PeerImp> weak = shared_from_this();
            app_.getJobQueue().addJob(
                isTrusted ? jtVALIDATION_t : jtVALIDATION_ut,
                name,
                [weak, val, m, key]() {
                    if (auto peer = weak.lock())
                        peer->checkValidation(val, key, m);
                });
        }
        else
        {
            JLOG(p_journal_.debug())
                << "Dropping untrusted validation for load";
        }
    }
    catch (std::exception const& e)
    {
        JLOG(p_journal_.warn())
            << "Exception processing validation: " << e.what();
        fee_ = Resource::feeInvalidRequest;
    }
}

void
PeerImp::onMessage(std::shared_ptr<protocol::TMGetObjectByHash> const& m)
{
    protocol::TMGetObjectByHash& packet = *m;

    JLOG(p_journal_.trace()) << "received TMGetObjectByHash " << packet.type()
                             << " " << packet.objects_size();

    if (packet.query())
    {
        // this is a query
        if (send_queue_.size() >= Tuning::dropSendQueue)
        {
            JLOG(p_journal_.debug()) << "GetObject: Large send queue";
            return;
        }

        if (packet.type() == protocol::TMGetObjectByHash::otFETCH_PACK)
        {
            doFetchPack(m);
            return;
        }

        if (packet.type() == protocol::TMGetObjectByHash::otTRANSACTIONS)
        {
            if (!txReduceRelayEnabled())
            {
                JLOG(p_journal_.error())
                    << "TMGetObjectByHash: tx reduce-relay is disabled";
                fee_ = Resource::feeInvalidRequest;
                return;
            }

            std::weak_ptr<PeerImp> weak = shared_from_this();
            app_.getJobQueue().addJob(
                jtREQUESTED_TXN, "doTransactions", [weak, m]() {
                    if (auto peer = weak.lock())
                        peer->doTransactions(m);
                });
            return;
        }

        fee_ = Resource::feeMediumBurdenPeer;

        protocol::TMGetObjectByHash reply;

        reply.set_query(false);

        if (packet.has_seq())
            reply.set_seq(packet.seq());

        reply.set_type(packet.type());

        if (packet.has_ledgerhash())
        {
            if (!stringIsUint256Sized(packet.ledgerhash()))
            {
                fee_ = Resource::feeInvalidRequest;
                return;
            }

            reply.set_ledgerhash(packet.ledgerhash());
        }

        // This is a very minimal implementation
        for (int i = 0; i < packet.objects_size(); ++i)
        {
            auto const& obj = packet.objects(i);
            if (obj.has_hash() && stringIsUint256Sized(obj.hash()))
            {
                uint256 const hash{obj.hash()};
                // VFALCO TODO Move this someplace more sensible so we dont
                //             need to inject the NodeStore interfaces.
                std::uint32_t seq{obj.has_ledgerseq() ? obj.ledgerseq() : 0};
                auto nodeObject{app_.getNodeStore().fetchNodeObject(hash, seq)};
                if (!nodeObject)
                {
                    if (auto shardStore = app_.getShardStore())
                    {
                        if (seq >= shardStore->earliestLedgerSeq())
                            nodeObject = shardStore->fetchNodeObject(hash, seq);
                    }
                }
                if (nodeObject)
                {
                    protocol::TMIndexedObject& newObj = *reply.add_objects();
                    newObj.set_hash(hash.begin(), hash.size());
                    newObj.set_data(
                        &nodeObject->getData().front(),
                        nodeObject->getData().size());

                    if (obj.has_nodeid())
                        newObj.set_index(obj.nodeid());
                    if (obj.has_ledgerseq())
                        newObj.set_ledgerseq(obj.ledgerseq());

                    // VFALCO NOTE "seq" in the message is obsolete
                }
            }
        }

        JLOG(p_journal_.trace()) << "GetObj: " << reply.objects_size() << " of "
                                 << packet.objects_size();
        send(std::make_shared<Message>(reply, protocol::mtGET_OBJECTS));
    }
    else
    {
        // this is a reply
        std::uint32_t pLSeq = 0;
        bool pLDo = true;
        bool progress = false;

        for (int i = 0; i < packet.objects_size(); ++i)
        {
            const protocol::TMIndexedObject& obj = packet.objects(i);

            if (obj.has_hash() && stringIsUint256Sized(obj.hash()))
            {
                if (obj.has_ledgerseq())
                {
                    if (obj.ledgerseq() != pLSeq)
                    {
                        if (pLDo && (pLSeq != 0))
                        {
                            JLOG(p_journal_.debug())
                                << "GetObj: Full fetch pack for " << pLSeq;
                        }
                        pLSeq = obj.ledgerseq();
                        pLDo = !app_.getLedgerMaster().haveLedger(pLSeq);

                        if (!pLDo)
                        {
                            JLOG(p_journal_.debug())
                                << "GetObj: Late fetch pack for " << pLSeq;
                        }
                        else
                            progress = true;
                    }
                }

                if (pLDo)
                {
                    uint256 const hash{obj.hash()};

                    app_.getLedgerMaster().addFetchPack(
                        hash,
                        std::make_shared<Blob>(
                            obj.data().begin(), obj.data().end()));
                }
            }
        }

        if (pLDo && (pLSeq != 0))
        {
            JLOG(p_journal_.debug())
                << "GetObj: Partial fetch pack for " << pLSeq;
        }
        if (packet.type() == protocol::TMGetObjectByHash::otFETCH_PACK)
            app_.getLedgerMaster().gotFetchPack(progress, pLSeq);
    }
}

void
PeerImp::onMessage(std::shared_ptr<protocol::TMHaveTransactions> const& m)
{
    if (!txReduceRelayEnabled())
    {
        JLOG(p_journal_.error())
            << "TMHaveTransactions: tx reduce-relay is disabled";
        fee_ = Resource::feeInvalidRequest;
        return;
    }

    std::weak_ptr<PeerImp> weak = shared_from_this();
    app_.getJobQueue().addJob(
        jtMISSING_TXN, "handleHaveTransactions", [weak, m]() {
            if (auto peer = weak.lock())
                peer->handleHaveTransactions(m);
        });
}

void
PeerImp::handleHaveTransactions(
    std::shared_ptr<protocol::TMHaveTransactions> const& m)
{
    protocol::TMGetObjectByHash tmBH;
    tmBH.set_type(protocol::TMGetObjectByHash_ObjectType_otTRANSACTIONS);
    tmBH.set_query(true);

    JLOG(p_journal_.trace())
        << "received TMHaveTransactions " << m->hashes_size();

    for (std::uint32_t i = 0; i < m->hashes_size(); i++)
    {
        if (!stringIsUint256Sized(m->hashes(i)))
        {
            JLOG(p_journal_.error())
                << "TMHaveTransactions with invalid hash size";
            fee_ = Resource::feeInvalidRequest;
            return;
        }

        uint256 hash(m->hashes(i));

        auto txn = app_.getMasterTransaction().fetch_from_cache(hash);

        JLOG(p_journal_.trace()) << "checking transaction " << (bool)txn;

        if (!txn)
        {
            JLOG(p_journal_.debug()) << "adding transaction to request";

            auto obj = tmBH.add_objects();
            obj->set_hash(hash.data(), hash.size());
        }
        else
        {
            // Erase only if a peer has seen this tx. If the peer has not
            // seen this tx then the tx could not has been queued for this
            // peer.
            removeTxQueue(hash);
        }
    }

    JLOG(p_journal_.trace())
        << "transaction request object is " << tmBH.objects_size();

    if (tmBH.objects_size() > 0)
        send(std::make_shared<Message>(tmBH, protocol::mtGET_OBJECTS));
}

void
PeerImp::onMessage(std::shared_ptr<protocol::TMTransactions> const& m)
{
    if (!txReduceRelayEnabled())
    {
        JLOG(p_journal_.error())
            << "TMTransactions: tx reduce-relay is disabled";
        fee_ = Resource::feeInvalidRequest;
        return;
    }

    JLOG(p_journal_.trace())
        << "received TMTransactions " << m->transactions_size();

    overlay_.addTxMetrics(m->transactions_size());

    for (std::uint32_t i = 0; i < m->transactions_size(); ++i)
        handleTransaction(
            std::shared_ptr<protocol::TMTransaction>(
                m->mutable_transactions(i), [](protocol::TMTransaction*) {}),
            false);
}

void
PeerImp::onMessage(std::shared_ptr<protocol::TMSquelch> const& m)
{
    using on_message_fn =
        void (PeerImp::*)(std::shared_ptr<protocol::TMSquelch> const&);
    if (!strand_.running_in_this_thread())
        return post(
            strand_,
            std::bind(
                (on_message_fn)&PeerImp::onMessage, shared_from_this(), m));

    if (!m->has_validatorpubkey())
    {
        charge(Resource::feeBadData);
        return;
    }
    auto validator = m->validatorpubkey();
    auto const slice{makeSlice(validator)};
    if (!publicKeyType(slice))
    {
        charge(Resource::feeBadData);
        return;
    }
    PublicKey key(slice);

    // Ignore non-validator squelch
    if (!app_.validators().listed(key))
    {
        charge(Resource::feeBadData);
        JLOG(p_journal_.debug())
            << "onMessage: TMSquelch discarding non-validator squelch "
            << slice;
        return;
    }

    // Ignore the squelch for validator's own messages.
    if (key == app_.getValidationPublicKey())
    {
        JLOG(p_journal_.debug())
            << "onMessage: TMSquelch discarding validator's squelch " << slice;
        return;
    }

    std::uint32_t duration =
        m->has_squelchduration() ? m->squelchduration() : 0;
    if (!m->squelch())
        squelch_.removeSquelch(key);
    else if (!squelch_.addSquelch(key, std::chrono::seconds{duration}))
        charge(Resource::feeBadData);

    JLOG(p_journal_.debug())
        << "onMessage: TMSquelch " << slice << " " << id() << " " << duration;
}

//--------------------------------------------------------------------------

void
PeerImp::addLedger(
    uint256 const& hash,
    std::lock_guard<std::mutex> const& lockedRecentLock)
{
    // lockedRecentLock is passed as a reminder that recentLock_ must be
    // locked by the caller.
    (void)lockedRecentLock;

    if (std::find(recentLedgers_.begin(), recentLedgers_.end(), hash) !=
        recentLedgers_.end())
        return;

    recentLedgers_.push_back(hash);
}

void
PeerImp::doFetchPack(const std::shared_ptr<protocol::TMGetObjectByHash>& packet)
{
    // VFALCO TODO Invert this dependency using an observer and shared state
    // object. Don't queue fetch pack jobs if we're under load or we already
    // have some queued.
    if (app_.getFeeTrack().isLoadedLocal() ||
        (app_.getLedgerMaster().getValidatedLedgerAge() > 40s) ||
        (app_.getJobQueue().getJobCount(jtPACK) > 10))
    {
        JLOG(p_journal_.info()) << "Too busy to make fetch pack";
        return;
    }

    if (!stringIsUint256Sized(packet->ledgerhash()))
    {
        JLOG(p_journal_.warn()) << "FetchPack hash size malformed";
        fee_ = Resource::feeInvalidRequest;
        return;
    }

    fee_ = Resource::feeHighBurdenPeer;

    uint256 const hash{packet->ledgerhash()};

    std::weak_ptr<PeerImp> weak = shared_from_this();
    auto elapsed = UptimeClock::now();
    auto const pap = &app_;
    app_.getJobQueue().addJob(
        jtPACK, "MakeFetchPack", [pap, weak, packet, hash, elapsed]() {
            pap->getLedgerMaster().makeFetchPack(weak, packet, hash, elapsed);
        });
}

void
PeerImp::doTransactions(
    std::shared_ptr<protocol::TMGetObjectByHash> const& packet)
{
    protocol::TMTransactions reply;

    JLOG(p_journal_.trace()) << "received TMGetObjectByHash requesting tx "
                             << packet->objects_size();

    if (packet->objects_size() > reduce_relay::MAX_TX_QUEUE_SIZE)
    {
        JLOG(p_journal_.error()) << "doTransactions, invalid number of hashes";
        fee_ = Resource::feeInvalidRequest;
        return;
    }

    for (std::uint32_t i = 0; i < packet->objects_size(); ++i)
    {
        auto const& obj = packet->objects(i);

        if (!stringIsUint256Sized(obj.hash()))
        {
            fee_ = Resource::feeInvalidRequest;
            return;
        }

        uint256 hash(obj.hash());

        auto txn = app_.getMasterTransaction().fetch_from_cache(hash);

        if (!txn)
        {
            JLOG(p_journal_.error()) << "doTransactions, transaction not found "
                                     << Slice(hash.data(), hash.size());
            fee_ = Resource::feeInvalidRequest;
            return;
        }

        Serializer s;
        auto tx = reply.add_transactions();
        auto sttx = txn->getSTransaction();
        sttx->add(s);
        tx->set_rawtransaction(s.data(), s.size());
        tx->set_status(
            txn->getStatus() == INCLUDED ? protocol::tsCURRENT
                                         : protocol::tsNEW);
        tx->set_receivetimestamp(
            app_.timeKeeper().now().time_since_epoch().count());
        tx->set_deferred(txn->getSubmitResult().queued);
    }

    if (reply.transactions_size() > 0)
        send(std::make_shared<Message>(reply, protocol::mtTRANSACTIONS));
}

void
PeerImp::checkTransaction(
    int flags,
    bool checkSignature,
    std::shared_ptr<STTx const> const& stx)
{
    // VFALCO TODO Rewrite to not use exceptions
    try
    {
        // Expired?
        if (stx->isFieldPresent(sfLastLedgerSequence) &&
            (stx->getFieldU32(sfLastLedgerSequence) <
             app_.getLedgerMaster().getValidLedgerIndex()))
        {
            app_.getHashRouter().setFlags(stx->getTransactionID(), SF_BAD);
            charge(Resource::feeUnwantedData);
            return;
        }

        if (checkSignature)
        {
            // Check the signature before handing off to the job queue.
            if (auto [valid, validReason] = checkValidity(
                    app_.getHashRouter(),
                    *stx,
                    app_.getLedgerMaster().getValidatedRules(),
                    app_.config());
                valid != Validity::Valid)
            {
                if (!validReason.empty())
                {
                    JLOG(p_journal_.trace())
                        << "Exception checking transaction: " << validReason;
                }

                // Probably not necessary to set SF_BAD, but doesn't hurt.
                app_.getHashRouter().setFlags(stx->getTransactionID(), SF_BAD);
                charge(Resource::feeInvalidSignature);
                return;
            }
        }
        else
        {
            forceValidity(
                app_.getHashRouter(), stx->getTransactionID(), Validity::Valid);
        }

        std::string reason;
        auto tx = std::make_shared<Transaction>(stx, reason, app_);

        if (tx->getStatus() == INVALID)
        {
            if (!reason.empty())
            {
                JLOG(p_journal_.trace())
                    << "Exception checking transaction: " << reason;
            }
            app_.getHashRouter().setFlags(stx->getTransactionID(), SF_BAD);
            charge(Resource::feeInvalidSignature);
            return;
        }

        bool const trusted(flags & SF_TRUSTED);
        app_.getOPs().processTransaction(
            tx,
            trusted,
            RPC::SubmitSync::async,
            false,
            NetworkOPs::FailHard::no);
    }
    catch (std::exception const& ex)
    {
        JLOG(p_journal_.warn())
            << "Exception in " << __func__ << ": " << ex.what();
        app_.getHashRouter().setFlags(stx->getTransactionID(), SF_BAD);
        charge(Resource::feeBadData);
    }
}

// Called from our JobQueue
void
PeerImp::checkPropose(
    bool isTrusted,
    std::shared_ptr<protocol::TMProposeSet> const& packet,
    RCLCxPeerPos peerPos)
{
    JLOG(p_journal_.trace())
        << "Checking " << (isTrusted ? "trusted" : "UNTRUSTED") << " proposal";

    assert(packet);

    if (!cluster() && !peerPos.checkSign())
    {
        JLOG(p_journal_.warn()) << "Proposal fails sig check";
        charge(Resource::feeInvalidSignature);
        return;
    }

    bool relay;

    if (isTrusted)
        relay = app_.getOPs().processTrustedProposal(peerPos);
    else
        relay = app_.config().RELAY_UNTRUSTED_PROPOSALS == 1 || cluster();

    if (relay)
    {
        // haveMessage contains peers, which are suppressed; i.e. the peers
        // are the source of the message, consequently the message should
        // not be relayed to these peers. But the message must be counted
        // as part of the squelch logic.
        auto haveMessage = app_.overlay().relay(
            *packet, peerPos.suppressionID(), peerPos.publicKey());
        if (reduceRelayReady() && !haveMessage.empty())
            overlay_.updateSlotAndSquelch(
                peerPos.suppressionID(),
                peerPos.publicKey(),
                std::move(haveMessage),
                protocol::mtPROPOSE_LEDGER);
    }
}

void
PeerImp::checkValidation(
    std::shared_ptr<STValidation> const& val,
    uint256 const& key,
    std::shared_ptr<protocol::TMValidation> const& packet)
{
    if (!val->isValid())
    {
        JLOG(p_journal_.debug()) << "Validation forwarded by peer is invalid";
        charge(Resource::feeInvalidSignature);
        return;
    }

    // FIXME it should be safe to remove this try/catch. Investigate codepaths.
    try
    {
        if (app_.getOPs().recvValidation(val, std::to_string(id())) ||
            cluster())
        {
            // haveMessage contains peers, which are suppressed; i.e. the peers
            // are the source of the message, consequently the message should
            // not be relayed to these peers. But the message must be counted
            // as part of the squelch logic.
            auto haveMessage =
                overlay_.relay(*packet, key, val->getSignerPublic());
            if (reduceRelayReady() && !haveMessage.empty())
            {
                overlay_.updateSlotAndSquelch(
                    key,
                    val->getSignerPublic(),
                    std::move(haveMessage),
                    protocol::mtVALIDATION);
            }
        }
    }
    catch (std::exception const& ex)
    {
        JLOG(p_journal_.trace())
            << "Exception processing validation: " << ex.what();
        charge(Resource::feeInvalidRequest);
    }
}

// Returns the set of peers that can help us get
// the TX tree with the specified root hash.
//
static std::shared_ptr<PeerImp>
getPeerWithTree(OverlayImpl& ov, uint256 const& rootHash, PeerImp const* skip)
{
    std::shared_ptr<PeerImp> ret;
    int retScore = 0;

    ov.for_each([&](std::shared_ptr<PeerImp>&& p) {
        if (p->hasTxSet(rootHash) && p.get() != skip)
        {
            auto score = p->getScore(true);
            if (!ret || (score > retScore))
            {
                ret = std::move(p);
                retScore = score;
            }
        }
    });

    return ret;
}

// Returns a random peer weighted by how likely to
// have the ledger and how responsive it is.
//
static std::shared_ptr<PeerImp>
getPeerWithLedger(
    OverlayImpl& ov,
    uint256 const& ledgerHash,
    LedgerIndex ledger,
    PeerImp const* skip)
{
    std::shared_ptr<PeerImp> ret;
    int retScore = 0;

    ov.for_each([&](std::shared_ptr<PeerImp>&& p) {
        if (p->hasLedger(ledgerHash, ledger) && p.get() != skip)
        {
            auto score = p->getScore(true);
            if (!ret || (score > retScore))
            {
                ret = std::move(p);
                retScore = score;
            }
        }
    });

    return ret;
}

void
PeerImp::sendLedgerBase(
    std::shared_ptr<Ledger const> const& ledger,
    protocol::TMLedgerData& ledgerData)
{
    JLOG(p_journal_.trace()) << "sendLedgerBase: Base data";

    Serializer s(sizeof(LedgerInfo));
    addRaw(ledger->info(), s);
    ledgerData.add_nodes()->set_nodedata(s.getDataPtr(), s.getLength());

    auto const& stateMap{ledger->stateMap()};
    if (stateMap.getHash() != beast::zero)
    {
        // Return account state root node if possible
        Serializer root(768);

        stateMap.serializeRoot(root);
        ledgerData.add_nodes()->set_nodedata(
            root.getDataPtr(), root.getLength());

        if (ledger->info().txHash != beast::zero)
        {
            auto const& txMap{ledger->txMap()};
            if (txMap.getHash() != beast::zero)
            {
                // Return TX root node if possible
                root.erase();
                txMap.serializeRoot(root);
                ledgerData.add_nodes()->set_nodedata(
                    root.getDataPtr(), root.getLength());
            }
        }
    }

    auto message{
        std::make_shared<Message>(ledgerData, protocol::mtLEDGER_DATA)};
    send(message);
}

std::shared_ptr<Ledger const>
PeerImp::getLedger(std::shared_ptr<protocol::TMGetLedger> const& m)
{
    JLOG(p_journal_.trace()) << "getLedger: Ledger";

    std::shared_ptr<Ledger const> ledger;

    if (m->has_ledgerhash())
    {
        // Attempt to find ledger by hash
        uint256 const ledgerHash{m->ledgerhash()};
        ledger = app_.getLedgerMaster().getLedgerByHash(ledgerHash);
        if (!ledger)
        {
            if (m->has_ledgerseq())
            {
                // Attempt to find ledger by sequence in the shard store
                if (auto shards = app_.getShardStore())
                {
                    if (m->ledgerseq() >= shards->earliestLedgerSeq())
                    {
                        ledger =
                            shards->fetchLedger(ledgerHash, m->ledgerseq());
                    }
                }
            }

            if (!ledger)
            {
                JLOG(p_journal_.trace())
                    << "getLedger: Don't have ledger with hash " << ledgerHash;

                if (m->has_querytype() && !m->has_requestcookie())
                {
                    // Attempt to relay the request to a peer
                    if (auto const peer = getPeerWithLedger(
                            overlay_,
                            ledgerHash,
                            m->has_ledgerseq() ? m->ledgerseq() : 0,
                            this))
                    {
                        m->set_requestcookie(id());
                        peer->send(std::make_shared<Message>(
                            *m, protocol::mtGET_LEDGER));
                        JLOG(p_journal_.debug())
                            << "getLedger: Request relayed to peer";
                        return ledger;
                    }

                    JLOG(p_journal_.trace())
                        << "getLedger: Failed to find peer to relay request";
                }
            }
        }
    }
    else if (m->has_ledgerseq())
    {
        // Attempt to find ledger by sequence
        if (m->ledgerseq() < app_.getLedgerMaster().getEarliestFetch())
        {
            JLOG(p_journal_.debug())
                << "getLedger: Early ledger sequence request";
        }
        else
        {
            ledger = app_.getLedgerMaster().getLedgerBySeq(m->ledgerseq());
            if (!ledger)
            {
                JLOG(p_journal_.debug())
                    << "getLedger: Don't have ledger with sequence "
                    << m->ledgerseq();
            }
        }
    }
    else if (m->has_ltype() && m->ltype() == protocol::ltCLOSED)
    {
        ledger = app_.getLedgerMaster().getClosedLedger();
    }

    if (ledger)
    {
        // Validate retrieved ledger sequence
        auto const ledgerSeq{ledger->info().seq};
        if (m->has_ledgerseq())
        {
            if (ledgerSeq != m->ledgerseq())
            {
                // Do not resource charge a peer responding to a relay
                if (!m->has_requestcookie())
                    charge(Resource::feeInvalidRequest);

                ledger.reset();
                JLOG(p_journal_.warn())
                    << "getLedger: Invalid ledger sequence " << ledgerSeq;
            }
        }
        else if (ledgerSeq < app_.getLedgerMaster().getEarliestFetch())
        {
            ledger.reset();
            JLOG(p_journal_.debug())
                << "getLedger: Early ledger sequence request " << ledgerSeq;
        }
    }
    else
    {
        JLOG(p_journal_.debug()) << "getLedger: Unable to find ledger";
    }

    return ledger;
}

std::shared_ptr<SHAMap const>
PeerImp::getTxSet(std::shared_ptr<protocol::TMGetLedger> const& m) const
{
    JLOG(p_journal_.trace()) << "getTxSet: TX set";

    uint256 const txSetHash{m->ledgerhash()};
    std::shared_ptr<SHAMap> shaMap{
        app_.getInboundTransactions().getSet(txSetHash, false)};
    if (!shaMap)
    {
        if (m->has_querytype() && !m->has_requestcookie())
        {
            // Attempt to relay the request to a peer
            if (auto const peer = getPeerWithTree(overlay_, txSetHash, this))
            {
                m->set_requestcookie(id());
                peer->send(
                    std::make_shared<Message>(*m, protocol::mtGET_LEDGER));
                JLOG(p_journal_.debug()) << "getTxSet: Request relayed";
            }
            else
            {
                JLOG(p_journal_.debug())
                    << "getTxSet: Failed to find relay peer";
            }
        }
        else
        {
            JLOG(p_journal_.debug()) << "getTxSet: Failed to find TX set";
        }
    }

    return shaMap;
}

void
PeerImp::processLedgerRequest(std::shared_ptr<protocol::TMGetLedger> const& m)
{
    // Do not resource charge a peer responding to a relay
    if (!m->has_requestcookie())
        charge(Resource::feeMediumBurdenPeer);

    std::shared_ptr<Ledger const> ledger;
    std::shared_ptr<SHAMap const> sharedMap;
    SHAMap const* map{nullptr};
    protocol::TMLedgerData ledgerData;
    bool fatLeaves{true};
    auto const itype{m->itype()};

    if (itype == protocol::liTS_CANDIDATE)
    {
        if (sharedMap = getTxSet(m); !sharedMap)
            return;
        map = sharedMap.get();

        // Fill out the reply
        ledgerData.set_ledgerseq(0);
        ledgerData.set_ledgerhash(m->ledgerhash());
        ledgerData.set_type(protocol::liTS_CANDIDATE);
        if (m->has_requestcookie())
            ledgerData.set_requestcookie(m->requestcookie());

        // We'll already have most transactions
        fatLeaves = false;
    }
    else
    {
        if (send_queue_.size() >= Tuning::dropSendQueue)
        {
            JLOG(p_journal_.debug())
                << "processLedgerRequest: Large send queue";
            return;
        }
        if (app_.getFeeTrack().isLoadedLocal() && !cluster())
        {
            JLOG(p_journal_.debug()) << "processLedgerRequest: Too busy";
            return;
        }

        if (ledger = getLedger(m); !ledger)
            return;

        // Fill out the reply
        auto const ledgerHash{ledger->info().hash};
        ledgerData.set_ledgerhash(ledgerHash.begin(), ledgerHash.size());
        ledgerData.set_ledgerseq(ledger->info().seq);
        ledgerData.set_type(itype);
        if (m->has_requestcookie())
            ledgerData.set_requestcookie(m->requestcookie());

        switch (itype)
        {
            case protocol::liBASE:
                sendLedgerBase(ledger, ledgerData);
                return;

            case protocol::liTX_NODE:
                map = &ledger->txMap();
                JLOG(p_journal_.trace()) << "processLedgerRequest: TX map hash "
                                         << to_string(map->getHash());
                break;

            case protocol::liAS_NODE:
                map = &ledger->stateMap();
                JLOG(p_journal_.trace())
                    << "processLedgerRequest: Account state map hash "
                    << to_string(map->getHash());
                break;

            default:
                // This case should not be possible here
                JLOG(p_journal_.error())
                    << "processLedgerRequest: Invalid ledger info type";
                return;
        }
    }

    if (!map)
    {
        JLOG(p_journal_.warn()) << "processLedgerRequest: Unable to find map";
        return;
    }

    // Add requested node data to reply
    if (m->nodeids_size() > 0)
    {
        auto const queryDepth{
            m->has_querydepth() ? m->querydepth() : (isHighLatency() ? 2 : 1)};

        std::vector<std::pair<SHAMapNodeID, Blob>> data;

        for (int i = 0; i < m->nodeids_size() &&
             ledgerData.nodes_size() < Tuning::softMaxReplyNodes;
             ++i)
        {
            auto const shaMapNodeId{deserializeSHAMapNodeID(m->nodeids(i))};

            data.clear();
            data.reserve(Tuning::softMaxReplyNodes);

            try
            {
                if (map->getNodeFat(*shaMapNodeId, data, fatLeaves, queryDepth))
                {
                    JLOG(p_journal_.trace())
                        << "processLedgerRequest: getNodeFat got "
                        << data.size() << " nodes";

                    for (auto const& d : data)
                    {
                        protocol::TMLedgerNode* node{ledgerData.add_nodes()};
                        node->set_nodeid(d.first.getRawString());
                        node->set_nodedata(d.second.data(), d.second.size());
                    }
                }
                else
                {
                    JLOG(p_journal_.warn())
                        << "processLedgerRequest: getNodeFat returns false";
                }
            }
            catch (std::exception const& e)
            {
                std::string info;
                switch (itype)
                {
                    case protocol::liBASE:
                        // This case should not be possible here
                        info = "Ledger base";
                        break;

                    case protocol::liTX_NODE:
                        info = "TX node";
                        break;

                    case protocol::liAS_NODE:
                        info = "AS node";
                        break;

                    case protocol::liTS_CANDIDATE:
                        info = "TS candidate";
                        break;

                    default:
                        info = "Invalid";
                        break;
                }

                if (!m->has_ledgerhash())
                    info += ", no hash specified";

                JLOG(p_journal_.error())
                    << "processLedgerRequest: getNodeFat with nodeId "
                    << *shaMapNodeId << " and ledger info type " << info
                    << " throws exception: " << e.what();
            }
        }

        JLOG(p_journal_.info())
            << "processLedgerRequest: Got request for " << m->nodeids_size()
            << " nodes at depth " << queryDepth << ", return "
            << ledgerData.nodes_size() << " nodes";
    }

    send(std::make_shared<Message>(ledgerData, protocol::mtLEDGER_DATA));
}

int
PeerImp::getScore(bool haveItem) const
{
    // Random component of score, used to break ties and avoid
    // overloading the "best" peer
    static const int spRandomMax = 9999;

    // Score for being very likely to have the thing we are
    // look for; should be roughly spRandomMax
    static const int spHaveItem = 10000;

    // Score reduction for each millisecond of latency; should
    // be roughly spRandomMax divided by the maximum reasonable
    // latency
    static const int spLatency = 30;

    // Penalty for unknown latency; should be roughly spRandomMax
    static const int spNoLatency = 8000;

    int score = rand_int(spRandomMax);

    if (haveItem)
        score += spHaveItem;

    std::optional<std::chrono::milliseconds> latency;
    {
        std::lock_guard sl(recentLock_);
        latency = latency_;
    }

    if (latency)
        score -= latency->count() * spLatency;
    else
        score -= spNoLatency;

    return score;
}

bool
PeerImp::isHighLatency() const
{
    std::lock_guard sl(recentLock_);
    return latency_ >= peerHighLatency;
}

bool
PeerImp::reduceRelayReady()
{
    if (!reduceRelayReady_)
        reduceRelayReady_ =
            reduce_relay::epoch<std::chrono::minutes>(UptimeClock::now()) >
            reduce_relay::WAIT_ON_BOOTUP;
    return vpReduceRelayEnabled_ && reduceRelayReady_;
}

void
PeerImp::Metrics::add_message(std::uint64_t bytes)
{
    using namespace std::chrono_literals;
    std::unique_lock lock{mutex_};

    totalBytes_ += bytes;
    accumBytes_ += bytes;
    auto const timeElapsed = clock_type::now() - intervalStart_;
    auto const timeElapsedInSecs =
        std::chrono::duration_cast<std::chrono::seconds>(timeElapsed);

    if (timeElapsedInSecs >= 1s)
    {
        auto const avgBytes = accumBytes_ / timeElapsedInSecs.count();
        rollingAvg_.push_back(avgBytes);

        auto const totalBytes =
            std::accumulate(rollingAvg_.begin(), rollingAvg_.end(), 0ull);
        rollingAvgBytes_ = totalBytes / rollingAvg_.size();

        intervalStart_ = clock_type::now();
        accumBytes_ = 0;
    }
}

std::uint64_t
PeerImp::Metrics::average_bytes() const
{
    std::shared_lock lock{mutex_};
    return rollingAvgBytes_;
}

std::uint64_t
PeerImp::Metrics::total_bytes() const
{
    std::shared_lock lock{mutex_};
    return totalBytes_;
}

}  // namespace ripple<|MERGE_RESOLUTION|>--- conflicted
+++ resolved
@@ -44,6 +44,7 @@
 #include <ripple/protocol/Protocol.h>
 #include <ripple/protocol/digest.h>
 
+#include <boost/algorithm/string.hpp>
 #include <boost/algorithm/string/predicate.hpp>
 #include <boost/beast/core/ostream.hpp>
 
@@ -179,11 +180,7 @@
     if (auto const iter = headers_.find("Closed-Ledger");
         iter != headers_.end())
     {
-<<<<<<< HEAD
         closed = parseLedgerHash(std::string{iter->value()});
-=======
-        closed = parseLedgerHash(iter->value());
->>>>>>> f259cc1a
 
         if (!closed)
             fail("Malformed handshake data (1)");
@@ -192,11 +189,7 @@
     if (auto const iter = headers_.find("Previous-Ledger");
         iter != headers_.end())
     {
-<<<<<<< HEAD
         previous = parseLedgerHash(std::string{iter->value()});
-=======
-        previous = parseLedgerHash(iter->value());
->>>>>>> f259cc1a
 
         if (!previous)
             fail("Malformed handshake data (2)");
@@ -383,13 +376,8 @@
 PeerImp::getVersion() const
 {
     if (inbound_)
-<<<<<<< HEAD
         return std::string{headers_["User-Agent"]};
     return std::string{headers_["Server"]};
-=======
-        return headers_["User-Agent"];
-    return headers_["Server"];
->>>>>>> f259cc1a
 }
 
 Json::Value
@@ -416,11 +404,7 @@
         ret[jss::server_domain] = domain();
 
     if (auto const nid = headers_["Network-ID"]; !nid.empty())
-<<<<<<< HEAD
         ret[jss::network_id] = std::string{nid};
-=======
-        ret[jss::network_id] = std::string(nid);
->>>>>>> f259cc1a
 
     ret[jss::load] = usage_.balance();
 
@@ -859,11 +843,7 @@
 std::string
 PeerImp::domain() const
 {
-<<<<<<< HEAD
     return std::string{headers_["Server-Domain"]};
-=======
-    return headers_["Server-Domain"];
->>>>>>> f259cc1a
 }
 
 //------------------------------------------------------------------------------
@@ -2015,7 +1995,6 @@
 
     JLOG(p_journal_.trace())
         << "Proposal: " << (isTrusted ? "trusted" : "untrusted");
-
     std::optional<LedgerIndex> ledgerSeq;
     if (set.has_ledgerseq())
         ledgerSeq = set.ledgerseq();
