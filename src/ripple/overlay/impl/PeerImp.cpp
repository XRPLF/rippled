--- conflicted
+++ resolved
@@ -1991,12 +1991,6 @@
 
     JLOG(p_journal_.trace())
         << "Proposal: " << (isTrusted ? "trusted" : "untrusted");
-<<<<<<< HEAD
-    std::optional<LedgerIndex> ledgerSeq;
-    if (set.has_ledgerseq())
-        ledgerSeq = set.ledgerseq();
-=======
->>>>>>> ca319816
 
     auto proposal = RCLCxPeerPos(
         publicKey,
