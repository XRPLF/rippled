//------------------------------------------------------------------------------
/*
    This file is part of rippled: https://github.com/ripple/rippled
    Copyright (c) 2012, 2013 Ripple Labs Inc.

    Permission to use, copy, modify, and/or distribute this software for any
    purpose  with  or without fee is hereby granted, provided that the above
    copyright notice and this permission notice appear in all copies.

    THE  SOFTWARE IS PROVIDED "AS IS" AND THE AUTHOR DISCLAIMS ALL WARRANTIES
    WITH  REGARD  TO  THIS  SOFTWARE  INCLUDING  ALL  IMPLIED  WARRANTIES  OF
    MERCHANTABILITY  AND  FITNESS. IN NO EVENT SHALL THE AUTHOR BE LIABLE FOR
    ANY  SPECIAL ,  DIRECT, INDIRECT, OR CONSEQUENTIAL DAMAGES OR ANY DAMAGES
    WHATSOEVER  RESULTING  FROM  LOSS  OF USE, DATA OR PROFITS, WHETHER IN AN
    ACTION  OF  CONTRACT, NEGLIGENCE OR OTHER TORTIOUS ACTION, ARISING OUT OF
    OR IN CONNECTION WITH THE USE OR PERFORMANCE OF THIS SOFTWARE.
*/
//==============================================================================

#ifndef RIPPLE_LEDGER_VIEW_H_INCLUDED
#define RIPPLE_LEDGER_VIEW_H_INCLUDED

#include <ripple/basics/Log.h>
#include <ripple/beast/utility/Journal.h>
#include <ripple/core/Config.h>
#include <ripple/ledger/ApplyView.h>
#include <ripple/ledger/OpenView.h>
#include <ripple/ledger/RawView.h>
#include <ripple/ledger/ReadView.h>
#include <ripple/protocol/Feature.h>
#include <ripple/protocol/Protocol.h>
#include <ripple/protocol/Rate.h>
#include <ripple/protocol/STLedgerEntry.h>
#include <ripple/protocol/STObject.h>
#include <ripple/protocol/STTx.h>
#include <ripple/protocol/Serializer.h>
#include <ripple/protocol/TER.h>
#include <functional>
#include <map>
#include <memory>
#include <type_traits>
#include <utility>
#include <vector>

namespace ripple {

enum class WaiveTransferFee : bool { No = false, Yes };
enum class SkipEntry : bool { No = false, Yes };

//------------------------------------------------------------------------------
//
// Observers
//
//------------------------------------------------------------------------------

/** Determines whether the given expiration time has passed.

    In the XRP Ledger, expiration times are defined as the number of whole
    seconds after the "Ripple Epoch" which, for historical reasons, is set
    to January 1, 2000 (00:00 UTC).

    This is like the way the Unix epoch works, except the Ripple Epoch is
    precisely 946,684,800 seconds after the Unix Epoch.

    See https://xrpl.org/basic-data-types.html#specifying-time

    Expiration is defined in terms of the close time of the parent ledger,
    because we definitively know the time that it closed (since consensus
    agrees on time) but we do not know the closing time of the ledger that
    is under construction.

    @param view The ledger whose parent time is used as the clock.
    @param exp The optional expiration time we want to check.

    @returns `true` if `exp` is in the past; `false` otherwise.
 */
[[nodiscard]] bool
hasExpired(ReadView const& view, std::optional<std::uint32_t> const& exp);

/** Controls the treatment of frozen account balances */
enum FreezeHandling { fhIGNORE_FREEZE, fhZERO_IF_FROZEN };

[[nodiscard]] bool
isGlobalFrozen(ReadView const& view, AccountID const& issuer);

[[nodiscard]] bool
isIndividualFrozen(
    ReadView const& view,
    AccountID const& account,
    Currency const& currency,
    AccountID const& issuer);

[[nodiscard]] inline bool
isIndividualFrozen(
    ReadView const& view,
    AccountID const& account,
    Issue const& issue)
{
    return isIndividualFrozen(view, account, issue.currency, issue.account);
}

[[nodiscard]] bool
isFrozen(
    ReadView const& view,
    AccountID const& account,
    Currency const& currency,
    AccountID const& issuer);

[[nodiscard]] inline bool
isFrozen(ReadView const& view, AccountID const& account, Issue const& issue)
{
    return isFrozen(view, account, issue.currency, issue.account);
}

// Returns the amount an account can spend without going into debt.
//
// <-- saAmount: amount of currency held by account. May be negative.
[[nodiscard]] STAmount
accountHolds(
    ReadView const& view,
    AccountID const& account,
    Currency const& currency,
    AccountID const& issuer,
    FreezeHandling zeroIfFrozen,
    beast::Journal j);

[[nodiscard]] STAmount
accountHolds(
    ReadView const& view,
    AccountID const& account,
    Issue const& issue,
    FreezeHandling zeroIfFrozen,
    beast::Journal j);

// Returns the amount an account can spend of the currency type saDefault, or
// returns saDefault if this account is the issuer of the currency in
// question. Should be used in favor of accountHolds when questioning how much
// an account can spend while also allowing currency issuers to spend
// unlimited amounts of their own currency (since they can always issue more).
[[nodiscard]] STAmount
accountFunds(
    ReadView const& view,
    AccountID const& id,
    STAmount const& saDefault,
    FreezeHandling freezeHandling,
    beast::Journal j);

// Return the account's liquid (not reserved) XRP.  Generally prefer
// calling accountHolds() over this interface.  However, this interface
// allows the caller to temporarily adjust the owner count should that be
// necessary.
//
// @param ownerCountAdj positive to add to count, negative to reduce count.
[[nodiscard]] XRPAmount
xrpLiquid(
    ReadView const& view,
    AccountID const& id,
    std::int32_t ownerCountAdj,
    beast::Journal j);

/** Iterate all items in the given directory. */
void
forEachItem(
    ReadView const& view,
    Keylet const& root,
    std::function<void(std::shared_ptr<SLE const> const&)> const& f);

/** Iterate all items after an item in the given directory.
    @param after The key of the item to start after
    @param hint The directory page containing `after`
    @param limit The maximum number of items to return
    @return `false` if the iteration failed
*/
bool
forEachItemAfter(
    ReadView const& view,
    Keylet const& root,
    uint256 const& after,
    std::uint64_t const hint,
    unsigned int limit,
    std::function<bool(std::shared_ptr<SLE const> const&)> const& f);

/** Iterate all items in an account's owner directory. */
inline void
forEachItem(
    ReadView const& view,
    AccountID const& id,
    std::function<void(std::shared_ptr<SLE const> const&)> const& f)
{
    return forEachItem(view, keylet::ownerDir(id), f);
}

/** Iterate all items after an item in an owner directory.
    @param after The key of the item to start after
    @param hint The directory page containing `after`
    @param limit The maximum number of items to return
    @return `false` if the iteration failed
*/
inline bool
forEachItemAfter(
    ReadView const& view,
    AccountID const& id,
    uint256 const& after,
    std::uint64_t const hint,
    unsigned int limit,
    std::function<bool(std::shared_ptr<SLE const> const&)> const& f)
{
    return forEachItemAfter(view, keylet::ownerDir(id), after, hint, limit, f);
}

[[nodiscard]] Rate
transferRate(ReadView const& view, AccountID const& issuer);

/** Returns `true` if the directory is empty
    @param key The key of the directory
*/
[[nodiscard]] bool
dirIsEmpty(ReadView const& view, Keylet const& k);

// Return the list of enabled amendments
[[nodiscard]] std::set<uint256>
getEnabledAmendments(ReadView const& view);

// Return a map of amendments that have achieved majority
using majorityAmendments_t = std::map<uint256, NetClock::time_point>;
[[nodiscard]] majorityAmendments_t
getMajorityAmendments(ReadView const& view);

/** Return the hash of a ledger by sequence.
    The hash is retrieved by looking up the "skip list"
    in the passed ledger. As the skip list is limited
    in size, if the requested ledger sequence number is
    out of the range of ledgers represented in the skip
    list, then std::nullopt is returned.
    @return The hash of the ledger with the
            given sequence number or std::nullopt.
*/
[[nodiscard]] std::optional<uint256>
hashOfSeq(ReadView const& ledger, LedgerIndex seq, beast::Journal journal);

/** Find a ledger index from which we could easily get the requested ledger

    The index that we return should meet two requirements:
        1) It must be the index of a ledger that has the hash of the ledger
            we are looking for. This means that its sequence must be equal to
            greater than the sequence that we want but not more than 256 greater
            since each ledger contains the hashes of the 256 previous ledgers.

        2) Its hash must be easy for us to find. This means it must be 0 mod 256
            because every such ledger is permanently enshrined in a LedgerHashes
            page which we can easily retrieve via the skip list.
*/
inline LedgerIndex
getCandidateLedger(LedgerIndex requested)
{
    return (requested + 255) & (~255);
}

/** Return false if the test ledger is provably incompatible
    with the valid ledger, that is, they could not possibly
    both be valid. Use the first form if you have both ledgers,
    use the second form if you have not acquired the valid ledger yet
*/
[[nodiscard]] bool
areCompatible(
    ReadView const& validLedger,
    ReadView const& testLedger,
    beast::Journal::Stream& s,
    const char* reason);

[[nodiscard]] bool
areCompatible(
    uint256 const& validHash,
    LedgerIndex validIndex,
    ReadView const& testLedger,
    beast::Journal::Stream& s,
    const char* reason);

//------------------------------------------------------------------------------
//
// Modifiers
//
//------------------------------------------------------------------------------

/** Adjust the owner count up or down. */
void
adjustOwnerCount(
    ApplyView& view,
    std::shared_ptr<SLE> const& sle,
    std::int32_t amount,
    beast::Journal j);

/** @{ */
/** Returns the first entry in the directory, advancing the index

    @deprecated These are legacy function that are considered deprecated
                and will soon be replaced with an iterator-based model
                that is easier to use. You should not use them in new code.

    @param view The view against which to operate
    @param root The root (i.e. first page) of the directory to iterate
    @param page The current page
    @param index The index inside the current page
    @param entry The entry at the current index

    @return true if the directory isn't empty; false otherwise
 */
bool
cdirFirst(
    ReadView const& view,
    uint256 const& root,
    std::shared_ptr<SLE const>& page,
    unsigned int& index,
    uint256& entry);

bool
dirFirst(
    ApplyView& view,
    uint256 const& root,
    std::shared_ptr<SLE>& page,
    unsigned int& index,
    uint256& entry);
/** @} */

/** @{ */
/** Returns the next entry in the directory, advancing the index

    @deprecated These are legacy function that are considered deprecated
                and will soon be replaced with an iterator-based model
                that is easier to use. You should not use them in new code.

    @param view The view against which to operate
    @param root The root (i.e. first page) of the directory to iterate
    @param page The current page
    @param index The index inside the current page
    @param entry The entry at the current index

    @return true if the directory isn't empty; false otherwise
 */
bool
cdirNext(
    ReadView const& view,
    uint256 const& root,
    std::shared_ptr<SLE const>& page,
    unsigned int& index,
    uint256& entry);

bool
dirNext(
    ApplyView& view,
    uint256 const& root,
    std::shared_ptr<SLE>& page,
    unsigned int& index,
    uint256& entry);
/** @} */

[[nodiscard]] std::function<void(SLE::ref)>
describeOwnerDir(AccountID const& account);

// VFALCO NOTE Both STAmount parameters should just
//             be "Amount", a unit-less number.
//
/** Create a trust line

    This can set an initial balance.
*/
[[nodiscard]] TER
trustCreate(
    ApplyView& view,
    const bool bSrcHigh,
    AccountID const& uSrcAccountID,
    AccountID const& uDstAccountID,
    uint256 const& uIndex,      // --> ripple state entry
    SLE::ref sleAccount,        // --> the account being set.
    const bool bAuth,           // --> authorize account.
    const bool bNoRipple,       // --> others cannot ripple through
    const bool bFreeze,         // --> funds cannot leave
    STAmount const& saBalance,  // --> balance of account being set.
                                // Issuer should be noAccount()
    STAmount const& saLimit,    // --> limit for account being set.
                                // Issuer should be the account being set.
    std::uint32_t uSrcQualityIn,
    std::uint32_t uSrcQualityOut,
    beast::Journal j);

[[nodiscard]] TER
trustDelete(
    ApplyView& view,
    std::shared_ptr<SLE> const& sleRippleState,
    AccountID const& uLowAccountID,
    AccountID const& uHighAccountID,
    beast::Journal j);

/** Delete an offer.

    Requirements:
        The passed `sle` be obtained from a prior
        call to view.peek()
*/
// [[nodiscard]] // nodiscard commented out so Flow, BookTip and others compile.
TER
offerDelete(ApplyView& view, std::shared_ptr<SLE> const& sle, beast::Journal j);

//------------------------------------------------------------------------------

//
// Money Transfers
//

// Direct send w/o fees:
// - Redeeming IOUs and/or sending sender's own IOUs.
// - Create trust line of needed.
// --> bCheckIssuer : normally require issuer to be involved.
// [[nodiscard]] // nodiscard commented out so DirectStep.cpp compiles.
TER
rippleCredit(
    ApplyView& view,
    AccountID const& uSenderID,
    AccountID const& uReceiverID,
    const STAmount& saAmount,
    bool bCheckIssuer,
    beast::Journal j);

[[nodiscard]] TER
accountSend(
    ApplyView& view,
    AccountID const& from,
    AccountID const& to,
    const STAmount& saAmount,
    beast::Journal j,
    WaiveTransferFee waiveFee = WaiveTransferFee::No);

[[nodiscard]] TER
issueIOU(
    ApplyView& view,
    AccountID const& account,
    STAmount const& amount,
    Issue const& issue,
    beast::Journal j);

[[nodiscard]] TER
redeemIOU(
    ApplyView& view,
    AccountID const& account,
    STAmount const& amount,
    Issue const& issue,
    beast::Journal j);

[[nodiscard]] TER
transferXRP(
    ApplyView& view,
    AccountID const& from,
    AccountID const& to,
    STAmount const& amount,
    beast::Journal j);

<<<<<<< HEAD
//------------------------------------------------------------------------------

//
// Trustline Locking and Transfer (PaychanAndEscrowForTokens)
//

// In functions white require a `RunType`
// pass DryRun (don't apply changes) or WetRun (do apply changes)
// to allow compile time evaluation of which types and calls to use

// For all functions below that take a Dry/Wet run parameter
// View may be ReadView const or ApplyView for DryRuns.
// View *must* be ApplyView for a WetRun.
// Passed SLEs must be non-const for WetRun.
#define DryRun RunType<bool, true>()
#define WetRun RunType<bool, false>()
template <class T, T V>
struct RunType
{
    // see:
    // http://alumni.media.mit.edu/~rahimi/compile-time-flags/
    constexpr operator T() const
    {
        static_assert(std::is_same<bool, T>::value);
        return V;
    }

    constexpr T
    operator!() const
    {
        static_assert(std::is_same<bool, T>::value);
        return !(V);
    }
};

// allow party lists to be logged easily
template <class T>
std::ostream&
operator<<(std::ostream& lhs, std::vector<T> const& rhs)
{
    lhs << "{";
    for (int i = 0; i < rhs.size(); ++i)
        lhs << rhs[i] << (i < rhs.size() - 1 ? ", " : "");
    lhs << "}";
    return lhs;
}
// Return true iff the acc side of line is in default state
bool
isTrustDefault(
    std::shared_ptr<SLE> const& acc,    // side to check
    std::shared_ptr<SLE> const& line);  // line to check

/** Lock or unlock a TrustLine balance.
    If positive deltaAmt lock the amount.
    If negative deltaAmt unlock the amount.
*/
template <class V, class S, class R>
[[nodiscard]] TER
trustAdjustLockedBalance(
    V& view,
    S& sleLine,
    STAmount const& deltaAmt,
    int deltaLockCount,  // if +1 lockCount is increased, -1 is decreased, 0
                         // unchanged
    beast::Journal const& j,
    R dryRun)
{
    static_assert(
        (std::is_same<V, ReadView const>::value &&
         std::is_same<S, std::shared_ptr<SLE const>>::value) ||
        (std::is_same<V, ApplyView>::value &&
         std::is_same<S, std::shared_ptr<SLE>>::value));

    // dry runs are explicit in code, but really the view type determines
    // what occurs here, so this combination is invalid.
    static_assert(!(std::is_same<V, ReadView const>::value && !dryRun));

    if (!view.rules().enabled(featurePaychanAndEscrowForTokens))
        return temDISABLED;

    if (!sleLine)
        return tecNO_LINE;

    // auto const currency = deltaAmt.getCurrency();
    auto const issuer = deltaAmt.getIssuer();

    STAmount const lowLimit = sleLine->getFieldAmount(sfLowLimit);

    // the account which is modifying the LockedBalance is always
    // the side that isn't the issuer, so if the low side is the
    // issuer then the high side is the account.
    bool const high = lowLimit.getIssuer() == issuer;

    std::vector<AccountID> parties{
        high ? sleLine->getFieldAmount(sfHighLimit).getIssuer()
             : lowLimit.getIssuer()};

    // check for freezes & auth
    {
        TER const result =
            trustTransferAllowed(view, parties, deltaAmt.issue(), j);

        JLOG(j.trace())
            << "trustAdjustLockedBalance: trustTransferAllowed result="
            << result;

        if (!isTesSuccess(result))
            return result;
    }

    // pull the TL balance from the account's perspective
    STAmount balance = high ? -(*sleLine)[sfBalance] : (*sleLine)[sfBalance];

    // this would mean somehow the issuer is trying to lock balance
    if (balance < beast::zero)
        return tecINTERNAL;

    if (deltaAmt == beast::zero)
        return tesSUCCESS;

    // can't lock or unlock a zero balance
    if (balance == beast::zero)
    {
        JLOG(j.trace()) << "trustAdjustLockedBalance failed, zero balance";
        return tecUNFUNDED_PAYMENT;
    }

    STAmount priorLockedBalance{sfLockedBalance, deltaAmt.issue()};
    if (sleLine->isFieldPresent(sfLockedBalance))
        priorLockedBalance =
            high ? -(*sleLine)[sfLockedBalance] : (*sleLine)[sfLockedBalance];

    uint32_t priorLockCount = 0;
    if (sleLine->isFieldPresent(sfLockCount))
        priorLockCount = sleLine->getFieldU32(sfLockCount);

    uint32_t finalLockCount = priorLockCount + deltaLockCount;
    STAmount finalLockedBalance = priorLockedBalance + deltaAmt;

    if (finalLockedBalance > balance)
    {
        JLOG(j.trace()) << "trustAdjustLockedBalance: "
                        << "lockedBalance(" << finalLockedBalance
                        << ") > balance(" << balance << ") = true\n";
        return tecINSUFFICIENT_FUNDS;
    }

    if (finalLockedBalance < beast::zero)
        return tecINTERNAL;

    // check if there is significant precision loss
    if (!isAddable(balance, deltaAmt) ||
        !isAddable(priorLockedBalance, deltaAmt) ||
        !isAddable(finalLockedBalance, balance))
        return tecPRECISION_LOSS;

    // sanity check possible overflows on the lock counter
    if ((deltaLockCount > 0 && priorLockCount > finalLockCount) ||
        (deltaLockCount < 0 && priorLockCount < finalLockCount) ||
        (deltaLockCount == 0 && priorLockCount != finalLockCount))
        return tecOVERSIZE;

    // we won't update any SLEs if it is a dry run
    if (dryRun)
        return tesSUCCESS;

    if constexpr (
        std::is_same<V, ApplyView>::value &&
        std::is_same<S, std::shared_ptr<SLE>>::value)
    {
        if (finalLockedBalance == beast::zero || finalLockCount == 0)
        {
            sleLine->makeFieldAbsent(sfLockedBalance);
            sleLine->makeFieldAbsent(sfLockCount);
        }
        else
        {
            sleLine->setFieldAmount(
                sfLockedBalance,
                high ? -finalLockedBalance : finalLockedBalance);
            sleLine->setFieldU32(sfLockCount, finalLockCount);
        }

        view.update(sleLine);
    }

    return tesSUCCESS;
}

/** Check if a set of accounts can freely exchange the specified token.
    Read only, does not change any ledger object.
    May be called with ApplyView or ReadView.
    (including unlocking) is forbidden by any flag or condition.
    If parties contains 1 entry then noRipple is not a bar to xfer.
    If parties contains more than 1 entry then any party with noRipple
    on issuer side is a bar to xfer.
*/
template <class V>
[[nodiscard]] TER
trustTransferAllowed(
    V& view,
    std::vector<AccountID> const& parties,
    Issue const& issue,
    beast::Journal const& j)
{
    static_assert(
        std::is_same<V, ReadView const>::value ||
        std::is_same<V, ApplyView>::value);

    typedef typename std::conditional<
        std::is_same<V, ApplyView>::value,
        std::shared_ptr<SLE>,
        std::shared_ptr<SLE const>>::type SLEPtr;

    if (isFakeXRP(issue.currency))
        return tecNO_PERMISSION;

    auto const sleIssuerAcc = view.read(keylet::account(issue.account));

    bool lockedBalanceAllowed =
        view.rules().enabled(featurePaychanAndEscrowForTokens);

    // missing issuer is always a bar to xfer
    if (!sleIssuerAcc)
        return tecNO_ISSUER;

    // issuer global freeze is always a bar to xfer
    if (isGlobalFrozen(view, issue.account))
        return tecFROZEN;

    uint32_t issuerFlags = sleIssuerAcc->getFieldU32(sfFlags);

    bool requireAuth = issuerFlags & lsfRequireAuth;

    for (AccountID const& p : parties)
    {
        if (p == issue.account)
            continue;

        auto const line =
            view.read(keylet::line(p, issue.account, issue.currency));
        if (!line)
        {
            if (requireAuth)
            {
                // the line doesn't exist, i.e. it is in default state
                // default state means the line has not been authed
                // therefore if auth is required by issuer then
                // this is now a bar to xfer
                return tecNO_AUTH;
            }

            // missing line is a line in default state, this is not
            // a general bar to xfer, however additional conditions
            // do attach to completing an xfer into a default line
            // but these are checked in trustTransferLockedBalance at
            // the point of transfer.
            continue;
        }

        // sanity check the line, insane lines are a bar to xfer
        {
            // these "strange" old lines, if they even exist anymore are
            // always a bar to xfer
            if (line->getFieldAmount(sfLowLimit).getIssuer() ==
                line->getFieldAmount(sfHighLimit).getIssuer())
                return tecINTERNAL;

            if (line->isFieldPresent(sfLockedBalance))
            {
                if (!lockedBalanceAllowed)
                {
                    JLOG(j.warn()) << "trustTransferAllowed: "
                                   << "sfLockedBalance found on line when "
                                      "amendment not enabled";
                    return tecINTERNAL;
                }

                STAmount lockedBalance = line->getFieldAmount(sfLockedBalance);
                STAmount balance = line->getFieldAmount(sfBalance);

                if (lockedBalance.getCurrency() != balance.getCurrency())
                {
                    JLOG(j.warn()) << "trustTansferAllowed: "
                                   << "lockedBalance currency did not match "
                                      "balance currency";
                    return tecINTERNAL;
                }
            }
        }

        // check the bars to xfer ... these are:
        // any TL in the set has noRipple on the issuer's side
        // any TL in the set has a freeze on the issuer's side
        // any TL in the set has RequireAuth and the TL lacks lsf*Auth
        {
            bool pHigh = p > issue.account;

            auto const flagIssuerNoRipple{
                pHigh ? lsfLowNoRipple : lsfHighNoRipple};
            auto const flagIssuerFreeze{pHigh ? lsfLowFreeze : lsfHighFreeze};
            auto const flagIssuerAuth{pHigh ? lsfLowAuth : lsfHighAuth};

            uint32_t flags = line->getFieldU32(sfFlags);

            if (flags & flagIssuerFreeze)
            {
                JLOG(j.trace()) << "trustTransferAllowed: "
                                << "parties=[" << parties << "], "
                                << "issuer: " << issue.account << " "
                                << "has freeze on party: " << p;
                return tecFROZEN;
            }

            // if called with more than one party then any party
            // that has a noripple on the issuer side of their tl
            // blocks any possible xfer
            if (parties.size() > 1 && (flags & flagIssuerNoRipple))
            {
                JLOG(j.trace()) << "trustTransferAllowed: "
                                << "parties=[" << parties << "], "
                                << "issuer: " << issue.account << " "
                                << "has noRipple on party: " << p;
                return tecPATH_DRY;
            }

            // every party involved must be on an authed trustline if
            // the issuer has specified lsfRequireAuth
            if (requireAuth && !(flags & flagIssuerAuth))
            {
                JLOG(j.trace()) << "trustTransferAllowed: "
                                << "parties=[" << parties << "], "
                                << "issuer: " << issue.account << " "
                                << "requires TL auth which "
                                << "party: " << p << " "
                                << "does not possess.";
                return tecNO_AUTH;
            }
        }
    }

    return tesSUCCESS;
}

/** Transfer a locked balance from one TL to an unlocked balance on another
    or create a line at the destination if the actingAcc has permission to.
    Used for resolving payment instruments that use locked TL balances.
*/
template <class V, class S, class R>
[[nodiscard]] TER
trustTransferLockedBalance(
    V& view,
    AccountID const& actingAccID,  // the account whose tx is actioning xfer
    S& sleSrcAcc,
    S& sleDstAcc,
    STAmount const& amount,  // issuer, currency are in this field
    int deltaLockCount,      // -1 decrement, +1 increment, 0 unchanged
    Rate const& lXferRate,   // locked transfer rate
    beast::Journal const& j,
    R dryRun)
{
    typedef typename std::conditional<
        std::is_same<V, ApplyView>::value && !dryRun,
        std::shared_ptr<SLE>,
        std::shared_ptr<SLE const>>::type SLEPtr;

    auto peek = [&](Keylet& k) {
        if constexpr (std::is_same<V, ApplyView>::value && !dryRun)
            return const_cast<ApplyView&>(view).peek(k);
        else
            return view.read(k);
    };

    static_assert(std::is_same<V, ApplyView>::value || dryRun);

    if (!view.rules().enabled(featurePaychanAndEscrowForTokens))
        return tefINTERNAL;

    if (!sleSrcAcc || !sleDstAcc)
    {
        JLOG(j.warn()) << "trustTransferLockedBalance without sleSrc/sleDst";
        return tecINTERNAL;
    }

    if (amount <= beast::zero)
    {
        JLOG(j.warn()) << "trustTransferLockedBalance with non-positive amount";
        return tecINTERNAL;
    }

    auto const issuerAccID = amount.getIssuer();
    auto const currency = amount.getCurrency();
    auto const srcAccID = sleSrcAcc->getAccountID(sfAccount);
    auto const dstAccID = sleDstAcc->getAccountID(sfAccount);

    bool const srcHigh = srcAccID > issuerAccID;
    bool const dstHigh = dstAccID > issuerAccID;
    bool const srcIssuer = issuerAccID == srcAccID;
    bool const dstIssuer = issuerAccID == dstAccID;

    // check for freezing, auth, no ripple and TL sanity
    {
        TER const result = trustTransferAllowed(
            view, {srcAccID, dstAccID}, {currency, issuerAccID}, j);

        JLOG(j.trace())
            << "trustTransferLockedBalance: trustTransferAlowed result="
            << result;
        if (!isTesSuccess(result))
            return result;
    }

    // default dstAmount to amount
    auto dstAmt = amount;

    // if tx acct not source issuer or dest issuer
    // and xfer rate is not parity
    if ((!srcIssuer && !dstIssuer) && lXferRate != parityRate)
    {
        // compute transfer fee, if any
        auto const xferFee = amount.value() -
            divideRound(amount, lXferRate, amount.issue(), true);
        // compute balance to transfer
        dstAmt = amount.value() - xferFee;
    }
    // ensure source line exists
    Keylet klSrcLine{keylet::line(srcAccID, issuerAccID, currency)};
    SLEPtr sleSrcLine = peek(klSrcLine);

    // if source account is not issuer
    if (!srcIssuer)
    {
        // if source account has no trust line - fail
        if (!sleSrcLine)
            return tecNO_LINE;

        // can't transfer a locked balance that does not exist
        if (!sleSrcLine->isFieldPresent(sfLockedBalance) ||
            !sleSrcLine->isFieldPresent(sfLockCount))
        {
            JLOG(j.trace()) << "trustTransferLockedBalance could not find "
                               "sfLockedBalance/sfLockCount on source line";
            return tecINSUFFICIENT_FUNDS;
        }

        // decrement source balance
        {
            STAmount priorBalance = srcHigh ? -((*sleSrcLine)[sfBalance])
                                            : (*sleSrcLine)[sfBalance];

            STAmount priorLockedBalance = srcHigh
                ? -((*sleSrcLine)[sfLockedBalance])
                : (*sleSrcLine)[sfLockedBalance];

            uint32_t priorLockCount = (*sleSrcLine)[sfLockCount];

            // check they have sufficient funds
            if (amount > priorLockedBalance)
            {
                JLOG(j.trace())
                    << "trustTransferLockedBalance amount > lockedBalance: "
                    << "amount=" << amount
                    << " lockedBalance=" << priorLockedBalance;
                return tecINSUFFICIENT_FUNDS;
            }

            STAmount finalBalance = priorBalance - amount;

            STAmount finalLockedBalance = priorLockedBalance - amount;

            uint32_t finalLockCount = priorLockCount + deltaLockCount;

            // check if there is significant precision loss
            if (!isAddable(priorBalance, amount) ||
                !isAddable(priorLockedBalance, amount))
                return tecPRECISION_LOSS;

            // sanity check possible overflows on the lock counter
            if ((deltaLockCount > 0 && priorLockCount > finalLockCount) ||
                (deltaLockCount < 0 && priorLockCount < finalLockCount) ||
                (deltaLockCount == 0 && priorLockCount != finalLockCount))
                return tecOVERSIZE;

            // this should never happen but defensively check it here before
            // updating sle
            if (finalBalance < beast::zero || finalLockedBalance < beast::zero)
            {
                JLOG(j.warn()) << "trustTransferLockedBalance results in a "
                                  "negative balance on source line";
                return tecINTERNAL;
            }

            if constexpr (!dryRun)
            {
                sleSrcLine->setFieldAmount(
                    sfBalance, srcHigh ? -finalBalance : finalBalance);

                if (finalLockedBalance == beast::zero || finalLockCount == 0)
                {
                    sleSrcLine->makeFieldAbsent(sfLockedBalance);
                    sleSrcLine->makeFieldAbsent(sfLockCount);
                }
                else
                {
                    sleSrcLine->setFieldAmount(
                        sfLockedBalance,
                        srcHigh ? -finalLockedBalance : finalLockedBalance);
                    sleSrcLine->setFieldU32(sfLockCount, finalLockCount);
                }
            }
        }
    }

    // check for a destination line
    Keylet klDstLine = keylet::line(dstAccID, issuerAccID, currency);
    SLEPtr sleDstLine = peek(klDstLine);

    // if dest account is not issuer
    if (!dstIssuer)
    {
        // if dest acct has no trustline
        if (!sleDstLine)
        {
            // if tx acct is not dest acct and src acct is not dest acct
            if (actingAccID != dstAccID && srcAccID != dstAccID)
                return tecNO_LINE;

            STAmount dstBalanceDrops = sleDstAcc->getFieldAmount(sfBalance);

            // no dst line exists, we might be able to create one...
            if (std::uint32_t const ownerCount = {sleDstAcc->at(sfOwnerCount)};
                dstBalanceDrops < view.fees().accountReserve(ownerCount + 1))
                return tecNO_LINE_INSUF_RESERVE;

            // create destination trust line
            if constexpr (!dryRun)
            {
                // clang-format off
                if (TER const ter = trustCreate(
                        view,
                        !dstHigh,                       // is dest low?
                        issuerAccID,                    // source
                        dstAccID,                       // destination
                        klDstLine.key,                  // ledger index
                        sleDstAcc,                      // Account to add to
                        false,                          // authorize account
                        (sleDstAcc->getFlags() & lsfDefaultRipple) == 0,
                        false,                          // freeze trust line
                        dstAmt,                         // initial balance
                        Issue(currency, dstAccID),      // limit of zero
                        0,                              // quality in
                        0,                              // quality out
                        j);                             // journal
                    !isTesSuccess(ter))
                {
                    return ter;
                }
            }
            // clang-format on
        }
        else
        {
            // dest trust line does exist
            // checked NoRipple and Freeze flags in trustTransferAllowed

            // check the limit
            STAmount dstLimit = dstHigh ? (*sleDstLine)[sfHighLimit]
                                        : (*sleDstLine)[sfLowLimit];

            // get prior balance
            STAmount priorBalance = dstHigh ? -((*sleDstLine)[sfBalance])
                                            : (*sleDstLine)[sfBalance];

            // combine prior with dest amount for final
            STAmount finalBalance = priorBalance + dstAmt;

            // if final is less than prior - fail
            if (finalBalance < priorBalance)
            {
                JLOG(j.warn()) << "trustTransferLockedBalance resulted in a "
                                  "lower/equal final balance on dest line";
                return tecINTERNAL;
            }

            // if final is more than dest limit and tx acct is not dest acct -
            // fail
            if (finalBalance > dstLimit && actingAccID != dstAccID)
            {
                JLOG(j.trace())
                    << "trustTransferLockedBalance would increase dest "
                       "line above limit without permission";
                return tecPATH_DRY;
            }

            // if there is significant precision loss - fail
            if (!isAddable(priorBalance, dstAmt))
                return tecPRECISION_LOSS;

            // compute final balance to send - reverse sign for high dest
            finalBalance = dstHigh ? -finalBalance : finalBalance;

            // if not dry run - set dst line field
            if constexpr (!dryRun)
                sleDstLine->setFieldAmount(sfBalance, finalBalance);
        }
    }

    if constexpr (!dryRun)
    {
        static_assert(std::is_same<V, ApplyView>::value);

        // if source account is not issuer
        if (!srcIssuer)
        {
            // check if source line ended up in default state
            if (isTrustDefault(sleSrcAcc, sleSrcLine))
            {
                // adjust owner count
                uint32_t flags = sleSrcLine->getFieldU32(sfFlags);
                uint32_t fReserve{srcHigh ? lsfHighReserve : lsfLowReserve};
                if (flags & fReserve)
                {
                    sleSrcLine->setFieldU32(sfFlags, flags & ~fReserve);
                    adjustOwnerCount(view, sleSrcAcc, -1, j);
                    view.update(sleSrcAcc);
                }
            }
            // update source line
            view.update(sleSrcLine);
        }

        // if dest line exists
        if (sleDstLine)
            // update dest line
            view.update(sleDstLine);
    }
    return tesSUCCESS;
}
=======
/** Check if the account requires authorization.
 *   Return tecNO_AUTH or tecNO_LINE if it does
 *   and tesSUCCESS otherwise.
 */
[[nodiscard]] TER
requireAuth(ReadView const& view, Issue const& issue, AccountID const& account);

/** Deleter function prototype. Returns the status of the entry deletion
 * (if should not be skipped) and if the entry should be skipped. The status
 * is always tesSUCCESS if the entry should be skipped.
 */
using EntryDeleter = std::function<std::pair<TER, SkipEntry>(
    LedgerEntryType,
    uint256 const&,
    std::shared_ptr<SLE>&)>;
/** Cleanup owner directory entries on account delete.
 * Used for a regular and AMM accounts deletion. The caller
 * has to provide the deleter function, which handles details of
 * specific account-owned object deletion.
 * @return tecINCOMPLETE indicates maxNodesToDelete
 * are deleted and there remains more nodes to delete.
 */
[[nodiscard]] TER
cleanupOnAccountDelete(
    ApplyView& view,
    Keylet const& ownerDirKeylet,
    EntryDeleter const& deleter,
    beast::Journal j,
    std::optional<std::uint16_t> maxNodesToDelete = std::nullopt);

/** Delete trustline to AMM. The passed `sle` must be obtained from a prior
 * call to view.peek(). Fail if neither side of the trustline is AMM or
 * if ammAccountID is seated and is not one of the trustline's side.
 */
[[nodiscard]] TER
deleteAMMTrustLine(
    ApplyView& view,
    std::shared_ptr<SLE> sleState,
    std::optional<AccountID> const& ammAccountID,
    beast::Journal j);

>>>>>>> a9550573
}  // namespace ripple

#endif<|MERGE_RESOLUTION|>--- conflicted
+++ resolved
@@ -454,7 +454,6 @@
     STAmount const& amount,
     beast::Journal j);
 
-<<<<<<< HEAD
 //------------------------------------------------------------------------------
 
 //
@@ -1093,7 +1092,6 @@
     }
     return tesSUCCESS;
 }
-=======
 /** Check if the account requires authorization.
  *   Return tecNO_AUTH or tecNO_LINE if it does
  *   and tesSUCCESS otherwise.
@@ -1135,7 +1133,6 @@
     std::optional<AccountID> const& ammAccountID,
     beast::Journal j);
 
->>>>>>> a9550573
 }  // namespace ripple
 
 #endif