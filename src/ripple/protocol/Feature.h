--- conflicted
+++ resolved
@@ -74,7 +74,7 @@
 // Feature.cpp. Because it's only used to reserve storage, and determine how
 // large to make the FeatureBitset, it MAY be larger. It MUST NOT be less than
 // the actual number of amendments. A LogicError on startup will verify this.
-static constexpr std::size_t numFeatures = 62;
+static constexpr std::size_t numFeatures = 63;
 
 /** Amendments that this server supports and the default voting behavior.
    Whether they are enabled depends on the Rules defined in the validated
@@ -348,11 +348,8 @@
 extern uint256 const fixNFTokenRemint;
 extern uint256 const fixReducedOffersV1;
 extern uint256 const featureClawback;
-<<<<<<< HEAD
+extern uint256 const featureXChainBridge;
 extern uint256 const featureDID;
-=======
-extern uint256 const featureXChainBridge;
->>>>>>> 237b406e
 
 }  // namespace ripple
 
