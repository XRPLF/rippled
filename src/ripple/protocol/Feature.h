--- conflicted
+++ resolved
@@ -354,11 +354,8 @@
 extern uint256 const fixFillOrKill;
 extern uint256 const fixNFTokenReserve;
 extern uint256 const fixInnerObjTemplate;
-<<<<<<< HEAD
+extern uint256 const featurePriceOracle;
 extern uint256 const featureNetworkIDValidation;
-=======
-extern uint256 const featurePriceOracle;
->>>>>>> e718378b
 
 }  // namespace ripple
 
