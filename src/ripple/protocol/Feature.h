//------------------------------------------------------------------------------
/*
    This file is part of rippled: https://github.com/ripple/rippled
    Copyright (c) 2012, 2013 Ripple Labs Inc.

    Permission to use, copy, modify, and/or distribute this software for any
    purpose  with  or without fee is hereby granted, provided that the above
    copyright notice and this permission notice appear in all copies.

    THE  SOFTWARE IS PROVIDED "AS IS" AND THE AUTHOR DISCLAIMS ALL WARRANTIES
    WITH  REGARD  TO  THIS  SOFTWARE  INCLUDING  ALL  IMPLIED  WARRANTIES  OF
    MERCHANTABILITY  AND  FITNESS. IN NO EVENT SHALL THE AUTHOR BE LIABLE FOR
    ANY  SPECIAL ,  DIRECT, INDIRECT, OR CONSEQUENTIAL DAMAGES OR ANY DAMAGES
    WHATSOEVER  RESULTING  FROM  LOSS  OF USE, DATA OR PROFITS, WHETHER IN AN
    ACTION  OF  CONTRACT, NEGLIGENCE OR OTHER TORTIOUS ACTION, ARISING OUT OF
    OR IN CONNECTION WITH THE USE OR PERFORMANCE OF THIS SOFTWARE.
*/
//==============================================================================

#ifndef RIPPLE_PROTOCOL_FEATURE_H_INCLUDED
#define RIPPLE_PROTOCOL_FEATURE_H_INCLUDED

#include <ripple/basics/base_uint.h>
#include <boost/container/flat_map.hpp>
#include <array>
#include <bitset>
#include <optional>
#include <string>

/**
 * @page Feature How to add new features
 *
 * Steps required to add new features to the code:
 *
 * 1) In this file, increment `numFeatures` and add a uint256 declaration
 *    for the feature at the bottom
 * 2) Add a uint256 definition for the feature to the corresponding source
 *    file (Feature.cpp). Use `registerFeature` to create the feature with
 *    the feature's name, `Supported::no`, and `VoteBehavior::DefaultNo`. This
 *    should be the only place the feature's name appears in code as a string.
 * 3) Use the uint256 as the parameter to `view.rules.enabled()` to
 *    control flow into new code that this feature limits.
 * 4) If the feature development is COMPLETE, and the feature is ready to be
 *    SUPPORTED, change the `registerFeature` parameter to Supported::yes.
 * 5) When the feature is ready to be ENABLED, change the `registerFeature`
 *    parameter to `VoteBehavior::DefaultYes`.
 * In general, any newly supported amendments (`Supported::yes`) should have
 * a `VoteBehavior::DefaultNo` for at least one full release cycle. High
 * priority bug fixes can be an exception to this rule of thumb.
 *
 * When a feature has been enabled for several years, the conditional code
 * may be removed, and the feature "retired". To retire a feature:
 * 1) Remove the uint256 declaration from this file.
 * 2) MOVE the uint256 definition in Feature.cpp to the "retired features"
 *    section at the end of the file.
 * 3) CHANGE the name of the variable to start with "retired".
 * 4) CHANGE the parameters of the `registerFeature` call to `Supported::yes`
 *    and `VoteBehavior::DefaultNo`.
 * The feature must remain registered and supported indefinitely because it
 * still exists in the ledger, but there is no need to vote for it because
 * there's nothing to vote for. If it is removed completely from the code, any
 * instances running that code will get amendment blocked. Removing the
 * feature from the ledger is beyond the scope of these instructions.
 *
 */

namespace ripple {

enum class VoteBehavior : int { Obsolete = -1, DefaultNo = 0, DefaultYes };

namespace detail {

// This value SHOULD be equal to the number of amendments registered in
// Feature.cpp. Because it's only used to reserve storage, and determine how
// large to make the FeatureBitset, it MAY be larger. It MUST NOT be less than
// the actual number of amendments. A LogicError on startup will verify this.
<<<<<<< HEAD
static constexpr std::size_t numFeatures = 60;
=======
static constexpr std::size_t numFeatures = 61;
>>>>>>> a9550573

/** Amendments that this server supports and the default voting behavior.
   Whether they are enabled depends on the Rules defined in the validated
   ledger */
std::map<std::string, VoteBehavior> const&
supportedAmendments();

/** Amendments that this server won't vote for by default.

    This function is only used in unit tests.
*/
std::size_t
numDownVotedAmendments();

/** Amendments that this server will vote for by default.

    This function is only used in unit tests.
*/
std::size_t
numUpVotedAmendments();

}  // namespace detail

std::optional<uint256>
getRegisteredFeature(std::string const& name);

size_t
featureToBitsetIndex(uint256 const& f);

uint256
bitsetIndexToFeature(size_t i);

std::string
featureToName(uint256 const& f);

class FeatureBitset : private std::bitset<detail::numFeatures>
{
    using base = std::bitset<detail::numFeatures>;

    template <class... Fs>
    void
    initFromFeatures(uint256 const& f, Fs&&... fs)
    {
        set(f);
        if constexpr (sizeof...(fs) > 0)
            initFromFeatures(std::forward<Fs>(fs)...);
    }

public:
    using base::bitset;
    using base::operator==;

    using base::all;
    using base::any;
    using base::count;
    using base::flip;
    using base::none;
    using base::reset;
    using base::set;
    using base::size;
    using base::test;
    using base::operator[];
    using base::to_string;
    using base::to_ullong;
    using base::to_ulong;

    FeatureBitset() = default;

    explicit FeatureBitset(base const& b) : base(b)
    {
        assert(b.count() == count());
    }

    template <class... Fs>
    explicit FeatureBitset(uint256 const& f, Fs&&... fs)
    {
        initFromFeatures(f, std::forward<Fs>(fs)...);
        assert(count() == (sizeof...(fs) + 1));
    }

    template <class Col>
    explicit FeatureBitset(Col const& fs)
    {
        for (auto const& f : fs)
            set(featureToBitsetIndex(f));
        assert(fs.size() == count());
    }

    auto
    operator[](uint256 const& f)
    {
        return base::operator[](featureToBitsetIndex(f));
    }

    auto
    operator[](uint256 const& f) const
    {
        return base::operator[](featureToBitsetIndex(f));
    }

    FeatureBitset&
    set(uint256 const& f, bool value = true)
    {
        base::set(featureToBitsetIndex(f), value);
        return *this;
    }

    FeatureBitset&
    reset(uint256 const& f)
    {
        base::reset(featureToBitsetIndex(f));
        return *this;
    }

    FeatureBitset&
    flip(uint256 const& f)
    {
        base::flip(featureToBitsetIndex(f));
        return *this;
    }

    FeatureBitset&
    operator&=(FeatureBitset const& rhs)
    {
        base::operator&=(rhs);
        return *this;
    }

    FeatureBitset&
    operator|=(FeatureBitset const& rhs)
    {
        base::operator|=(rhs);
        return *this;
    }

    FeatureBitset
    operator~() const
    {
        return FeatureBitset{base::operator~()};
    }

    friend FeatureBitset
    operator&(FeatureBitset const& lhs, FeatureBitset const& rhs)
    {
        return FeatureBitset{
            static_cast<base const&>(lhs) & static_cast<base const&>(rhs)};
    }

    friend FeatureBitset
    operator&(FeatureBitset const& lhs, uint256 const& rhs)
    {
        return lhs & FeatureBitset{rhs};
    }

    friend FeatureBitset
    operator&(uint256 const& lhs, FeatureBitset const& rhs)
    {
        return FeatureBitset{lhs} & rhs;
    }

    friend FeatureBitset
    operator|(FeatureBitset const& lhs, FeatureBitset const& rhs)
    {
        return FeatureBitset{
            static_cast<base const&>(lhs) | static_cast<base const&>(rhs)};
    }

    friend FeatureBitset
    operator|(FeatureBitset const& lhs, uint256 const& rhs)
    {
        return lhs | FeatureBitset{rhs};
    }

    friend FeatureBitset
    operator|(uint256 const& lhs, FeatureBitset const& rhs)
    {
        return FeatureBitset{lhs} | rhs;
    }

    friend FeatureBitset
    operator^(FeatureBitset const& lhs, FeatureBitset const& rhs)
    {
        return FeatureBitset{
            static_cast<base const&>(lhs) ^ static_cast<base const&>(rhs)};
    }

    friend FeatureBitset
    operator^(FeatureBitset const& lhs, uint256 const& rhs)
    {
        return lhs ^ FeatureBitset { rhs };
    }

    friend FeatureBitset
    operator^(uint256 const& lhs, FeatureBitset const& rhs)
    {
        return FeatureBitset{lhs} ^ rhs;
    }

    // set difference
    friend FeatureBitset
    operator-(FeatureBitset const& lhs, FeatureBitset const& rhs)
    {
        return lhs & ~rhs;
    }

    friend FeatureBitset
    operator-(FeatureBitset const& lhs, uint256 const& rhs)
    {
        return lhs - FeatureBitset{rhs};
    }

    friend FeatureBitset
    operator-(uint256 const& lhs, FeatureBitset const& rhs)
    {
        return FeatureBitset{lhs} - rhs;
    }
};

template <class F>
void
foreachFeature(FeatureBitset bs, F&& f)
{
    for (size_t i = 0; i < bs.size(); ++i)
        if (bs[i])
            f(bitsetIndexToFeature(i));
}

extern uint256 const featureOwnerPaysFee;
extern uint256 const featureFlow;
extern uint256 const featureFlowCross;
extern uint256 const featureCryptoConditionsSuite;
extern uint256 const fix1513;
extern uint256 const featureDepositAuth;
extern uint256 const featureChecks;
extern uint256 const fix1571;
extern uint256 const fix1543;
extern uint256 const fix1623;
extern uint256 const featureDepositPreauth;
extern uint256 const fix1515;
extern uint256 const fix1578;
extern uint256 const featureMultiSignReserve;
extern uint256 const fixTakerDryOfferRemoval;
extern uint256 const fixMasterKeyAsRegularKey;
extern uint256 const fixCheckThreading;
extern uint256 const fixPayChanRecipientOwnerDir;
extern uint256 const featureDeletableAccounts;
extern uint256 const fixQualityUpperBound;
extern uint256 const featureRequireFullyCanonicalSig;
extern uint256 const fix1781;
extern uint256 const featureHardenedValidations;
extern uint256 const fixAmendmentMajorityCalc;
extern uint256 const featureNegativeUNL;
extern uint256 const featureTicketBatch;
extern uint256 const featureFlowSortStrands;
extern uint256 const fixSTAmountCanonicalize;
extern uint256 const fixRmSmallIncreasedQOffers;
extern uint256 const featureCheckCashMakesTrustLine;
extern uint256 const featureNonFungibleTokensV1;
extern uint256 const featureExpandedSignerList;
extern uint256 const fixNFTokenDirV1;
extern uint256 const fixNFTokenNegOffer;
extern uint256 const featureNonFungibleTokensV1_1;
extern uint256 const fixTrustLinesToSelf;
extern uint256 const fixRemoveNFTokenAutoTrustLine;
extern uint256 const featureImmediateOfferKilled;
extern uint256 const featureDisallowIncoming;
extern uint256 const featureXRPFees;
extern uint256 const featureAMM;
extern uint256 const fixUniversalNumber;
extern uint256 const fixNonFungibleTokensV1_2;
extern uint256 const fixNFTokenRemint;
extern uint256 const fixReducedOffersV1;
<<<<<<< HEAD
extern uint256 const featurePaychanAndEscrowForTokens;
=======
extern uint256 const featureClawback;
>>>>>>> a9550573

}  // namespace ripple

#endif<|MERGE_RESOLUTION|>--- conflicted
+++ resolved
@@ -74,11 +74,7 @@
 // Feature.cpp. Because it's only used to reserve storage, and determine how
 // large to make the FeatureBitset, it MAY be larger. It MUST NOT be less than
 // the actual number of amendments. A LogicError on startup will verify this.
-<<<<<<< HEAD
-static constexpr std::size_t numFeatures = 60;
-=======
-static constexpr std::size_t numFeatures = 61;
->>>>>>> a9550573
+static constexpr std::size_t numFeatures = 62;
 
 /** Amendments that this server supports and the default voting behavior.
    Whether they are enabled depends on the Rules defined in the validated
@@ -351,11 +347,8 @@
 extern uint256 const fixNonFungibleTokensV1_2;
 extern uint256 const fixNFTokenRemint;
 extern uint256 const fixReducedOffersV1;
-<<<<<<< HEAD
+extern uint256 const featureClawback;
 extern uint256 const featurePaychanAndEscrowForTokens;
-=======
-extern uint256 const featureClawback;
->>>>>>> a9550573
 
 }  // namespace ripple
 
