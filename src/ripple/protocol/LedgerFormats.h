//------------------------------------------------------------------------------
/*
    This file is part of rippled: https://github.com/ripple/rippled
    Copyright (c) 2012, 2013 Ripple Labs Inc.

    Permission to use, copy, modify, and/or distribute this software for any
    purpose  with  or without fee is hereby granted, provided that the above
    copyright notice and this permission notice appear in all copies.

    THE  SOFTWARE IS PROVIDED "AS IS" AND THE AUTHOR DISCLAIMS ALL WARRANTIES
    WITH  REGARD  TO  THIS  SOFTWARE  INCLUDING  ALL  IMPLIED  WARRANTIES  OF
    MERCHANTABILITY  AND  FITNESS. IN NO EVENT SHALL THE AUTHOR BE LIABLE FOR
    ANY  SPECIAL ,  DIRECT, INDIRECT, OR CONSEQUENTIAL DAMAGES OR ANY DAMAGES
    WHATSOEVER  RESULTING  FROM  LOSS  OF USE, DATA OR PROFITS, WHETHER IN AN
    ACTION  OF  CONTRACT, NEGLIGENCE OR OTHER TORTIOUS ACTION, ARISING OUT OF
    OR IN CONNECTION WITH THE USE OR PERFORMANCE OF THIS SOFTWARE.
*/
//==============================================================================

#ifndef RIPPLE_PROTOCOL_LEDGERFORMATS_H_INCLUDED
#define RIPPLE_PROTOCOL_LEDGERFORMATS_H_INCLUDED

#include <ripple/protocol/KnownFormats.h>

namespace ripple {

/** Identifiers for on-ledger objects.

    Each ledger object requires a unique type identifier, which is stored
    within the object itself; this makes it possible to iterate the entire
    ledger and determine each object's type and verify that the object you
    retrieved from a given hash matches the expected type.

    @warning Since these values are stored inside objects stored on the ledger
             they are part of the protocol. **Changing them should be avoided
             because without special handling, this will result in a hard
   fork.**

    @note Values outside this range may be used internally by the code for
          various purposes, but attempting to use such values to identify
          on-ledger objects will results in an invariant failure.

    @note When retiring types, the specific values should not be removed but
          should be marked as [[deprecated]]. This is to avoid accidental
          reuse of identifiers.

    @todo The C++ language does not enable checking for duplicate values
          here. If it becomes possible then we should do this.

    @ingroup protocol
*/
// clang-format off
enum LedgerEntryType : std::uint16_t
{
    /** A ledger object which describes an account.

        \sa keylet::account
     */
    ltACCOUNT_ROOT = 0x0061,

    /** A ledger object which contains a list of object identifiers.

        \sa keylet::page, keylet::quality, keylet::book, keylet::next and
            keylet::ownerDir
     */
    ltDIR_NODE = 0x0064,

    /** A ledger object which describes a bidirectional trust line.

        @note Per Vinnie Falco this should be renamed to ltTRUST_LINE

        \sa keylet::line
     */
    ltRIPPLE_STATE = 0x0072,

    /** A ledger object which describes a ticket.

        \sa keylet::ticket
     */
    ltTICKET = 0x0054,

    /** A ledger object which contains a signer list for an account.

        \sa keylet::signers
     */
    ltSIGNER_LIST = 0x0053,

    /** A ledger object which describes an offer on the DEX.

        \sa keylet::offer
     */
    ltOFFER = 0x006f,

    /** A ledger object that contains a list of ledger hashes.

        This type is used to store the ledger hashes which the protocol uses
        to implement skip lists that allow for efficient backwards (and, in
        theory, forward) forward iteration across large ledger ranges.

        \sa keylet::skip
     */
    ltLEDGER_HASHES = 0x0068,

    /** The ledger object which lists details about amendments on the network.

        \note This is a singleton: only one such object exists in the ledger.

        \sa keylet::amendments
     */
    ltAMENDMENTS = 0x0066,

    /** The ledger object which lists the network's fee settings.

        \note This is a singleton: only one such object exists in the ledger.

        \sa keylet::fees
     */
    ltFEE_SETTINGS = 0x0073,

    /** A ledger object describing a single escrow.

        \sa keylet::escrow
     */
    ltESCROW = 0x0075,

    /** A ledger object describing a single unidirectional XRP payment channel.

        \sa keylet::payChan
     */
    ltPAYCHAN = 0x0078,

    /** A ledger object which describes a check.

        \sa keylet::check
     */
    ltCHECK = 0x0043,

    /** A ledger object which describes a deposit preauthorization.

        \sa keylet::depositPreauth
     */
    ltDEPOSIT_PREAUTH = 0x0070,

    /** The ledger object which tracks the current negative UNL state.

        \note This is a singleton: only one such object exists in the ledger.

        \sa keylet::negativeUNL
     */
    ltNEGATIVE_UNL = 0x004e,

    /** A ledger object which contains a list of NFTs

        \sa keylet::nftpage_min, keylet::nftpage_max, keylet::nftpage
     */
    ltNFTOKEN_PAGE = 0x0050,

    /** A ledger object which identifies an offer to buy or sell an NFT.

        \sa keylet::nftoffer
     */
    ltNFTOKEN_OFFER = 0x0037,

    /** The ledger object which tracks the AMM.

       \sa keylet::amm
    */
    ltAMM = 0x0079,

    //---------------------------------------------------------------------------
    /** A special type, matching any ledger entry type.

        The value does not represent a concrete type, but rather is used in
        contexts where the specific type of a ledger object is unimportant,
        unknown or unavailable.

        Objects with this special type cannot be created or stored on the
        ledger.

        \sa keylet::unchecked
    */
    ltANY = 0,

    /** A special type, matching any ledger type except directory nodes.

        The value does not represent a concrete type, but rather is used in
        contexts where the ledger object must not be a directory node but
        its specific type is otherwise unimportant, unknown or unavailable.

        Objects with this special type cannot be created or stored on the
        ledger.

        \sa keylet::child
     */
    ltCHILD = 0x1CD2,

    //---------------------------------------------------------------------------
    /** A legacy, deprecated type.

        \deprecated **This object type is not supported and should not be used.**
                    Support for this type of object was never implemented.
                    No objects of this type were ever created.
     */
    ltNICKNAME [[deprecated("This object type is not supported and should not be used.")]] = 0x006e,

    /** A legacy, deprecated type.

        \deprecated **This object type is not supported and should not be used.**
                    Support for this type of object was never implemented.
                    No objects of this type were ever created.
     */
    ltCONTRACT [[deprecated("This object type is not supported and should not be used.")]] = 0x0063,

    /** A legacy, deprecated type.

        \deprecated **This object type is not supported and should not be used.**
                    Support for this type of object was never implemented.
                    No objects of this type were ever created.
     */
    ltGENERATOR_MAP [[deprecated("This object type is not supported and should not be used.")]]  = 0x0067,
};
// clang-format off

/**
    @ingroup protocol
*/
enum LedgerSpecificFlags {
    // ltACCOUNT_ROOT
    lsfPasswordSpent = 0x00010000,  // True, if password set fee is spent.
    lsfRequireDestTag =
        0x00020000,  // True, to require a DestinationTag for payments.
    lsfRequireAuth =
        0x00040000,  // True, to require a authorization to hold IOUs.
    lsfDisallowXRP = 0x00080000,    // True, to disallow sending XRP.
    lsfDisableMaster = 0x00100000,  // True, force regular key
    lsfNoFreeze = 0x00200000,       // True, cannot freeze ripple states
    lsfGlobalFreeze = 0x00400000,   // True, all assets frozen
    lsfDefaultRipple =
        0x00800000,               // True, trust lines allow rippling by default
    lsfDepositAuth = 0x01000000,  // True, all deposits require authorization
/*  // reserved for Hooks amendment
    lsfTshCollect = 0x02000000,     // True, allow TSH collect-calls to acc hooks
*/
    lsfDisallowIncomingNFTokenOffer =
        0x04000000,               // True, reject new incoming NFT offers
    lsfDisallowIncomingCheck =
        0x08000000,               // True, reject new checks
    lsfDisallowIncomingPayChan =
        0x10000000,               // True, reject new paychans
    lsfDisallowIncomingTrustline =
        0x20000000,               // True, reject new trustlines (only if no issued assets)
    lsfAMM [[maybe_unused]] = 0x40000000, // True, AMM account
<<<<<<< HEAD
    lsfAllowTrustLineClawback =
        0x80000000,               // True, enable clawback 
=======
    lsfAllowClawback =
        0x80000000,               // True, enable clawback
>>>>>>> 3c9db4b6

    // ltOFFER
    lsfPassive = 0x00010000,
    lsfSell = 0x00020000,  // True, offer was placed as a sell.

    // ltRIPPLE_STATE
    lsfLowReserve = 0x00010000,  // True, if entry counts toward reserve.
    lsfHighReserve = 0x00020000,
    lsfLowAuth = 0x00040000,
    lsfHighAuth = 0x00080000,
    lsfLowNoRipple = 0x00100000,
    lsfHighNoRipple = 0x00200000,
    lsfLowFreeze = 0x00400000,   // True, low side has set freeze flag
    lsfHighFreeze = 0x00800000,  // True, high side has set freeze flag
    lsfAMMNode = 0x01000000,     // True, trust line to AMM. Used by client
                                 // apps to identify payments via AMM.

    // ltSIGNER_LIST
    lsfOneOwnerCount = 0x00010000,  // True, uses only one OwnerCount

    // ltDIR_NODE
    lsfNFTokenBuyOffers = 0x00000001,
    lsfNFTokenSellOffers = 0x00000002,

    // ltNFTOKEN_OFFER
    lsfSellNFToken = 0x00000001,
};

//------------------------------------------------------------------------------

/** Holds the list of known ledger entry formats.
 */
class LedgerFormats : public KnownFormats<LedgerEntryType, LedgerFormats>
{
private:
    /** Create the object.
        This will load the object with all the known ledger formats.
    */
    LedgerFormats();

public:
    static LedgerFormats const&
    getInstance();
};

}  // namespace ripple

#endif<|MERGE_RESOLUTION|>--- conflicted
+++ resolved
@@ -250,13 +250,8 @@
     lsfDisallowIncomingTrustline =
         0x20000000,               // True, reject new trustlines (only if no issued assets)
     lsfAMM [[maybe_unused]] = 0x40000000, // True, AMM account
-<<<<<<< HEAD
     lsfAllowTrustLineClawback =
         0x80000000,               // True, enable clawback 
-=======
-    lsfAllowClawback =
-        0x80000000,               // True, enable clawback
->>>>>>> 3c9db4b6
 
     // ltOFFER
     lsfPassive = 0x00010000,
