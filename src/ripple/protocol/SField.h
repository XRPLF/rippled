--- conflicted
+++ resolved
@@ -51,7 +51,6 @@
 class STInteger;
 class STXChainBridge;
 class STVector256;
-<<<<<<< HEAD
 class Definitions;
 
 #pragma push_macro("XMACRO")
@@ -86,6 +85,7 @@
     STYPE(STI_UINT384, 22)                        \
     STYPE(STI_UINT512, 23)                        \
     STYPE(STI_ISSUE, 24)                          \
+    STYPE(STI_XCHAIN_BRIDGE, 25)                  \
                                                   \
     /* high-level types */                        \
     /* cannot be serialized inside other types */ \
@@ -112,46 +112,6 @@
 #pragma pop_macro("XMACRO")
 #pragma pop_macro("TO_ENUM")
 #pragma pop_macro("TO_MAP")
-=======
-
-enum SerializedTypeID {
-    // special types
-    STI_UNKNOWN = -2,
-    STI_NOTPRESENT = 0,
-
-    // // types (common)
-    STI_UINT16 = 1,
-    STI_UINT32 = 2,
-    STI_UINT64 = 3,
-    STI_UINT128 = 4,
-    STI_UINT256 = 5,
-    STI_AMOUNT = 6,
-    STI_VL = 7,
-    STI_ACCOUNT = 8,
-    // 9-13 are reserved
-    STI_OBJECT = 14,
-    STI_ARRAY = 15,
-
-    // types (uncommon)
-    STI_UINT8 = 16,
-    STI_UINT160 = 17,
-    STI_PATHSET = 18,
-    STI_VECTOR256 = 19,
-    STI_UINT96 = 20,
-    STI_UINT192 = 21,
-    STI_UINT384 = 22,
-    STI_UINT512 = 23,
-    STI_ISSUE = 24,
-    STI_XCHAIN_BRIDGE = 25,
-
-    // high level types
-    // cannot be serialized inside other types
-    STI_TRANSACTION = 10001,
-    STI_LEDGERENTRY = 10002,
-    STI_VALIDATION = 10003,
-    STI_METADATA = 10004,
-};
->>>>>>> 7bff9dc7
 
 // constexpr
 inline int
