//------------------------------------------------------------------------------
/*
    This file is part of rippled: https://github.com/ripple/rippled
    Copyright (c) 2012, 2013 Ripple Labs Inc.

    Permission to use, copy, modify, and/or distribute this software for any
    purpose  with  or without fee is hereby granted, provided that the above
    copyright notice and this permission notice appear in all copies.

    THE  SOFTWARE IS PROVIDED "AS IS" AND THE AUTHOR DISCLAIMS ALL WARRANTIES
    WITH  REGARD  TO  THIS  SOFTWARE  INCLUDING  ALL  IMPLIED  WARRANTIES  OF
    MERCHANTABILITY  AND  FITNESS. IN NO EVENT SHALL THE AUTHOR BE LIABLE FOR
    ANY  SPECIAL ,  DIRECT, INDIRECT, OR CONSEQUENTIAL DAMAGES OR ANY DAMAGES
    WHATSOEVER  RESULTING  FROM  LOSS  OF USE, DATA OR PROFITS, WHETHER IN AN
    ACTION  OF  CONTRACT, NEGLIGENCE OR OTHER TORTIOUS ACTION, ARISING OUT OF
    OR IN CONNECTION WITH THE USE OR PERFORMANCE OF THIS SOFTWARE.
*/
//==============================================================================

#ifndef RIPPLE_PROTOCOL_SFIELD_H_INCLUDED
#define RIPPLE_PROTOCOL_SFIELD_H_INCLUDED

#include <ripple/basics/safe_cast.h>
#include <ripple/json/json_value.h>
#include <cstdint>
#include <map>
#include <utility>

namespace ripple {

/*

Some fields have a different meaning for their
    default value versus not present.
        Example:
            QualityIn on a TrustLine

*/

//------------------------------------------------------------------------------

// Forwards
class STAccount;
class STAmount;
class STBlob;
template <int>
class STBitString;
template <class>
class STInteger;
class STVector256;

enum SerializedTypeID {
    // special types
    STI_UNKNOWN = -2,
    STI_NOTPRESENT = 0,

    // // types (common)
    STI_UINT16 = 1,
    STI_UINT32 = 2,
    STI_UINT64 = 3,
    STI_UINT128 = 4,
    STI_UINT256 = 5,
    STI_AMOUNT = 6,
    STI_VL = 7,
    STI_ACCOUNT = 8,
    // 9-13 are reserved
    STI_OBJECT = 14,
    STI_ARRAY = 15,

    // types (uncommon)
    STI_UINT8 = 16,
    STI_UINT160 = 17,
    STI_PATHSET = 18,
    STI_VECTOR256 = 19,
    STI_UINT96 = 20,
    STI_UINT192 = 21,
    STI_UINT384 = 22,
    STI_UINT512 = 23,

    // high level types
    // cannot be serialized inside other types
    STI_TRANSACTION = 10001,
    STI_LEDGERENTRY = 10002,
    STI_VALIDATION = 10003,
    STI_METADATA = 10004,
};

// constexpr
inline int
field_code(SerializedTypeID id, int index)
{
    return (safe_cast<int>(id) << 16) | index;
}

// constexpr
inline int
field_code(int id, int index)
{
    return (id << 16) | index;
}

/** Identifies fields.

    Fields are necessary to tag data in signed transactions so that
    the binary format of the transaction can be canonicalized.  All
    SFields are created at compile time.

    Each SField, once constructed, lives until program termination, and there
    is only one instance per fieldType/fieldValue pair which serves the entire
    application.
*/
class SField
{
public:
    enum {
        sMD_Never = 0x00,
        sMD_ChangeOrig = 0x01,   // original value when it changes
        sMD_ChangeNew = 0x02,    // new value when it changes
        sMD_DeleteFinal = 0x04,  // final value when it is deleted
        sMD_Create = 0x08,       // value when it's created
        sMD_Always = 0x10,  // value when node containing it is affected at all
        sMD_Default =
            sMD_ChangeOrig | sMD_ChangeNew | sMD_DeleteFinal | sMD_Create
    };

    enum class IsSigning : unsigned char { no, yes };
    static IsSigning const notSigning = IsSigning::no;

    int const fieldCode;               // (type<<16)|index
    SerializedTypeID const fieldType;  // STI_*
    int const fieldValue;              // Code number for protocol
    std::string const fieldName;
    int const fieldMeta;
    int const fieldNum;
    IsSigning const signingField;
    Json::StaticString const jsonName;

    SField(SField const&) = delete;
    SField&
    operator=(SField const&) = delete;
    SField(SField&&) = delete;
    SField&
    operator=(SField&&) = delete;

public:
    struct private_access_tag_t;  // public, but still an implementation detail

    // These constructors can only be called from SField.cpp
    SField(
        private_access_tag_t,
        SerializedTypeID tid,
        int fv,
        const char* fn,
        int meta = sMD_Default,
        IsSigning signing = IsSigning::yes);
    explicit SField(private_access_tag_t, int fc);

    static const SField&
    getField(int fieldCode);
    static const SField&
    getField(std::string const& fieldName);
    static const SField&
    getField(int type, int value)
    {
        return getField(field_code(type, value));
    }

    static const SField&
    getField(SerializedTypeID type, int value)
    {
        return getField(field_code(type, value));
    }

    std::string const&
    getName() const
    {
        return fieldName;
    }

    bool
    hasName() const
    {
        return fieldCode > 0;
    }

    Json::StaticString const&
    getJsonName() const
    {
        return jsonName;
    }

    bool
    isInvalid() const
    {
        return fieldCode == -1;
    }

    bool
    isUseful() const
    {
        return fieldCode > 0;
    }

    bool
    isBinary() const
    {
        return fieldValue < 256;
    }

    // A discardable field is one that cannot be serialized, and
    // should be discarded during serialization,like 'hash'.
    // You cannot serialize an object's hash inside that object,
    // but you can have it in the JSON representation.
    bool
    isDiscardable() const
    {
        return fieldValue > 256;
    }

    int
    getCode() const
    {
        return fieldCode;
    }
    int
    getNum() const
    {
        return fieldNum;
    }
    static int
    getNumFields()
    {
        return num;
    }

    bool
    shouldMeta(int c) const
    {
        return (fieldMeta & c) != 0;
    }

    bool
    shouldInclude(bool withSigningField) const
    {
        return (fieldValue < 256) &&
            (withSigningField || (signingField == IsSigning::yes));
    }

    bool
    operator==(const SField& f) const
    {
        return fieldCode == f.fieldCode;
    }

    bool
    operator!=(const SField& f) const
    {
        return fieldCode != f.fieldCode;
    }

    static int
    compare(const SField& f1, const SField& f2);

private:
    static int num;
    static std::map<int, SField const*> knownCodeToField;
};

/** A field with a type known at compile time. */
template <class T>
struct TypedField : SField
{
    using type = T;

    template <class... Args>
    explicit TypedField(Args&&... args) : SField(std::forward<Args>(args)...)
    {
    }

    TypedField(TypedField&& u) : SField(std::move(u))
    {
    }
};

/** Indicate std::optional field semantics. */
template <class T>
struct OptionaledField
{
    TypedField<T> const* f;

    explicit OptionaledField(TypedField<T> const& f_) : f(&f_)
    {
    }
};

template <class T>
inline OptionaledField<T>
operator~(TypedField<T> const& f)
{
    return OptionaledField<T>(f);
}

//------------------------------------------------------------------------------

//------------------------------------------------------------------------------

using SF_UINT8 = TypedField<STInteger<std::uint8_t>>;
using SF_UINT16 = TypedField<STInteger<std::uint16_t>>;
using SF_UINT32 = TypedField<STInteger<std::uint32_t>>;
using SF_UINT64 = TypedField<STInteger<std::uint64_t>>;
using SF_UINT96 = TypedField<STBitString<96>>;
using SF_UINT128 = TypedField<STBitString<128>>;
using SF_UINT160 = TypedField<STBitString<160>>;
using SF_UINT192 = TypedField<STBitString<192>>;
using SF_UINT256 = TypedField<STBitString<256>>;
using SF_UINT384 = TypedField<STBitString<384>>;
using SF_UINT512 = TypedField<STBitString<512>>;

using SF_ACCOUNT = TypedField<STAccount>;
using SF_AMOUNT = TypedField<STAmount>;
using SF_VL = TypedField<STBlob>;
using SF_VECTOR256 = TypedField<STVector256>;

//------------------------------------------------------------------------------

extern SField const sfInvalid;
extern SField const sfGeneric;
extern SField const sfLedgerEntry;
extern SField const sfTransaction;
extern SField const sfValidation;
extern SField const sfMetadata;

// 8-bit integers (common)
extern SF_UINT8 const sfCloseResolution;
extern SF_UINT8 const sfMethod;
extern SF_UINT8 const sfTransactionResult;

// 8-bit integers (uncommon)
extern SF_UINT8 const sfTickSize;
extern SF_UINT8 const sfUNLModifyDisabling;
extern SF_UINT8 const sfHookResult;

// 16-bit integers (common)
extern SF_UINT16 const sfLedgerEntryType;
extern SF_UINT16 const sfTransactionType;
extern SF_UINT16 const sfSignerWeight;
extern SF_UINT16 const sfTransferFee;

// 16-bit integers (uncommon)
extern SF_UINT16 const sfVersion;
extern SF_UINT16 const sfHookStateChangeCount;
extern SF_UINT16 const sfHookEmitCount;
extern SF_UINT16 const sfHookExecutionIndex;
extern SF_UINT16 const sfHookApiVersion;

// 32-bit integers (common)
extern SF_UINT32 const sfFlags;
extern SF_UINT32 const sfSourceTag;
extern SF_UINT32 const sfSequence;
extern SF_UINT32 const sfPreviousTxnLgrSeq;
extern SF_UINT32 const sfLedgerSequence;
extern SF_UINT32 const sfCloseTime;
extern SF_UINT32 const sfParentCloseTime;
extern SF_UINT32 const sfSigningTime;
extern SF_UINT32 const sfExpiration;
extern SF_UINT32 const sfTransferRate;
extern SF_UINT32 const sfWalletSize;
extern SF_UINT32 const sfOwnerCount;
extern SF_UINT32 const sfDestinationTag;

// 32-bit integers (uncommon)
extern SF_UINT32 const sfHighQualityIn;
extern SF_UINT32 const sfHighQualityOut;
extern SF_UINT32 const sfLowQualityIn;
extern SF_UINT32 const sfLowQualityOut;
extern SF_UINT32 const sfQualityIn;
extern SF_UINT32 const sfQualityOut;
extern SF_UINT32 const sfStampEscrow;
extern SF_UINT32 const sfBondAmount;
extern SF_UINT32 const sfLoadFee;
extern SF_UINT32 const sfOfferSequence;
extern SF_UINT32 const sfFirstLedgerSequence;
extern SF_UINT32 const sfLastLedgerSequence;
extern SF_UINT32 const sfTransactionIndex;
extern SF_UINT32 const sfOperationLimit;
extern SF_UINT32 const sfReferenceFeeUnits;
extern SF_UINT32 const sfReserveBase;
extern SF_UINT32 const sfReserveIncrement;
extern SF_UINT32 const sfSetFlag;
extern SF_UINT32 const sfClearFlag;
extern SF_UINT32 const sfSignerQuorum;
extern SF_UINT32 const sfCancelAfter;
extern SF_UINT32 const sfFinishAfter;
extern SF_UINT32 const sfSignerListID;
extern SF_UINT32 const sfSettleDelay;
extern SF_UINT32 const sfTicketCount;
extern SF_UINT32 const sfTicketSequence;
extern SF_UINT32 const sfNFTokenTaxon;
extern SF_UINT32 const sfMintedNFTokens;
extern SF_UINT32 const sfBurnedNFTokens;
extern SF_UINT32 const sfHookStateCount;
extern SF_UINT32 const sfEmitGeneration;
<<<<<<< HEAD
extern SF_UINT32 const sfLockCount;
=======
extern SF_UINT32 const sfFirstNFTokenSequence;
>>>>>>> 9fcb28ac

// 64-bit integers (common)
extern SF_UINT64 const sfIndexNext;
extern SF_UINT64 const sfIndexPrevious;
extern SF_UINT64 const sfBookNode;
extern SF_UINT64 const sfOwnerNode;
extern SF_UINT64 const sfBaseFee;
extern SF_UINT64 const sfExchangeRate;
extern SF_UINT64 const sfLowNode;
extern SF_UINT64 const sfHighNode;
extern SF_UINT64 const sfDestinationNode;
extern SF_UINT64 const sfCookie;
extern SF_UINT64 const sfServerVersion;
extern SF_UINT64 const sfNFTokenOfferNode;
extern SF_UINT64 const sfEmitBurden;

// 64-bit integers (uncommon)
extern SF_UINT64 const sfHookOn;
extern SF_UINT64 const sfHookInstructionCount;
extern SF_UINT64 const sfHookReturnCode;
extern SF_UINT64 const sfReferenceCount;

// 128-bit
extern SF_UINT128 const sfEmailHash;

// 160-bit (common)
extern SF_UINT160 const sfTakerPaysCurrency;
extern SF_UINT160 const sfTakerPaysIssuer;
extern SF_UINT160 const sfTakerGetsCurrency;
extern SF_UINT160 const sfTakerGetsIssuer;

// 256-bit (common)
extern SF_UINT256 const sfLedgerHash;
extern SF_UINT256 const sfParentHash;
extern SF_UINT256 const sfTransactionHash;
extern SF_UINT256 const sfAccountHash;
extern SF_UINT256 const sfPreviousTxnID;
extern SF_UINT256 const sfLedgerIndex;
extern SF_UINT256 const sfWalletLocator;
extern SF_UINT256 const sfRootIndex;
extern SF_UINT256 const sfAccountTxnID;
extern SF_UINT256 const sfNFTokenID;
extern SF_UINT256 const sfEmitParentTxnID;
extern SF_UINT256 const sfEmitNonce;
extern SF_UINT256 const sfEmitHookHash;

// 256-bit (uncommon)
extern SF_UINT256 const sfBookDirectory;
extern SF_UINT256 const sfInvoiceID;
extern SF_UINT256 const sfNickname;
extern SF_UINT256 const sfAmendment;
extern SF_UINT256 const sfDigest;
extern SF_UINT256 const sfChannel;
extern SF_UINT256 const sfConsensusHash;
extern SF_UINT256 const sfCheckID;
extern SF_UINT256 const sfValidatedHash;
extern SF_UINT256 const sfPreviousPageMin;
extern SF_UINT256 const sfNextPageMin;
extern SF_UINT256 const sfNFTokenBuyOffer;
extern SF_UINT256 const sfNFTokenSellOffer;
extern SF_UINT256 const sfHookStateKey;
extern SF_UINT256 const sfHookHash;
extern SF_UINT256 const sfHookNamespace;
extern SF_UINT256 const sfHookSetTxnID;

// currency amount (common)
extern SF_AMOUNT const sfAmount;
extern SF_AMOUNT const sfBalance;
extern SF_AMOUNT const sfLimitAmount;
extern SF_AMOUNT const sfTakerPays;
extern SF_AMOUNT const sfTakerGets;
extern SF_AMOUNT const sfLowLimit;
extern SF_AMOUNT const sfHighLimit;
extern SF_AMOUNT const sfFee;
extern SF_AMOUNT const sfSendMax;
extern SF_AMOUNT const sfDeliverMin;
extern SF_AMOUNT const sfLockedBalance;

// currency amount (uncommon)
extern SF_AMOUNT const sfMinimumOffer;
extern SF_AMOUNT const sfRippleEscrow;
extern SF_AMOUNT const sfDeliveredAmount;
extern SF_AMOUNT const sfNFTokenBrokerFee;

// currency amount (fees)
extern SF_AMOUNT const sfBaseFeeDrops;
extern SF_AMOUNT const sfReserveBaseDrops;
extern SF_AMOUNT const sfReserveIncrementDrops;

// variable length (common)
extern SF_VL const sfPublicKey;
extern SF_VL const sfMessageKey;
extern SF_VL const sfSigningPubKey;
extern SF_VL const sfTxnSignature;
extern SF_VL const sfURI;
extern SF_VL const sfSignature;
extern SF_VL const sfDomain;
extern SF_VL const sfFundCode;
extern SF_VL const sfRemoveCode;
extern SF_VL const sfExpireCode;
extern SF_VL const sfCreateCode;
extern SF_VL const sfMemoType;
extern SF_VL const sfMemoData;
extern SF_VL const sfMemoFormat;

// variable length (uncommon)
extern SF_VL const sfFulfillment;
extern SF_VL const sfCondition;
extern SF_VL const sfMasterSignature;
extern SF_VL const sfUNLModifyValidator;
extern SF_VL const sfValidatorToDisable;
extern SF_VL const sfValidatorToReEnable;
extern SF_VL const sfHookStateData;
extern SF_VL const sfHookReturnString;
extern SF_VL const sfHookParameterName;
extern SF_VL const sfHookParameterValue;

// account
extern SF_ACCOUNT const sfAccount;
extern SF_ACCOUNT const sfOwner;
extern SF_ACCOUNT const sfDestination;
extern SF_ACCOUNT const sfIssuer;
extern SF_ACCOUNT const sfAuthorize;
extern SF_ACCOUNT const sfUnauthorize;
extern SF_ACCOUNT const sfRegularKey;
extern SF_ACCOUNT const sfNFTokenMinter;
extern SF_ACCOUNT const sfEmitCallback;

// account (uncommon)
extern SF_ACCOUNT const sfHookAccount;

// path set
extern SField const sfPaths;

// vector of 256-bit
extern SF_VECTOR256 const sfIndexes;
extern SF_VECTOR256 const sfHashes;
extern SF_VECTOR256 const sfAmendments;
extern SF_VECTOR256 const sfNFTokenOffers;

// inner object
// OBJECT/1 is reserved for end of object
extern SField const sfTransactionMetaData;
extern SField const sfCreatedNode;
extern SField const sfDeletedNode;
extern SField const sfModifiedNode;
extern SField const sfPreviousFields;
extern SField const sfFinalFields;
extern SField const sfNewFields;
extern SField const sfTemplateEntry;
extern SField const sfMemo;
extern SField const sfSignerEntry;
extern SField const sfNFToken;
extern SField const sfEmitDetails;
extern SField const sfHook;

extern SField const sfSigner;
extern SField const sfMajority;
extern SField const sfDisabledValidator;
extern SField const sfEmittedTxn;
extern SField const sfHookExecution;
extern SField const sfHookDefinition;
extern SField const sfHookParameter;
extern SField const sfHookGrant;

// array of objects (common)
// ARRAY/1 is reserved for end of array
// extern SField const sfSigningAccounts;  // Never been used.
extern SField const sfSigners;
extern SField const sfSignerEntries;
extern SField const sfTemplate;
extern SField const sfNecessary;
extern SField const sfSufficient;
extern SField const sfAffectedNodes;
extern SField const sfMemos;
extern SField const sfNFTokens;
extern SField const sfHooks;

// array of objects (uncommon)
extern SField const sfMajorities;
extern SField const sfDisabledValidators;
extern SField const sfHookExecutions;
extern SField const sfHookParameters;
extern SField const sfHookGrants;

//------------------------------------------------------------------------------

}  // namespace ripple

#endif<|MERGE_RESOLUTION|>--- conflicted
+++ resolved
@@ -400,11 +400,8 @@
 extern SF_UINT32 const sfBurnedNFTokens;
 extern SF_UINT32 const sfHookStateCount;
 extern SF_UINT32 const sfEmitGeneration;
-<<<<<<< HEAD
 extern SF_UINT32 const sfLockCount;
-=======
 extern SF_UINT32 const sfFirstNFTokenSequence;
->>>>>>> 9fcb28ac
 
 // 64-bit integers (common)
 extern SF_UINT64 const sfIndexNext;
