--- conflicted
+++ resolved
@@ -334,16 +334,13 @@
     tecXCHAIN_SELF_COMMIT = 184,
     tecXCHAIN_BAD_PUBLIC_KEY_ACCOUNT_PAIR = 185,
     tecXCHAIN_CREATE_ACCOUNT_DISABLED = 186,
-<<<<<<< HEAD
-    tecREQUIRES_FLAG = 187,
-    tecPRECISION_LOSS = 188
-=======
     tecEMPTY_DID = 187,
     tecINVALID_UPDATE_TIME = 188,
     tecTOKEN_PAIR_NOT_FOUND = 189,
     tecARRAY_EMPTY = 190,
-    tecARRAY_TOO_LARGE = 191
->>>>>>> c706926e
+    tecARRAY_TOO_LARGE = 191,
+    tecREQUIRES_FLAG = 192,
+    tecPRECISION_LOSS = 193
 };
 
 //------------------------------------------------------------------------------
