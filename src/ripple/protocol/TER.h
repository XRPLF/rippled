//------------------------------------------------------------------------------
/*
    This file is part of rippled: https://github.com/ripple/rippled
    Copyright (c) 2012 - 2019 Ripple Labs Inc.

    Permission to use, copy, modify, and/or distribute this software for any
    purpose  with  or without fee is hereby granted, provided that the above
    copyright notice and this permission notice appear in all copies.

    THE  SOFTWARE IS PROVIDED "AS IS" AND THE AUTHOR DISCLAIMS ALL WARRANTIES
    WITH  REGARD  TO  THIS  SOFTWARE  INCLUDING  ALL  IMPLIED  WARRANTIES  OF
    MERCHANTABILITY  AND  FITNESS. IN NO EVENT SHALL THE AUTHOR BE LIABLE FOR
    ANY  SPECIAL ,  DIRECT, INDIRECT, OR CONSEQUENTIAL DAMAGES OR ANY DAMAGES
    WHATSOEVER  RESULTING  FROM  LOSS  OF USE, DATA OR PROFITS, WHETHER IN AN
    ACTION  OF  CONTRACT, NEGLIGENCE OR OTHER TORTIOUS ACTION, ARISING OUT OF
    OR IN CONNECTION WITH THE USE OR PERFORMANCE OF THIS SOFTWARE.
*/
//==============================================================================

#ifndef RIPPLE_PROTOCOL_TER_H_INCLUDED
#define RIPPLE_PROTOCOL_TER_H_INCLUDED

#include <ripple/basics/safe_cast.h>
#include <ripple/json/json_value.h>

#include <optional>
#include <ostream>
#include <string>

namespace ripple {

// See https://xrpl.org/transaction-results.html
//
// "Transaction Engine Result"
// or Transaction ERror.
//
using TERUnderlyingType = int;

//------------------------------------------------------------------------------

enum TELcodes : TERUnderlyingType {
    // Note: Range is stable.
    // Exact numbers are used in ripple-binary-codec:
    //     https://github.com/ripple/ripple-binary-codec/blob/master/src/enums/definitions.json
    // Use tokens.

    // -399 .. -300: L Local error (transaction fee inadequate, exceeds local
    // limit) Only valid during non-consensus processing. Implications:
    // - Not forwarded
    // - No fee check
    telLOCAL_ERROR = -399,
    telBAD_DOMAIN,
    telBAD_PATH_COUNT,
    telBAD_PUBLIC_KEY,
    telFAILED_PROCESSING,
    telINSUF_FEE_P,
    telNO_DST_PARTIAL,
    telCAN_NOT_QUEUE,
    telCAN_NOT_QUEUE_BALANCE,
    telCAN_NOT_QUEUE_BLOCKS,
    telCAN_NOT_QUEUE_BLOCKED,
    telCAN_NOT_QUEUE_FEE,
    telCAN_NOT_QUEUE_FULL,
    telWRONG_NETWORK,
    telREQUIRES_NETWORK_ID,
    telNETWORK_ID_MAKES_TX_NON_CANONICAL
};

//------------------------------------------------------------------------------

enum TEMcodes : TERUnderlyingType {
    // Note: Range is stable.
    // Exact numbers are used in ripple-binary-codec:
    //     https://github.com/ripple/ripple-binary-codec/blob/master/src/enums/definitions.json
    // Use tokens.

    // -299 .. -200: M Malformed (bad signature)
    // Causes:
    // - Transaction corrupt.
    // Implications:
    // - Not applied
    // - Not forwarded
    // - Reject
    // - Cannot succeed in any imagined ledger.
    temMALFORMED = -299,

    temBAD_AMOUNT,
    temBAD_CURRENCY,
    temBAD_EXPIRATION,
    temBAD_FEE,
    temBAD_ISSUER,
    temBAD_LIMIT,
    temBAD_OFFER,
    temBAD_PATH,
    temBAD_PATH_LOOP,
    temBAD_REGKEY,
    temBAD_SEND_XRP_LIMIT,
    temBAD_SEND_XRP_MAX,
    temBAD_SEND_XRP_NO_DIRECT,
    temBAD_SEND_XRP_PARTIAL,
    temBAD_SEND_XRP_PATHS,
    temBAD_SEQUENCE,
    temBAD_SIGNATURE,
    temBAD_SRC_ACCOUNT,
    temBAD_TRANSFER_RATE,
    temDST_IS_SRC,
    temDST_NEEDED,
    temINVALID,
    temINVALID_FLAG,
    temREDUNDANT,
    temRIPPLE_EMPTY,
    temDISABLED,
    temBAD_SIGNER,
    temBAD_QUORUM,
    temBAD_WEIGHT,
    temBAD_TICK_SIZE,
    temINVALID_ACCOUNT_ID,
    temCANNOT_PREAUTH_SELF,
    temINVALID_COUNT,

    temUNCERTAIN,  // An internal intermediate result; should never be returned.
    temUNKNOWN,    // An internal intermediate result; should never be returned.

    temSEQ_AND_TICKET,
    temBAD_NFTOKEN_TRANSFER_FEE,

    temBAD_AMM_TOKENS,
<<<<<<< HEAD
    temEMPTY_DID,
=======

    temXCHAIN_EQUAL_DOOR_ACCOUNTS,
    temXCHAIN_BAD_PROOF,
    temXCHAIN_BRIDGE_BAD_ISSUES,
    temXCHAIN_BRIDGE_NONDOOR_OWNER,
    temXCHAIN_BRIDGE_BAD_MIN_ACCOUNT_CREATE_AMOUNT,
    temXCHAIN_BRIDGE_BAD_REWARD_AMOUNT,
>>>>>>> 237b406e
};

//------------------------------------------------------------------------------

enum TEFcodes : TERUnderlyingType {
    // Note: Range is stable.
    // Exact numbers are used in ripple-binary-codec:
    //     https://github.com/ripple/ripple-binary-codec/blob/master/src/enums/definitions.json
    // Use tokens.

    // -199 .. -100: F
    //    Failure (sequence number previously used)
    //
    // Causes:
    // - Transaction cannot succeed because of ledger state.
    // - Unexpected ledger state.
    // - C++ exception.
    //
    // Implications:
    // - Not applied
    // - Not forwarded
    // - Could succeed in an imagined ledger.
    tefFAILURE = -199,
    tefALREADY,
    tefBAD_ADD_AUTH,
    tefBAD_AUTH,
    tefBAD_LEDGER,
    tefCREATED,
    tefEXCEPTION,
    tefINTERNAL,
    tefNO_AUTH_REQUIRED,  // Can't set auth if auth is not required.
    tefPAST_SEQ,
    tefWRONG_PRIOR,
    tefMASTER_DISABLED,
    tefMAX_LEDGER,
    tefBAD_SIGNATURE,
    tefBAD_QUORUM,
    tefNOT_MULTI_SIGNING,
    tefBAD_AUTH_MASTER,
    tefINVARIANT_FAILED,
    tefTOO_BIG,
    tefNO_TICKET,
    tefNFTOKEN_IS_NOT_TRANSFERABLE,
};

//------------------------------------------------------------------------------

enum TERcodes : TERUnderlyingType {
    // Note: Range is stable.
    // Exact numbers are used in ripple-binary-codec:
    //     https://github.com/ripple/ripple-binary-codec/blob/master/src/enums/definitions.json
    // Use tokens.

    // -99 .. -1: R Retry
    //   sequence too high, no funds for txn fee, originating -account
    //   non-existent
    //
    // Cause:
    //   Prior application of another, possibly non-existent, transaction could
    //   allow this transaction to succeed.
    //
    // Implications:
    // - Not applied
    // - May be forwarded
    //   - Results indicating the txn was forwarded: terQUEUED
    //   - All others are not forwarded.
    // - Might succeed later
    // - Hold
    // - Makes hole in sequence which jams transactions.
    terRETRY = -99,
    terFUNDS_SPENT,  // DEPRECATED.
    terINSUF_FEE_B,  // Can't pay fee, therefore don't burden network.
    terNO_ACCOUNT,   // Can't pay fee, therefore don't burden network.
    terNO_AUTH,      // Not authorized to hold IOUs.
    terNO_LINE,      // Internal flag.
    terOWNERS,       // Can't succeed with non-zero owner count.
    terPRE_SEQ,      // Can't pay fee, no point in forwarding, so don't
                     // burden network.
    terLAST,         // DEPRECATED.
    terNO_RIPPLE,    // Rippling not allowed
    terQUEUED,       // Transaction is being held in TxQ until fee drops
    terPRE_TICKET,   // Ticket is not yet in ledger but might be on its way
    terNO_AMM,       // AMM doesn't exist for the asset pair
    terSUBMITTED     // Has been submitted async.
};

//------------------------------------------------------------------------------

enum TEScodes : TERUnderlyingType {
    // Note: Exact number must stay stable.  This code is stored by value
    // in metadata for historic transactions.

    // 0: S Success (success)
    // Causes:
    // - Success.
    // Implications:
    // - Applied
    // - Forwarded
    tesSUCCESS = 0
};

//------------------------------------------------------------------------------

enum TECcodes : TERUnderlyingType {
    // Note: Exact numbers must stay stable.  These codes are stored by
    // value in metadata for historic transactions.

    // 100 .. 255 C
    //   Claim fee only (ripple transaction with no good paths, pay to
    //   non-existent account, no path)
    //
    // Causes:
    // - Success, but does not achieve optimal result.
    // - Invalid transaction or no effect, but claim fee to use the sequence
    //   number.
    //
    // Implications:
    // - Applied
    // - Forwarded
    //
    // Only allowed as a return code of appliedTransaction when !tapRETRY.
    // Otherwise, treated as terRETRY.
    //
    // DO NOT CHANGE THESE NUMBERS: They appear in ledger meta data.
    tecCLAIM = 100,
    tecPATH_PARTIAL = 101,
    tecUNFUNDED_ADD = 102,  // Unused legacy code
    tecUNFUNDED_OFFER = 103,
    tecUNFUNDED_PAYMENT = 104,
    tecFAILED_PROCESSING = 105,
    tecDIR_FULL = 121,
    tecINSUF_RESERVE_LINE = 122,
    tecINSUF_RESERVE_OFFER = 123,
    tecNO_DST = 124,
    tecNO_DST_INSUF_XRP = 125,
    tecNO_LINE_INSUF_RESERVE = 126,
    tecNO_LINE_REDUNDANT = 127,
    tecPATH_DRY = 128,
    tecUNFUNDED = 129,
    tecNO_ALTERNATIVE_KEY = 130,
    tecNO_REGULAR_KEY = 131,
    tecOWNERS = 132,
    tecNO_ISSUER = 133,
    tecNO_AUTH = 134,
    tecNO_LINE = 135,
    tecINSUFF_FEE = 136,
    tecFROZEN = 137,
    tecNO_TARGET = 138,
    tecNO_PERMISSION = 139,
    tecNO_ENTRY = 140,
    tecINSUFFICIENT_RESERVE = 141,
    tecNEED_MASTER_KEY = 142,
    tecDST_TAG_NEEDED = 143,
    tecINTERNAL = 144,
    tecOVERSIZE = 145,
    tecCRYPTOCONDITION_ERROR = 146,
    tecINVARIANT_FAILED = 147,
    tecEXPIRED = 148,
    tecDUPLICATE = 149,
    tecKILLED = 150,
    tecHAS_OBLIGATIONS = 151,
    tecTOO_SOON = 152,
    tecHOOK_ERROR [[maybe_unused]] = 153,
    tecMAX_SEQUENCE_REACHED = 154,
    tecNO_SUITABLE_NFTOKEN_PAGE = 155,
    tecNFTOKEN_BUY_SELL_MISMATCH = 156,
    tecNFTOKEN_OFFER_TYPE_MISMATCH = 157,
    tecCANT_ACCEPT_OWN_NFTOKEN_OFFER = 158,
    tecINSUFFICIENT_FUNDS = 159,
    tecOBJECT_NOT_FOUND = 160,
    tecINSUFFICIENT_PAYMENT = 161,
    tecUNFUNDED_AMM = 162,
    tecAMM_BALANCE = 163,
    tecAMM_FAILED = 164,
    tecAMM_INVALID_TOKENS = 165,
<<<<<<< HEAD
    tecEMPTY_DID = 166
=======
    tecAMM_EMPTY = 166,
    tecAMM_NOT_EMPTY = 167,
    tecAMM_ACCOUNT = 168,
    tecINCOMPLETE = 169,
    tecXCHAIN_BAD_TRANSFER_ISSUE = 170,
    tecXCHAIN_NO_CLAIM_ID = 171,
    tecXCHAIN_BAD_CLAIM_ID = 172,
    tecXCHAIN_CLAIM_NO_QUORUM = 173,
    tecXCHAIN_PROOF_UNKNOWN_KEY = 174,
    tecXCHAIN_CREATE_ACCOUNT_NONXRP_ISSUE = 175,
    tecXCHAIN_WRONG_CHAIN = 176,
    tecXCHAIN_REWARD_MISMATCH = 177,
    tecXCHAIN_NO_SIGNERS_LIST = 178,
    tecXCHAIN_SENDING_ACCOUNT_MISMATCH = 179,
    tecXCHAIN_INSUFF_CREATE_AMOUNT = 180,
    tecXCHAIN_ACCOUNT_CREATE_PAST = 181,
    tecXCHAIN_ACCOUNT_CREATE_TOO_MANY = 182,
    tecXCHAIN_PAYMENT_FAILED = 183,
    tecXCHAIN_SELF_COMMIT = 184,
    tecXCHAIN_BAD_PUBLIC_KEY_ACCOUNT_PAIR = 185,
    tecXCHAIN_CREATE_ACCOUNT_DISABLED = 186,
>>>>>>> 237b406e
};

//------------------------------------------------------------------------------

// For generic purposes, a free function that returns the value of a TE*codes.
constexpr TERUnderlyingType
TERtoInt(TELcodes v)
{
    return safe_cast<TERUnderlyingType>(v);
}

constexpr TERUnderlyingType
TERtoInt(TEMcodes v)
{
    return safe_cast<TERUnderlyingType>(v);
}

constexpr TERUnderlyingType
TERtoInt(TEFcodes v)
{
    return safe_cast<TERUnderlyingType>(v);
}

constexpr TERUnderlyingType
TERtoInt(TERcodes v)
{
    return safe_cast<TERUnderlyingType>(v);
}

constexpr TERUnderlyingType
TERtoInt(TEScodes v)
{
    return safe_cast<TERUnderlyingType>(v);
}

constexpr TERUnderlyingType
TERtoInt(TECcodes v)
{
    return safe_cast<TERUnderlyingType>(v);
}

//------------------------------------------------------------------------------
// Template class that is specific to selected ranges of error codes.  The
// Trait tells std::enable_if which ranges are allowed.
template <template <typename> class Trait>
class TERSubset
{
    TERUnderlyingType code_;

public:
    // Constructors
    constexpr TERSubset() : code_(tesSUCCESS)
    {
    }
    constexpr TERSubset(TERSubset const& rhs) = default;
    constexpr TERSubset(TERSubset&& rhs) = default;

private:
    constexpr explicit TERSubset(int rhs) : code_(rhs)
    {
    }

public:
    static constexpr TERSubset
    fromInt(int from)
    {
        return TERSubset(from);
    }

    // Trait tells enable_if which types are allowed for construction.
    template <
        typename T,
        typename = std::enable_if_t<
            Trait<std::remove_cv_t<std::remove_reference_t<T>>>::value>>
    constexpr TERSubset(T rhs) : code_(TERtoInt(rhs))
    {
    }

    // Assignment
    constexpr TERSubset&
    operator=(TERSubset const& rhs) = default;
    constexpr TERSubset&
    operator=(TERSubset&& rhs) = default;

    // Trait tells enable_if which types are allowed for assignment.
    template <typename T>
    constexpr auto
    operator=(T rhs) -> std::enable_if_t<Trait<T>::value, TERSubset&>
    {
        code_ = TERtoInt(rhs);
        return *this;
    }

    // Conversion to bool.
    explicit operator bool() const
    {
        return code_ != tesSUCCESS;
    }

    // Conversion to Json::Value allows assignment to Json::Objects
    // without casting.
    operator Json::Value() const
    {
        return Json::Value{code_};
    }

    // Streaming operator.
    friend std::ostream&
    operator<<(std::ostream& os, TERSubset const& rhs)
    {
        return os << rhs.code_;
    }

    // Return the underlying value.  Not a member so similarly named free
    // functions can do the same work for the enums.
    //
    // It's worth noting that an explicit conversion operator was considered
    // and rejected.  Consider this case, taken from Status.h
    //
    // class Status {
    //     int code_;
    // public:
    //     Status (TER ter)
    //     : code_ (ter) {}
    // }
    //
    // This code compiles with no errors or warnings if TER has an explicit
    // (unnamed) conversion to int.  To avoid silent conversions like these
    // we provide (only) a named conversion.
    friend constexpr TERUnderlyingType
    TERtoInt(TERSubset v)
    {
        return v.code_;
    }
};

// Comparison operators.
// Only enabled if both arguments return int if TERtiInt is called with them.
template <typename L, typename R>
constexpr auto
operator==(L const& lhs, R const& rhs) -> std::enable_if_t<
    std::is_same<decltype(TERtoInt(lhs)), int>::value &&
        std::is_same<decltype(TERtoInt(rhs)), int>::value,
    bool>
{
    return TERtoInt(lhs) == TERtoInt(rhs);
}

template <typename L, typename R>
constexpr auto
operator!=(L const& lhs, R const& rhs) -> std::enable_if_t<
    std::is_same<decltype(TERtoInt(lhs)), int>::value &&
        std::is_same<decltype(TERtoInt(rhs)), int>::value,
    bool>
{
    return TERtoInt(lhs) != TERtoInt(rhs);
}

template <typename L, typename R>
constexpr auto
operator<(L const& lhs, R const& rhs) -> std::enable_if_t<
    std::is_same<decltype(TERtoInt(lhs)), int>::value &&
        std::is_same<decltype(TERtoInt(rhs)), int>::value,
    bool>
{
    return TERtoInt(lhs) < TERtoInt(rhs);
}

template <typename L, typename R>
constexpr auto
operator<=(L const& lhs, R const& rhs) -> std::enable_if_t<
    std::is_same<decltype(TERtoInt(lhs)), int>::value &&
        std::is_same<decltype(TERtoInt(rhs)), int>::value,
    bool>
{
    return TERtoInt(lhs) <= TERtoInt(rhs);
}

template <typename L, typename R>
constexpr auto
operator>(L const& lhs, R const& rhs) -> std::enable_if_t<
    std::is_same<decltype(TERtoInt(lhs)), int>::value &&
        std::is_same<decltype(TERtoInt(rhs)), int>::value,
    bool>
{
    return TERtoInt(lhs) > TERtoInt(rhs);
}

template <typename L, typename R>
constexpr auto
operator>=(L const& lhs, R const& rhs) -> std::enable_if_t<
    std::is_same<decltype(TERtoInt(lhs)), int>::value &&
        std::is_same<decltype(TERtoInt(rhs)), int>::value,
    bool>
{
    return TERtoInt(lhs) >= TERtoInt(rhs);
}

//------------------------------------------------------------------------------

// Use traits to build a TERSubset that can convert from any of the TE*codes
// enums *except* TECcodes: NotTEC

// NOTE: NotTEC is useful for codes returned by preflight in transactors.
// Preflight checks occur prior to signature checking.  If preflight returned
// a tec code, then a malicious user could submit a transaction with a very
// large fee and have that fee charged against an account without using that
// account's valid signature.
template <typename FROM>
class CanCvtToNotTEC : public std::false_type
{
};
template <>
class CanCvtToNotTEC<TELcodes> : public std::true_type
{
};
template <>
class CanCvtToNotTEC<TEMcodes> : public std::true_type
{
};
template <>
class CanCvtToNotTEC<TEFcodes> : public std::true_type
{
};
template <>
class CanCvtToNotTEC<TERcodes> : public std::true_type
{
};
template <>
class CanCvtToNotTEC<TEScodes> : public std::true_type
{
};

using NotTEC = TERSubset<CanCvtToNotTEC>;

//------------------------------------------------------------------------------

// Use traits to build a TERSubset that can convert from any of the TE*codes
// enums as well as from NotTEC.
template <typename FROM>
class CanCvtToTER : public std::false_type
{
};
template <>
class CanCvtToTER<TELcodes> : public std::true_type
{
};
template <>
class CanCvtToTER<TEMcodes> : public std::true_type
{
};
template <>
class CanCvtToTER<TEFcodes> : public std::true_type
{
};
template <>
class CanCvtToTER<TERcodes> : public std::true_type
{
};
template <>
class CanCvtToTER<TEScodes> : public std::true_type
{
};
template <>
class CanCvtToTER<TECcodes> : public std::true_type
{
};
template <>
class CanCvtToTER<NotTEC> : public std::true_type
{
};

// TER allows all of the subsets.
using TER = TERSubset<CanCvtToTER>;

//------------------------------------------------------------------------------

inline bool
isTelLocal(TER x)
{
    return ((x) >= telLOCAL_ERROR && (x) < temMALFORMED);
}

inline bool
isTemMalformed(TER x)
{
    return ((x) >= temMALFORMED && (x) < tefFAILURE);
}

inline bool
isTefFailure(TER x)
{
    return ((x) >= tefFAILURE && (x) < terRETRY);
}

inline bool
isTerRetry(TER x)
{
    return ((x) >= terRETRY && (x) < tesSUCCESS);
}

inline bool
isTesSuccess(TER x)
{
    return ((x) == tesSUCCESS);
}

inline bool
isTecClaim(TER x)
{
    return ((x) >= tecCLAIM);
}

bool
transResultInfo(TER code, std::string& token, std::string& text);

std::string
transToken(TER code);

std::string
transHuman(TER code);

std::optional<TER>
transCode(std::string const& token);

}  // namespace ripple

#endif<|MERGE_RESOLUTION|>--- conflicted
+++ resolved
@@ -125,9 +125,6 @@
     temBAD_NFTOKEN_TRANSFER_FEE,
 
     temBAD_AMM_TOKENS,
-<<<<<<< HEAD
-    temEMPTY_DID,
-=======
 
     temXCHAIN_EQUAL_DOOR_ACCOUNTS,
     temXCHAIN_BAD_PROOF,
@@ -135,7 +132,8 @@
     temXCHAIN_BRIDGE_NONDOOR_OWNER,
     temXCHAIN_BRIDGE_BAD_MIN_ACCOUNT_CREATE_AMOUNT,
     temXCHAIN_BRIDGE_BAD_REWARD_AMOUNT,
->>>>>>> 237b406e
+
+    temEMPTY_DID,
 };
 
 //------------------------------------------------------------------------------
@@ -311,9 +309,6 @@
     tecAMM_BALANCE = 163,
     tecAMM_FAILED = 164,
     tecAMM_INVALID_TOKENS = 165,
-<<<<<<< HEAD
-    tecEMPTY_DID = 166
-=======
     tecAMM_EMPTY = 166,
     tecAMM_NOT_EMPTY = 167,
     tecAMM_ACCOUNT = 168,
@@ -335,7 +330,7 @@
     tecXCHAIN_SELF_COMMIT = 184,
     tecXCHAIN_BAD_PUBLIC_KEY_ACCOUNT_PAIR = 185,
     tecXCHAIN_CREATE_ACCOUNT_DISABLED = 186,
->>>>>>> 237b406e
+    tecEMPTY_DID = 187
 };
 
 //------------------------------------------------------------------------------
