--- conflicted
+++ resolved
@@ -76,11 +76,8 @@
     {rpcINTERNAL,               "internal",             "Internal error.", 500},
     {rpcINVALID_LGR_RANGE,      "invalidLgrRange",      "Ledger range is invalid.", 400},
     {rpcINVALID_PARAMS,         "invalidParams",        "Invalid parameters.", 400},
-<<<<<<< HEAD
     {rpcINVALID_HOTWALLET,      "invalidHotWallet",     "Invalid hotwallet.", 400},
-=======
     {rpcISSUE_MALFORMED,        "issueMalformed",       "Issue is malformed.", 400},
->>>>>>> c197c4cd
     {rpcJSON_RPC,               "json_rpc",             "JSON-RPC transport error.", 500},
     {rpcLGR_IDXS_INVALID,       "lgrIdxsInvalid",       "Ledger indexes invalid.", 400},
     {rpcLGR_IDX_MALFORMED,      "lgrIdxMalformed",      "Ledger index malformed.", 400},
