//------------------------------------------------------------------------------
/*
    This file is part of rippled: https://github.com/ripple/rippled
    Copyright (c) 2012, 2013 Ripple Labs Inc.

    Permission to use, copy, modify, and/or distribute this software for any
    purpose  with  or without fee is hereby granted, provided that the above
    copyright notice and this permission notice appear in all copies.

    THE  SOFTWARE IS PROVIDED "AS IS" AND THE AUTHOR DISCLAIMS ALL WARRANTIES
    WITH  REGARD  TO  THIS  SOFTWARE  INCLUDING  ALL  IMPLIED  WARRANTIES  OF
    MERCHANTABILITY  AND  FITNESS. IN NO EVENT SHALL THE AUTHOR BE LIABLE FOR
    ANY  SPECIAL ,  DIRECT, INDIRECT, OR CONSEQUENTIAL DAMAGES OR ANY DAMAGES
    WHATSOEVER  RESULTING  FROM  LOSS  OF USE, DATA OR PROFITS, WHETHER IN AN
    ACTION  OF  CONTRACT, NEGLIGENCE OR OTHER TORTIOUS ACTION, ARISING OUT OF
    OR IN CONNECTION WITH THE USE OR PERFORMANCE OF THIS SOFTWARE.
*/
//==============================================================================

#include <ripple/basics/contract.h>
#include <ripple/beast/core/LexicalCast.h>
#include <ripple/beast/core/SemanticVersion.h>
#include <ripple/protocol/BuildInfo.h>
#include <boost/preprocessor/stringize.hpp>
#include <algorithm>

namespace ripple {

namespace BuildInfo {

//--------------------------------------------------------------------------
//  The build version number. You must edit this for each release
//  and follow the format described at http://semver.org/
//------------------------------------------------------------------------------
// clang-format off
<<<<<<< HEAD
char const* const versionString = "1.10.0-b1"
=======
char const* const versionString = "1.9.4"
>>>>>>> ba3c0e51
// clang-format on

#if defined(DEBUG) || defined(SANITIZER)
    "+"
#ifdef GIT_COMMIT_HASH
    GIT_COMMIT_HASH
    "."
#endif
#ifdef DEBUG
    "DEBUG"
#ifdef SANITIZER
    "."
#endif
#endif

#ifdef SANITIZER
    BOOST_PP_STRINGIZE(SANITIZER)
#endif
#endif

    //--------------------------------------------------------------------------
    ;

//
// Don't touch anything below this line
//

std::string const&
getVersionString()
{
    static std::string const value = [] {
        std::string const s = versionString;
        beast::SemanticVersion v;
        if (!v.parse(s) || v.print() != s)
            LogicError(s + ": Bad server version string");
        return s;
    }();
    return value;
}

std::string const&
getFullVersionString()
{
    static std::string const value = "rippled-" + getVersionString();
    return value;
}

static constexpr std::uint64_t implementationVersionIdentifier =
    0x183B'0000'0000'0000LLU;
static constexpr std::uint64_t implementationVersionIdentifierMask =
    0xFFFF'0000'0000'0000LLU;

std::uint64_t
encodeSoftwareVersion(char const* const versionStr)
{
    std::uint64_t c = implementationVersionIdentifier;

    beast::SemanticVersion v;

    if (v.parse(std::string(versionStr)))
    {
        if (v.majorVersion >= 0 && v.majorVersion <= 255)
            c |= static_cast<std::uint64_t>(v.majorVersion) << 40;

        if (v.minorVersion >= 0 && v.minorVersion <= 255)
            c |= static_cast<std::uint64_t>(v.minorVersion) << 32;

        if (v.patchVersion >= 0 && v.patchVersion <= 255)
            c |= static_cast<std::uint64_t>(v.patchVersion) << 24;

        if (!v.isPreRelease())
            c |= static_cast<std::uint64_t>(0xC00000);

        if (v.isPreRelease())
        {
            std::uint8_t x = 0;

            for (auto id : v.preReleaseIdentifiers)
            {
                auto parsePreRelease = [](std::string_view identifier,
                                          std::string_view prefix,
                                          std::uint8_t key,
                                          std::uint8_t lok,
                                          std::uint8_t hik) -> std::uint8_t {
                    std::uint8_t ret = 0;

                    if (prefix != identifier.substr(0, prefix.length()))
                        return 0;

                    if (!beast::lexicalCastChecked(
                            ret,
                            std::string(identifier.substr(prefix.length()))))
                        return 0;

                    if (std::clamp(ret, lok, hik) != ret)
                        return 0;

                    return ret + key;
                };

                x = parsePreRelease(id, "rc", 0x80, 0, 63);

                if (x == 0)
                    x = parsePreRelease(id, "b", 0x40, 0, 63);

                if (x & 0xC0)
                {
                    c |= static_cast<std::uint64_t>(x) << 16;
                    break;
                }
            }
        }
    }

    return c;
}

std::uint64_t
getEncodedVersion()
{
    static std::uint64_t const cookie = {encodeSoftwareVersion(versionString)};
    return cookie;
}

bool
isRippledVersion(std::uint64_t version)
{
    return (version & implementationVersionIdentifierMask) ==
        implementationVersionIdentifier;
}

bool
isNewerVersion(std::uint64_t version)
{
    if (isRippledVersion(version))
        return version > getEncodedVersion();
    return false;
}

}  // namespace BuildInfo

}  // namespace ripple<|MERGE_RESOLUTION|>--- conflicted
+++ resolved
@@ -33,11 +33,7 @@
 //  and follow the format described at http://semver.org/
 //------------------------------------------------------------------------------
 // clang-format off
-<<<<<<< HEAD
-char const* const versionString = "1.10.0-b1"
-=======
 char const* const versionString = "1.9.4"
->>>>>>> ba3c0e51
 // clang-format on
 
 #if defined(DEBUG) || defined(SANITIZER)
