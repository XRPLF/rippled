--- conflicted
+++ resolved
@@ -150,13 +150,10 @@
 CONSTRUCT_TYPED_SFIELD(sfBurnedNFTokens,        "BurnedNFTokens",       UINT32,    44);
 CONSTRUCT_TYPED_SFIELD(sfHookStateCount,        "HookStateCount",       UINT32,    45);
 CONSTRUCT_TYPED_SFIELD(sfEmitGeneration,        "EmitGeneration",       UINT32,    46);
-<<<<<<< HEAD
-CONSTRUCT_TYPED_SFIELD(sfLockCount,             "LockCount",            UINT32,    49);
-=======
+CONSTRUCT_TYPED_SFIELD(sfLockCount,             "LockCount",            UINT32,    47);
 // Three field values of 47, 48 and 49 are reserved for 
 // LockCount(Hooks), VoteWeight(AMM), DiscountedFee(AMM)
 CONSTRUCT_TYPED_SFIELD(sfFirstNFTokenSequence,  "FirstNFTokenSequence", UINT32,    50);
->>>>>>> 9fcb28ac
 
 // 64-bit integers (common)
 CONSTRUCT_TYPED_SFIELD(sfIndexNext,             "IndexNext",            UINT64,     1);
