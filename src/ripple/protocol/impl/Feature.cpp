--- conflicted
+++ resolved
@@ -464,11 +464,8 @@
 REGISTER_FIX    (fixAMMOverflowOffer,           Supported::yes, VoteBehavior::DefaultYes);
 REGISTER_FEATURE(PriceOracle,                   Supported::yes, VoteBehavior::DefaultNo);
 REGISTER_FIX    (fixEmptyDID,                   Supported::yes, VoteBehavior::DefaultNo);
-<<<<<<< HEAD
+REGISTER_FIX    (fixXChainRewardRounding,       Supported::yes, VoteBehavior::DefaultNo);
 REGISTER_FIX    (fixPreviousTxnID,              Supported::yes, VoteBehavior::DefaultNo);
-=======
-REGISTER_FIX    (fixXChainRewardRounding,       Supported::yes, VoteBehavior::DefaultNo);
->>>>>>> c88166e0
 
 // The following amendments are obsolete, but must remain supported
 // because they could potentially get enabled.
