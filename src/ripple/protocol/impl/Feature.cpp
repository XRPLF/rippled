--- conflicted
+++ resolved
@@ -460,11 +460,8 @@
 REGISTER_FEATURE(DID,                           Supported::yes, VoteBehavior::DefaultNo);
 REGISTER_FIX(fixFillOrKill,                     Supported::yes, VoteBehavior::DefaultNo);
 REGISTER_FIX    (fixNFTokenReserve,             Supported::yes, VoteBehavior::DefaultNo);
-<<<<<<< HEAD
+REGISTER_FIX    (fixInnerObjTemplate,           Supported::yes, VoteBehavior::DefaultNo);
 REGISTER_FEATURE(DefaultCompositePath,          Supported::yes, VoteBehavior::DefaultNo);
-=======
-REGISTER_FIX(fixInnerObjTemplate,               Supported::yes, VoteBehavior::DefaultNo);
->>>>>>> da68651f
 
 // The following amendments are obsolete, but must remain supported
 // because they could potentially get enabled.
