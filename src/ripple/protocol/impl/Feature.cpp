--- conflicted
+++ resolved
@@ -433,7 +433,6 @@
 REGISTER_FIX    (fixQualityUpperBound,          Supported::yes, VoteBehavior::DefaultYes);
 REGISTER_FEATURE(RequireFullyCanonicalSig,      Supported::yes, VoteBehavior::DefaultYes);
 // fix1781: XRPEndpointSteps should be included in the circular payment check
-<<<<<<< HEAD
 REGISTER_FIX    (fix1781,                       Supported::yes, VoteBehavior::DefaultYes);
 REGISTER_FEATURE(HardenedValidations,           Supported::yes, VoteBehavior::DefaultYes);
 REGISTER_FIX    (fixAmendmentMajorityCalc,      Supported::yes, VoteBehavior::DefaultYes);
@@ -450,7 +449,8 @@
 REGISTER_FEATURE(ImmediateOfferKilled,          Supported::yes, VoteBehavior::DefaultNo);
 REGISTER_FEATURE(DisallowIncoming,              Supported::yes, VoteBehavior::DefaultNo);
 REGISTER_FEATURE(XRPFees,                       Supported::yes, VoteBehavior::DefaultNo);
-REGISTER_FIX    (fixUniversalNumber,            Supported::yes, VoteBehavior::DefaultYes);
+REGISTER_FIX    (fixUniversalNumber,            Supported::yes, VoteBehavior::DefaultNo);
+REGISTER_FIX    (fixNonFungibleTokensV1_2,      Supported::yes, VoteBehavior::DefaultNo);
 
 // The following amendments are obsolete, but must remain supported
 // because they could potentially get enabled.
@@ -467,29 +467,6 @@
 REGISTER_FEATURE(NonFungibleTokensV1,   Supported::yes, VoteBehavior::Obsolete);
 REGISTER_FIX    (fixNFTokenDirV1,       Supported::yes, VoteBehavior::Obsolete);
 REGISTER_FIX    (fixNFTokenNegOffer,    Supported::yes, VoteBehavior::Obsolete);
-=======
-REGISTER_FIX    (fix1781,                       Supported::yes, DefaultVote::yes);
-REGISTER_FEATURE(HardenedValidations,           Supported::yes, DefaultVote::yes);
-REGISTER_FIX    (fixAmendmentMajorityCalc,      Supported::yes, DefaultVote::yes);
-REGISTER_FEATURE(NegativeUNL,                   Supported::yes, DefaultVote::yes);
-REGISTER_FEATURE(TicketBatch,                   Supported::yes, DefaultVote::yes);
-REGISTER_FEATURE(FlowSortStrands,               Supported::yes, DefaultVote::yes);
-REGISTER_FIX    (fixSTAmountCanonicalize,       Supported::yes, DefaultVote::yes);
-REGISTER_FIX    (fixRmSmallIncreasedQOffers,    Supported::yes, DefaultVote::yes);
-REGISTER_FEATURE(CheckCashMakesTrustLine,       Supported::yes, DefaultVote::no);
-REGISTER_FEATURE(NonFungibleTokensV1,           Supported::yes, DefaultVote::no);
-REGISTER_FEATURE(ExpandedSignerList,            Supported::yes, DefaultVote::no);
-REGISTER_FIX    (fixNFTokenDirV1,               Supported::yes, DefaultVote::no);
-REGISTER_FIX    (fixNFTokenNegOffer,            Supported::yes, DefaultVote::no);
-REGISTER_FEATURE(NonFungibleTokensV1_1,         Supported::yes, DefaultVote::no);
-REGISTER_FIX    (fixTrustLinesToSelf,           Supported::yes, DefaultVote::no);
-REGISTER_FIX    (fixRemoveNFTokenAutoTrustLine, Supported::yes, DefaultVote::yes);
-REGISTER_FEATURE(ImmediateOfferKilled,          Supported::yes, DefaultVote::no);
-REGISTER_FEATURE(DisallowIncoming,              Supported::yes, DefaultVote::no);
-REGISTER_FEATURE(XRPFees,                       Supported::yes, DefaultVote::no);
-REGISTER_FIX    (fixUniversalNumber,            Supported::yes, DefaultVote::no);
-REGISTER_FIX    (fixNonFungibleTokensV1_2,      Supported::yes, DefaultVote::no);
->>>>>>> ac78b7a9
 
 // The following amendments have been active for at least two years. Their
 // pre-amendment code has been removed and the identifiers are deprecated.
