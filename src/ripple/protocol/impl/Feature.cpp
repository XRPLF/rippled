--- conflicted
+++ resolved
@@ -465,13 +465,10 @@
 REGISTER_FEATURE(PriceOracle,                   Supported::yes, VoteBehavior::DefaultNo);
 REGISTER_FIX    (fixEmptyDID,                   Supported::yes, VoteBehavior::DefaultNo);
 REGISTER_FIX    (fixXChainRewardRounding,       Supported::yes, VoteBehavior::DefaultNo);
-<<<<<<< HEAD
+REGISTER_FIX    (fixPreviousTxnID,              Supported::yes, VoteBehavior::DefaultNo);
 // InvariantsV1_1 will be changes to Supported::yes when all the
 // invariants expected to be included under it are complete.
 REGISTER_FEATURE(InvariantsV1_1,                Supported::no, VoteBehavior::DefaultNo);
-=======
-REGISTER_FIX    (fixPreviousTxnID,              Supported::yes, VoteBehavior::DefaultNo);
->>>>>>> cd737ad7
 
 // The following amendments are obsolete, but must remain supported
 // because they could potentially get enabled.
