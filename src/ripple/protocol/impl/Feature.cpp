//------------------------------------------------------------------------------
/*
    This file is part of rippled: https://github.com/ripple/rippled
    Copyright (c) 2012, 2013 Ripple Labs Inc.

    Permission to use, copy, modify, and/or distribute this software for any
    purpose  with  or without fee is hereby granted, provided that the above
    copyright notice and this permission notice appear in all copies.

    THE  SOFTWARE IS PROVIDED "AS IS" AND THE AUTHOR DISCLAIMS ALL WARRANTIES
    WITH  REGARD  TO  THIS  SOFTWARE  INCLUDING  ALL  IMPLIED  WARRANTIES  OF
    MERCHANTABILITY  AND  FITNESS. IN NO EVENT SHALL THE AUTHOR BE LIABLE FOR
    ANY  SPECIAL ,  DIRECT, INDIRECT, OR CONSEQUENTIAL DAMAGES OR ANY DAMAGES
    WHATSOEVER  RESULTING  FROM  LOSS  OF USE, DATA OR PROFITS, WHETHER IN AN
    ACTION  OF  CONTRACT, NEGLIGENCE OR OTHER TORTIOUS ACTION, ARISING OUT OF
    OR IN CONNECTION WITH THE USE OR PERFORMANCE OF THIS SOFTWARE.
*/
//==============================================================================

#include <ripple/protocol/Feature.h>

#include <ripple/basics/Slice.h>
#include <ripple/basics/contract.h>
#include <ripple/protocol/digest.h>
#include <boost/container_hash/hash.hpp>
#include <boost/multi_index/hashed_index.hpp>
#include <boost/multi_index/key_extractors.hpp>
#include <boost/multi_index/random_access_index.hpp>
#include <boost/multi_index_container.hpp>
#include <cstring>

namespace ripple {

inline std::size_t
hash_value(ripple::uint256 const& feature)
{
    std::size_t seed = 0;
    using namespace boost;
    for (auto const& n : feature)
        hash_combine(seed, n);
    return seed;
}

namespace {

enum class Supported : bool { no = false, yes };

// *NOTE*
//
// Features, or Amendments as they are called elsewhere, are enabled on the
// network at some specific time based on Validator voting.  Features are
// enabled using run-time conditionals based on the state of the amendment.
// There is value in retaining that conditional code for some time after
// the amendment is enabled to make it simple to replay old transactions.
// However, once an amendment has been enabled for, say, more than two years
// then retaining that conditional code has less value since it is
// uncommon to replay such old transactions.
//
// Starting in January of 2020 Amendment conditionals from before January
// 2018 are being removed.  So replaying any ledger from before January
// 2018 needs to happen on an older version of the server code.  There's
// a log message in Application.cpp that warns about replaying old ledgers.
//
// At some point in the future someone may wish to remove amendment
// conditional code for amendments that were enabled after January 2018.
// When that happens then the log message in Application.cpp should be
// updated.
//
// Generally, amendments which introduce new features should be set as
// "VoteBehavior::DefaultNo" whereas in rare cases, amendments that fix
// critical bugs should be set as "VoteBehavior::DefaultYes", if off-chain
// consensus is reached amongst reviewers, validator operators, and other
// participants.

class FeatureCollections
{
    struct Feature
    {
        std::string name;
        uint256 feature;

        Feature() = delete;
        explicit Feature(std::string const& name_, uint256 const& feature_)
            : name(name_), feature(feature_)
        {
        }

        // These structs are used by the `features` multi_index_container to
        // provide access to the features collection by size_t index, string
        // name, and uint256 feature identifier
        struct byIndex
        {
        };
        struct byName
        {
        };
        struct byFeature
        {
        };
    };

    // Intermediate types to help with readability
    template <class tag, typename Type, Type Feature::*PtrToMember>
    using feature_hashed_unique = boost::multi_index::hashed_unique<
        boost::multi_index::tag<tag>,
        boost::multi_index::member<Feature, Type, PtrToMember>>;

    // Intermediate types to help with readability
    using feature_indexing = boost::multi_index::indexed_by<
        boost::multi_index::random_access<
            boost::multi_index::tag<Feature::byIndex>>,
        feature_hashed_unique<Feature::byFeature, uint256, &Feature::feature>,
        feature_hashed_unique<Feature::byName, std::string, &Feature::name>>;

    // This multi_index_container provides access to the features collection by
    // name, index, and uint256 feature identifier
    boost::multi_index::multi_index_container<Feature, feature_indexing>
        features;
    std::map<std::string, VoteBehavior> supported;
    std::size_t upVotes = 0;
    std::size_t downVotes = 0;
    mutable std::atomic<bool> readOnly = false;

    // These helper functions provide access to the features collection by name,
    // index, and uint256 feature identifier, so the details of
    // multi_index_container can be hidden
    Feature const&
    getByIndex(size_t i) const
    {
        if (i >= features.size())
            LogicError("Invalid FeatureBitset index");
        const auto& sequence = features.get<Feature::byIndex>();
        return sequence[i];
    }
    size_t
    getIndex(Feature const& feature) const
    {
        const auto& sequence = features.get<Feature::byIndex>();
        auto const it_to = sequence.iterator_to(feature);
        return it_to - sequence.begin();
    }
    Feature const*
    getByFeature(uint256 const& feature) const
    {
        const auto& feature_index = features.get<Feature::byFeature>();
        auto const feature_it = feature_index.find(feature);
        return feature_it == feature_index.end() ? nullptr : &*feature_it;
    }
    Feature const*
    getByName(std::string const& name) const
    {
        const auto& name_index = features.get<Feature::byName>();
        auto const name_it = name_index.find(name);
        return name_it == name_index.end() ? nullptr : &*name_it;
    }

public:
    FeatureCollections();

    std::optional<uint256>
    getRegisteredFeature(std::string const& name) const;

    uint256
    registerFeature(
        std::string const& name,
        Supported support,
        VoteBehavior vote);

    /** Tell FeatureCollections when registration is complete. */
    bool
    registrationIsDone();

    std::size_t
    featureToBitsetIndex(uint256 const& f) const;

    uint256 const&
    bitsetIndexToFeature(size_t i) const;

    std::string
    featureToName(uint256 const& f) const;

    /** Amendments that this server supports.
    Whether they are enabled depends on the Rules defined in the validated
    ledger */
    std::map<std::string, VoteBehavior> const&
    supportedAmendments() const
    {
        return supported;
    }

    /** Amendments that this server WON'T vote for by default. */
    std::size_t
    numDownVotedAmendments() const
    {
        return downVotes;
    }

    /** Amendments that this server WILL vote for by default. */
    std::size_t
    numUpVotedAmendments() const
    {
        return upVotes;
    }
};

//------------------------------------------------------------------------------

FeatureCollections::FeatureCollections()
{
    features.reserve(ripple::detail::numFeatures);
}

std::optional<uint256>
FeatureCollections::getRegisteredFeature(std::string const& name) const
{
    assert(readOnly);
    Feature const* feature = getByName(name);
    if (feature)
        return feature->feature;
    return std::nullopt;
}

void
check(bool condition, const char* logicErrorMessage)
{
    if (!condition)
        LogicError(logicErrorMessage);
}

uint256
FeatureCollections::registerFeature(
    std::string const& name,
    Supported support,
    VoteBehavior vote)
{
    check(!readOnly, "Attempting to register a feature after startup.");
    check(
        support == Supported::yes || vote == VoteBehavior::DefaultNo,
        "Invalid feature parameters. Must be supported to be up-voted.");
    Feature const* i = getByName(name);
    if (!i)
    {
        // If this check fails, and you just added a feature, increase the
        // numFeatures value in Feature.h
        check(
            features.size() < detail::numFeatures,
            "More features defined than allocated. Adjust numFeatures in "
            "Feature.h.");

        auto const f = sha512Half(Slice(name.data(), name.size()));

        features.emplace_back(name, f);

        if (support == Supported::yes)
        {
            supported.emplace(name, vote);

            if (vote == VoteBehavior::DefaultYes)
                ++upVotes;
            else
                ++downVotes;
        }
        check(
            upVotes + downVotes == supported.size(),
            "Feature counting logic broke");
        check(
            supported.size() <= features.size(),
            "More supported features than defined features");
        return f;
    }
    else
        // Each feature should only be registered once
        LogicError("Duplicate feature registration");
}

/** Tell FeatureCollections when registration is complete. */
bool
FeatureCollections::registrationIsDone()
{
    readOnly = true;
    return true;
}

size_t
FeatureCollections::featureToBitsetIndex(uint256 const& f) const
{
    assert(readOnly);

    Feature const* feature = getByFeature(f);
    if (!feature)
        LogicError("Invalid Feature ID");

    return getIndex(*feature);
}

uint256 const&
FeatureCollections::bitsetIndexToFeature(size_t i) const
{
    assert(readOnly);
    Feature const& feature = getByIndex(i);
    return feature.feature;
}

std::string
FeatureCollections::featureToName(uint256 const& f) const
{
    assert(readOnly);
    Feature const* feature = getByFeature(f);
    return feature ? feature->name : to_string(f);
}

static FeatureCollections featureCollections;

}  // namespace

/** Amendments that this server supports.
   Whether they are enabled depends on the Rules defined in the validated
   ledger */
std::map<std::string, VoteBehavior> const&
detail::supportedAmendments()
{
    return featureCollections.supportedAmendments();
}

/** Amendments that this server won't vote for by default. */
std::size_t
detail::numDownVotedAmendments()
{
    return featureCollections.numDownVotedAmendments();
}

/** Amendments that this server will vote for by default. */
std::size_t
detail::numUpVotedAmendments()
{
    return featureCollections.numUpVotedAmendments();
}

//------------------------------------------------------------------------------

std::optional<uint256>
getRegisteredFeature(std::string const& name)
{
    return featureCollections.getRegisteredFeature(name);
}

uint256
registerFeature(std::string const& name, Supported support, VoteBehavior vote)
{
    return featureCollections.registerFeature(name, support, vote);
}

// Retired features are in the ledger and have no code controlled by the
// feature. They need to be supported, but do not need to be voted on.
uint256
retireFeature(std::string const& name)
{
    return registerFeature(name, Supported::yes, VoteBehavior::Obsolete);
}

/** Tell FeatureCollections when registration is complete. */
bool
registrationIsDone()
{
    return featureCollections.registrationIsDone();
}

size_t
featureToBitsetIndex(uint256 const& f)
{
    return featureCollections.featureToBitsetIndex(f);
}

uint256
bitsetIndexToFeature(size_t i)
{
    return featureCollections.bitsetIndexToFeature(i);
}

std::string
featureToName(uint256 const& f)
{
    return featureCollections.featureToName(f);
}

#pragma push_macro("REGISTER_FEATURE")
#undef REGISTER_FEATURE

/**
Takes the name of a feature, whether it's supported, and the default vote. Will
register the feature, and create a variable whose name is "feature" plus the
feature name.
*/
#define REGISTER_FEATURE(fName, supported, votebehavior) \
    uint256 const feature##fName =                       \
        registerFeature(#fName, supported, votebehavior)

#pragma push_macro("REGISTER_FIX")
#undef REGISTER_FIX

/**
Takes the name of a feature, whether it's supported, and the default vote. Will
register the feature, and create a variable whose name is the unmodified feature
name.
*/
#define REGISTER_FIX(fName, supported, votebehavior) \
    uint256 const fName = registerFeature(#fName, supported, votebehavior)

// clang-format off

// All known amendments must be registered either here or below with the
// "retired" amendments
REGISTER_FEATURE(OwnerPaysFee,                  Supported::no,  VoteBehavior::DefaultNo);
REGISTER_FEATURE(Flow,                          Supported::yes, VoteBehavior::DefaultYes);
REGISTER_FEATURE(FlowCross,                     Supported::yes, VoteBehavior::DefaultYes);
REGISTER_FIX    (fix1513,                       Supported::yes, VoteBehavior::DefaultYes);
REGISTER_FEATURE(DepositAuth,                   Supported::yes, VoteBehavior::DefaultYes);
REGISTER_FEATURE(Checks,                        Supported::yes, VoteBehavior::DefaultYes);
REGISTER_FIX    (fix1571,                       Supported::yes, VoteBehavior::DefaultYes);
REGISTER_FIX    (fix1543,                       Supported::yes, VoteBehavior::DefaultYes);
REGISTER_FIX    (fix1623,                       Supported::yes, VoteBehavior::DefaultYes);
REGISTER_FEATURE(DepositPreauth,                Supported::yes, VoteBehavior::DefaultYes);
// Use liquidity from strands that consume max offers, but mark as dry
REGISTER_FIX    (fix1515,                       Supported::yes, VoteBehavior::DefaultYes);
REGISTER_FIX    (fix1578,                       Supported::yes, VoteBehavior::DefaultYes);
REGISTER_FEATURE(MultiSignReserve,              Supported::yes, VoteBehavior::DefaultYes);
REGISTER_FIX    (fixTakerDryOfferRemoval,       Supported::yes, VoteBehavior::DefaultYes);
REGISTER_FIX    (fixMasterKeyAsRegularKey,      Supported::yes, VoteBehavior::DefaultYes);
REGISTER_FIX    (fixCheckThreading,             Supported::yes, VoteBehavior::DefaultYes);
REGISTER_FIX    (fixPayChanRecipientOwnerDir,   Supported::yes, VoteBehavior::DefaultYes);
REGISTER_FEATURE(DeletableAccounts,             Supported::yes, VoteBehavior::DefaultYes);
// fixQualityUpperBound should be activated before FlowCross
REGISTER_FIX    (fixQualityUpperBound,          Supported::yes, VoteBehavior::DefaultYes);
REGISTER_FEATURE(RequireFullyCanonicalSig,      Supported::yes, VoteBehavior::DefaultYes);
// fix1781: XRPEndpointSteps should be included in the circular payment check
REGISTER_FIX    (fix1781,                       Supported::yes, VoteBehavior::DefaultYes);
REGISTER_FEATURE(HardenedValidations,           Supported::yes, VoteBehavior::DefaultYes);
REGISTER_FIX    (fixAmendmentMajorityCalc,      Supported::yes, VoteBehavior::DefaultYes);
REGISTER_FEATURE(NegativeUNL,                   Supported::yes, VoteBehavior::DefaultYes);
REGISTER_FEATURE(TicketBatch,                   Supported::yes, VoteBehavior::DefaultYes);
REGISTER_FEATURE(FlowSortStrands,               Supported::yes, VoteBehavior::DefaultYes);
REGISTER_FIX    (fixSTAmountCanonicalize,       Supported::yes, VoteBehavior::DefaultYes);
REGISTER_FIX    (fixRmSmallIncreasedQOffers,    Supported::yes, VoteBehavior::DefaultYes);
REGISTER_FEATURE(CheckCashMakesTrustLine,       Supported::yes, VoteBehavior::DefaultNo);
REGISTER_FEATURE(ExpandedSignerList,            Supported::yes, VoteBehavior::DefaultNo);
REGISTER_FEATURE(NonFungibleTokensV1_1,         Supported::yes, VoteBehavior::DefaultNo);
REGISTER_FIX    (fixTrustLinesToSelf,           Supported::yes, VoteBehavior::DefaultNo);
REGISTER_FIX    (fixRemoveNFTokenAutoTrustLine, Supported::yes, VoteBehavior::DefaultYes);
REGISTER_FEATURE(ImmediateOfferKilled,          Supported::yes, VoteBehavior::DefaultNo);
REGISTER_FEATURE(DisallowIncoming,              Supported::yes, VoteBehavior::DefaultNo);
REGISTER_FEATURE(XRPFees,                       Supported::yes, VoteBehavior::DefaultNo);
REGISTER_FIX    (fixUniversalNumber,            Supported::yes, VoteBehavior::DefaultNo);
REGISTER_FIX    (fixNonFungibleTokensV1_2,      Supported::yes, VoteBehavior::DefaultNo);
REGISTER_FIX    (fixNFTokenRemint,              Supported::yes, VoteBehavior::DefaultNo);
REGISTER_FIX    (fixReducedOffersV1,            Supported::yes, VoteBehavior::DefaultNo);
REGISTER_FEATURE(Clawback,                      Supported::yes, VoteBehavior::DefaultNo);
REGISTER_FEATURE(AMM,                           Supported::yes, VoteBehavior::DefaultNo);
<<<<<<< HEAD
REGISTER_FIX(fixFillOrKill,                     Supported::yes, VoteBehavior::DefaultNo);
=======
REGISTER_FEATURE(XChainBridge,                  Supported::yes, VoteBehavior::DefaultNo);
REGISTER_FIX(fixDisallowIncomingV1,             Supported::yes, VoteBehavior::DefaultNo);
>>>>>>> c9159843

// The following amendments are obsolete, but must remain supported
// because they could potentially get enabled.
//
// Obsolete features are (usually) not in the ledger, and may have code
// controlled by the feature. They need to be supported because at some
// time in the past, the feature was supported and votable, but never
// passed. So the feature needs to be supported in case it is ever
// enabled (added to the ledger).
//
// If a feature remains obsolete for long enough that no clients are able
// to vote for it, the feature can be removed (entirely?) from the code.
REGISTER_FEATURE(CryptoConditionsSuite, Supported::yes, VoteBehavior::Obsolete);
REGISTER_FEATURE(NonFungibleTokensV1,   Supported::yes, VoteBehavior::Obsolete);
REGISTER_FIX    (fixNFTokenDirV1,       Supported::yes, VoteBehavior::Obsolete);
REGISTER_FIX    (fixNFTokenNegOffer,    Supported::yes, VoteBehavior::Obsolete);

// The following amendments have been active for at least two years. Their
// pre-amendment code has been removed and the identifiers are deprecated.
// All known amendments and amendments that may appear in a validated
// ledger must be registered either here or above with the "active" amendments
[[deprecated("The referenced amendment has been retired"), maybe_unused]]
uint256 const
    retiredMultiSign         = retireFeature("MultiSign"),
    retiredTrustSetAuth      = retireFeature("TrustSetAuth"),
    retiredFeeEscalation     = retireFeature("FeeEscalation"),
    retiredPayChan           = retireFeature("PayChan"),
    retiredCryptoConditions  = retireFeature("CryptoConditions"),
    retiredTickSize          = retireFeature("TickSize"),
    retiredFix1368           = retireFeature("fix1368"),
    retiredEscrow            = retireFeature("Escrow"),
    retiredFix1373           = retireFeature("fix1373"),
    retiredEnforceInvariants = retireFeature("EnforceInvariants"),
    retiredSortedDirectories = retireFeature("SortedDirectories"),
    retiredFix1201           = retireFeature("fix1201"),
    retiredFix1512           = retireFeature("fix1512"),
    retiredFix1523           = retireFeature("fix1523"),
    retiredFix1528           = retireFeature("fix1528");

// clang-format on

#undef REGISTER_FIX
#pragma pop_macro("REGISTER_FIX")

#undef REGISTER_FEATURE
#pragma pop_macro("REGISTER_FEATURE")

// All of the features should now be registered, since variables in a cpp file
// are initialized from top to bottom.
//
// Use initialization of one final static variable to set
// featureCollections::readOnly.
[[maybe_unused]] static const bool readOnlySet =
    featureCollections.registrationIsDone();

}  // namespace ripple<|MERGE_RESOLUTION|>--- conflicted
+++ resolved
@@ -455,12 +455,9 @@
 REGISTER_FIX    (fixReducedOffersV1,            Supported::yes, VoteBehavior::DefaultNo);
 REGISTER_FEATURE(Clawback,                      Supported::yes, VoteBehavior::DefaultNo);
 REGISTER_FEATURE(AMM,                           Supported::yes, VoteBehavior::DefaultNo);
-<<<<<<< HEAD
-REGISTER_FIX(fixFillOrKill,                     Supported::yes, VoteBehavior::DefaultNo);
-=======
 REGISTER_FEATURE(XChainBridge,                  Supported::yes, VoteBehavior::DefaultNo);
 REGISTER_FIX(fixDisallowIncomingV1,             Supported::yes, VoteBehavior::DefaultNo);
->>>>>>> c9159843
+REGISTER_FIX(fixFillOrKill,                     Supported::yes, VoteBehavior::DefaultNo);
 
 // The following amendments are obsolete, but must remain supported
 // because they could potentially get enabled.
