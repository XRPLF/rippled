--- conflicted
+++ resolved
@@ -461,17 +461,13 @@
 REGISTER_FIX    (fixFillOrKill,                 Supported::yes, VoteBehavior::DefaultNo);
 REGISTER_FIX    (fixNFTokenReserve,             Supported::yes, VoteBehavior::DefaultNo);
 REGISTER_FIX    (fixInnerObjTemplate,           Supported::yes, VoteBehavior::DefaultNo);
-<<<<<<< HEAD
-REGISTER_FEATURE(PriceOracle,                   Supported::yes, VoteBehavior::DefaultNo);
-REGISTER_FEATURE(NFTokenMintOffer,              Supported::yes, VoteBehavior::DefaultNo);
-=======
 REGISTER_FIX    (fixAMMOverflowOffer,           Supported::yes, VoteBehavior::DefaultYes);
 REGISTER_FEATURE(PriceOracle,                   Supported::yes, VoteBehavior::DefaultNo);
 REGISTER_FIX    (fixEmptyDID,                   Supported::yes, VoteBehavior::DefaultNo);
 REGISTER_FIX    (fixXChainRewardRounding,       Supported::yes, VoteBehavior::DefaultNo);
 REGISTER_FIX    (fixPreviousTxnID,              Supported::yes, VoteBehavior::DefaultNo);
 REGISTER_FIX    (fixAMMv1_1,                    Supported::yes, VoteBehavior::DefaultNo);
->>>>>>> 40b4adc9
+REGISTER_FEATURE(NFTokenMintOffer,              Supported::yes, VoteBehavior::DefaultNo);
 
 // The following amendments are obsolete, but must remain supported
 // because they could potentially get enabled.
