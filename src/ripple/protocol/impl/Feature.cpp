--- conflicted
+++ resolved
@@ -455,11 +455,8 @@
 REGISTER_FIX    (fixReducedOffersV1,            Supported::yes, VoteBehavior::DefaultNo);
 REGISTER_FEATURE(Clawback,                      Supported::yes, VoteBehavior::DefaultNo);
 REGISTER_FEATURE(AMM,                           Supported::yes, VoteBehavior::DefaultNo);
-<<<<<<< HEAD
+REGISTER_FEATURE(XChainBridge,                  Supported::no,  VoteBehavior::DefaultNo);
 REGISTER_FEATURE(DID,                           Supported::yes, VoteBehavior::DefaultNo);
-=======
-REGISTER_FEATURE(XChainBridge,                  Supported::no,  VoteBehavior::DefaultNo);
->>>>>>> 237b406e
 
 // The following amendments are obsolete, but must remain supported
 // because they could potentially get enabled.
