--- conflicted
+++ resolved
@@ -460,14 +460,11 @@
 REGISTER_FEATURE(DID,                           Supported::yes, VoteBehavior::DefaultNo);
 REGISTER_FIX    (fixFillOrKill,                 Supported::yes, VoteBehavior::DefaultNo);
 REGISTER_FIX    (fixNFTokenReserve,             Supported::yes, VoteBehavior::DefaultNo);
-<<<<<<< HEAD
+REGISTER_FIX(fixInnerObjTemplate,               Supported::yes, VoteBehavior::DefaultNo);
+REGISTER_FEATURE(PriceOracle,                   Supported::yes, VoteBehavior::DefaultNo);
 REGISTER_FIX    (fixInnerObjTemplate,           Supported::yes, VoteBehavior::DefaultNo);
 REGISTER_FEATURE(NetworkIDValidation,           Supported::yes, VoteBehavior::DefaultNo);
-=======
-REGISTER_FIX(fixInnerObjTemplate,               Supported::yes, VoteBehavior::DefaultNo);
-REGISTER_FEATURE(PriceOracle,                   Supported::yes, VoteBehavior::DefaultNo);
-
->>>>>>> e718378b
+
 // The following amendments are obsolete, but must remain supported
 // because they could potentially get enabled.
 //
