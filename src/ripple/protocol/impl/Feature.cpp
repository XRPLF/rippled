--- conflicted
+++ resolved
@@ -493,11 +493,8 @@
 REGISTER_FIX    (fixXChainRewardRounding,       Supported::yes, VoteBehavior::DefaultNo);
 REGISTER_FIX    (fixPreviousTxnID,              Supported::yes, VoteBehavior::DefaultNo);
 REGISTER_FIX    (fixAMMv1_1,                    Supported::yes, VoteBehavior::DefaultNo);
-<<<<<<< HEAD
 REGISTER_FEATURE(NFTokenMintOffer,              Supported::yes, VoteBehavior::DefaultNo);
-=======
 REGISTER_FIX    (fixReducedOffersV2,            Supported::yes, VoteBehavior::DefaultNo);
->>>>>>> 3f5e3212
 
 // The following amendments are obsolete, but must remain supported
 // because they could potentially get enabled.
