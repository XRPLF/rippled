--- conflicted
+++ resolved
@@ -86,7 +86,6 @@
             << SOElement (sfHighQualityOut,      SOE_OPTIONAL)
             ;
 
-<<<<<<< HEAD
     add ("Escrow", ltESCROW) <<
         SOElement (sfAccount,           SOE_REQUIRED) <<
         SOElement (sfDestination,       SOE_REQUIRED) <<
@@ -99,24 +98,9 @@
         SOElement (sfOwnerNode,         SOE_REQUIRED) <<
         SOElement (sfPreviousTxnID,     SOE_REQUIRED) <<
         SOElement (sfPreviousTxnLgrSeq, SOE_REQUIRED) <<
-		SOElement (sfDestinationNode,	SOE_OPTIONAL) <<
-		SOElement (sfIssuerNode,		SOE_OPTIONAL);
-=======
-    add ("Escrow", ltESCROW)
-            << SOElement (sfAccount,             SOE_REQUIRED)
-            << SOElement (sfDestination,         SOE_REQUIRED)
-            << SOElement (sfAmount,              SOE_REQUIRED)
-            << SOElement (sfCondition,           SOE_OPTIONAL)
-            << SOElement (sfCancelAfter,         SOE_OPTIONAL)
-            << SOElement (sfFinishAfter,         SOE_OPTIONAL)
-            << SOElement (sfSourceTag,           SOE_OPTIONAL)
-            << SOElement (sfDestinationTag,      SOE_OPTIONAL)
-            << SOElement (sfOwnerNode,           SOE_REQUIRED)
-            << SOElement (sfPreviousTxnID,       SOE_REQUIRED)
-            << SOElement (sfPreviousTxnLgrSeq,   SOE_REQUIRED)
-            << SOElement (sfDestinationNode,     SOE_OPTIONAL)
-            ;
->>>>>>> 7b036773
+		    SOElement (sfDestinationNode,	SOE_OPTIONAL) <<
+		    SOElement (sfIssuerNode,		SOE_OPTIONAL);
+
 
     add ("LedgerHashes", ltLEDGER_HASHES)
             << SOElement (sfFirstLedgerSequence, SOE_OPTIONAL) // Remove if we do a ledger restart
