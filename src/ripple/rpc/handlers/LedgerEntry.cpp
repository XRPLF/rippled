//------------------------------------------------------------------------------
/*
    This file is part of rippled: https://github.com/ripple/rippled
    Copyright (c) 2012-2014 Ripple Labs Inc.

    Permission to use, copy, modify, and/or distribute this software for any
    purpose  with  or without fee is hereby granted, provided that the above
    copyright notice and this permission notice appear in all copies.

    THE  SOFTWARE IS PROVIDED "AS IS" AND THE AUTHOR DISCLAIMS ALL WARRANTIES
    WITH  REGARD  TO  THIS  SOFTWARE  INCLUDING  ALL  IMPLIED  WARRANTIES  OF
    MERCHANTABILITY  AND  FITNESS. IN NO EVENT SHALL THE AUTHOR BE LIABLE FOR
    ANY  SPECIAL ,  DIRECT, INDIRECT, OR CONSEQUENTIAL DAMAGES OR ANY DAMAGES
    WHATSOEVER  RESULTING  FROM  LOSS  OF USE, DATA OR PROFITS, WHETHER IN AN
    ACTION  OF  CONTRACT, NEGLIGENCE OR OTHER TORTIOUS ACTION, ARISING OUT OF
    OR IN CONNECTION WITH THE USE OR PERFORMANCE OF THIS SOFTWARE.
*/
//==============================================================================

#include <ripple/app/main/Application.h>
#include <ripple/basics/StringUtilities.h>
#include <ripple/basics/strHex.h>
#include <ripple/json/json_errors.h>
#include <ripple/ledger/ReadView.h>
#include <ripple/net/RPCErr.h>
#include <ripple/protocol/ErrorCodes.h>
#include <ripple/protocol/Indexes.h>
#include <ripple/protocol/STXChainBridge.h>
#include <ripple/protocol/jss.h>
#include <ripple/rpc/Context.h>
#include <ripple/rpc/GRPCHandlers.h>
#include <ripple/rpc/impl/RPCHelpers.h>

namespace ripple {

// {
//   ledger_hash : <ledger>
//   ledger_index : <ledger_index>
//   ...
// }
Json::Value
doLedgerEntry(RPC::JsonContext& context)
{
    std::shared_ptr<ReadView const> lpLedger;
    auto jvResult = RPC::lookupLedger(lpLedger, context);

    if (!lpLedger)
        return jvResult;

    uint256 uNodeIndex;
    bool bNodeBinary = false;
    LedgerEntryType expectedType = ltANY;

    try
    {
        if (context.params.isMember(jss::index))
        {
            if (!uNodeIndex.parseHex(context.params[jss::index].asString()))
            {
                uNodeIndex = beast::zero;
                jvResult[jss::error] = "malformedRequest";
            }
        }
        else if (context.params.isMember(jss::account_root))
        {
            expectedType = ltACCOUNT_ROOT;
            auto const account = parseBase58<AccountID>(
                context.params[jss::account_root].asString());
            if (!account || account->isZero())
                jvResult[jss::error] = "malformedAddress";
            else
                uNodeIndex = keylet::account(*account).key;
        }
        else if (context.params.isMember(jss::check))
        {
            expectedType = ltCHECK;
            if (!uNodeIndex.parseHex(context.params[jss::check].asString()))
            {
                uNodeIndex = beast::zero;
                jvResult[jss::error] = "malformedRequest";
            }
        }
        else if (context.params.isMember(jss::deposit_preauth))
        {
            expectedType = ltDEPOSIT_PREAUTH;

            if (!context.params[jss::deposit_preauth].isObject())
            {
                if (!context.params[jss::deposit_preauth].isString() ||
                    !uNodeIndex.parseHex(
                        context.params[jss::deposit_preauth].asString()))
                {
                    uNodeIndex = beast::zero;
                    jvResult[jss::error] = "malformedRequest";
                }
            }
            else if (
                !context.params[jss::deposit_preauth].isMember(jss::owner) ||
                !context.params[jss::deposit_preauth][jss::owner].isString() ||
                !context.params[jss::deposit_preauth].isMember(
                    jss::authorized) ||
                !context.params[jss::deposit_preauth][jss::authorized]
                     .isString())
            {
                jvResult[jss::error] = "malformedRequest";
            }
            else
            {
                auto const owner = parseBase58<AccountID>(
                    context.params[jss::deposit_preauth][jss::owner]
                        .asString());

                auto const authorized = parseBase58<AccountID>(
                    context.params[jss::deposit_preauth][jss::authorized]
                        .asString());

                if (!owner)
                    jvResult[jss::error] = "malformedOwner";
                else if (!authorized)
                    jvResult[jss::error] = "malformedAuthorized";
                else
                    uNodeIndex =
                        keylet::depositPreauth(*owner, *authorized).key;
            }
        }
        else if (context.params.isMember(jss::directory))
        {
            expectedType = ltDIR_NODE;
            if (context.params[jss::directory].isNull())
            {
                jvResult[jss::error] = "malformedRequest";
            }
            else if (!context.params[jss::directory].isObject())
            {
                if (!uNodeIndex.parseHex(
                        context.params[jss::directory].asString()))
                {
                    uNodeIndex = beast::zero;
                    jvResult[jss::error] = "malformedRequest";
                }
            }
            else if (
                context.params[jss::directory].isMember(jss::sub_index) &&
                !context.params[jss::directory][jss::sub_index].isIntegral())
            {
                jvResult[jss::error] = "malformedRequest";
            }
            else
            {
                std::uint64_t uSubIndex =
                    context.params[jss::directory].isMember(jss::sub_index)
                    ? context.params[jss::directory][jss::sub_index].asUInt()
                    : 0;

                if (context.params[jss::directory].isMember(jss::dir_root))
                {
                    uint256 uDirRoot;

                    if (context.params[jss::directory].isMember(jss::owner))
                    {
                        // May not specify both dir_root and owner.
                        jvResult[jss::error] = "malformedRequest";
                    }
                    else if (!uDirRoot.parseHex(
                                 context.params[jss::directory][jss::dir_root]
                                     .asString()))
                    {
                        uNodeIndex = beast::zero;
                        jvResult[jss::error] = "malformedRequest";
                    }
                    else
                    {
                        uNodeIndex = keylet::page(uDirRoot, uSubIndex).key;
                    }
                }
                else if (context.params[jss::directory].isMember(jss::owner))
                {
                    auto const ownerID = parseBase58<AccountID>(
                        context.params[jss::directory][jss::owner].asString());

                    if (!ownerID)
                    {
                        jvResult[jss::error] = "malformedAddress";
                    }
                    else
                    {
                        uNodeIndex =
                            keylet::page(keylet::ownerDir(*ownerID), uSubIndex)
                                .key;
                    }
                }
                else
                {
                    jvResult[jss::error] = "malformedRequest";
                }
            }
        }
        else if (context.params.isMember(jss::escrow))
        {
            expectedType = ltESCROW;
            if (!context.params[jss::escrow].isObject())
            {
                if (!uNodeIndex.parseHex(
                        context.params[jss::escrow].asString()))
                {
                    uNodeIndex = beast::zero;
                    jvResult[jss::error] = "malformedRequest";
                }
            }
            else if (
                !context.params[jss::escrow].isMember(jss::owner) ||
                !context.params[jss::escrow].isMember(jss::seq) ||
                !context.params[jss::escrow][jss::seq].isIntegral())
            {
                jvResult[jss::error] = "malformedRequest";
            }
            else
            {
                auto const id = parseBase58<AccountID>(
                    context.params[jss::escrow][jss::owner].asString());
                if (!id)
                    jvResult[jss::error] = "malformedOwner";
                else
                    uNodeIndex =
                        keylet::escrow(
                            *id, context.params[jss::escrow][jss::seq].asUInt())
                            .key;
            }
        }
        else if (context.params.isMember(jss::offer))
        {
            expectedType = ltOFFER;
            if (!context.params[jss::offer].isObject())
            {
                if (!uNodeIndex.parseHex(context.params[jss::offer].asString()))
                {
                    uNodeIndex = beast::zero;
                    jvResult[jss::error] = "malformedRequest";
                }
            }
            else if (
                !context.params[jss::offer].isMember(jss::account) ||
                !context.params[jss::offer].isMember(jss::seq) ||
                !context.params[jss::offer][jss::seq].isIntegral())
            {
                jvResult[jss::error] = "malformedRequest";
            }
            else
            {
                auto const id = parseBase58<AccountID>(
                    context.params[jss::offer][jss::account].asString());
                if (!id)
                    jvResult[jss::error] = "malformedAddress";
                else
                    uNodeIndex =
                        keylet::offer(
                            *id, context.params[jss::offer][jss::seq].asUInt())
                            .key;
            }
        }
        else if (context.params.isMember(jss::payment_channel))
        {
            expectedType = ltPAYCHAN;

            if (!uNodeIndex.parseHex(
                    context.params[jss::payment_channel].asString()))
            {
                uNodeIndex = beast::zero;
                jvResult[jss::error] = "malformedRequest";
            }
        }
        else if (context.params.isMember(jss::ripple_state))
        {
            expectedType = ltRIPPLE_STATE;
            Currency uCurrency;
            Json::Value jvRippleState = context.params[jss::ripple_state];

            if (!jvRippleState.isObject() ||
                !jvRippleState.isMember(jss::currency) ||
                !jvRippleState.isMember(jss::accounts) ||
                !jvRippleState[jss::accounts].isArray() ||
                2 != jvRippleState[jss::accounts].size() ||
                !jvRippleState[jss::accounts][0u].isString() ||
                !jvRippleState[jss::accounts][1u].isString() ||
                (jvRippleState[jss::accounts][0u].asString() ==
                 jvRippleState[jss::accounts][1u].asString()))
            {
                jvResult[jss::error] = "malformedRequest";
            }
            else
            {
                auto const id1 = parseBase58<AccountID>(
                    jvRippleState[jss::accounts][0u].asString());
                auto const id2 = parseBase58<AccountID>(
                    jvRippleState[jss::accounts][1u].asString());
                if (!id1 || !id2)
                {
                    jvResult[jss::error] = "malformedAddress";
                }
                else if (!to_currency(
                             uCurrency,
                             jvRippleState[jss::currency].asString()))
                {
                    jvResult[jss::error] = "malformedCurrency";
                }
                else
                {
                    uNodeIndex = keylet::line(*id1, *id2, uCurrency).key;
                }
            }
        }
        else if (context.params.isMember(jss::ticket))
        {
            expectedType = ltTICKET;
            if (!context.params[jss::ticket].isObject())
            {
                if (!uNodeIndex.parseHex(
                        context.params[jss::ticket].asString()))
                {
                    uNodeIndex = beast::zero;
                    jvResult[jss::error] = "malformedRequest";
                }
            }
            else if (
                !context.params[jss::ticket].isMember(jss::account) ||
                !context.params[jss::ticket].isMember(jss::ticket_seq) ||
                !context.params[jss::ticket][jss::ticket_seq].isIntegral())
            {
                jvResult[jss::error] = "malformedRequest";
            }
            else
            {
                auto const id = parseBase58<AccountID>(
                    context.params[jss::ticket][jss::account].asString());
                if (!id)
                    jvResult[jss::error] = "malformedAddress";
                else
                    uNodeIndex = getTicketIndex(
                        *id,
                        context.params[jss::ticket][jss::ticket_seq].asUInt());
            }
        }
        else if (context.params.isMember(jss::nft_page))
        {
            expectedType = ltNFTOKEN_PAGE;

            if (context.params[jss::nft_page].isString())
            {
                if (!uNodeIndex.parseHex(
                        context.params[jss::nft_page].asString()))
                {
                    uNodeIndex = beast::zero;
                    jvResult[jss::error] = "malformedRequest";
                }
            }
            else
            {
                jvResult[jss::error] = "malformedRequest";
            }
        }
        else if (context.params.isMember(jss::amm))
        {
            expectedType = ltAMM;
            if (!context.params[jss::amm].isObject())
            {
                if (!uNodeIndex.parseHex(context.params[jss::amm].asString()))
                {
                    uNodeIndex = beast::zero;
                    jvResult[jss::error] = "malformedRequest";
                }
            }
            else if (
                !context.params[jss::amm].isMember(jss::asset) ||
                !context.params[jss::amm].isMember(jss::asset2))
            {
                jvResult[jss::error] = "malformedRequest";
            }
            else
            {
                try
                {
                    auto const issue =
                        issueFromJson(context.params[jss::amm][jss::asset]);
                    auto const issue2 =
                        issueFromJson(context.params[jss::amm][jss::asset2]);
                    uNodeIndex = keylet::amm(issue, issue2).key;
                }
                catch (std::runtime_error const&)
                {
                    jvResult[jss::error] = "malformedRequest";
                }
            }
        }
        else if (context.params.isMember(jss::bridge))
        {
            expectedType = ltBRIDGE;

            // return the keylet for the specified bridge or nullopt if the
            // request is malformed
            auto const maybeKeylet = [&]() -> std::optional<Keylet> {
                try
                {
                    if (!context.params.isMember(jss::bridge_account))
                        return std::nullopt;

                    auto const& jsBridgeAccount =
                        context.params[jss::bridge_account];
                    if (!jsBridgeAccount.isString())
                    {
                        return std::nullopt;
                    }
                    auto const account =
                        parseBase58<AccountID>(jsBridgeAccount.asString());
                    if (!account || account->isZero())
                    {
                        return std::nullopt;
                    }

                    // This may throw and is the reason for the `try` block. The
                    // try block has a larger scope so the `bridge` variable
                    // doesn't need to be an optional.
                    STXChainBridge const bridge(context.params[jss::bridge]);
                    STXChainBridge::ChainType const chainType =
                        STXChainBridge::srcChain(
                            account == bridge.lockingChainDoor());
                    if (account != bridge.door(chainType))
                        return std::nullopt;

                    return keylet::bridge(bridge, chainType);
                }
                catch (...)
                {
                    return std::nullopt;
                }
            }();

            if (maybeKeylet)
            {
                uNodeIndex = maybeKeylet->key;
            }
            else
            {
                uNodeIndex = beast::zero;
                jvResult[jss::error] = "malformedRequest";
            }
        }
        else if (context.params.isMember(jss::xchain_owned_claim_id))
        {
            expectedType = ltXCHAIN_OWNED_CLAIM_ID;
            auto& claim_id = context.params[jss::xchain_owned_claim_id];
            if (claim_id.isString())
            {
                // we accept a node id as specifier of a xchain claim id
                if (!uNodeIndex.parseHex(claim_id.asString()))
                {
                    uNodeIndex = beast::zero;
                    jvResult[jss::error] = "malformedRequest";
                }
            }
            else if (
                !claim_id.isObject() ||
                !(claim_id.isMember(sfIssuingChainDoor.getJsonName()) &&
                  claim_id[sfIssuingChainDoor.getJsonName()].isString()) ||
                !(claim_id.isMember(sfLockingChainDoor.getJsonName()) &&
                  claim_id[sfLockingChainDoor.getJsonName()].isString()) ||
                !claim_id.isMember(sfIssuingChainIssue.getJsonName()) ||
                !claim_id.isMember(sfLockingChainIssue.getJsonName()) ||
                !claim_id.isMember(jss::xchain_owned_claim_id))
            {
                jvResult[jss::error] = "malformedRequest";
            }
            else
            {
                // if not specified with a node id, a claim_id is specified by
                // four strings defining the bridge (locking_chain_door,
                // locking_chain_issue, issuing_chain_door, issuing_chain_issue)
                // and the claim id sequence number.
                auto lockingChainDoor = parseBase58<AccountID>(
                    claim_id[sfLockingChainDoor.getJsonName()].asString());
                auto issuingChainDoor = parseBase58<AccountID>(
                    claim_id[sfIssuingChainDoor.getJsonName()].asString());
                Issue lockingChainIssue, issuingChainIssue;
                bool valid = lockingChainDoor && issuingChainDoor;
                if (valid)
                {
                    try
                    {
                        lockingChainIssue = issueFromJson(
                            claim_id[sfLockingChainIssue.getJsonName()]);
                        issuingChainIssue = issueFromJson(
                            claim_id[sfIssuingChainIssue.getJsonName()]);
                    }
                    catch (std::runtime_error const& ex)
                    {
                        valid = false;
                        jvResult[jss::error] = "malformedRequest";
                    }
                }

                if (valid && claim_id[jss::xchain_owned_claim_id].isIntegral())
                {
                    auto seq = claim_id[jss::xchain_owned_claim_id].asUInt();

                    STXChainBridge bridge_spec(
                        *lockingChainDoor,
                        lockingChainIssue,
                        *issuingChainDoor,
                        issuingChainIssue);
                    Keylet keylet = keylet::xChainClaimID(bridge_spec, seq);
                    uNodeIndex = keylet.key;
                }
            }
        }
        else if (context.params.isMember(
                     jss::xchain_owned_create_account_claim_id))
        {
            // see object definition in LedgerFormats.cpp
            expectedType = ltXCHAIN_OWNED_CREATE_ACCOUNT_CLAIM_ID;
            auto& claim_id =
                context.params[jss::xchain_owned_create_account_claim_id];
            if (claim_id.isString())
            {
                // we accept a node id as specifier of a xchain create account
                // claim_id
                if (!uNodeIndex.parseHex(claim_id.asString()))
                {
                    uNodeIndex = beast::zero;
                    jvResult[jss::error] = "malformedRequest";
                }
            }
            else if (
                !claim_id.isObject() ||
                !(claim_id.isMember(sfIssuingChainDoor.getJsonName()) &&
                  claim_id[sfIssuingChainDoor.getJsonName()].isString()) ||
                !(claim_id.isMember(sfLockingChainDoor.getJsonName()) &&
                  claim_id[sfLockingChainDoor.getJsonName()].isString()) ||
                !claim_id.isMember(sfIssuingChainIssue.getJsonName()) ||
                !claim_id.isMember(sfLockingChainIssue.getJsonName()) ||
                !claim_id.isMember(jss::xchain_owned_create_account_claim_id))
            {
                jvResult[jss::error] = "malformedRequest";
            }
            else
            {
                // if not specified with a node id, a create account claim_id is
                // specified by four strings defining the bridge
                // (locking_chain_door, locking_chain_issue, issuing_chain_door,
                // issuing_chain_issue) and the create account claim id sequence
                // number.
                auto lockingChainDoor = parseBase58<AccountID>(
                    claim_id[sfLockingChainDoor.getJsonName()].asString());
                auto issuingChainDoor = parseBase58<AccountID>(
                    claim_id[sfIssuingChainDoor.getJsonName()].asString());
                Issue lockingChainIssue, issuingChainIssue;
                bool valid = lockingChainDoor && issuingChainDoor;
                if (valid)
                {
                    try
                    {
                        lockingChainIssue = issueFromJson(
                            claim_id[sfLockingChainIssue.getJsonName()]);
                        issuingChainIssue = issueFromJson(
                            claim_id[sfIssuingChainIssue.getJsonName()]);
                    }
                    catch (std::runtime_error const& ex)
                    {
                        valid = false;
                        jvResult[jss::error] = "malformedRequest";
                    }
                }

                if (valid &&
                    claim_id[jss::xchain_owned_create_account_claim_id]
                        .isIntegral())
                {
                    auto seq =
                        claim_id[jss::xchain_owned_create_account_claim_id]
                            .asUInt();

                    STXChainBridge bridge_spec(
                        *lockingChainDoor,
                        lockingChainIssue,
                        *issuingChainDoor,
                        issuingChainIssue);
                    Keylet keylet =
                        keylet::xChainCreateAccountClaimID(bridge_spec, seq);
                    uNodeIndex = keylet.key;
                }
            }
        }
        else
        {
            if (context.params.isMember("params") &&
                context.params["params"].isArray() &&
                context.params["params"].size() == 1 &&
                context.params["params"][0u].isString())
            {
                if (!uNodeIndex.parseHex(
                        context.params["params"][0u].asString()))
                {
                    uNodeIndex = beast::zero;
                    jvResult[jss::error] = "malformedRequest";
                }
            }
            else
            {
                if (context.apiVersion < 2u)
                    jvResult[jss::error] = "unknownOption";
                else
                    jvResult[jss::error] = "invalidParams";
            }
        }
    }
<<<<<<< HEAD
    else if (context.params.isMember(jss::did))
    {
        expectedType = ltDID;
        auto const account =
            parseBase58<AccountID>(context.params[jss::did].asString());
        if (!account || account->isZero())
            jvResult[jss::error] = "malformedAddress";
        else
            uNodeIndex = keylet::did(*account).key;
    }
    else
=======
    catch (Json::error& e)
>>>>>>> 237b406e
    {
        if (context.apiVersion > 1u)
        {
            // For apiVersion 2 onwards, any parsing failures that throw
            // this
            // exception return an invalidParam error.
            uNodeIndex = beast::zero;
            jvResult[jss::error] = "invalidParams";
        }
        else
            throw;
    }

    if (uNodeIndex.isNonZero())
    {
        auto const sleNode = lpLedger->read(keylet::unchecked(uNodeIndex));
        if (context.params.isMember(jss::binary))
            bNodeBinary = context.params[jss::binary].asBool();

        if (!sleNode)
        {
            // Not found.
            jvResult[jss::error] = "entryNotFound";
        }
        else if (
            (expectedType != ltANY) && (expectedType != sleNode->getType()))
        {
            jvResult[jss::error] = "unexpectedLedgerType";
        }
        else if (bNodeBinary)
        {
            Serializer s;

            sleNode->add(s);

            jvResult[jss::node_binary] = strHex(s.peekData());
            jvResult[jss::index] = to_string(uNodeIndex);
        }
        else
        {
            jvResult[jss::node] = sleNode->getJson(JsonOptions::none);
            jvResult[jss::index] = to_string(uNodeIndex);
        }
    }

    return jvResult;
}

std::pair<org::xrpl::rpc::v1::GetLedgerEntryResponse, grpc::Status>
doLedgerEntryGrpc(
    RPC::GRPCContext<org::xrpl::rpc::v1::GetLedgerEntryRequest>& context)
{
    org::xrpl::rpc::v1::GetLedgerEntryRequest& request = context.params;
    org::xrpl::rpc::v1::GetLedgerEntryResponse response;
    grpc::Status status = grpc::Status::OK;

    std::shared_ptr<ReadView const> ledger;
    if (auto status = RPC::ledgerFromRequest(ledger, context))
    {
        grpc::Status errorStatus;
        if (status.toErrorCode() == rpcINVALID_PARAMS)
        {
            errorStatus = grpc::Status(
                grpc::StatusCode::INVALID_ARGUMENT, status.message());
        }
        else
        {
            errorStatus =
                grpc::Status(grpc::StatusCode::NOT_FOUND, status.message());
        }
        return {response, errorStatus};
    }

    auto key = uint256::fromVoidChecked(request.key());
    if (!key)
    {
        grpc::Status errorStatus{
            grpc::StatusCode::INVALID_ARGUMENT, "index malformed"};
        return {response, errorStatus};
    }

    auto const sleNode = ledger->read(keylet::unchecked(*key));
    if (!sleNode)
    {
        grpc::Status errorStatus{
            grpc::StatusCode::NOT_FOUND, "object not found"};
        return {response, errorStatus};
    }
    else
    {
        Serializer s;
        sleNode->add(s);

        auto& stateObject = *response.mutable_ledger_object();
        stateObject.set_data(s.peekData().data(), s.getLength());
        stateObject.set_key(request.key());
        *(response.mutable_ledger()) = request.ledger();
        return {response, status};
    }
}
}  // namespace ripple<|MERGE_RESOLUTION|>--- conflicted
+++ resolved
@@ -588,6 +588,16 @@
                 }
             }
         }
+        else if (context.params.isMember(jss::did))
+        {
+            expectedType = ltDID;
+            auto const account =
+                parseBase58<AccountID>(context.params[jss::did].asString());
+            if (!account || account->isZero())
+                jvResult[jss::error] = "malformedAddress";
+            else
+                uNodeIndex = keylet::did(*account).key;
+        }
         else
         {
             if (context.params.isMember("params") &&
@@ -611,21 +621,7 @@
             }
         }
     }
-<<<<<<< HEAD
-    else if (context.params.isMember(jss::did))
-    {
-        expectedType = ltDID;
-        auto const account =
-            parseBase58<AccountID>(context.params[jss::did].asString());
-        if (!account || account->isZero())
-            jvResult[jss::error] = "malformedAddress";
-        else
-            uNodeIndex = keylet::did(*account).key;
-    }
-    else
-=======
     catch (Json::error& e)
->>>>>>> 237b406e
     {
         if (context.apiVersion > 1u)
         {
