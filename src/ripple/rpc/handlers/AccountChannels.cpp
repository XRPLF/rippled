--- conflicted
+++ resolved
@@ -181,16 +181,10 @@
                     nextHint = RPC::getStartHint(sleCur, visitData.accountID);
                 }
 
-<<<<<<< HEAD
                 if (count <= limit && (*sleCur)[sfAccount] == accountID &&
-                    (!visitData.hasDst ||
-                     visitData.raDstAccount == (*sleCur)[sfDestination]))
-=======
-                if (count <= limit && sleCur->getType() == ltPAYCHAN &&
-                    (*sleCur)[sfAccount] == accountID &&
                     (!visitData.raDstAccount ||
                      *visitData.raDstAccount == (*sleCur)[sfDestination]))
->>>>>>> 3620ac28
+
                 {
                     visitData.items.emplace_back(sleCur);
                 }
