//------------------------------------------------------------------------------
/*
    This file is part of rippled: https://github.com/ripple/rippled
    Copyright (c) 2012-2014 Ripple Labs Inc.

    Permission to use, copy, modify, and/or distribute this software for any
    purpose  with  or without fee is hereby granted, provided that the above
    copyright notice and this permission notice appear in all copies.

    THE  SOFTWARE IS PROVIDED "AS IS" AND THE AUTHOR DISCLAIMS ALL WARRANTIES
    WITH  REGARD  TO  THIS  SOFTWARE  INCLUDING  ALL  IMPLIED  WARRANTIES  OF
    MERCHANTABILITY  AND  FITNESS. IN NO EVENT SHALL THE AUTHOR BE LIABLE FOR
    ANY  SPECIAL ,  DIRECT, INDIRECT, OR CONSEQUENTIAL DAMAGES OR ANY DAMAGES
    WHATSOEVER  RESULTING  FROM  LOSS  OF USE, DATA OR PROFITS, WHETHER IN AN
    ACTION  OF  CONTRACT, NEGLIGENCE OR OTHER TORTIOUS ACTION, ARISING OUT OF
    OR IN CONNECTION WITH THE USE OR PERFORMANCE OF THIS SOFTWARE.
*/
//==============================================================================

#include <ripple/app/main/Application.h>
#include <ripple/basics/StringUtilities.h>
#include <ripple/ledger/ReadView.h>
#include <ripple/net/RPCErr.h>
#include <ripple/protocol/ErrorCodes.h>
#include <ripple/protocol/PayChan.h>
#include <ripple/protocol/STAccount.h>
#include <ripple/protocol/jss.h>
#include <ripple/resource/Fees.h>
#include <ripple/rpc/Context.h>
#include <ripple/rpc/impl/RPCHelpers.h>
#include <ripple/rpc/impl/Tuning.h>

#include <optional>

namespace ripple {

// {
//   secret_key: <signing_secret_key>
//   key_type: optional; either ed25519 or secp256k1 (default to secp256k1)
//   channel_id: 256-bit channel id
//   drops: 64-bit uint (as string)
// }
Json::Value
doChannelAuthorize(RPC::JsonContext& context)
{
    auto const& params(context.params);
    for (auto const& p : {jss::channel_id, jss::amount})
        if (!params.isMember(p))
            return RPC::missing_field_error(p);

    // Compatibility if a key type isn't specified. If it is, the
    // keypairForSignature code will validate parameters and return
    // the appropriate error.
    if (!params.isMember(jss::key_type) && !params.isMember(jss::secret))
        return RPC::missing_field_error(jss::secret);

    Json::Value result;
<<<<<<< HEAD
    std::optional<std::pair<PublicKey, SecretKey>> const keyPair =
        RPC::keypairForSignature(params, result);

    assert(keyPair || RPC::contains_error(result));
    if (!keyPair || RPC::contains_error(result))
=======
    auto const [pk, sk] =
        RPC::keypairForSignature(params, result, context.apiVersion);
    if (RPC::contains_error(result))
>>>>>>> 3e08c390
        return result;

    PublicKey const& pk = keyPair->first;
    SecretKey const& sk = keyPair->second;

    uint256 channelId;
    if (!channelId.parseHex(params[jss::channel_id].asString()))
        return rpcError(rpcCHANNEL_MALFORMED);

    std::optional<std::uint64_t> const optDrops = params[jss::amount].isString()
        ? to_uint64(params[jss::amount].asString())
        : std::nullopt;

    if (!optDrops)
        return rpcError(rpcCHANNEL_AMT_MALFORMED);

    std::uint64_t const drops = *optDrops;

    Serializer msg;
    serializePayChanAuthorization(msg, channelId, XRPAmount(drops));

    try
    {
        auto const buf = sign(pk, sk, msg.slice());
        result[jss::signature] = strHex(buf);
    }
    catch (std::exception const& ex)
    {
        result = RPC::make_error(
            rpcINTERNAL,
            "Exception occurred during signing: " + std::string(ex.what()));
    }
    return result;
}

// {
//   public_key: <public_key>
//   channel_id: 256-bit channel id
//   drops: 64-bit uint (as string)
//   signature: signature to verify
// }
Json::Value
doChannelVerify(RPC::JsonContext& context)
{
    auto const& params(context.params);
    for (auto const& p :
         {jss::public_key, jss::channel_id, jss::amount, jss::signature})
        if (!params.isMember(p))
            return RPC::missing_field_error(p);

    std::optional<PublicKey> pk;
    {
        std::string const strPk = params[jss::public_key].asString();
        pk = parseBase58<PublicKey>(TokenType::AccountPublic, strPk);

        if (!pk)
        {
            auto pkHex = strUnHex(strPk);
            if (!pkHex)
                return rpcError(rpcPUBLIC_MALFORMED);
            auto const pkType = publicKeyType(makeSlice(*pkHex));
            if (!pkType)
                return rpcError(rpcPUBLIC_MALFORMED);
            pk.emplace(makeSlice(*pkHex));
        }
    }

    uint256 channelId;
    if (!channelId.parseHex(params[jss::channel_id].asString()))
        return rpcError(rpcCHANNEL_MALFORMED);

    std::optional<std::uint64_t> const optDrops = params[jss::amount].isString()
        ? to_uint64(params[jss::amount].asString())
        : std::nullopt;

    if (!optDrops)
        return rpcError(rpcCHANNEL_AMT_MALFORMED);

    std::uint64_t const drops = *optDrops;

    auto sig = strUnHex(params[jss::signature].asString());
    if (!sig || !sig->size())
        return rpcError(rpcINVALID_PARAMS);

    Serializer msg;
    serializePayChanAuthorization(msg, channelId, XRPAmount(drops));

    Json::Value result;
    result[jss::signature_verified] =
        verify(*pk, msg.slice(), makeSlice(*sig), /*canonical*/ true);
    return result;
}

}  // namespace ripple<|MERGE_RESOLUTION|>--- conflicted
+++ resolved
@@ -55,17 +55,11 @@
         return RPC::missing_field_error(jss::secret);
 
     Json::Value result;
-<<<<<<< HEAD
     std::optional<std::pair<PublicKey, SecretKey>> const keyPair =
-        RPC::keypairForSignature(params, result);
+        RPC::keypairForSignature(params, result, context.apiVersion);
 
     assert(keyPair || RPC::contains_error(result));
     if (!keyPair || RPC::contains_error(result))
-=======
-    auto const [pk, sk] =
-        RPC::keypairForSignature(params, result, context.apiVersion);
-    if (RPC::contains_error(result))
->>>>>>> 3e08c390
         return result;
 
     PublicKey const& pk = keyPair->first;
