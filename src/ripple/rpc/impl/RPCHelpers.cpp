--- conflicted
+++ resolved
@@ -942,7 +942,6 @@
     std::pair<RPC::Status, std::uint16_t> result{RPC::Status::OK, ltANY};
     if (params.isMember(jss::type))
     {
-<<<<<<< HEAD
         static std::vector<std::pair<char const*, std::uint16_t>> types{
             {jss::account, ltACCOUNT_ROOT},
             {jss::amendments, ltAMENDMENTS},
@@ -968,32 +967,6 @@
             {jss::oracle, ltORACLE}};
         types.insert(
             types.end(), pluginLedgerTypes.begin(), pluginLedgerTypes.end());
-=======
-        static constexpr std::array<std::pair<char const*, LedgerEntryType>, 21>
-            types{
-                {{jss::account, ltACCOUNT_ROOT},
-                 {jss::amendments, ltAMENDMENTS},
-                 {jss::check, ltCHECK},
-                 {jss::deposit_preauth, ltDEPOSIT_PREAUTH},
-                 {jss::directory, ltDIR_NODE},
-                 {jss::escrow, ltESCROW},
-                 {jss::fee, ltFEE_SETTINGS},
-                 {jss::hashes, ltLEDGER_HASHES},
-                 {jss::offer, ltOFFER},
-                 {jss::payment_channel, ltPAYCHAN},
-                 {jss::signer_list, ltSIGNER_LIST},
-                 {jss::state, ltRIPPLE_STATE},
-                 {jss::ticket, ltTICKET},
-                 {jss::nft_offer, ltNFTOKEN_OFFER},
-                 {jss::nft_page, ltNFTOKEN_PAGE},
-                 {jss::amm, ltAMM},
-                 {jss::bridge, ltBRIDGE},
-                 {jss::xchain_owned_claim_id, ltXCHAIN_OWNED_CLAIM_ID},
-                 {jss::xchain_owned_create_account_claim_id,
-                  ltXCHAIN_OWNED_CREATE_ACCOUNT_CLAIM_ID},
-                 {jss::did, ltDID},
-                 {jss::oracle, ltORACLE}}};
->>>>>>> 62dae3c6
 
         auto const& p = params[jss::type];
         if (!p.isString())
