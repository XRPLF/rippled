//------------------------------------------------------------------------------
/*
    This file is part of rippled: https://github.com/ripple/rippled
    Copyright (c) 2012-2014 Ripple Labs Inc.

    Permission to use, copy, modify, and/or distribute this software for any
    purpose  with  or without fee is hereby granted, provided that the above
    copyright notice and this permission notice appear in all copies.

    THE  SOFTWARE IS PROVIDED "AS IS" AND THE AUTHOR DISCLAIMS ALL WARRANTIES
    WITH  REGARD  TO  THIS  SOFTWARE  INCLUDING  ALL  IMPLIED  WARRANTIES  OF
    MERCHANTABILITY  AND  FITNESS. IN NO EVENT SHALL THE AUTHOR BE LIABLE FOR
    ANY  SPECIAL ,  DIRECT, INDIRECT, OR CONSEQUENTIAL DAMAGES OR ANY DAMAGES
    WHATSOEVER  RESULTING  FROM  LOSS  OF USE, DATA OR PROFITS, WHETHER IN AN
    ACTION  OF  CONTRACT, NEGLIGENCE OR OTHER TORTIOUS ACTION, ARISING OUT OF
    OR IN CONNECTION WITH THE USE OR PERFORMANCE OF THIS SOFTWARE.
*/
//==============================================================================

#include <ripple/app/ledger/LedgerMaster.h>
#include <ripple/app/ledger/LedgerToJson.h>
#include <ripple/app/ledger/OpenLedger.h>
#include <ripple/app/misc/Transaction.h>
#include <ripple/app/paths/TrustLine.h>
#include <ripple/app/rdb/RelationalDatabase.h>
#include <ripple/app/tx/impl/details/NFTokenUtils.h>
#include <ripple/ledger/View.h>
#include <ripple/net/RPCErr.h>
#include <ripple/protocol/AccountID.h>
#include <ripple/protocol/Feature.h>
#include <ripple/protocol/nftPageMask.h>
#include <ripple/resource/Fees.h>
#include <ripple/rpc/Context.h>
#include <ripple/rpc/DeliveredAmount.h>
#include <ripple/rpc/impl/RPCHelpers.h>
#include <boost/algorithm/string/case_conv.hpp>
#include <regex>

namespace ripple {
namespace RPC {

std::optional<AccountID>
accountFromStringStrict(std::string const& account)
{
    std::optional<AccountID> result;

    auto const publicKey =
        parseBase58<PublicKey>(TokenType::AccountPublic, account);

    if (publicKey)
        result = calcAccountID(*publicKey);
    else
        result = parseBase58<AccountID>(account);

    return result;
}

error_code_i
accountFromStringWithCode(
    AccountID& result,
    std::string const& strIdent,
    bool bStrict)
{
    if (auto accountID = accountFromStringStrict(strIdent))
    {
        result = *accountID;
        return rpcSUCCESS;
    }

    if (bStrict)
        return rpcACT_MALFORMED;

    // We allow the use of the seeds which is poor practice
    // and merely for debugging convenience.
    auto const seed = parseGenericSeed(strIdent);

    if (!seed)
        return rpcBAD_SEED;

    auto const keypair = generateKeyPair(KeyType::secp256k1, *seed);

    result = calcAccountID(keypair.first);
    return rpcSUCCESS;
}

Json::Value
accountFromString(AccountID& result, std::string const& strIdent, bool bStrict)
{
    error_code_i code = accountFromStringWithCode(result, strIdent, bStrict);
    if (code != rpcSUCCESS)
        return rpcError(code);
    else
        return Json::objectValue;
}

std::uint64_t
getStartHint(std::shared_ptr<SLE const> const& sle, AccountID const& accountID)
{
    if (sle->getType() == ltRIPPLE_STATE)
    {
        if (sle->getFieldAmount(sfLowLimit).getIssuer() == accountID)
            return sle->getFieldU64(sfLowNode);
        else if (sle->getFieldAmount(sfHighLimit).getIssuer() == accountID)
            return sle->getFieldU64(sfHighNode);
    }

    if (!sle->isFieldPresent(sfOwnerNode))
        return 0;

    return sle->getFieldU64(sfOwnerNode);
}

bool
isRelatedToAccount(
    ReadView const& ledger,
    std::shared_ptr<SLE const> const& sle,
    AccountID const& accountID)
{
    if (sle->getType() == ltRIPPLE_STATE)
    {
        return (sle->getFieldAmount(sfLowLimit).getIssuer() == accountID) ||
            (sle->getFieldAmount(sfHighLimit).getIssuer() == accountID);
    }
    else if (sle->isFieldPresent(sfAccount))
    {
        // If there's an sfAccount present, also test the sfDestination, if
        // present. This will match objects such as Escrows (ltESCROW), Payment
        // Channels (ltPAYCHAN), and Checks (ltCHECK) because those are added to
        // the Destination account's directory. It intentionally EXCLUDES
        // NFToken Offers (ltNFTOKEN_OFFER). NFToken Offers are NOT added to the
        // Destination account's directory.
        return sle->getAccountID(sfAccount) == accountID ||
            (sle->isFieldPresent(sfDestination) &&
             sle->getAccountID(sfDestination) == accountID);
    }
    else if (sle->getType() == ltSIGNER_LIST)
    {
        Keylet const accountSignerList = keylet::signers(accountID);
        return sle->key() == accountSignerList.key;
    }
    else if (sle->getType() == ltNFTOKEN_OFFER)
    {
        // Do not check the sfDestination field. NFToken Offers are NOT added to
        // the Destination account's directory.
        return sle->getAccountID(sfOwner) == accountID;
    }

    return false;
}

bool
getAccountObjects(
    ReadView const& ledger,
    AccountID const& account,
    std::optional<std::vector<LedgerEntryType>> const& typeFilter,
    uint256 dirIndex,
    uint256 entryIndex,
    std::uint32_t const limit,
    Json::Value& jvResult)
{
    auto typeMatchesFilter = [](std::vector<LedgerEntryType> const& typeFilter,
                                LedgerEntryType ledgerType) {
        auto it = std::find(typeFilter.begin(), typeFilter.end(), ledgerType);
        return it != typeFilter.end();
    };

    // if dirIndex != 0, then all NFTs have already been returned.  only
    // iterate NFT pages if the filter says so AND dirIndex == 0
    bool iterateNFTPages =
        (!typeFilter.has_value() ||
         typeMatchesFilter(typeFilter.value(), ltNFTOKEN_PAGE)) &&
        dirIndex == beast::zero;

    Keylet const firstNFTPage = keylet::nftpage_min(account);

    // we need to check the marker to see if it is an NFTTokenPage index.
    if (iterateNFTPages && entryIndex != beast::zero)
    {
        // if it is we will try to iterate the pages up to the limit
        // and then change over to the owner directory

        if (firstNFTPage.key != (entryIndex & ~nft::pageMask))
            iterateNFTPages = false;
    }

    auto& jvObjects = (jvResult[jss::account_objects] = Json::arrayValue);

    // this is a mutable version of limit, used to seemlessly switch
    // to iterating directory entries when nftokenpages are exhausted
    uint32_t mlimit = limit;

    // iterate NFTokenPages preferentially
    if (iterateNFTPages)
    {
        Keylet const first = entryIndex == beast::zero
            ? firstNFTPage
            : Keylet{ltNFTOKEN_PAGE, entryIndex};

        Keylet const last = keylet::nftpage_max(account);

        // current key
        uint256 ck = ledger.succ(first.key, last.key.next()).value_or(last.key);

        // current page
        auto cp = ledger.read(Keylet{ltNFTOKEN_PAGE, ck});

        while (cp)
        {
            jvObjects.append(cp->getJson(JsonOptions::none));
            auto const npm = (*cp)[~sfNextPageMin];
            if (npm)
                cp = ledger.read(Keylet(ltNFTOKEN_PAGE, *npm));
            else
                cp = nullptr;

            if (--mlimit == 0)
            {
                if (cp)
                {
                    jvResult[jss::limit] = limit;
                    jvResult[jss::marker] = std::string("0,") + to_string(ck);
                    return true;
                }
            }

            if (!npm)
                break;

            ck = *npm;
        }

        // if execution reaches here then we're about to transition
        // to iterating the root directory (and the conventional
        // behaviour of this RPC function.) Therefore we should
        // zero entryIndex so as not to terribly confuse things.
        entryIndex = beast::zero;
    }

    auto const root = keylet::ownerDir(account);
    auto found = false;

    if (dirIndex.isZero())
    {
        dirIndex = root.key;
        found = true;
    }

    auto dir = ledger.read({ltDIR_NODE, dirIndex});
    if (!dir)
    {
        // it's possible the user had nftoken pages but no
        // directory entries
        return mlimit < limit;
    }

    std::uint32_t i = 0;
    for (;;)
    {
        auto const& entries = dir->getFieldV256(sfIndexes);
        auto iter = entries.begin();

        if (!found)
        {
            iter = std::find(iter, entries.end(), entryIndex);
            if (iter == entries.end())
                return false;

            found = true;
        }

        // it's possible that the returned NFTPages exactly filled the
        // response.  Check for that condition.
        if (i == mlimit && mlimit < limit)
        {
            jvResult[jss::limit] = limit;
            jvResult[jss::marker] =
                to_string(dirIndex) + ',' + to_string(*iter);
            return true;
        }

        for (; iter != entries.end(); ++iter)
        {
            auto const sleNode = ledger.read(keylet::child(*iter));

            if (!typeFilter.has_value() ||
                typeMatchesFilter(typeFilter.value(), sleNode->getType()))
            {
                jvObjects.append(sleNode->getJson(JsonOptions::none));
            }

            if (++i == mlimit)
            {
                if (++iter != entries.end())
                {
                    jvResult[jss::limit] = limit;
                    jvResult[jss::marker] =
                        to_string(dirIndex) + ',' + to_string(*iter);
                    return true;
                }

                break;
            }
        }

        auto const nodeIndex = dir->getFieldU64(sfIndexNext);
        if (nodeIndex == 0)
            return true;

        dirIndex = keylet::page(root, nodeIndex).key;
        dir = ledger.read({ltDIR_NODE, dirIndex});
        if (!dir)
            return true;

        if (i == mlimit)
        {
            auto const& e = dir->getFieldV256(sfIndexes);
            if (!e.empty())
            {
                jvResult[jss::limit] = limit;
                jvResult[jss::marker] =
                    to_string(dirIndex) + ',' + to_string(*e.begin());
            }

            return true;
        }
    }
}

namespace {

bool
isValidatedOld(LedgerMaster& ledgerMaster, bool standaloneOrReporting)
{
    if (standaloneOrReporting)
        return false;

    return ledgerMaster.getValidatedLedgerAge() > Tuning::maxValidatedLedgerAge;
}

template <class T>
Status
ledgerFromRequest(T& ledger, JsonContext& context)
{
    ledger.reset();

    auto& params = context.params;

    auto indexValue = params[jss::ledger_index];
    auto hashValue = params[jss::ledger_hash];

    // We need to support the legacy "ledger" field.
    auto& legacyLedger = params[jss::ledger];
    if (legacyLedger)
    {
        if (legacyLedger.asString().size() > 12)
            hashValue = legacyLedger;
        else
            indexValue = legacyLedger;
    }

    if (hashValue)
    {
        if (!hashValue.isString())
            return {rpcINVALID_PARAMS, "ledgerHashNotString"};

        uint256 ledgerHash;
        if (!ledgerHash.parseHex(hashValue.asString()))
            return {rpcINVALID_PARAMS, "ledgerHashMalformed"};
        return getLedger(ledger, ledgerHash, context);
    }

    auto const index = indexValue.asString();

    if (index == "current" ||
        (index.empty() && !context.app.config().reporting()))
        return getLedger(ledger, LedgerShortcut::CURRENT, context);

    if (index == "validated" ||
        (index.empty() && context.app.config().reporting()))
        return getLedger(ledger, LedgerShortcut::VALIDATED, context);

    if (index == "closed")
        return getLedger(ledger, LedgerShortcut::CLOSED, context);

    std::uint32_t iVal;
    if (beast::lexicalCastChecked(iVal, index))
        return getLedger(ledger, iVal, context);

    return {rpcINVALID_PARAMS, "ledgerIndexMalformed"};
}
}  // namespace

template <class T, class R>
Status
ledgerFromRequest(T& ledger, GRPCContext<R>& context)
{
    R& request = context.params;
    return ledgerFromSpecifier(ledger, request.ledger(), context);
}

// explicit instantiation of above function
template Status
ledgerFromRequest<>(
    std::shared_ptr<ReadView const>&,
    GRPCContext<org::xrpl::rpc::v1::GetLedgerEntryRequest>&);

// explicit instantiation of above function
template Status
ledgerFromRequest<>(
    std::shared_ptr<ReadView const>&,
    GRPCContext<org::xrpl::rpc::v1::GetLedgerDataRequest>&);

// explicit instantiation of above function
template Status
ledgerFromRequest<>(
    std::shared_ptr<ReadView const>&,
    GRPCContext<org::xrpl::rpc::v1::GetLedgerRequest>&);

template <class T>
Status
ledgerFromSpecifier(
    T& ledger,
    org::xrpl::rpc::v1::LedgerSpecifier const& specifier,
    Context& context)
{
    ledger.reset();

    using LedgerCase = org::xrpl::rpc::v1::LedgerSpecifier::LedgerCase;
    LedgerCase ledgerCase = specifier.ledger_case();
    switch (ledgerCase)
    {
        case LedgerCase::kHash: {
            if (auto hash = uint256::fromVoidChecked(specifier.hash()))
            {
                return getLedger(ledger, *hash, context);
            }
            return {rpcINVALID_PARAMS, "ledgerHashMalformed"};
        }
        case LedgerCase::kSequence:
            return getLedger(ledger, specifier.sequence(), context);
        case LedgerCase::kShortcut:
            [[fallthrough]];
        case LedgerCase::LEDGER_NOT_SET: {
            auto const shortcut = specifier.shortcut();
            // note, unspecified defaults to validated in reporting mode
            if (shortcut ==
                    org::xrpl::rpc::v1::LedgerSpecifier::SHORTCUT_VALIDATED ||
                (shortcut ==
                     org::xrpl::rpc::v1::LedgerSpecifier::
                         SHORTCUT_UNSPECIFIED &&
                 context.app.config().reporting()))
            {
                return getLedger(ledger, LedgerShortcut::VALIDATED, context);
            }
            else
            {
                if (shortcut ==
                        org::xrpl::rpc::v1::LedgerSpecifier::SHORTCUT_CURRENT ||
                    shortcut ==
                        org::xrpl::rpc::v1::LedgerSpecifier::
                            SHORTCUT_UNSPECIFIED)
                {
                    return getLedger(ledger, LedgerShortcut::CURRENT, context);
                }
                else if (
                    shortcut ==
                    org::xrpl::rpc::v1::LedgerSpecifier::SHORTCUT_CLOSED)
                {
                    return getLedger(ledger, LedgerShortcut::CLOSED, context);
                }
            }
        }
    }

    return Status::OK;
}

template <class T>
Status
getLedger(T& ledger, uint256 const& ledgerHash, Context& context)
{
    ledger = context.ledgerMaster.getLedgerByHash(ledgerHash);
    if (ledger == nullptr)
        return {rpcLGR_NOT_FOUND, "ledgerNotFound"};
    return Status::OK;
}

template <class T>
Status
getLedger(T& ledger, uint32_t ledgerIndex, Context& context)
{
    ledger = context.ledgerMaster.getLedgerBySeq(ledgerIndex);
    if (ledger == nullptr)
    {
        if (context.app.config().reporting())
            return {rpcLGR_NOT_FOUND, "ledgerNotFound"};
        auto cur = context.ledgerMaster.getCurrentLedger();
        if (cur->info().seq == ledgerIndex)
        {
            ledger = cur;
        }
    }

    if (ledger == nullptr)
        return {rpcLGR_NOT_FOUND, "ledgerNotFound"};

    if (ledger->info().seq > context.ledgerMaster.getValidLedgerIndex() &&
        isValidatedOld(context.ledgerMaster, context.app.config().standalone()))
    {
        ledger.reset();
        if (context.apiVersion == 1)
            return {rpcNO_NETWORK, "InsufficientNetworkMode"};
        return {rpcNOT_SYNCED, "notSynced"};
    }

    return Status::OK;
}

template <class T>
Status
getLedger(T& ledger, LedgerShortcut shortcut, Context& context)
{
    if (isValidatedOld(
            context.ledgerMaster,
            context.app.config().standalone() ||
                context.app.config().reporting()))
    {
        if (context.apiVersion == 1)
            return {rpcNO_NETWORK, "InsufficientNetworkMode"};
        return {rpcNOT_SYNCED, "notSynced"};
    }

    if (shortcut == LedgerShortcut::VALIDATED)
    {
        ledger = context.ledgerMaster.getValidatedLedger();
        if (ledger == nullptr)
        {
            if (context.apiVersion == 1)
                return {rpcNO_NETWORK, "InsufficientNetworkMode"};
            return {rpcNOT_SYNCED, "notSynced"};
        }

        assert(!ledger->open());
    }
    else
    {
        if (shortcut == LedgerShortcut::CURRENT)
        {
            if (context.app.config().reporting())
                return {
                    rpcLGR_NOT_FOUND,
                    "Reporting does not track current ledger"};
            ledger = context.ledgerMaster.getCurrentLedger();
            assert(ledger->open());
        }
        else if (shortcut == LedgerShortcut::CLOSED)
        {
            if (context.app.config().reporting())
                return {
                    rpcLGR_NOT_FOUND, "Reporting does not track closed ledger"};
            ledger = context.ledgerMaster.getClosedLedger();
            assert(!ledger->open());
        }
        else
        {
            return {rpcINVALID_PARAMS, "ledgerIndexMalformed"};
        }

        if (ledger == nullptr)
        {
            if (context.apiVersion == 1)
                return {rpcNO_NETWORK, "InsufficientNetworkMode"};
            return {rpcNOT_SYNCED, "notSynced"};
        }

        static auto const minSequenceGap = 10;

        if (ledger->info().seq + minSequenceGap <
            context.ledgerMaster.getValidLedgerIndex())
        {
            ledger.reset();
            if (context.apiVersion == 1)
                return {rpcNO_NETWORK, "InsufficientNetworkMode"};
            return {rpcNOT_SYNCED, "notSynced"};
        }
    }
    return Status::OK;
}

// Explicit instantiaion of above three functions
template Status
getLedger<>(std::shared_ptr<ReadView const>&, uint32_t, Context&);

template Status
getLedger<>(
    std::shared_ptr<ReadView const>&,
    LedgerShortcut shortcut,
    Context&);

template Status
getLedger<>(std::shared_ptr<ReadView const>&, uint256 const&, Context&);

// The previous version of the lookupLedger command would accept the
// "ledger_index" argument as a string and silently treat it as a request to
// return the current ledger which, while not strictly wrong, could cause a lot
// of confusion.
//
// The code now robustly validates the input and ensures that the only possible
// values for the "ledger_index" parameter are the index of a ledger passed as
// an integer or one of the strings "current", "closed" or "validated".
// Additionally, the code ensures that the value passed in "ledger_hash" is a
// string and a valid hash. Invalid values will return an appropriate error
// code.
//
// In the absence of the "ledger_hash" or "ledger_index" parameters, the code
// assumes that "ledger_index" has the value "current".
//
// Returns a Json::objectValue.  If there was an error, it will be in that
// return value.  Otherwise, the object contains the field "validated" and
// optionally the fields "ledger_hash", "ledger_index" and
// "ledger_current_index", if they are defined.
Status
lookupLedger(
    std::shared_ptr<ReadView const>& ledger,
    JsonContext& context,
    Json::Value& result)
{
    if (auto status = ledgerFromRequest(ledger, context))
        return status;

    auto& info = ledger->info();

    if (!ledger->open())
    {
        result[jss::ledger_hash] = to_string(info.hash);
        result[jss::ledger_index] = info.seq;
    }
    else
    {
        result[jss::ledger_current_index] = info.seq;
    }

    result[jss::validated] = context.ledgerMaster.isValidated(*ledger);
    return Status::OK;
}

Json::Value
lookupLedger(std::shared_ptr<ReadView const>& ledger, JsonContext& context)
{
    Json::Value result;
    if (auto status = lookupLedger(ledger, context, result))
        status.inject(result);

    return result;
}

hash_set<AccountID>
parseAccountIds(Json::Value const& jvArray)
{
    hash_set<AccountID> result;
    for (auto const& jv : jvArray)
    {
        if (!jv.isString())
            return hash_set<AccountID>();
        auto const id = parseBase58<AccountID>(jv.asString());
        if (!id)
            return hash_set<AccountID>();
        result.insert(*id);
    }
    return result;
}

void
injectSLE(Json::Value& jv, SLE const& sle)
{
    jv = sle.getJson(JsonOptions::none);
    if (sle.getType() == ltACCOUNT_ROOT)
    {
        if (sle.isFieldPresent(sfEmailHash))
        {
            auto const& hash = sle.getFieldH128(sfEmailHash);
            Blob const b(hash.begin(), hash.end());
            std::string md5 = strHex(makeSlice(b));
            boost::to_lower(md5);
            // VFALCO TODO Give a name and move this constant
            //             to a more visible location. Also
            //             shouldn't this be https?
            jv[jss::urlgravatar] =
                str(boost::format("http://www.gravatar.com/avatar/%s") % md5);
        }
    }
    else
    {
        jv[jss::Invalid] = true;
    }
}

std::optional<Json::Value>
readLimitField(
    unsigned int& limit,
    Tuning::LimitRange const& range,
    JsonContext const& context)
{
    limit = range.rdefault;
    if (auto const& jvLimit = context.params[jss::limit])
    {
        if (!(jvLimit.isUInt() || (jvLimit.isInt() && jvLimit.asInt() >= 0)))
            return RPC::expected_field_error(jss::limit, "unsigned integer");

        limit = jvLimit.asUInt();
        if (!isUnlimited(context.role))
            limit = std::max(range.rmin, std::min(range.rmax, limit));
    }
    return std::nullopt;
}

std::optional<Seed>
parseRippleLibSeed(Json::Value const& value)
{
    // ripple-lib encodes seed used to generate an Ed25519 wallet in a
    // non-standard way. While rippled never encode seeds that way, we
    // try to detect such keys to avoid user confusion.
    if (!value.isString())
        return std::nullopt;

    auto const result = decodeBase58Token(value.asString(), TokenType::None);

    if (result.size() == 18 &&
        static_cast<std::uint8_t>(result[0]) == std::uint8_t(0xE1) &&
        static_cast<std::uint8_t>(result[1]) == std::uint8_t(0x4B))
        return Seed(makeSlice(result.substr(2)));

    return std::nullopt;
}

std::optional<Seed>
getSeedFromRPC(Json::Value const& params, Json::Value& error)
{
    using string_to_seed_t =
        std::function<std::optional<Seed>(std::string const&)>;
    using seed_match_t = std::pair<char const*, string_to_seed_t>;

    static seed_match_t const seedTypes[]{
        {jss::passphrase.c_str(),
         [](std::string const& s) { return parseGenericSeed(s); }},
        {jss::seed.c_str(),
         [](std::string const& s) { return parseBase58<Seed>(s); }},
        {jss::seed_hex.c_str(), [](std::string const& s) {
             uint128 i;
             if (i.parseHex(s))
                 return std::optional<Seed>(Slice(i.data(), i.size()));
             return std::optional<Seed>{};
         }}};

    // Identify which seed type is in use.
    seed_match_t const* seedType = nullptr;
    int count = 0;
    for (auto const& t : seedTypes)
    {
        if (params.isMember(t.first))
        {
            ++count;
            seedType = &t;
        }
    }

    if (count != 1)
    {
        error = RPC::make_param_error(
            "Exactly one of the following must be specified: " +
            std::string(jss::passphrase) + ", " + std::string(jss::seed) +
            " or " + std::string(jss::seed_hex));
        return std::nullopt;
    }

    // Make sure a string is present
    auto const& param = params[seedType->first];
    if (!param.isString())
    {
        error = RPC::expected_field_error(seedType->first, "string");
        return std::nullopt;
    }

    auto const fieldContents = param.asString();

    // Convert string to seed.
    std::optional<Seed> seed = seedType->second(fieldContents);

    if (!seed)
        error = rpcError(rpcBAD_SEED);

    return seed;
}

std::pair<PublicKey, SecretKey>
keypairForSignature(
    Json::Value const& params,
    Json::Value& error,
    unsigned int apiVersion)
{
    bool const has_key_type = params.isMember(jss::key_type);

    // All of the secret types we allow, but only one at a time.
    static char const* const secretTypes[]{
        jss::passphrase.c_str(),
        jss::secret.c_str(),
        jss::seed.c_str(),
        jss::seed_hex.c_str()};

    // Identify which secret type is in use.
    char const* secretType = nullptr;
    int count = 0;
    for (auto t : secretTypes)
    {
        if (params.isMember(t))
        {
            ++count;
            secretType = t;
        }
    }

    if (count == 0 || secretType == nullptr)
    {
        error = RPC::missing_field_error(jss::secret);
        return {};
    }

    if (count > 1)
    {
        error = RPC::make_param_error(
            "Exactly one of the following must be specified: " +
            std::string(jss::passphrase) + ", " + std::string(jss::secret) +
            ", " + std::string(jss::seed) + " or " +
            std::string(jss::seed_hex));
        return {};
    }

    std::optional<KeyType> keyType;
    std::optional<Seed> seed;

    if (has_key_type)
    {
        if (!params[jss::key_type].isString())
        {
            error = RPC::expected_field_error(jss::key_type, "string");
            return {};
        }

        keyType = keyTypeFromString(params[jss::key_type].asString());

        if (!keyType)
        {
            if (apiVersion > 1u)
                error = RPC::make_error(rpcBAD_KEY_TYPE);
            else
                error = RPC::invalid_field_error(jss::key_type);
            return {};
        }

        // using strcmp as pointers may not match (see
        // https://developercommunity.visualstudio.com/t/assigning-constexpr-char--to-static-cha/10021357?entry=problem)
        if (strcmp(secretType, jss::secret.c_str()) == 0)
        {
            error = RPC::make_param_error(
                "The secret field is not allowed if " +
                std::string(jss::key_type) + " is used.");
            return {};
        }
    }

    // ripple-lib encodes seed used to generate an Ed25519 wallet in a
    // non-standard way. While we never encode seeds that way, we try
    // to detect such keys to avoid user confusion.
    // using strcmp as pointers may not match (see
    // https://developercommunity.visualstudio.com/t/assigning-constexpr-char--to-static-cha/10021357?entry=problem)
    if (strcmp(secretType, jss::seed_hex.c_str()) != 0)
    {
        seed = RPC::parseRippleLibSeed(params[secretType]);

        if (seed)
        {
            // If the user passed in an Ed25519 seed but *explicitly*
            // requested another key type, return an error.
            if (keyType.value_or(KeyType::ed25519) != KeyType::ed25519)
            {
                error = RPC::make_error(
                    rpcBAD_SEED, "Specified seed is for an Ed25519 wallet.");
                return {};
            }

            keyType = KeyType::ed25519;
        }
    }

    if (!keyType)
        keyType = KeyType::secp256k1;

    if (!seed)
    {
        if (has_key_type)
            seed = getSeedFromRPC(params, error);
        else
        {
            if (!params[jss::secret].isString())
            {
                error = RPC::expected_field_error(jss::secret, "string");
                return {};
            }

            seed = parseGenericSeed(params[jss::secret].asString());
        }
    }

    if (!seed)
    {
        if (!contains_error(error))
        {
            error = RPC::make_error(
                rpcBAD_SEED, RPC::invalid_field_message(secretType));
        }

        return {};
    }

    if (keyType != KeyType::secp256k1 && keyType != KeyType::ed25519)
        LogicError("keypairForSignature: invalid key type");

    return generateKeyPair(*keyType, *seed);
}

std::pair<RPC::Status, LedgerEntryType>
chooseLedgerEntryType(Json::Value const& params)
{
    std::pair<RPC::Status, LedgerEntryType> result{RPC::Status::OK, ltANY};
    if (params.isMember(jss::type))
    {
        static constexpr std::array<std::pair<char const*, LedgerEntryType>, 21>
            types{
                {{jss::account, ltACCOUNT_ROOT},
                 {jss::amendments, ltAMENDMENTS},
                 {jss::amm, ltAMM},
                 {jss::bridge, ltBRIDGE},
                 {jss::check, ltCHECK},
                 {jss::deposit_preauth, ltDEPOSIT_PREAUTH},
                 {jss::did, ltDID},
                 {jss::directory, ltDIR_NODE},
                 {jss::escrow, ltESCROW},
                 {jss::fee, ltFEE_SETTINGS},
                 {jss::hashes, ltLEDGER_HASHES},
                 {jss::nunl, ltNEGATIVE_UNL},
                 {jss::nft_offer, ltNFTOKEN_OFFER},
                 {jss::nft_page, ltNFTOKEN_PAGE},
                 {jss::offer, ltOFFER},
                 {jss::payment_channel, ltPAYCHAN},
                 {jss::signer_list, ltSIGNER_LIST},
                 {jss::state, ltRIPPLE_STATE},
                 {jss::ticket, ltTICKET},
                 {jss::xchain_owned_claim_id, ltXCHAIN_OWNED_CLAIM_ID},
                 {jss::xchain_owned_create_account_claim_id,
<<<<<<< HEAD
                  ltXCHAIN_OWNED_CREATE_ACCOUNT_CLAIM_ID}}};
=======
                  ltXCHAIN_OWNED_CREATE_ACCOUNT_CLAIM_ID},
                 {jss::did, ltDID},
                 {jss::oracle, ltORACLE}}};
>>>>>>> e718378b

        auto const& p = params[jss::type];
        if (!p.isString())
        {
            result.first = RPC::Status{
                rpcINVALID_PARAMS, "Invalid field 'type', not string."};
            assert(result.first.type() == RPC::Status::Type::error_code_i);
            return result;
        }

        auto const filter = p.asString();
        auto iter = std::find_if(
            types.begin(), types.end(), [&filter](decltype(types.front())& t) {
                return t.first == filter;
            });
        if (iter == types.end())
        {
            result.first =
                RPC::Status{rpcINVALID_PARAMS, "Invalid field 'type'."};
            assert(result.first.type() == RPC::Status::Type::error_code_i);
            return result;
        }
        result.second = iter->second;
    }
    return result;
}

beast::SemanticVersion const firstVersion("1.0.0");
beast::SemanticVersion const goodVersion("1.0.0");
beast::SemanticVersion const lastVersion("1.0.0");

unsigned int
getAPIVersionNumber(Json::Value const& jv, bool betaEnabled)
{
    static Json::Value const minVersion(RPC::apiMinimumSupportedVersion);
    static Json::Value const invalidVersion(RPC::apiInvalidVersion);

    Json::Value const maxVersion(
        betaEnabled ? RPC::apiBetaVersion : RPC::apiMaximumSupportedVersion);
    Json::Value requestedVersion(RPC::apiVersionIfUnspecified);
    if (jv.isObject())
    {
        requestedVersion = jv.get(jss::api_version, requestedVersion);
    }
    if (!(requestedVersion.isInt() || requestedVersion.isUInt()) ||
        requestedVersion < minVersion || requestedVersion > maxVersion)
    {
        requestedVersion = invalidVersion;
    }
    return requestedVersion.asUInt();
}

std::variant<std::shared_ptr<Ledger const>, Json::Value>
getLedgerByContext(RPC::JsonContext& context)
{
    if (context.app.config().reporting())
        return rpcError(rpcREPORTING_UNSUPPORTED);

    auto const hasHash = context.params.isMember(jss::ledger_hash);
    auto const hasIndex = context.params.isMember(jss::ledger_index);
    std::uint32_t ledgerIndex = 0;

    auto& ledgerMaster = context.app.getLedgerMaster();
    LedgerHash ledgerHash;

    if ((hasHash && hasIndex) || !(hasHash || hasIndex))
    {
        return RPC::make_param_error(
            "Exactly one of ledger_hash and ledger_index can be set.");
    }

    context.loadType = Resource::feeHighBurdenRPC;

    if (hasHash)
    {
        auto const& jsonHash = context.params[jss::ledger_hash];
        if (!jsonHash.isString() || !ledgerHash.parseHex(jsonHash.asString()))
            return RPC::invalid_field_error(jss::ledger_hash);
    }
    else
    {
        auto const& jsonIndex = context.params[jss::ledger_index];
        if (!jsonIndex.isInt())
            return RPC::invalid_field_error(jss::ledger_index);

        // We need a validated ledger to get the hash from the sequence
        if (ledgerMaster.getValidatedLedgerAge() >
            RPC::Tuning::maxValidatedLedgerAge)
        {
            if (context.apiVersion == 1)
                return rpcError(rpcNO_CURRENT);
            return rpcError(rpcNOT_SYNCED);
        }

        ledgerIndex = jsonIndex.asInt();
        auto ledger = ledgerMaster.getValidatedLedger();

        if (ledgerIndex >= ledger->info().seq)
            return RPC::make_param_error("Ledger index too large");
        if (ledgerIndex <= 0)
            return RPC::make_param_error("Ledger index too small");

        auto const j = context.app.journal("RPCHandler");
        // Try to get the hash of the desired ledger from the validated
        // ledger
        auto neededHash = hashOfSeq(*ledger, ledgerIndex, j);
        if (!neededHash)
        {
            // Find a ledger more likely to have the hash of the desired
            // ledger
            auto const refIndex = getCandidateLedger(ledgerIndex);
            auto refHash = hashOfSeq(*ledger, refIndex, j);
            assert(refHash);

            ledger = ledgerMaster.getLedgerByHash(*refHash);
            if (!ledger)
            {
                // We don't have the ledger we need to figure out which
                // ledger they want. Try to get it.

                if (auto il = context.app.getInboundLedgers().acquire(
                        *refHash, refIndex, InboundLedger::Reason::GENERIC))
                {
                    Json::Value jvResult = RPC::make_error(
                        rpcLGR_NOT_FOUND,
                        "acquiring ledger containing requested index");
                    jvResult[jss::acquiring] =
                        getJson(LedgerFill(*il, &context));
                    return jvResult;
                }

                if (auto il = context.app.getInboundLedgers().find(*refHash))
                {
                    Json::Value jvResult = RPC::make_error(
                        rpcLGR_NOT_FOUND,
                        "acquiring ledger containing requested index");
                    jvResult[jss::acquiring] = il->getJson(0);
                    return jvResult;
                }

                // Likely the app is shutting down
                return Json::Value();
            }

            neededHash = hashOfSeq(*ledger, ledgerIndex, j);
        }
        assert(neededHash);
        ledgerHash = neededHash ? *neededHash : beast::zero;  // kludge
    }

    // Try to get the desired ledger
    // Verify all nodes even if we think we have it
    auto ledger = context.app.getInboundLedgers().acquire(
        ledgerHash, ledgerIndex, InboundLedger::Reason::GENERIC);

    // In standalone mode, accept the ledger from the ledger cache
    if (!ledger && context.app.config().standalone())
        ledger = ledgerMaster.getLedgerByHash(ledgerHash);

    if (ledger)
        return ledger;

    if (auto il = context.app.getInboundLedgers().find(ledgerHash))
        return il->getJson(0);

    return RPC::make_error(
        rpcNOT_READY, "findCreate failed to return an inbound ledger");
}
}  // namespace RPC
}  // namespace ripple<|MERGE_RESOLUTION|>--- conflicted
+++ resolved
@@ -934,7 +934,7 @@
     std::pair<RPC::Status, LedgerEntryType> result{RPC::Status::OK, ltANY};
     if (params.isMember(jss::type))
     {
-        static constexpr std::array<std::pair<char const*, LedgerEntryType>, 21>
+        static constexpr std::array<std::pair<char const*, LedgerEntryType>, 22>
             types{
                 {{jss::account, ltACCOUNT_ROOT},
                  {jss::amendments, ltAMENDMENTS},
@@ -948,6 +948,7 @@
                  {jss::fee, ltFEE_SETTINGS},
                  {jss::hashes, ltLEDGER_HASHES},
                  {jss::nunl, ltNEGATIVE_UNL},
+                 {jss::oracle, ltORACLE},
                  {jss::nft_offer, ltNFTOKEN_OFFER},
                  {jss::nft_page, ltNFTOKEN_PAGE},
                  {jss::offer, ltOFFER},
@@ -957,13 +958,7 @@
                  {jss::ticket, ltTICKET},
                  {jss::xchain_owned_claim_id, ltXCHAIN_OWNED_CLAIM_ID},
                  {jss::xchain_owned_create_account_claim_id,
-<<<<<<< HEAD
                   ltXCHAIN_OWNED_CREATE_ACCOUNT_CLAIM_ID}}};
-=======
-                  ltXCHAIN_OWNED_CREATE_ACCOUNT_CLAIM_ID},
-                 {jss::did, ltDID},
-                 {jss::oracle, ltORACLE}}};
->>>>>>> e718378b
 
         auto const& p = params[jss::type];
         if (!p.isString())
