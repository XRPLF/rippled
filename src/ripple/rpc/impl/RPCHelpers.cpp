//------------------------------------------------------------------------------
/*
    This file is part of rippled: https://github.com/ripple/rippled
    Copyright (c) 2012-2014 Ripple Labs Inc.

    Permission to use, copy, modify, and/or distribute this software for any
    purpose  with  or without fee is hereby granted, provided that the above
    copyright notice and this permission notice appear in all copies.

    THE  SOFTWARE IS PROVIDED "AS IS" AND THE AUTHOR DISCLAIMS ALL WARRANTIES
    WITH  REGARD  TO  THIS  SOFTWARE  INCLUDING  ALL  IMPLIED  WARRANTIES  OF
    MERCHANTABILITY  AND  FITNESS. IN NO EVENT SHALL THE AUTHOR BE LIABLE FOR
    ANY  SPECIAL ,  DIRECT, INDIRECT, OR CONSEQUENTIAL DAMAGES OR ANY DAMAGES
    WHATSOEVER  RESULTING  FROM  LOSS  OF USE, DATA OR PROFITS, WHETHER IN AN
    ACTION  OF  CONTRACT, NEGLIGENCE OR OTHER TORTIOUS ACTION, ARISING OUT OF
    OR IN CONNECTION WITH THE USE OR PERFORMANCE OF THIS SOFTWARE.
*/
//==============================================================================

#include <ripple/app/ledger/LedgerMaster.h>
#include <ripple/app/ledger/LedgerToJson.h>
#include <ripple/app/ledger/OpenLedger.h>
#include <ripple/app/misc/Transaction.h>
#include <ripple/app/paths/TrustLine.h>
#include <ripple/app/rdb/RelationalDatabase.h>
#include <ripple/app/tx/impl/details/NFTokenUtils.h>
#include <ripple/ledger/View.h>
#include <ripple/net/RPCErr.h>
#include <ripple/protocol/AccountID.h>
#include <ripple/protocol/Feature.h>
#include <ripple/protocol/nftPageMask.h>
#include <ripple/resource/Fees.h>
#include <ripple/rpc/Context.h>
#include <ripple/rpc/DeliveredAmount.h>
#include <ripple/rpc/impl/RPCHelpers.h>
#include <boost/algorithm/string/case_conv.hpp>
#include <regex>

namespace ripple {
namespace RPC {

std::optional<AccountID>
accountFromStringStrict(std::string const& account)
{
    std::optional<AccountID> result;

    auto const publicKey =
        parseBase58<PublicKey>(TokenType::AccountPublic, account);

    if (publicKey)
        result = calcAccountID(*publicKey);
    else
        result = parseBase58<AccountID>(account);

    return result;
}

error_code_i
accountFromStringWithCode(
    AccountID& result,
    std::string const& strIdent,
    bool bStrict)
{
    if (auto accountID = accountFromStringStrict(strIdent))
    {
        result = *accountID;
        return rpcSUCCESS;
    }

    if (bStrict)
        return rpcACT_MALFORMED;

    // We allow the use of the seeds which is poor practice
    // and merely for debugging convenience.
    auto const seed = parseGenericSeed(strIdent);

    if (!seed)
        return rpcBAD_SEED;

    auto const keypair = generateKeyPair(KeyType::secp256k1, *seed);

    result = calcAccountID(keypair.first);
    return rpcSUCCESS;
}

Json::Value
accountFromString(AccountID& result, std::string const& strIdent, bool bStrict)
{
    error_code_i code = accountFromStringWithCode(result, strIdent, bStrict);
    if (code != rpcSUCCESS)
        return rpcError(code);
    else
        return Json::objectValue;
}

std::uint64_t
getStartHint(std::shared_ptr<SLE const> const& sle, AccountID const& accountID)
{
    if (sle->getType() == ltRIPPLE_STATE)
    {
        if (sle->getFieldAmount(sfLowLimit).getIssuer() == accountID)
            return sle->getFieldU64(sfLowNode);
        else if (sle->getFieldAmount(sfHighLimit).getIssuer() == accountID)
            return sle->getFieldU64(sfHighNode);
    }

    if (!sle->isFieldPresent(sfOwnerNode))
        return 0;

    return sle->getFieldU64(sfOwnerNode);
}

bool
isRelatedToAccount(
    ReadView const& ledger,
    std::shared_ptr<SLE const> const& sle,
    AccountID const& accountID)
{
    if (sle->getType() == ltRIPPLE_STATE)
    {
        return (sle->getFieldAmount(sfLowLimit).getIssuer() == accountID) ||
            (sle->getFieldAmount(sfHighLimit).getIssuer() == accountID);
    }
    else if (sle->isFieldPresent(sfAccount))
    {
        // If there's an sfAccount present, also test the sfDestination, if
        // present. This will match objects such as Escrows (ltESCROW), Payment
        // Channels (ltPAYCHAN), and Checks (ltCHECK) because those are added to
        // the Destination account's directory. It intentionally EXCLUDES
        // NFToken Offers (ltNFTOKEN_OFFER). NFToken Offers are NOT added to the
        // Destination account's directory.
        return sle->getAccountID(sfAccount) == accountID ||
            (sle->isFieldPresent(sfDestination) &&
             sle->getAccountID(sfDestination) == accountID);
    }
    else if (sle->getType() == ltSIGNER_LIST)
    {
        Keylet const accountSignerList = keylet::signers(accountID);
        return sle->key() == accountSignerList.key;
    }
    else if (sle->getType() == ltNFTOKEN_OFFER)
    {
        // Do not check the sfDestination field. NFToken Offers are NOT added to
        // the Destination account's directory.
        return sle->getAccountID(sfOwner) == accountID;
    }

    return false;
}

bool
getAccountObjects(
    ReadView const& ledger,
    AccountID const& account,
    std::optional<std::vector<LedgerEntryType>> const& typeFilter,
    uint256 dirIndex,
    uint256 entryIndex,
    std::uint32_t const limit,
    Json::Value& jvResult)
{
    auto typeMatchesFilter = [](std::vector<LedgerEntryType> const& typeFilter,
                                LedgerEntryType ledgerType) {
        auto it = std::find(typeFilter.begin(), typeFilter.end(), ledgerType);
        return it != typeFilter.end();
    };

    // if dirIndex != 0, then all NFTs have already been returned.  only
    // iterate NFT pages if the filter says so AND dirIndex == 0
    bool iterateNFTPages =
        (!typeFilter.has_value() ||
         typeMatchesFilter(typeFilter.value(), ltNFTOKEN_PAGE)) &&
        dirIndex == beast::zero;

    Keylet const firstNFTPage = keylet::nftpage_min(account);

    // we need to check the marker to see if it is an NFTTokenPage index.
    if (iterateNFTPages && entryIndex != beast::zero)
    {
        // if it is we will try to iterate the pages up to the limit
        // and then change over to the owner directory

        if (firstNFTPage.key != (entryIndex & ~nft::pageMask))
            iterateNFTPages = false;
    }

    auto& jvObjects = (jvResult[jss::account_objects] = Json::arrayValue);

    // this is a mutable version of limit, used to seemlessly switch
    // to iterating directory entries when nftokenpages are exhausted
    uint32_t mlimit = limit;

    // iterate NFTokenPages preferentially
    if (iterateNFTPages)
    {
        Keylet const first = entryIndex == beast::zero
            ? firstNFTPage
            : Keylet{ltNFTOKEN_PAGE, entryIndex};

        Keylet const last = keylet::nftpage_max(account);

        // current key
        uint256 ck = ledger.succ(first.key, last.key.next()).value_or(last.key);

        // current page
        auto cp = ledger.read(Keylet{ltNFTOKEN_PAGE, ck});

        while (cp)
        {
            jvObjects.append(cp->getJson(JsonOptions::none));
            auto const npm = (*cp)[~sfNextPageMin];
            if (npm)
                cp = ledger.read(Keylet(ltNFTOKEN_PAGE, *npm));
            else
                cp = nullptr;

            if (--mlimit == 0)
            {
                if (cp)
                {
                    jvResult[jss::limit] = limit;
                    jvResult[jss::marker] = std::string("0,") + to_string(ck);
                    return true;
                }
            }

            if (!npm)
                break;

            ck = *npm;
        }

        // if execution reaches here then we're about to transition
        // to iterating the root directory (and the conventional
        // behaviour of this RPC function.) Therefore we should
        // zero entryIndex so as not to terribly confuse things.
        entryIndex = beast::zero;
    }

    auto const root = keylet::ownerDir(account);
    auto found = false;

    if (dirIndex.isZero())
    {
        dirIndex = root.key;
        found = true;
    }

    auto dir = ledger.read({ltDIR_NODE, dirIndex});
    if (!dir)
    {
        // it's possible the user had nftoken pages but no
        // directory entries
        return mlimit < limit;
    }

    std::uint32_t i = 0;
    for (;;)
    {
        auto const& entries = dir->getFieldV256(sfIndexes);
        auto iter = entries.begin();

        if (!found)
        {
            iter = std::find(iter, entries.end(), entryIndex);
            if (iter == entries.end())
                return false;

            found = true;
        }

        // it's possible that the returned NFTPages exactly filled the
        // response.  Check for that condition.
        if (i == mlimit && mlimit < limit)
        {
            jvResult[jss::limit] = limit;
            jvResult[jss::marker] =
                to_string(dirIndex) + ',' + to_string(*iter);
            return true;
        }

        for (; iter != entries.end(); ++iter)
        {
            auto const sleNode = ledger.read(keylet::child(*iter));

            if (!typeFilter.has_value() ||
                typeMatchesFilter(typeFilter.value(), sleNode->getType()))
            {
                jvObjects.append(sleNode->getJson(JsonOptions::none));
            }

            if (++i == mlimit)
            {
                if (++iter != entries.end())
                {
                    jvResult[jss::limit] = limit;
                    jvResult[jss::marker] =
                        to_string(dirIndex) + ',' + to_string(*iter);
                    return true;
                }

                break;
            }
        }

        auto const nodeIndex = dir->getFieldU64(sfIndexNext);
        if (nodeIndex == 0)
            return true;

        dirIndex = keylet::page(root, nodeIndex).key;
        dir = ledger.read({ltDIR_NODE, dirIndex});
        if (!dir)
            return true;

        if (i == mlimit)
        {
            auto const& e = dir->getFieldV256(sfIndexes);
            if (!e.empty())
            {
                jvResult[jss::limit] = limit;
                jvResult[jss::marker] =
                    to_string(dirIndex) + ',' + to_string(*e.begin());
            }

            return true;
        }
    }
}

namespace {

bool
isValidatedOld(LedgerMaster& ledgerMaster, bool standaloneOrReporting)
{
    if (standaloneOrReporting)
        return false;

    return ledgerMaster.getValidatedLedgerAge() > Tuning::maxValidatedLedgerAge;
}

template <class T>
Status
ledgerFromRequest(T& ledger, JsonContext& context)
{
    ledger.reset();

    auto& params = context.params;

    auto indexValue = params[jss::ledger_index];
    auto hashValue = params[jss::ledger_hash];

    // We need to support the legacy "ledger" field.
    auto& legacyLedger = params[jss::ledger];
    if (legacyLedger)
    {
        if (legacyLedger.asString().size() > 12)
            hashValue = legacyLedger;
        else
            indexValue = legacyLedger;
    }

    if (hashValue)
    {
        if (!hashValue.isString())
            return {rpcINVALID_PARAMS, "ledgerHashNotString"};

        uint256 ledgerHash;
        if (!ledgerHash.parseHex(hashValue.asString()))
            return {rpcINVALID_PARAMS, "ledgerHashMalformed"};
        return getLedger(ledger, ledgerHash, context);
    }

    auto const index = indexValue.asString();

    if (index == "current" ||
        (index.empty() && !context.app.config().reporting()))
        return getLedger(ledger, LedgerShortcut::CURRENT, context);

    if (index == "validated" ||
        (index.empty() && context.app.config().reporting()))
        return getLedger(ledger, LedgerShortcut::VALIDATED, context);

    if (index == "closed")
        return getLedger(ledger, LedgerShortcut::CLOSED, context);

    std::uint32_t iVal;
    if (beast::lexicalCastChecked(iVal, index))
        return getLedger(ledger, iVal, context);

    return {rpcINVALID_PARAMS, "ledgerIndexMalformed"};
}
}  // namespace

template <class T, class R>
Status
ledgerFromRequest(T& ledger, GRPCContext<R>& context)
{
    R& request = context.params;
    return ledgerFromSpecifier(ledger, request.ledger(), context);
}

// explicit instantiation of above function
template Status
ledgerFromRequest<>(
    std::shared_ptr<ReadView const>&,
    GRPCContext<org::xrpl::rpc::v1::GetLedgerEntryRequest>&);

// explicit instantiation of above function
template Status
ledgerFromRequest<>(
    std::shared_ptr<ReadView const>&,
    GRPCContext<org::xrpl::rpc::v1::GetLedgerDataRequest>&);

// explicit instantiation of above function
template Status
ledgerFromRequest<>(
    std::shared_ptr<ReadView const>&,
    GRPCContext<org::xrpl::rpc::v1::GetLedgerRequest>&);

template <class T>
Status
ledgerFromSpecifier(
    T& ledger,
    org::xrpl::rpc::v1::LedgerSpecifier const& specifier,
    Context& context)
{
    ledger.reset();

    using LedgerCase = org::xrpl::rpc::v1::LedgerSpecifier::LedgerCase;
    LedgerCase ledgerCase = specifier.ledger_case();
    switch (ledgerCase)
    {
        case LedgerCase::kHash: {
            if (auto hash = uint256::fromVoidChecked(specifier.hash()))
            {
                return getLedger(ledger, *hash, context);
            }
            return {rpcINVALID_PARAMS, "ledgerHashMalformed"};
        }
        case LedgerCase::kSequence:
            return getLedger(ledger, specifier.sequence(), context);
        case LedgerCase::kShortcut:
            [[fallthrough]];
        case LedgerCase::LEDGER_NOT_SET: {
            auto const shortcut = specifier.shortcut();
            // note, unspecified defaults to validated in reporting mode
            if (shortcut ==
                    org::xrpl::rpc::v1::LedgerSpecifier::SHORTCUT_VALIDATED ||
                (shortcut ==
                     org::xrpl::rpc::v1::LedgerSpecifier::
                         SHORTCUT_UNSPECIFIED &&
                 context.app.config().reporting()))
            {
                return getLedger(ledger, LedgerShortcut::VALIDATED, context);
            }
            else
            {
                if (shortcut ==
                        org::xrpl::rpc::v1::LedgerSpecifier::SHORTCUT_CURRENT ||
                    shortcut ==
                        org::xrpl::rpc::v1::LedgerSpecifier::
                            SHORTCUT_UNSPECIFIED)
                {
                    return getLedger(ledger, LedgerShortcut::CURRENT, context);
                }
                else if (
                    shortcut ==
                    org::xrpl::rpc::v1::LedgerSpecifier::SHORTCUT_CLOSED)
                {
                    return getLedger(ledger, LedgerShortcut::CLOSED, context);
                }
            }
        }
    }

    return Status::OK;
}

template <class T>
Status
getLedger(T& ledger, uint256 const& ledgerHash, Context& context)
{
    ledger = context.ledgerMaster.getLedgerByHash(ledgerHash);
    if (ledger == nullptr)
        return {rpcLGR_NOT_FOUND, "ledgerNotFound"};
    return Status::OK;
}

template <class T>
Status
getLedger(T& ledger, uint32_t ledgerIndex, Context& context)
{
    ledger = context.ledgerMaster.getLedgerBySeq(ledgerIndex);
    if (ledger == nullptr)
    {
        if (context.app.config().reporting())
            return {rpcLGR_NOT_FOUND, "ledgerNotFound"};
        auto cur = context.ledgerMaster.getCurrentLedger();
        if (cur->info().seq == ledgerIndex)
        {
            ledger = cur;
        }
    }

    if (ledger == nullptr)
        return {rpcLGR_NOT_FOUND, "ledgerNotFound"};

    if (ledger->info().seq > context.ledgerMaster.getValidLedgerIndex() &&
        isValidatedOld(context.ledgerMaster, context.app.config().standalone()))
    {
        ledger.reset();
        if (context.apiVersion == 1)
            return {rpcNO_NETWORK, "InsufficientNetworkMode"};
        return {rpcNOT_SYNCED, "notSynced"};
    }

    return Status::OK;
}

template <class T>
Status
getLedger(T& ledger, LedgerShortcut shortcut, Context& context)
{
    if (isValidatedOld(
            context.ledgerMaster,
            context.app.config().standalone() ||
                context.app.config().reporting()))
    {
        if (context.apiVersion == 1)
            return {rpcNO_NETWORK, "InsufficientNetworkMode"};
        return {rpcNOT_SYNCED, "notSynced"};
    }

    if (shortcut == LedgerShortcut::VALIDATED)
    {
        ledger = context.ledgerMaster.getValidatedLedger();
        if (ledger == nullptr)
        {
            if (context.apiVersion == 1)
                return {rpcNO_NETWORK, "InsufficientNetworkMode"};
            return {rpcNOT_SYNCED, "notSynced"};
        }

        assert(!ledger->open());
    }
    else
    {
        if (shortcut == LedgerShortcut::CURRENT)
        {
            if (context.app.config().reporting())
                return {
                    rpcLGR_NOT_FOUND,
                    "Reporting does not track current ledger"};
            ledger = context.ledgerMaster.getCurrentLedger();
            assert(ledger->open());
        }
        else if (shortcut == LedgerShortcut::CLOSED)
        {
            if (context.app.config().reporting())
                return {
                    rpcLGR_NOT_FOUND, "Reporting does not track closed ledger"};
            ledger = context.ledgerMaster.getClosedLedger();
            assert(!ledger->open());
        }
        else
        {
            return {rpcINVALID_PARAMS, "ledgerIndexMalformed"};
        }

        if (ledger == nullptr)
        {
            if (context.apiVersion == 1)
                return {rpcNO_NETWORK, "InsufficientNetworkMode"};
            return {rpcNOT_SYNCED, "notSynced"};
        }

        static auto const minSequenceGap = 10;

        if (ledger->info().seq + minSequenceGap <
            context.ledgerMaster.getValidLedgerIndex())
        {
            ledger.reset();
            if (context.apiVersion == 1)
                return {rpcNO_NETWORK, "InsufficientNetworkMode"};
            return {rpcNOT_SYNCED, "notSynced"};
        }
    }
    return Status::OK;
}

// Explicit instantiaion of above three functions
template Status
getLedger<>(std::shared_ptr<ReadView const>&, uint32_t, Context&);

template Status
getLedger<>(
    std::shared_ptr<ReadView const>&,
    LedgerShortcut shortcut,
    Context&);

template Status
getLedger<>(std::shared_ptr<ReadView const>&, uint256 const&, Context&);

bool
isValidated(
    LedgerMaster& ledgerMaster,
    ReadView const& ledger,
    Application& app)
{
    if (app.config().reporting())
        return true;

    if (ledger.open())
        return false;

    if (ledger.info().validated)
        return true;

    auto seq = ledger.info().seq;
    try
    {
        // Use the skip list in the last validated ledger to see if ledger
        // comes before the last validated ledger (and thus has been
        // validated).
        auto hash =
            ledgerMaster.walkHashBySeq(seq, InboundLedger::Reason::GENERIC);

        if (!hash || ledger.info().hash != *hash)
        {
            // This ledger's hash is not the hash of the validated ledger
            if (hash)
            {
                assert(hash->isNonZero());
                uint256 valHash =
                    app.getRelationalDatabase().getHashByIndex(seq);
                if (valHash == ledger.info().hash)
                {
                    // SQL database doesn't match ledger chain
                    ledgerMaster.clearLedger(seq);
                }
            }
            return false;
        }
    }
    catch (SHAMapMissingNode const& mn)
    {
        auto stream = app.journal("RPCHandler").warn();
        JLOG(stream) << "Ledger #" << seq << ": " << mn.what();
        return false;
    }

    // Mark ledger as validated to save time if we see it again.
    ledger.info().validated = true;
    return true;
}

// The previous version of the lookupLedger command would accept the
// "ledger_index" argument as a string and silently treat it as a request to
// return the current ledger which, while not strictly wrong, could cause a lot
// of confusion.
//
// The code now robustly validates the input and ensures that the only possible
// values for the "ledger_index" parameter are the index of a ledger passed as
// an integer or one of the strings "current", "closed" or "validated".
// Additionally, the code ensures that the value passed in "ledger_hash" is a
// string and a valid hash. Invalid values will return an appropriate error
// code.
//
// In the absence of the "ledger_hash" or "ledger_index" parameters, the code
// assumes that "ledger_index" has the value "current".
//
// Returns a Json::objectValue.  If there was an error, it will be in that
// return value.  Otherwise, the object contains the field "validated" and
// optionally the fields "ledger_hash", "ledger_index" and
// "ledger_current_index", if they are defined.
Status
lookupLedger(
    std::shared_ptr<ReadView const>& ledger,
    JsonContext& context,
    Json::Value& result)
{
    if (auto status = ledgerFromRequest(ledger, context))
        return status;

    auto& info = ledger->info();

    if (!ledger->open())
    {
        result[jss::ledger_hash] = to_string(info.hash);
        result[jss::ledger_index] = info.seq;
    }
    else
    {
        result[jss::ledger_current_index] = info.seq;
    }

    result[jss::validated] =
        isValidated(context.ledgerMaster, *ledger, context.app);
    return Status::OK;
}

Json::Value
lookupLedger(std::shared_ptr<ReadView const>& ledger, JsonContext& context)
{
    Json::Value result;
    if (auto status = lookupLedger(ledger, context, result))
        status.inject(result);

    return result;
}

hash_set<AccountID>
parseAccountIds(Json::Value const& jvArray)
{
    hash_set<AccountID> result;
    for (auto const& jv : jvArray)
    {
        if (!jv.isString())
            return hash_set<AccountID>();
        auto const id = parseBase58<AccountID>(jv.asString());
        if (!id)
            return hash_set<AccountID>();
        result.insert(*id);
    }
    return result;
}

void
injectSLE(Json::Value& jv, SLE const& sle)
{
    jv = sle.getJson(JsonOptions::none);
    if (sle.getType() == ltACCOUNT_ROOT)
    {
        if (sle.isFieldPresent(sfEmailHash))
        {
            auto const& hash = sle.getFieldH128(sfEmailHash);
            Blob const b(hash.begin(), hash.end());
            std::string md5 = strHex(makeSlice(b));
            boost::to_lower(md5);
            // VFALCO TODO Give a name and move this constant
            //             to a more visible location. Also
            //             shouldn't this be https?
            jv[jss::urlgravatar] =
                str(boost::format("http://www.gravatar.com/avatar/%s") % md5);
        }
    }
    else
    {
        jv[jss::Invalid] = true;
    }
}

std::optional<Json::Value>
readLimitField(
    unsigned int& limit,
    Tuning::LimitRange const& range,
    JsonContext const& context)
{
    limit = range.rdefault;
    if (auto const& jvLimit = context.params[jss::limit])
    {
        if (!(jvLimit.isUInt() || (jvLimit.isInt() && jvLimit.asInt() >= 0)))
            return RPC::expected_field_error(jss::limit, "unsigned integer");

        limit = jvLimit.asUInt();
        if (!isUnlimited(context.role))
            limit = std::max(range.rmin, std::min(range.rmax, limit));
    }
    return std::nullopt;
}

std::optional<Seed>
parseRippleLibSeed(Json::Value const& value)
{
    // ripple-lib encodes seed used to generate an Ed25519 wallet in a
    // non-standard way. While rippled never encode seeds that way, we
    // try to detect such keys to avoid user confusion.
    if (!value.isString())
        return std::nullopt;

    auto const result = decodeBase58Token(value.asString(), TokenType::None);

    if (result.size() == 18 &&
        static_cast<std::uint8_t>(result[0]) == std::uint8_t(0xE1) &&
        static_cast<std::uint8_t>(result[1]) == std::uint8_t(0x4B))
        return Seed(makeSlice(result.substr(2)));

    return std::nullopt;
}

std::optional<Seed>
getSeedFromRPC(Json::Value const& params, Json::Value& error)
{
    using string_to_seed_t =
        std::function<std::optional<Seed>(std::string const&)>;
    using seed_match_t = std::pair<char const*, string_to_seed_t>;

    static seed_match_t const seedTypes[]{
        {jss::passphrase.c_str(),
         [](std::string const& s) { return parseGenericSeed(s); }},
        {jss::seed.c_str(),
         [](std::string const& s) { return parseBase58<Seed>(s); }},
        {jss::seed_hex.c_str(), [](std::string const& s) {
             uint128 i;
             if (i.parseHex(s))
                 return std::optional<Seed>(Slice(i.data(), i.size()));
             return std::optional<Seed>{};
         }}};

    // Identify which seed type is in use.
    seed_match_t const* seedType = nullptr;
    int count = 0;
    for (auto const& t : seedTypes)
    {
        if (params.isMember(t.first))
        {
            ++count;
            seedType = &t;
        }
    }

    if (count != 1)
    {
        error = RPC::make_param_error(
            "Exactly one of the following must be specified: " +
            std::string(jss::passphrase) + ", " + std::string(jss::seed) +
            " or " + std::string(jss::seed_hex));
        return std::nullopt;
    }

    // Make sure a string is present
    auto const& param = params[seedType->first];
    if (!param.isString())
    {
        error = RPC::expected_field_error(seedType->first, "string");
        return std::nullopt;
    }

    auto const fieldContents = param.asString();

    // Convert string to seed.
    std::optional<Seed> seed = seedType->second(fieldContents);

    if (!seed)
        error = rpcError(rpcBAD_SEED);

    return seed;
}

std::pair<PublicKey, SecretKey>
keypairForSignature(Json::Value const& params, Json::Value& error)
{
    bool const has_key_type = params.isMember(jss::key_type);

    // All of the secret types we allow, but only one at a time.
    static char const* const secretTypes[]{
        jss::passphrase.c_str(),
        jss::secret.c_str(),
        jss::seed.c_str(),
        jss::seed_hex.c_str()};

    // Identify which secret type is in use.
    char const* secretType = nullptr;
    int count = 0;
    for (auto t : secretTypes)
    {
        if (params.isMember(t))
        {
            ++count;
            secretType = t;
        }
    }

    if (count == 0 || secretType == nullptr)
    {
        error = RPC::missing_field_error(jss::secret);
        return {};
    }

    if (count > 1)
    {
        error = RPC::make_param_error(
            "Exactly one of the following must be specified: " +
            std::string(jss::passphrase) + ", " + std::string(jss::secret) +
            ", " + std::string(jss::seed) + " or " +
            std::string(jss::seed_hex));
        return {};
    }

    std::optional<KeyType> keyType;
    std::optional<Seed> seed;

    if (has_key_type)
    {
        if (!params[jss::key_type].isString())
        {
            error = RPC::expected_field_error(jss::key_type, "string");
            return {};
        }

        keyType = keyTypeFromString(params[jss::key_type].asString());

        if (!keyType)
        {
            error = RPC::invalid_field_error(jss::key_type);
            return {};
        }

        // using strcmp as pointers may not match (see
        // https://developercommunity.visualstudio.com/t/assigning-constexpr-char--to-static-cha/10021357?entry=problem)
        if (strcmp(secretType, jss::secret.c_str()) == 0)
        {
            error = RPC::make_param_error(
                "The secret field is not allowed if " +
                std::string(jss::key_type) + " is used.");
            return {};
        }
    }

    // ripple-lib encodes seed used to generate an Ed25519 wallet in a
    // non-standard way. While we never encode seeds that way, we try
    // to detect such keys to avoid user confusion.
    // using strcmp as pointers may not match (see
    // https://developercommunity.visualstudio.com/t/assigning-constexpr-char--to-static-cha/10021357?entry=problem)
    if (strcmp(secretType, jss::seed_hex.c_str()) != 0)
    {
        seed = RPC::parseRippleLibSeed(params[secretType]);

        if (seed)
        {
            // If the user passed in an Ed25519 seed but *explicitly*
            // requested another key type, return an error.
            if (keyType.value_or(KeyType::ed25519) != KeyType::ed25519)
            {
                error = RPC::make_error(
                    rpcBAD_SEED, "Specified seed is for an Ed25519 wallet.");
                return {};
            }

            keyType = KeyType::ed25519;
        }
    }

    if (!keyType)
        keyType = KeyType::secp256k1;

    if (!seed)
    {
        if (has_key_type)
            seed = getSeedFromRPC(params, error);
        else
        {
            if (!params[jss::secret].isString())
            {
                error = RPC::expected_field_error(jss::secret, "string");
                return {};
            }

            seed = parseGenericSeed(params[jss::secret].asString());
        }
    }

    if (!seed)
    {
        if (!contains_error(error))
        {
            error = RPC::make_error(
                rpcBAD_SEED, RPC::invalid_field_message(secretType));
        }

        return {};
    }

    if (keyType != KeyType::secp256k1 && keyType != KeyType::ed25519)
        LogicError("keypairForSignature: invalid key type");

    return generateKeyPair(*keyType, *seed);
}

std::pair<RPC::Status, LedgerEntryType>
chooseLedgerEntryType(Json::Value const& params)
{
    std::pair<RPC::Status, LedgerEntryType> result{RPC::Status::OK, ltANY};
    if (params.isMember(jss::type))
    {
<<<<<<< HEAD
        static constexpr std::array<std::pair<char const*, LedgerEntryType>, 17>
=======
        static constexpr std::array<std::pair<char const*, LedgerEntryType>, 19>
>>>>>>> 237b406e
            types{
                {{jss::account, ltACCOUNT_ROOT},
                 {jss::amendments, ltAMENDMENTS},
                 {jss::check, ltCHECK},
                 {jss::deposit_preauth, ltDEPOSIT_PREAUTH},
                 {jss::directory, ltDIR_NODE},
                 {jss::escrow, ltESCROW},
                 {jss::fee, ltFEE_SETTINGS},
                 {jss::hashes, ltLEDGER_HASHES},
                 {jss::offer, ltOFFER},
                 {jss::payment_channel, ltPAYCHAN},
                 {jss::signer_list, ltSIGNER_LIST},
                 {jss::state, ltRIPPLE_STATE},
                 {jss::ticket, ltTICKET},
                 {jss::nft_offer, ltNFTOKEN_OFFER},
                 {jss::nft_page, ltNFTOKEN_PAGE},
                 {jss::amm, ltAMM},
<<<<<<< HEAD
                 {jss::did, ltDID}}};
=======
                 {jss::bridge, ltBRIDGE},
                 {jss::xchain_owned_claim_id, ltXCHAIN_OWNED_CLAIM_ID},
                 {jss::xchain_owned_create_account_claim_id,
                  ltXCHAIN_OWNED_CREATE_ACCOUNT_CLAIM_ID}}};
>>>>>>> 237b406e

        auto const& p = params[jss::type];
        if (!p.isString())
        {
            result.first = RPC::Status{
                rpcINVALID_PARAMS, "Invalid field 'type', not string."};
            assert(result.first.type() == RPC::Status::Type::error_code_i);
            return result;
        }

        auto const filter = p.asString();
        auto iter = std::find_if(
            types.begin(), types.end(), [&filter](decltype(types.front())& t) {
                return t.first == filter;
            });
        if (iter == types.end())
        {
            result.first =
                RPC::Status{rpcINVALID_PARAMS, "Invalid field 'type'."};
            assert(result.first.type() == RPC::Status::Type::error_code_i);
            return result;
        }
        result.second = iter->second;
    }
    return result;
}

beast::SemanticVersion const firstVersion("1.0.0");
beast::SemanticVersion const goodVersion("1.0.0");
beast::SemanticVersion const lastVersion("1.0.0");

unsigned int
getAPIVersionNumber(Json::Value const& jv, bool betaEnabled)
{
    static Json::Value const minVersion(RPC::apiMinimumSupportedVersion);
    static Json::Value const invalidVersion(RPC::apiInvalidVersion);

    Json::Value const maxVersion(
        betaEnabled ? RPC::apiBetaVersion : RPC::apiMaximumSupportedVersion);
    Json::Value requestedVersion(RPC::apiVersionIfUnspecified);
    if (jv.isObject())
    {
        requestedVersion = jv.get(jss::api_version, requestedVersion);
    }
    if (!(requestedVersion.isInt() || requestedVersion.isUInt()) ||
        requestedVersion < minVersion || requestedVersion > maxVersion)
    {
        requestedVersion = invalidVersion;
    }
    return requestedVersion.asUInt();
}

std::variant<std::shared_ptr<Ledger const>, Json::Value>
getLedgerByContext(RPC::JsonContext& context)
{
    if (context.app.config().reporting())
        return rpcError(rpcREPORTING_UNSUPPORTED);

    auto const hasHash = context.params.isMember(jss::ledger_hash);
    auto const hasIndex = context.params.isMember(jss::ledger_index);
    std::uint32_t ledgerIndex = 0;

    auto& ledgerMaster = context.app.getLedgerMaster();
    LedgerHash ledgerHash;

    if ((hasHash && hasIndex) || !(hasHash || hasIndex))
    {
        return RPC::make_param_error(
            "Exactly one of ledger_hash and ledger_index can be set.");
    }

    context.loadType = Resource::feeHighBurdenRPC;

    if (hasHash)
    {
        auto const& jsonHash = context.params[jss::ledger_hash];
        if (!jsonHash.isString() || !ledgerHash.parseHex(jsonHash.asString()))
            return RPC::invalid_field_error(jss::ledger_hash);
    }
    else
    {
        auto const& jsonIndex = context.params[jss::ledger_index];
        if (!jsonIndex.isInt())
            return RPC::invalid_field_error(jss::ledger_index);

        // We need a validated ledger to get the hash from the sequence
        if (ledgerMaster.getValidatedLedgerAge() >
            RPC::Tuning::maxValidatedLedgerAge)
        {
            if (context.apiVersion == 1)
                return rpcError(rpcNO_CURRENT);
            return rpcError(rpcNOT_SYNCED);
        }

        ledgerIndex = jsonIndex.asInt();
        auto ledger = ledgerMaster.getValidatedLedger();

        if (ledgerIndex >= ledger->info().seq)
            return RPC::make_param_error("Ledger index too large");
        if (ledgerIndex <= 0)
            return RPC::make_param_error("Ledger index too small");

        auto const j = context.app.journal("RPCHandler");
        // Try to get the hash of the desired ledger from the validated
        // ledger
        auto neededHash = hashOfSeq(*ledger, ledgerIndex, j);
        if (!neededHash)
        {
            // Find a ledger more likely to have the hash of the desired
            // ledger
            auto const refIndex = getCandidateLedger(ledgerIndex);
            auto refHash = hashOfSeq(*ledger, refIndex, j);
            assert(refHash);

            ledger = ledgerMaster.getLedgerByHash(*refHash);
            if (!ledger)
            {
                // We don't have the ledger we need to figure out which
                // ledger they want. Try to get it.

                if (auto il = context.app.getInboundLedgers().acquire(
                        *refHash, refIndex, InboundLedger::Reason::GENERIC))
                {
                    Json::Value jvResult = RPC::make_error(
                        rpcLGR_NOT_FOUND,
                        "acquiring ledger containing requested index");
                    jvResult[jss::acquiring] =
                        getJson(LedgerFill(*il, &context));
                    return jvResult;
                }

                if (auto il = context.app.getInboundLedgers().find(*refHash))
                {
                    Json::Value jvResult = RPC::make_error(
                        rpcLGR_NOT_FOUND,
                        "acquiring ledger containing requested index");
                    jvResult[jss::acquiring] = il->getJson(0);
                    return jvResult;
                }

                // Likely the app is shutting down
                return Json::Value();
            }

            neededHash = hashOfSeq(*ledger, ledgerIndex, j);
        }
        assert(neededHash);
        ledgerHash = neededHash ? *neededHash : beast::zero;  // kludge
    }

    // Try to get the desired ledger
    // Verify all nodes even if we think we have it
    auto ledger = context.app.getInboundLedgers().acquire(
        ledgerHash, ledgerIndex, InboundLedger::Reason::GENERIC);

    // In standalone mode, accept the ledger from the ledger cache
    if (!ledger && context.app.config().standalone())
        ledger = ledgerMaster.getLedgerByHash(ledgerHash);

    if (ledger)
        return ledger;

    if (auto il = context.app.getInboundLedgers().find(ledgerHash))
        return il->getJson(0);

    return RPC::make_error(
        rpcNOT_READY, "findCreate failed to return an inbound ledger");
}

ripple::Expected<RPC::SubmitSync, Json::Value>
getSubmitSyncMode(Json::Value const& params)
{
    using enum RPC::SubmitSync;
    if (params.isMember(jss::sync_mode))
    {
        std::string const syncMode = params[jss::sync_mode].asString();
        if (syncMode == "async")
            return async;
        else if (syncMode == "wait")
            return wait;
        else if (syncMode != "sync")
            return Unexpected(RPC::make_error(
                rpcINVALID_PARAMS,
                "sync_mode parameter must be one of \"sync\", \"async\", or "
                "\"wait\"."));
    }
    return sync;
}

}  // namespace RPC
}  // namespace ripple<|MERGE_RESOLUTION|>--- conflicted
+++ resolved
@@ -982,11 +982,7 @@
     std::pair<RPC::Status, LedgerEntryType> result{RPC::Status::OK, ltANY};
     if (params.isMember(jss::type))
     {
-<<<<<<< HEAD
-        static constexpr std::array<std::pair<char const*, LedgerEntryType>, 17>
-=======
-        static constexpr std::array<std::pair<char const*, LedgerEntryType>, 19>
->>>>>>> 237b406e
+        static constexpr std::array<std::pair<char const*, LedgerEntryType>, 20>
             types{
                 {{jss::account, ltACCOUNT_ROOT},
                  {jss::amendments, ltAMENDMENTS},
@@ -1004,14 +1000,11 @@
                  {jss::nft_offer, ltNFTOKEN_OFFER},
                  {jss::nft_page, ltNFTOKEN_PAGE},
                  {jss::amm, ltAMM},
-<<<<<<< HEAD
-                 {jss::did, ltDID}}};
-=======
                  {jss::bridge, ltBRIDGE},
                  {jss::xchain_owned_claim_id, ltXCHAIN_OWNED_CLAIM_ID},
                  {jss::xchain_owned_create_account_claim_id,
-                  ltXCHAIN_OWNED_CREATE_ACCOUNT_CLAIM_ID}}};
->>>>>>> 237b406e
+                  ltXCHAIN_OWNED_CREATE_ACCOUNT_CLAIM_ID},
+                 {jss::did, ltDID}}};
 
         auto const& p = params[jss::type];
         if (!p.isString())
