//------------------------------------------------------------------------------
/*
    This file is part of rippled: https://github.com/ripple/rippled
    Copyright (c) 2012=2014 Ripple Labs Inc.

    Permission to use, copy, modify, and/or distribute this software for any
    purpose  with  or without fee is hereby granted, provided that the above
    copyright notice and this permission notice appear in all copies.

    THE  SOFTWARE IS PROVIDED "AS IS" AND THE AUTHOR DISCLAIMS ALL WARRANTIES
    WITH  REGARD  TO  THIS  SOFTWARE  INCLUDING  ALL  IMPLIED  WARRANTIES  OF
    MERCHANTABILITY  AND  FITNESS. IN NO EVENT SHALL THE AUTHOR BE LIABLE FOR
    ANY  SPECIAL ,  DIRECT, INDIRECT, OR CONSEQUENTIAL DAMAGES OR ANY DAMAGES
    WHATSOEVER  RESULTING  FROM  LOSS  OF USE, DATA OR PROFITS, WHETHER IN AN
    ACTION  OF  CONTRACT, NEGLIGENCE OR OTHER TORTIOUS ACTION, ARISING OUT OF
    OR IN CONNECTION WITH THE USE OR PERFORMANCE OF THIS SOFTWARE.
*/
//==============================================================================

#ifndef RIPPLE_RPC_RPCHELPERS_H_INCLUDED
#define RIPPLE_RPC_RPCHELPERS_H_INCLUDED

#include <ripple/beast/core/SemanticVersion.h>
#include <ripple/proto/org/xrpl/rpc/v1/xrp_ledger.pb.h>
#include <ripple/protocol/TxMeta.h>

#include <ripple/app/misc/NetworkOPs.h>
#include <ripple/app/misc/TxQ.h>
#include <ripple/basics/Expected.h>
#include <ripple/basics/SubmitSync.h>
#include <ripple/protocol/SecretKey.h>
#include <ripple/rpc/Context.h>
#include <ripple/rpc/Status.h>
#include <ripple/rpc/impl/Tuning.h>
#include <optional>
#include <variant>

namespace Json {
class Value;
}

namespace ripple {

class ReadView;
class Transaction;

namespace RPC {

struct JsonContext;

/** Get an AccountID from an account ID or public key. */
std::optional<AccountID>
accountFromStringStrict(std::string const&);

// --> strIdent: public key, account ID, or regular seed.
// --> bStrict: Only allow account id or public key.
//
// Returns a Json::objectValue, containing error information if there was one.
Json::Value
accountFromString(
    AccountID& result,
    std::string const& strIdent,
    bool bStrict = false);

/** Decode account ID from string
    @param[out] result account ID decoded from string
    @param strIdent public key, account ID, or regular seed.
    @param bStrict Only allow account id or public key.
    @return code representing error, or rpcSUCCES on success
*/
error_code_i
accountFromStringWithCode(
    AccountID& result,
    std::string const& strIdent,
    bool bStrict = false);

/** Gets the start hint for traversing account objects
 * @param sle - Ledger entry defined by the marker passed into the RPC.
 * @param accountID - The ID of the account whose objects you are traversing.
 */
std::uint64_t
getStartHint(std::shared_ptr<SLE const> const& sle, AccountID const& accountID);

/**
 * Tests if a SLE is owned by accountID.
 * @param ledger - The ledger used to search for the sle.
 * @param sle - The SLE to test for ownership.
 * @param account - The account being tested for SLE ownership.
 */
bool
isRelatedToAccount(
    ReadView const& ledger,
    std::shared_ptr<SLE const> const& sle,
    AccountID const& accountID);

/** Gathers all objects for an account in a ledger.
    @param ledger Ledger to search account objects.
    @param account AccountID to find objects for.
    @param typeFilter Gathers objects of these types. empty gathers all types.
    @param dirIndex Begin gathering account objects from this directory.
    @param entryIndex Begin gathering objects from this directory node.
    @param limit Maximum number of objects to find.
    @param jvResult A JSON result that holds the request objects.
*/
bool
getAccountObjects(
    ReadView const& ledger,
    AccountID const& account,
    std::optional<std::vector<LedgerEntryType>> const& typeFilter,
    uint256 dirIndex,
    uint256 entryIndex,
    std::uint32_t const limit,
    Json::Value& jvResult);

/** Get ledger by hash
    If there is no error in the return value, the ledger pointer will have
    been filled
*/
template <class T>
Status
getLedger(T& ledger, uint256 const& ledgerHash, Context& context);

/** Get ledger by sequence
    If there is no error in the return value, the ledger pointer will have
    been filled
*/
template <class T>
Status
getLedger(T& ledger, uint32_t ledgerIndex, Context& context);

enum LedgerShortcut { CURRENT, CLOSED, VALIDATED };
/** Get ledger specified in shortcut.
    If there is no error in the return value, the ledger pointer will have
    been filled
*/
template <class T>
Status
getLedger(T& ledger, LedgerShortcut shortcut, Context& context);

/** Look up a ledger from a request and fill a Json::Result with either
    an error, or data representing a ledger.

    If there is no error in the return value, then the ledger pointer will have
    been filled.
*/
Json::Value
lookupLedger(std::shared_ptr<ReadView const>&, JsonContext&);

/** Look up a ledger from a request and fill a Json::Result with the data
    representing a ledger.

    If the returned Status is OK, the ledger pointer will have been filled.
*/
Status
lookupLedger(
    std::shared_ptr<ReadView const>&,
    JsonContext&,
    Json::Value& result);

template <class T, class R>
Status
ledgerFromRequest(T& ledger, GRPCContext<R>& context);

template <class T>
Status
ledgerFromSpecifier(
    T& ledger,
    org::xrpl::rpc::v1::LedgerSpecifier const& specifier,
    Context& context);

bool
isValidated(
    LedgerMaster& ledgerMaster,
    ReadView const& ledger,
    Application& app);

hash_set<AccountID>
parseAccountIds(Json::Value const& jvArray);

bool
isHexTxID(std::string const& txid);

/** Inject JSON describing ledger entry

    Effects:
        Adds the JSON description of `sle` to `jv`.

        If `sle` holds an account root, also adds the
        urlgravatar field JSON if sfEmailHash is present.
*/
void
injectSLE(Json::Value& jv, SLE const& sle);

/** Retrieve the limit value from a JsonContext, or set a default -
    then restrict the limit by max and min if not an ADMIN request.

    If there is an error, return it as JSON.
*/
std::optional<Json::Value>
readLimitField(
    unsigned int& limit,
    Tuning::LimitRange const&,
    JsonContext const&);

std::optional<Seed>
getSeedFromRPC(Json::Value const& params, Json::Value& error);

std::optional<Seed>
parseRippleLibSeed(Json::Value const& params);

/**
 * API version numbers used in API version 1
 */
extern beast::SemanticVersion const firstVersion;
extern beast::SemanticVersion const goodVersion;
extern beast::SemanticVersion const lastVersion;

/**
 * API version numbers used in later API versions
 *
 * Requests with a version number in the range
 * [apiMinimumSupportedVersion, apiMaximumSupportedVersion]
 * are supported.
 *
 * If [beta_rpc_api] is enabled in config, the version numbers
 * in the range [apiMinimumSupportedVersion, apiBetaVersion]
 * are supported.
 *
 * Network Requests without explicit version numbers use
 * apiVersionIfUnspecified. apiVersionIfUnspecified is 1,
 * because all the RPC requests with a version >= 2 must
 * explicitly specify the version in the requests.
 * Note that apiVersionIfUnspecified will be lower than
 * apiMinimumSupportedVersion when we stop supporting API
 * version 1.
 *
 * Command line Requests use apiMaximumSupportedVersion.
 */

constexpr unsigned int apiInvalidVersion = 0;
constexpr unsigned int apiVersionIfUnspecified = 1;
constexpr unsigned int apiMinimumSupportedVersion = 1;
constexpr unsigned int apiMaximumSupportedVersion = 1;
constexpr unsigned int apiBetaVersion = 2;

static_assert(apiMinimumSupportedVersion >= apiVersionIfUnspecified);
static_assert(apiMaximumSupportedVersion >= apiMinimumSupportedVersion);
static_assert(apiBetaVersion >= apiMaximumSupportedVersion);

template <class Object>
void
setVersion(Object& parent, unsigned int apiVersion, bool betaEnabled)
{
    assert(apiVersion != apiInvalidVersion);
    auto&& object = addObject(parent, jss::version);
    if (apiVersion == apiVersionIfUnspecified)
    {
        object[jss::first] = firstVersion.print();
        object[jss::good] = goodVersion.print();
        object[jss::last] = lastVersion.print();
    }
    else
    {
        object[jss::first] = apiMinimumSupportedVersion;
        object[jss::last] =
            betaEnabled ? apiBetaVersion : apiMaximumSupportedVersion;
    }
}

std::pair<RPC::Status, LedgerEntryType>
chooseLedgerEntryType(Json::Value const& params);

/**
 * Retrieve the api version number from the json value
 *
 * Note that APIInvalidVersion will be returned if
 * 1) the version number field has a wrong format
 * 2) the version number retrieved is out of the supported range
 * 3) the version number is unspecified and
 *    APIVersionIfUnspecified is out of the supported range
 *
 * @param value a Json value that may or may not specifies
 *        the api version number
 * @param betaEnabled if the beta API version is enabled
 * @return the api version number
 */
unsigned int
getAPIVersionNumber(const Json::Value& value, bool betaEnabled);

/** Return a ledger based on ledger_hash or ledger_index,
    or an RPC error */
std::variant<std::shared_ptr<Ledger const>, Json::Value>
getLedgerByContext(RPC::JsonContext& context);

<<<<<<< HEAD
std::pair<PublicKey, SecretKey>
keypairForSignature(
    Json::Value const& params,
    Json::Value& error,
    uint apiVersion = apiVersionIfUnspecified);
=======
/** Helper to parse submit_mode parameter to RPC submit.
 *
 * @param params RPC parameters
 * @return Either the mode or an error object.
 */
ripple::Expected<RPC::SubmitSync, Json::Value>
getSubmitSyncMode(Json::Value const& params);
>>>>>>> 300b7e07

}  // namespace RPC
}  // namespace ripple

#endif<|MERGE_RESOLUTION|>--- conflicted
+++ resolved
@@ -292,13 +292,11 @@
 std::variant<std::shared_ptr<Ledger const>, Json::Value>
 getLedgerByContext(RPC::JsonContext& context);
 
-<<<<<<< HEAD
 std::pair<PublicKey, SecretKey>
 keypairForSignature(
     Json::Value const& params,
     Json::Value& error,
     uint apiVersion = apiVersionIfUnspecified);
-=======
 /** Helper to parse submit_mode parameter to RPC submit.
  *
  * @param params RPC parameters
@@ -306,7 +304,6 @@
  */
 ripple::Expected<RPC::SubmitSync, Json::Value>
 getSubmitSyncMode(Json::Value const& params);
->>>>>>> 300b7e07
 
 }  // namespace RPC
 }  // namespace ripple
