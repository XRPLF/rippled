--- conflicted
+++ resolved
@@ -31,10 +31,7 @@
 #include <boost/asio/ip/impl/network_v4.ipp>
 #include <boost/asio/ip/impl/network_v6.ipp>
 #include <boost/system/system_error.hpp>
-<<<<<<< HEAD
-=======
-
->>>>>>> c17676a9
+
 #include <cstdint>
 #include <exception>
 #include <ostream>
@@ -47,8 +44,8 @@
 bool
 Port::secure() const
 {
-    return protocol.contains("peer") || protocol.contains("https") ||
-        protocol.contains("wss") || protocol.contains("wss2");
+    return protocol.count("peer") > 0 || protocol.count("https") > 0 ||
+        protocol.count("wss") > 0 || protocol.count("wss2") > 0;
 }
 
 std::string
