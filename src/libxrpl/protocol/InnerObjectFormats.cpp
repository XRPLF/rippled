--- conflicted
+++ resolved
@@ -155,18 +155,20 @@
             {sfCredentialType, soeREQUIRED},
         });
 
-<<<<<<< HEAD
+    add(sfPermission.jsonName.c_str(),
+        sfPermission.getCode(),
+        {
+            {sfPermissionValue, soeREQUIRED}
+        });
+
     add(sfBatchSigner.jsonName.c_str(),
         sfBatchSigner.getCode(),
-        {{sfAccount, soeREQUIRED},
-         {sfSigningPubKey, soeOPTIONAL},
-         {sfTxnSignature, soeOPTIONAL},
-         {sfSigners, soeOPTIONAL}});
-=======
-    add(sfPermission.jsonName.c_str(),
-        sfPermission.getCode(),
-        {{sfPermissionValue, soeREQUIRED}});
->>>>>>> e3ebc253
+        {
+            {sfAccount, soeREQUIRED},
+            {sfSigningPubKey, soeOPTIONAL},
+            {sfTxnSignature, soeOPTIONAL},
+            {sfSigners, soeOPTIONAL}
+        });
 }
 
 InnerObjectFormats const&
