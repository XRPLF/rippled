//------------------------------------------------------------------------------
/*
    This file is part of rippled: https://github.com/ripple/rippled
    Copyright (c) 2012, 2013 Ripple Labs Inc.

    Permission to use, copy, modify, and/or distribute this software for any
    purpose  with  or without fee is hereby granted, provided that the above
    copyright notice and this permission notice appear in all copies.

    THE  SOFTWARE IS PROVIDED "AS IS" AND THE AUTHOR DISCLAIMS ALL WARRANTIES
    WITH  REGARD  TO  THIS  SOFTWARE  INCLUDING  ALL  IMPLIED  WARRANTIES  OF
    MERCHANTABILITY  AND  FITNESS. IN NO EVENT SHALL THE AUTHOR BE LIABLE FOR
    ANY  SPECIAL ,  DIRECT, INDIRECT, OR CONSEQUENTIAL DAMAGES OR ANY DAMAGES
    WHATSOEVER  RESULTING  FROM  LOSS  OF USE, DATA OR PROFITS, WHETHER IN AN
    ACTION  OF  CONTRACT, NEGLIGENCE OR OTHER TORTIOUS ACTION, ARISING OUT OF
    OR IN CONNECTION WITH THE USE OR PERFORMANCE OF THIS SOFTWARE.
*/
//==============================================================================

#include <xrpl/protocol/InnerObjectFormats.h>
#include <xrpl/protocol/SField.h>
#include <xrpl/protocol/SOTemplate.h>

namespace ripple {

InnerObjectFormats::InnerObjectFormats()
{
    // inner objects with the default fields have to be
    // constructed with STObject::makeInnerObject()

    add(sfSignerEntry.jsonName,
        sfSignerEntry.getCode(),
        {
            {sfAccount, soeREQUIRED},
            {sfSignerWeight, soeREQUIRED},
            {sfWalletLocator, soeOPTIONAL},
        });

    add(sfSigner.jsonName,
        sfSigner.getCode(),
        {
            {sfAccount, soeREQUIRED},
            {sfSigningPubKey, soeREQUIRED},
            {sfTxnSignature, soeREQUIRED},
        });

    add(sfMajority.jsonName,
        sfMajority.getCode(),
        {
            {sfAmendment, soeREQUIRED},
            {sfCloseTime, soeREQUIRED},
        });

    add(sfDisabledValidator.jsonName,
        sfDisabledValidator.getCode(),
        {
            {sfPublicKey, soeREQUIRED},
            {sfFirstLedgerSequence, soeREQUIRED},
        });

    add(sfNFToken.jsonName,
        sfNFToken.getCode(),
        {
            {sfNFTokenID, soeREQUIRED},
            {sfURI, soeOPTIONAL},
        });

    add(sfVoteEntry.jsonName,
        sfVoteEntry.getCode(),
        {
            {sfAccount, soeREQUIRED},
            {sfTradingFee, soeDEFAULT},
            {sfVoteWeight, soeREQUIRED},
        });

    add(sfAuctionSlot.jsonName,
        sfAuctionSlot.getCode(),
        {{sfAccount, soeREQUIRED},
         {sfExpiration, soeREQUIRED},
         {sfDiscountedFee, soeDEFAULT},
         {sfPrice, soeREQUIRED},
         {sfAuthAccounts, soeOPTIONAL}});

    add(sfXChainClaimAttestationCollectionElement.jsonName,
        sfXChainClaimAttestationCollectionElement.getCode(),
        {
            {sfAttestationSignerAccount, soeREQUIRED},
            {sfPublicKey, soeREQUIRED},
            {sfSignature, soeREQUIRED},
            {sfAmount, soeREQUIRED},
            {sfAccount, soeREQUIRED},
            {sfAttestationRewardAccount, soeREQUIRED},
            {sfWasLockingChainSend, soeREQUIRED},
            {sfXChainClaimID, soeREQUIRED},
            {sfDestination, soeOPTIONAL},
        });

    add(sfXChainCreateAccountAttestationCollectionElement.jsonName,
        sfXChainCreateAccountAttestationCollectionElement.getCode(),
        {
            {sfAttestationSignerAccount, soeREQUIRED},
            {sfPublicKey, soeREQUIRED},
            {sfSignature, soeREQUIRED},
            {sfAmount, soeREQUIRED},
            {sfAccount, soeREQUIRED},
            {sfAttestationRewardAccount, soeREQUIRED},
            {sfWasLockingChainSend, soeREQUIRED},
            {sfXChainAccountCreateCount, soeREQUIRED},
            {sfDestination, soeREQUIRED},
            {sfSignatureReward, soeREQUIRED},
        });

    add(sfXChainClaimProofSig.jsonName,
        sfXChainClaimProofSig.getCode(),
        {
            {sfAttestationSignerAccount, soeREQUIRED},
            {sfPublicKey, soeREQUIRED},
            {sfAmount, soeREQUIRED},
            {sfAttestationRewardAccount, soeREQUIRED},
            {sfWasLockingChainSend, soeREQUIRED},
            {sfDestination, soeOPTIONAL},
        });

    add(sfXChainCreateAccountProofSig.jsonName,
        sfXChainCreateAccountProofSig.getCode(),
        {
            {sfAttestationSignerAccount, soeREQUIRED},
            {sfPublicKey, soeREQUIRED},
            {sfAmount, soeREQUIRED},
            {sfSignatureReward, soeREQUIRED},
            {sfAttestationRewardAccount, soeREQUIRED},
            {sfWasLockingChainSend, soeREQUIRED},
            {sfDestination, soeREQUIRED},
        });

    add(sfAuthAccount.jsonName,
        sfAuthAccount.getCode(),
        {
            {sfAccount, soeREQUIRED},
        });

    add(sfPriceData.jsonName,
        sfPriceData.getCode(),
        {
            {sfBaseAsset, soeREQUIRED},
            {sfQuoteAsset, soeREQUIRED},
            {sfAssetPrice, soeOPTIONAL},
            {sfScale, soeDEFAULT},
        });

    add(sfCredential.jsonName,
        sfCredential.getCode(),
        {
            {sfIssuer, soeREQUIRED},
            {sfCredentialType, soeREQUIRED},
        });

    add(sfPermission.jsonName.c_str(),
        sfPermission.getCode(),
        {{sfPermissionValue, soeREQUIRED}});

<<<<<<< HEAD
    add(sfCounterpartySignature.jsonName,
        sfCounterpartySignature.getCode(),
        {
            {sfSigningPubKey, soeOPTIONAL},
            {sfTxnSignature, soeOPTIONAL},
            {sfSigners, soeOPTIONAL},
=======
    add(sfBatchSigner.jsonName.c_str(),
        sfBatchSigner.getCode(),
        {{sfAccount, soeREQUIRED},
         {sfSigningPubKey, soeOPTIONAL},
         {sfTxnSignature, soeOPTIONAL},
         {sfSigners, soeOPTIONAL}});

    add(sfBook.jsonName,
        sfBook.getCode(),
        {
            {sfBookDirectory, soeREQUIRED},
            {sfBookNode, soeREQUIRED},
>>>>>>> 0a34b5c6
        });
}

InnerObjectFormats const&
InnerObjectFormats::getInstance()
{
    static InnerObjectFormats instance;
    return instance;
}

SOTemplate const*
InnerObjectFormats::findSOTemplateBySField(SField const& sField) const
{
    auto itemPtr = findByType(sField.getCode());
    if (itemPtr)
        return &(itemPtr->getSOTemplate());

    return nullptr;
}

}  // namespace ripple<|MERGE_RESOLUTION|>--- conflicted
+++ resolved
@@ -159,14 +159,6 @@
         sfPermission.getCode(),
         {{sfPermissionValue, soeREQUIRED}});
 
-<<<<<<< HEAD
-    add(sfCounterpartySignature.jsonName,
-        sfCounterpartySignature.getCode(),
-        {
-            {sfSigningPubKey, soeOPTIONAL},
-            {sfTxnSignature, soeOPTIONAL},
-            {sfSigners, soeOPTIONAL},
-=======
     add(sfBatchSigner.jsonName.c_str(),
         sfBatchSigner.getCode(),
         {{sfAccount, soeREQUIRED},
@@ -179,7 +171,14 @@
         {
             {sfBookDirectory, soeREQUIRED},
             {sfBookNode, soeREQUIRED},
->>>>>>> 0a34b5c6
+        });
+
+    add(sfCounterpartySignature.jsonName,
+        sfCounterpartySignature.getCode(),
+        {
+            {sfSigningPubKey, soeOPTIONAL},
+            {sfTxnSignature, soeOPTIONAL},
+            {sfSigners, soeOPTIONAL},
         });
 }
 
