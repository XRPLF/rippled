--- conflicted
+++ resolved
@@ -454,36 +454,6 @@
 #undef XRPL_FEATURE
 #pragma pop_macro("XRPL_FEATURE")
 
-<<<<<<< HEAD
-// clang-format off
-
-// The following amendments have been active for at least two years. Their
-// pre-amendment code has been removed and the identifiers are deprecated.
-// All known amendments and amendments that may appear in a validated
-// ledger must be registered either here or above with the "active" amendments
-[[deprecated("The referenced amendment has been retired"), maybe_unused]]
-uint256 const
-    retiredMultiSign         = retireFeature("MultiSign"),
-    retiredTrustSetAuth      = retireFeature("TrustSetAuth"),
-    retiredFeeEscalation     = retireFeature("FeeEscalation"),
-    retiredPayChan           = retireFeature("PayChan"),
-    retiredCryptoConditions  = retireFeature("CryptoConditions"),
-    retiredTickSize          = retireFeature("TickSize"),
-    retiredFix1368           = retireFeature("fix1368"),
-    retiredEscrow            = retireFeature("Escrow"),
-    retiredFix1373           = retireFeature("fix1373"),
-    retiredEnforceInvariants = retireFeature("EnforceInvariants"),
-    retiredSortedDirectories = retireFeature("SortedDirectories"),
-    retiredFix1201           = retireFeature("fix1201"),
-    retiredFix1512           = retireFeature("fix1512"),
-    retiredFix1523           = retireFeature("fix1523"),
-    retiredFix1528           = retireFeature("fix1528"),
-    retiredFlowCross         = retireFeature("FlowCross");
-
-// clang-format on
-
-=======
->>>>>>> 09690f1b
 // All of the features should now be registered, since variables in a cpp file
 // are initialized from top to bottom.
 //
