--- conflicted
+++ resolved
@@ -496,11 +496,8 @@
 REGISTER_FEATURE(NFTokenMintOffer,              Supported::yes, VoteBehavior::DefaultNo);
 REGISTER_FIX    (fixReducedOffersV2,            Supported::yes, VoteBehavior::DefaultNo);
 REGISTER_FIX    (fixEnforceNFTokenTrustline,    Supported::yes, VoteBehavior::DefaultNo);
-<<<<<<< HEAD
+REGISTER_FIX    (fixInnerObjTemplate2,          Supported::yes, VoteBehavior::DefaultNo);
 REGISTER_FEATURE(DynamicNFT,                    Supported::yes, VoteBehavior::DefaultNo);
-=======
-REGISTER_FIX    (fixInnerObjTemplate2,          Supported::yes, VoteBehavior::DefaultNo);
->>>>>>> 9fec615d
 
 // The following amendments are obsolete, but must remain supported
 // because they could potentially get enabled.
