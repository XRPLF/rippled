--- conflicted
+++ resolved
@@ -429,94 +429,7 @@
 #undef XRPL_FEATURE
 #pragma pop_macro("XRPL_FEATURE")
 
-<<<<<<< HEAD
-// All known amendments must be registered either here or below with the
-// "retired" amendments
-REGISTER_FEATURE(OwnerPaysFee,                  Supported::no,  VoteBehavior::DefaultNo);
-REGISTER_FEATURE(Flow,                          Supported::yes, VoteBehavior::DefaultYes);
-REGISTER_FEATURE(FlowCross,                     Supported::yes, VoteBehavior::DefaultYes);
-REGISTER_FIX    (fix1513,                       Supported::yes, VoteBehavior::DefaultYes);
-REGISTER_FEATURE(DepositAuth,                   Supported::yes, VoteBehavior::DefaultYes);
-REGISTER_FEATURE(Checks,                        Supported::yes, VoteBehavior::DefaultYes);
-REGISTER_FIX    (fix1571,                       Supported::yes, VoteBehavior::DefaultYes);
-REGISTER_FIX    (fix1543,                       Supported::yes, VoteBehavior::DefaultYes);
-REGISTER_FIX    (fix1623,                       Supported::yes, VoteBehavior::DefaultYes);
-REGISTER_FEATURE(DepositPreauth,                Supported::yes, VoteBehavior::DefaultYes);
-// Use liquidity from strands that consume max offers, but mark as dry
-REGISTER_FIX    (fix1515,                       Supported::yes, VoteBehavior::DefaultYes);
-REGISTER_FIX    (fix1578,                       Supported::yes, VoteBehavior::DefaultYes);
-REGISTER_FEATURE(MultiSignReserve,              Supported::yes, VoteBehavior::DefaultYes);
-REGISTER_FIX    (fixTakerDryOfferRemoval,       Supported::yes, VoteBehavior::DefaultYes);
-REGISTER_FIX    (fixMasterKeyAsRegularKey,      Supported::yes, VoteBehavior::DefaultYes);
-REGISTER_FIX    (fixCheckThreading,             Supported::yes, VoteBehavior::DefaultYes);
-REGISTER_FIX    (fixPayChanRecipientOwnerDir,   Supported::yes, VoteBehavior::DefaultYes);
-REGISTER_FEATURE(DeletableAccounts,             Supported::yes, VoteBehavior::DefaultYes);
-// fixQualityUpperBound should be activated before FlowCross
-REGISTER_FIX    (fixQualityUpperBound,          Supported::yes, VoteBehavior::DefaultYes);
-REGISTER_FEATURE(RequireFullyCanonicalSig,      Supported::yes, VoteBehavior::DefaultYes);
-// fix1781: XRPEndpointSteps should be included in the circular payment check
-REGISTER_FIX    (fix1781,                       Supported::yes, VoteBehavior::DefaultYes);
-REGISTER_FEATURE(HardenedValidations,           Supported::yes, VoteBehavior::DefaultYes);
-REGISTER_FIX    (fixAmendmentMajorityCalc,      Supported::yes, VoteBehavior::DefaultYes);
-REGISTER_FEATURE(NegativeUNL,                   Supported::yes, VoteBehavior::DefaultYes);
-REGISTER_FEATURE(TicketBatch,                   Supported::yes, VoteBehavior::DefaultYes);
-REGISTER_FEATURE(FlowSortStrands,               Supported::yes, VoteBehavior::DefaultYes);
-REGISTER_FIX    (fixSTAmountCanonicalize,       Supported::yes, VoteBehavior::DefaultYes);
-REGISTER_FIX    (fixRmSmallIncreasedQOffers,    Supported::yes, VoteBehavior::DefaultYes);
-REGISTER_FEATURE(CheckCashMakesTrustLine,       Supported::yes, VoteBehavior::DefaultNo);
-REGISTER_FEATURE(ExpandedSignerList,            Supported::yes, VoteBehavior::DefaultNo);
-REGISTER_FEATURE(NonFungibleTokensV1_1,         Supported::yes, VoteBehavior::DefaultNo);
-REGISTER_FIX    (fixTrustLinesToSelf,           Supported::yes, VoteBehavior::DefaultNo);
-REGISTER_FIX    (fixRemoveNFTokenAutoTrustLine, Supported::yes, VoteBehavior::DefaultYes);
-REGISTER_FEATURE(ImmediateOfferKilled,          Supported::yes, VoteBehavior::DefaultNo);
-REGISTER_FEATURE(DisallowIncoming,              Supported::yes, VoteBehavior::DefaultNo);
-REGISTER_FEATURE(XRPFees,                       Supported::yes, VoteBehavior::DefaultNo);
-REGISTER_FIX    (fixUniversalNumber,            Supported::yes, VoteBehavior::DefaultNo);
-REGISTER_FIX    (fixNonFungibleTokensV1_2,      Supported::yes, VoteBehavior::DefaultNo);
-REGISTER_FIX    (fixNFTokenRemint,              Supported::yes, VoteBehavior::DefaultNo);
-REGISTER_FIX    (fixReducedOffersV1,            Supported::yes, VoteBehavior::DefaultNo);
-REGISTER_FEATURE(Clawback,                      Supported::yes, VoteBehavior::DefaultNo);
-REGISTER_FEATURE(AMM,                           Supported::yes, VoteBehavior::DefaultNo);
-REGISTER_FEATURE(XChainBridge,                  Supported::yes, VoteBehavior::DefaultNo);
-REGISTER_FIX    (fixDisallowIncomingV1,         Supported::yes, VoteBehavior::DefaultNo);
-REGISTER_FEATURE(DID,                           Supported::yes, VoteBehavior::DefaultNo);
-REGISTER_FIX    (fixFillOrKill,                 Supported::yes, VoteBehavior::DefaultNo);
-REGISTER_FIX    (fixNFTokenReserve,             Supported::yes, VoteBehavior::DefaultNo);
-REGISTER_FIX    (fixInnerObjTemplate,           Supported::yes, VoteBehavior::DefaultNo);
-REGISTER_FIX    (fixAMMOverflowOffer,           Supported::yes, VoteBehavior::DefaultYes);
-REGISTER_FEATURE(PriceOracle,                   Supported::yes, VoteBehavior::DefaultNo);
-REGISTER_FIX    (fixEmptyDID,                   Supported::yes, VoteBehavior::DefaultNo);
-REGISTER_FIX    (fixXChainRewardRounding,       Supported::yes, VoteBehavior::DefaultNo);
-REGISTER_FIX    (fixPreviousTxnID,              Supported::yes, VoteBehavior::DefaultNo);
-REGISTER_FIX    (fixAMMv1_1,                    Supported::yes, VoteBehavior::DefaultNo);
-REGISTER_FEATURE(NFTokenMintOffer,              Supported::yes, VoteBehavior::DefaultNo);
-REGISTER_FIX    (fixReducedOffersV2,            Supported::yes, VoteBehavior::DefaultNo);
-REGISTER_FIX    (fixEnforceNFTokenTrustline,    Supported::yes, VoteBehavior::DefaultNo);
-REGISTER_FIX    (fixInnerObjTemplate2,          Supported::yes, VoteBehavior::DefaultNo);
-REGISTER_FIX    (fixNFTokenPageLinks,           Supported::yes, VoteBehavior::DefaultNo);
-// InvariantsV1_1 will be changes to Supported::yes when all the
-// invariants expected to be included under it are complete.
-REGISTER_FEATURE(InvariantsV1_1,                Supported::no, VoteBehavior::DefaultNo);
-REGISTER_FEATURE(MPTokensV1,                    Supported::yes, VoteBehavior::DefaultNo);
-
-// The following amendments are obsolete, but must remain supported
-// because they could potentially get enabled.
-//
-// Obsolete features are (usually) not in the ledger, and may have code
-// controlled by the feature. They need to be supported because at some
-// time in the past, the feature was supported and votable, but never
-// passed. So the feature needs to be supported in case it is ever
-// enabled (added to the ledger).
-//
-// If a feature remains obsolete for long enough that no clients are able
-// to vote for it, the feature can be removed (entirely?) from the code.
-REGISTER_FEATURE(CryptoConditionsSuite, Supported::yes, VoteBehavior::Obsolete);
-REGISTER_FEATURE(NonFungibleTokensV1,   Supported::yes, VoteBehavior::Obsolete);
-REGISTER_FIX    (fixNFTokenDirV1,       Supported::yes, VoteBehavior::Obsolete);
-REGISTER_FIX    (fixNFTokenNegOffer,    Supported::yes, VoteBehavior::Obsolete);
-=======
 // clang-format off
->>>>>>> 63209c26
 
 // The following amendments have been active for at least two years. Their
 // pre-amendment code has been removed and the identifiers are deprecated.
