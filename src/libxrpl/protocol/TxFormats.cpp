//------------------------------------------------------------------------------
/*
    This file is part of rippled: https://github.com/ripple/rippled
    Copyright (c) 2012, 2013 Ripple Labs Inc.

    Permission to use, copy, modify, and/or distribute this software for any
    purpose  with  or without fee is hereby granted, provided that the above
    copyright notice and this permission notice appear in all copies.

    THE  SOFTWARE IS PROVIDED "AS IS" AND THE AUTHOR DISCLAIMS ALL WARRANTIES
    WITH  REGARD  TO  THIS  SOFTWARE  INCLUDING  ALL  IMPLIED  WARRANTIES  OF
    MERCHANTABILITY  AND  FITNESS. IN NO EVENT SHALL THE AUTHOR BE LIABLE FOR
    ANY  SPECIAL ,  DIRECT, INDIRECT, OR CONSEQUENTIAL DAMAGES OR ANY DAMAGES
    WHATSOEVER  RESULTING  FROM  LOSS  OF USE, DATA OR PROFITS, WHETHER IN AN
    ACTION  OF  CONTRACT, NEGLIGENCE OR OTHER TORTIOUS ACTION, ARISING OUT OF
    OR IN CONNECTION WITH THE USE OR PERFORMANCE OF THIS SOFTWARE.
*/
//==============================================================================

#include <xrpl/protocol/SField.h>
#include <xrpl/protocol/SOTemplate.h>
#include <xrpl/protocol/TxFormats.h>
#include <xrpl/protocol/jss.h>

#include <initializer_list>

namespace ripple {

TxFormats::TxFormats()
{
    // Fields shared by all txFormats:
    static std::initializer_list<SOElement> const commonFields{
        {sfTransactionType, soeREQUIRED},
        {sfFlags, soeOPTIONAL},
        {sfSourceTag, soeOPTIONAL},
        {sfAccount, soeREQUIRED},
        {sfSequence, soeREQUIRED},
        {sfPreviousTxnID, soeOPTIONAL},  // emulate027
        {sfLastLedgerSequence, soeOPTIONAL},
        {sfAccountTxnID, soeOPTIONAL},
        {sfFee, soeREQUIRED},
        {sfOperationLimit, soeOPTIONAL},
        {sfMemos, soeOPTIONAL},
        {sfSigningPubKey, soeREQUIRED},
        {sfTicketSequence, soeOPTIONAL},
        {sfTxnSignature, soeOPTIONAL},
        {sfSigners, soeOPTIONAL},  // submit_multisigned
        {sfNetworkID, soeOPTIONAL},
        {sfDelegate, soeOPTIONAL},
    };

#pragma push_macro("UNWRAP")
#undef UNWRAP
#pragma push_macro("TRANSACTION")
#undef TRANSACTION

#define UNWRAP(...) __VA_ARGS__
<<<<<<< HEAD
#define TRANSACTION(tag, value, name, delegatable, privileges, fields) \
=======
#define TRANSACTION(tag, value, name, delegatable, amendment, fields) \
>>>>>>> 61d628d6
    add(jss::name, tag, UNWRAP fields, commonFields);

#include <xrpl/protocol/detail/transactions.macro>

#undef TRANSACTION
#pragma pop_macro("TRANSACTION")
#undef UNWRAP
#pragma pop_macro("UNWRAP")
}

TxFormats const&
TxFormats::getInstance()
{
    static TxFormats const instance;
    return instance;
}

}  // namespace ripple<|MERGE_RESOLUTION|>--- conflicted
+++ resolved
@@ -55,11 +55,8 @@
 #undef TRANSACTION
 
 #define UNWRAP(...) __VA_ARGS__
-<<<<<<< HEAD
-#define TRANSACTION(tag, value, name, delegatable, privileges, fields) \
-=======
-#define TRANSACTION(tag, value, name, delegatable, amendment, fields) \
->>>>>>> 61d628d6
+#define TRANSACTION(                                              \
+    tag, value, name, delegatable, amendment, privileges, fields) \
     add(jss::name, tag, UNWRAP fields, commonFields);
 
 #include <xrpl/protocol/detail/transactions.macro>
