--- conflicted
+++ resolved
@@ -49,14 +49,6 @@
 
 #pragma push_macro("UNWRAP")
 #undef UNWRAP
-<<<<<<< HEAD
-#define UNWRAP(...) __VA_ARGS__
-#pragma push_macro("TRANSACTION")
-#undef TRANSACTION
-#define TRANSACTION(tag, value, name, fields) \
-    add(jss::name, tag, UNWRAP fields, commonFields);
-#include <xrpl/protocol/transactions.h>
-=======
 #pragma push_macro("TRANSACTION")
 #undef TRANSACTION
 
@@ -66,7 +58,6 @@
 
 #include <xrpl/protocol/detail/transactions.h>
 
->>>>>>> 2cd17d9b
 #undef TRANSACTION
 #pragma pop_macro("TRANSACTION")
 #undef UNWRAP
