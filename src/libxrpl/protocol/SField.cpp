--- conflicted
+++ resolved
@@ -51,22 +51,12 @@
 // Use macros for most SField construction to enforce naming conventions.
 #pragma push_macro("UNTYPED_SFIELD")
 #undef UNTYPED_SFIELD
-<<<<<<< HEAD
-=======
 #pragma push_macro("TYPED_SFIELD")
 #undef TYPED_SFIELD
->>>>>>> 2cd17d9b
 
 #define UNTYPED_SFIELD(name, stiSuffix, fieldValue, ...) \
     SField const sf##name(                               \
         access, STI_##stiSuffix, fieldValue, #name, ##__VA_ARGS__);
-<<<<<<< HEAD
-
-#pragma push_macro("TYPED_SFIELD")
-#undef TYPED_SFIELD
-
-=======
->>>>>>> 2cd17d9b
 #define TYPED_SFIELD(name, stiSuffix, fieldValue, ...) \
     SF_##stiSuffix const sf##name(                     \
         access, STI_##stiSuffix, fieldValue, #name, ##__VA_ARGS__);
@@ -75,22 +65,12 @@
 SField const sfInvalid(access, -1);
 SField const sfGeneric(access, 0);
 SField const sfHash(access, STI_UINT256, 257, "hash");
-<<<<<<< HEAD
-
-#include <xrpl/protocol/sfields.h>
-
-#undef TYPED_SFIELD
-#undef UNTYPED_SFIELD
-
-#pragma pop_macro("TYPED_SFIELD")
-=======
 
 #include <xrpl/protocol/detail/sfields.h>
 
 #undef TYPED_SFIELD
 #pragma pop_macro("TYPED_SFIELD")
 #undef UNTYPED_SFIELD
->>>>>>> 2cd17d9b
 #pragma pop_macro("UNTYPED_SFIELD")
 
 SField::SField(
