//------------------------------------------------------------------------------
/*
    This file is part of rippled: https://github.com/ripple/rippled
    Copyright (c) 2012, 2013 Ripple Labs Inc.

    Permission to use, copy, modify, and/or distribute this software for any
    purpose  with  or without fee is hereby granted, provided that the above
    copyright notice and this permission notice appear in all copies.

    THE  SOFTWARE IS PROVIDED "AS IS" AND THE AUTHOR DISCLAIMS ALL WARRANTIES
    WITH  REGARD  TO  THIS  SOFTWARE  INCLUDING  ALL  IMPLIED  WARRANTIES  OF
    MERCHANTABILITY  AND  FITNESS. IN NO EVENT SHALL THE AUTHOR BE LIABLE FOR
    ANY  SPECIAL ,  DIRECT, INDIRECT, OR CONSEQUENTIAL DAMAGES OR ANY DAMAGES
    WHATSOEVER  RESULTING  FROM  LOSS  OF USE, DATA OR PROFITS, WHETHER IN AN
    ACTION  OF  CONTRACT, NEGLIGENCE OR OTHER TORTIOUS ACTION, ARISING OUT OF
    OR IN CONNECTION WITH THE USE OR PERFORMANCE OF THIS SOFTWARE.
*/
//==============================================================================

#include <xrpl/basics/Log.h>
#include <xrpl/basics/contract.h>
#include <xrpl/json/json_value.h>
#include <xrpl/protocol/SField.h>
#include <xrpl/protocol/STArray.h>
#include <xrpl/protocol/STBase.h>
#include <xrpl/protocol/Serializer.h>
<<<<<<< HEAD
=======

>>>>>>> c17676a9
#include <algorithm>
#include <cstddef>
#include <stdexcept>
#include <string>
#include <utility>

namespace ripple {

STArray::STArray(STArray&& other)
    : STBase(other.getFName()), v_(std::move(other.v_))
{
}

STArray&
STArray::operator=(STArray&& other)
{
    setFName(other.getFName());
    v_ = std::move(other.v_);
    return *this;
}

STArray::STArray(int n)
{
    v_.reserve(n);
}

STArray::STArray(SField const& f) : STBase(f)
{
}

STArray::STArray(SField const& f, std::size_t n) : STBase(f)
{
    v_.reserve(n);
}

STArray::STArray(SerialIter& sit, SField const& f, int depth) : STBase(f)
{
    while (!sit.empty())
    {
        int type, field;
        sit.getFieldID(type, field);

        if ((type == STI_ARRAY) && (field == 1))
            break;

        if ((type == STI_OBJECT) && (field == 1))
        {
            JLOG(debugLog().error())
                << "Encountered array with end of object marker";
            Throw<std::runtime_error>("Illegal terminator in array");
        }

        auto const& fn = SField::getField(type, field);

        if (fn.isInvalid())
        {
            JLOG(debugLog().error())
                << "Unknown field: " << type << "/" << field;
            Throw<std::runtime_error>("Unknown field");
        }

        if (fn.fieldType != STI_OBJECT)
        {
            JLOG(debugLog().error()) << "Array contains non-object";
            Throw<std::runtime_error>("Non-object in array");
        }

        v_.emplace_back(sit, fn, depth + 1);

        v_.back().applyTemplateFromSField(fn);  // May throw
    }
}

STBase*
STArray::copy(std::size_t n, void* buf) const
{
    return emplace(n, buf, *this);
}

STBase*
STArray::move(std::size_t n, void* buf)
{
    return emplace(n, buf, std::move(*this));
}

std::string
STArray::getFullText() const
{
    std::string r = "[";

    bool first = true;
    for (auto const& obj : v_)
    {
        if (!first)
            r += ",";

        r += obj.getFullText();
        first = false;
    }

    r += "]";
    return r;
}

std::string
STArray::getText() const
{
    std::string r = "[";

    bool first = true;
    for (STObject const& o : v_)
    {
        if (!first)
            r += ",";

        r += o.getText();
        first = false;
    }

    r += "]";
    return r;
}

Json::Value
STArray::getJson(JsonOptions p) const
{
    Json::Value v = Json::arrayValue;
    for (auto const& object : v_)
    {
        if (object.getSType() != STI_NOTPRESENT)
        {
            Json::Value& inner = v.append(Json::objectValue);
            inner[object.getFName().getJsonName()] = object.getJson(p);
        }
    }
    return v;
}

void
STArray::add(Serializer& s) const
{
    for (STObject const& object : v_)
    {
        object.addFieldID(s);
        object.add(s);
        s.addFieldID(STI_OBJECT, 1);
    }
}

SerializedTypeID
STArray::getSType() const
{
    return STI_ARRAY;
}

bool
STArray::isEquivalent(const STBase& t) const
{
    auto v = dynamic_cast<const STArray*>(&t);
    return v != nullptr && v_ == v->v_;
}

bool
STArray::isDefault() const
{
    return v_.empty();
}

void
STArray::sort(bool (*compare)(const STObject&, const STObject&))
{
    std::ranges::sort(v_, compare);
}

}  // namespace ripple<|MERGE_RESOLUTION|>--- conflicted
+++ resolved
@@ -24,10 +24,7 @@
 #include <xrpl/protocol/STArray.h>
 #include <xrpl/protocol/STBase.h>
 #include <xrpl/protocol/Serializer.h>
-<<<<<<< HEAD
-=======
-
->>>>>>> c17676a9
+
 #include <algorithm>
 #include <cstddef>
 #include <stdexcept>
@@ -199,7 +196,7 @@
 void
 STArray::sort(bool (*compare)(const STObject&, const STObject&))
 {
-    std::ranges::sort(v_, compare);
+    std::sort(v_.begin(), v_.end(), compare);
 }
 
 }  // namespace ripple