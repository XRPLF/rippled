--- conflicted
+++ resolved
@@ -46,10 +46,7 @@
 #include <xrpl/protocol/STVector256.h>
 #include <xrpl/protocol/Serializer.h>
 #include <xrpl/protocol/detail/STVar.h>
-<<<<<<< HEAD
-=======
-
->>>>>>> c17676a9
+
 #include <algorithm>
 #include <cstddef>
 #include <cstdint>
@@ -187,9 +184,10 @@
     v.reserve(type.size());
     for (auto const& e : type)
     {
-        auto const iter = std::ranges::find_if(v_, [&](detail::STVar const& b) {
-            return b.get().getFName() == e.sField();
-        });
+        auto const iter =
+            std::find_if(v_.begin(), v_.end(), [&](detail::STVar const& b) {
+                return b.get().getFName() == e.sField();
+            });
         if (iter != v_.end())
         {
             if ((e.style() == soeDEFAULT) && iter->get().isDefault())
@@ -286,8 +284,8 @@
     // duplicate fields. This is a key invariant:
     auto const sf = getSortedFields(*this, withAllFields);
 
-    auto const dup = std::ranges::adjacent_find(
-        sf, [](STBase const* lhs, STBase const* rhs) {
+    auto const dup = std::adjacent_find(
+        sf.cbegin(), sf.cend(), [](STBase const* lhs, STBase const* rhs) {
             return lhs->getFName() == rhs->getFName();
         });
 
@@ -382,8 +380,12 @@
     auto const sf1 = getSortedFields(*this, withAllFields);
     auto const sf2 = getSortedFields(*v, withAllFields);
 
-    return std::ranges::equal(
-        sf1, sf2, [](STBase const* st1, STBase const* st2) {
+    return std::equal(
+        sf1.begin(),
+        sf1.end(),
+        sf2.begin(),
+        sf2.end(),
+        [](STBase const* st1, STBase const* st2) {
             return (st1->getSType() == st2->getSType()) &&
                 st1->isEquivalent(*st2);
         });
@@ -919,7 +921,7 @@
     }
 
     // Sort the fields by fieldCode.
-    std::ranges::sort(sf, [](STBase const* lhs, STBase const* rhs) {
+    std::sort(sf.begin(), sf.end(), [](STBase const* lhs, STBase const* rhs) {
         return lhs->getFName().fieldCode < rhs->getFName().fieldCode;
     });
 
