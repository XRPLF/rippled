//------------------------------------------------------------------------------
/*
    This file is part of rippled: https://github.com/ripple/rippled
    Copyright (c) 2012, 2013 Ripple Labs Inc.

    Permission to use, copy, modify, and/or distribute this software for any
    purpose  with  or without fee is hereby granted, provided that the above
    copyright notice and this permission notice appear in all copies.

    THE  SOFTWARE IS PROVIDED "AS IS" AND THE AUTHOR DISCLAIMS ALL WARRANTIES
    WITH  REGARD  TO  THIS  SOFTWARE  INCLUDING  ALL  IMPLIED  WARRANTIES  OF
    MERCHANTABILITY  AND  FITNESS. IN NO EVENT SHALL THE AUTHOR BE LIABLE FOR
    ANY  SPECIAL ,  DIRECT, INDIRECT, OR CONSEQUENTIAL DAMAGES OR ANY DAMAGES
    WHATSOEVER  RESULTING  FROM  LOSS  OF USE, DATA OR PROFITS, WHETHER IN AN
    ACTION  OF  CONTRACT, NEGLIGENCE OR OTHER TORTIOUS ACTION, ARISING OUT OF
    OR IN CONNECTION WITH THE USE OR PERFORMANCE OF THIS SOFTWARE.
*/
//==============================================================================

#include <xrpl/protocol/TER.h>
#include <boost/range/adaptor/transformed.hpp>
#include <type_traits>

namespace ripple {

std::unordered_map<
    TERUnderlyingType,
    std::pair<char const* const, char const* const>> const&
transResults()
{
    // clang-format off

    // Macros are generally ugly, but they can help make code readable to
    // humans without affecting the compiler.
#define MAKE_ERROR(code, desc) { code, { #code, desc } }

    static
    std::unordered_map<
            TERUnderlyingType,
            std::pair<char const* const, char const* const>> const results
    {
        MAKE_ERROR(tecAMM_BALANCE,                   "AMM has invalid balance."),
        MAKE_ERROR(tecAMM_INVALID_TOKENS,            "AMM invalid LP tokens."),
        MAKE_ERROR(tecAMM_FAILED,                    "AMM transaction failed."),
        MAKE_ERROR(tecAMM_EMPTY,                     "AMM is in empty state."),
        MAKE_ERROR(tecAMM_NOT_EMPTY,                 "AMM is not in empty state."),
        MAKE_ERROR(tecAMM_ACCOUNT,                   "This operation is not allowed on an AMM Account."),
        MAKE_ERROR(tecCLAIM,                         "Fee claimed. Sequence used. No action."),
        MAKE_ERROR(tecDIR_FULL,                      "Can not add entry to full directory."),
        MAKE_ERROR(tecFAILED_PROCESSING,             "Failed to correctly process transaction."),
        MAKE_ERROR(tecINSUF_RESERVE_LINE,            "Insufficient reserve to add trust line."),
        MAKE_ERROR(tecINSUF_RESERVE_OFFER,           "Insufficient reserve to create offer."),
        MAKE_ERROR(tecNO_DST,                        "Destination does not exist. Send XRP to create it."),
        MAKE_ERROR(tecNO_DST_INSUF_XRP,              "Destination does not exist. Too little XRP sent to create it."),
        MAKE_ERROR(tecNO_LINE_INSUF_RESERVE,         "No such line. Too little reserve to create it."),
        MAKE_ERROR(tecNO_LINE_REDUNDANT,             "Can't set non-existent line to default."),
        MAKE_ERROR(tecPATH_DRY,                      "Path could not send partial amount."),
        MAKE_ERROR(tecPATH_PARTIAL,                  "Path could not send full amount."),
        MAKE_ERROR(tecNO_ALTERNATIVE_KEY,            "The operation would remove the ability to sign transactions with the account."),
        MAKE_ERROR(tecNO_REGULAR_KEY,                "Regular key is not set."),
        MAKE_ERROR(tecOVERSIZE,                      "Object exceeded serialization limits."),
        MAKE_ERROR(tecUNFUNDED,                      "Not enough XRP to satisfy the reserve requirement."),
        MAKE_ERROR(tecUNFUNDED_ADD,                  "DEPRECATED."),
        MAKE_ERROR(tecUNFUNDED_AMM,                  "Insufficient balance to fund AMM."),
        MAKE_ERROR(tecUNFUNDED_OFFER,                "Insufficient balance to fund created offer."),
        MAKE_ERROR(tecUNFUNDED_PAYMENT,              "Insufficient XRP balance to send."),
        MAKE_ERROR(tecOWNERS,                        "Non-zero owner count."),
        MAKE_ERROR(tecNO_ISSUER,                     "Issuer account does not exist."),
        MAKE_ERROR(tecNO_AUTH,                       "Not authorized to hold asset."),
        MAKE_ERROR(tecNO_LINE,                       "No such line."),
        MAKE_ERROR(tecINSUFF_FEE,                    "Insufficient balance to pay fee."),
        MAKE_ERROR(tecFROZEN,                        "Asset is frozen."),
        MAKE_ERROR(tecNO_TARGET,                     "Target account does not exist."),
        MAKE_ERROR(tecNO_PERMISSION,                 "No permission to perform requested operation."),
        MAKE_ERROR(tecNO_ENTRY,                      "No matching entry found."),
        MAKE_ERROR(tecINSUFFICIENT_RESERVE,          "Insufficient reserve to complete requested operation."),
        MAKE_ERROR(tecNEED_MASTER_KEY,               "The operation requires the use of the Master Key."),
        MAKE_ERROR(tecDST_TAG_NEEDED,                "A destination tag is required."),
        MAKE_ERROR(tecINTERNAL,                      "An internal error has occurred during processing."),
        MAKE_ERROR(tecCRYPTOCONDITION_ERROR,         "Malformed, invalid, or mismatched conditional or fulfillment."),
        MAKE_ERROR(tecINVARIANT_FAILED,              "One or more invariants for the transaction were not satisfied."),
        MAKE_ERROR(tecEXPIRED,                       "Expiration time is passed."),
        MAKE_ERROR(tecDUPLICATE,                     "Ledger object already exists."),
        MAKE_ERROR(tecKILLED,                        "No funds transferred and no offer created."),
        MAKE_ERROR(tecHAS_OBLIGATIONS,               "The account cannot be deleted since it has obligations."),
        MAKE_ERROR(tecTOO_SOON,                      "It is too early to attempt the requested operation. Please wait."),
        MAKE_ERROR(tecMAX_SEQUENCE_REACHED,          "The maximum sequence number was reached."),
        MAKE_ERROR(tecNO_SUITABLE_NFTOKEN_PAGE,      "A suitable NFToken page could not be located."),
        MAKE_ERROR(tecNFTOKEN_BUY_SELL_MISMATCH,     "The 'Buy' and 'Sell' NFToken offers are mismatched."),
        MAKE_ERROR(tecNFTOKEN_OFFER_TYPE_MISMATCH,   "The type of NFToken offer is incorrect."),
        MAKE_ERROR(tecCANT_ACCEPT_OWN_NFTOKEN_OFFER, "An NFToken offer cannot be claimed by its owner."),
        MAKE_ERROR(tecINSUFFICIENT_FUNDS,            "Not enough funds available to complete requested transaction."),
        MAKE_ERROR(tecOBJECT_NOT_FOUND,              "A requested object could not be located."),
        MAKE_ERROR(tecINSUFFICIENT_PAYMENT,          "The payment is not sufficient."),
        MAKE_ERROR(tecINCOMPLETE,                    "Some work was completed, but more submissions required to finish."),
        MAKE_ERROR(tecXCHAIN_BAD_TRANSFER_ISSUE,     "Bad xchain transfer issue."),
        MAKE_ERROR(tecXCHAIN_NO_CLAIM_ID,            "No such xchain claim id."),
        MAKE_ERROR(tecXCHAIN_BAD_CLAIM_ID,           "Bad xchain claim id."),
        MAKE_ERROR(tecXCHAIN_CLAIM_NO_QUORUM,        "Quorum was not reached on the xchain claim."),
        MAKE_ERROR(tecXCHAIN_PROOF_UNKNOWN_KEY,      "Unknown key for the xchain proof."),
        MAKE_ERROR(tecXCHAIN_CREATE_ACCOUNT_NONXRP_ISSUE, "Only XRP may be used for xchain create account."),
        MAKE_ERROR(tecXCHAIN_WRONG_CHAIN,            "XChain Transaction was submitted to the wrong chain."),
        MAKE_ERROR(tecXCHAIN_REWARD_MISMATCH,        "The reward amount must match the reward specified in the xchain bridge."),
        MAKE_ERROR(tecXCHAIN_NO_SIGNERS_LIST,        "The account did not have a signers list."),
        MAKE_ERROR(tecXCHAIN_SENDING_ACCOUNT_MISMATCH,"The sending account did not match the expected sending account."),
        MAKE_ERROR(tecXCHAIN_INSUFF_CREATE_AMOUNT,   "Insufficient amount to create an account."),
        MAKE_ERROR(tecXCHAIN_ACCOUNT_CREATE_PAST,    "The account create count has already passed."),
        MAKE_ERROR(tecXCHAIN_ACCOUNT_CREATE_TOO_MANY, "There are too many pending account create transactions to submit a new one."),
        MAKE_ERROR(tecXCHAIN_PAYMENT_FAILED,         "Failed to transfer funds in a xchain transaction."),
        MAKE_ERROR(tecXCHAIN_SELF_COMMIT,            "Account cannot commit funds to itself."),
        MAKE_ERROR(tecXCHAIN_BAD_PUBLIC_KEY_ACCOUNT_PAIR, "Bad public key account pair in an xchain transaction."),
        MAKE_ERROR(tecXCHAIN_CREATE_ACCOUNT_DISABLED, "This bridge does not support account creation."),
        MAKE_ERROR(tecEMPTY_DID,                     "The DID object did not have a URI or DIDDocument field."),
        MAKE_ERROR(tecINVALID_UPDATE_TIME,           "The Oracle object has invalid LastUpdateTime field."),
        MAKE_ERROR(tecTOKEN_PAIR_NOT_FOUND,          "Token pair is not found in Oracle object."),
        MAKE_ERROR(tecARRAY_EMPTY,                   "Array is empty."),
        MAKE_ERROR(tecARRAY_TOO_LARGE,               "Array is too large."),
<<<<<<< HEAD
        MAKE_ERROR(tecFIREWALL_BLOCK,                "Transaction was blocked by firewall."),
=======
        MAKE_ERROR(tecLOCKED,                        "Fund is locked."),
        MAKE_ERROR(tecBAD_CREDENTIALS,               "Bad credentials."),
>>>>>>> f64cf918

        MAKE_ERROR(tefALREADY,                     "The exact transaction was already in this ledger."),
        MAKE_ERROR(tefBAD_ADD_AUTH,                "Not authorized to add account."),
        MAKE_ERROR(tefBAD_AUTH,                    "Transaction's public key is not authorized."),
        MAKE_ERROR(tefBAD_LEDGER,                  "Ledger in unexpected state."),
        MAKE_ERROR(tefBAD_QUORUM,                  "Signatures provided do not meet the quorum."),
        MAKE_ERROR(tefBAD_SIGNATURE,               "A signature is provided for a non-signer."),
        MAKE_ERROR(tefCREATED,                     "Can't add an already created account."),
        MAKE_ERROR(tefEXCEPTION,                   "Unexpected program state."),
        MAKE_ERROR(tefFAILURE,                     "Failed to apply."),
        MAKE_ERROR(tefINTERNAL,                    "Internal error."),
        MAKE_ERROR(tefMASTER_DISABLED,             "Master key is disabled."),
        MAKE_ERROR(tefMAX_LEDGER,                  "Ledger sequence too high."),
        MAKE_ERROR(tefNO_AUTH_REQUIRED,            "Auth is not required."),
        MAKE_ERROR(tefNOT_MULTI_SIGNING,           "Account has no appropriate list of multi-signers."),
        MAKE_ERROR(tefPAST_SEQ,                    "This sequence number has already passed."),
        MAKE_ERROR(tefWRONG_PRIOR,                 "This previous transaction does not match."),
        MAKE_ERROR(tefBAD_AUTH_MASTER,             "Auth for unclaimed account needs correct master key."),
        MAKE_ERROR(tefINVARIANT_FAILED,            "Fee claim violated invariants for the transaction."),
        MAKE_ERROR(tefTOO_BIG,                     "Transaction affects too many items."),
        MAKE_ERROR(tefNO_TICKET,                   "Ticket is not in ledger."),
        MAKE_ERROR(tefNFTOKEN_IS_NOT_TRANSFERABLE, "The specified NFToken is not transferable."),
        MAKE_ERROR(tefINVALID_LEDGER_FIX_TYPE,     "The LedgerFixType field has an invalid value."),

        MAKE_ERROR(telLOCAL_ERROR,            "Local failure."),
        MAKE_ERROR(telBAD_DOMAIN,             "Domain too long."),
        MAKE_ERROR(telBAD_PATH_COUNT,         "Malformed: Too many paths."),
        MAKE_ERROR(telBAD_PUBLIC_KEY,         "Public key is not valid."),
        MAKE_ERROR(telFAILED_PROCESSING,      "Failed to correctly process transaction."),
        MAKE_ERROR(telINSUF_FEE_P,            "Fee insufficient."),
        MAKE_ERROR(telNO_DST_PARTIAL,         "Partial payment to create account not allowed."),
        MAKE_ERROR(telCAN_NOT_QUEUE,          "Can not queue at this time."),
        MAKE_ERROR(telCAN_NOT_QUEUE_BALANCE,  "Can not queue at this time: insufficient balance to pay all queued fees."),
        MAKE_ERROR(telCAN_NOT_QUEUE_BLOCKS,   "Can not queue at this time: would block later queued transaction(s)."),
        MAKE_ERROR(telCAN_NOT_QUEUE_BLOCKED,  "Can not queue at this time: blocking transaction in queue."),
        MAKE_ERROR(telCAN_NOT_QUEUE_FEE,      "Can not queue at this time: fee insufficient to replace queued transaction."),
        MAKE_ERROR(telCAN_NOT_QUEUE_FULL,     "Can not queue at this time: queue is full."),
        MAKE_ERROR(telWRONG_NETWORK,          "Transaction specifies a Network ID that differs from that of the local node."),
        MAKE_ERROR(telREQUIRES_NETWORK_ID,    "Transactions submitted to this node/network must include a correct NetworkID field."),
        MAKE_ERROR(telNETWORK_ID_MAKES_TX_NON_CANONICAL, "Transactions submitted to this node/network must NOT include a NetworkID field."),
        MAKE_ERROR(telENV_RPC_FAILED,         "Unit test RPC failure."),

        MAKE_ERROR(temMALFORMED,                 "Malformed transaction."),
        MAKE_ERROR(temBAD_AMM_TOKENS,            "Malformed: Invalid LPTokens."),
        MAKE_ERROR(temBAD_AMOUNT,                "Malformed: Bad amount."),
        MAKE_ERROR(temBAD_CURRENCY,              "Malformed: Bad currency."),
        MAKE_ERROR(temBAD_EXPIRATION,            "Malformed: Bad expiration."),
        MAKE_ERROR(temBAD_FEE,                   "Invalid fee, negative or not XRP."),
        MAKE_ERROR(temBAD_ISSUER,                "Malformed: Bad issuer."),
        MAKE_ERROR(temBAD_LIMIT,                 "Limits must be non-negative."),
        MAKE_ERROR(temBAD_OFFER,                 "Malformed: Bad offer."),
        MAKE_ERROR(temBAD_PATH,                  "Malformed: Bad path."),
        MAKE_ERROR(temBAD_PATH_LOOP,             "Malformed: Loop in path."),
        MAKE_ERROR(temBAD_QUORUM,                "Malformed: Quorum is unreachable."),
        MAKE_ERROR(temBAD_REGKEY,                "Malformed: Regular key cannot be same as master key."),
        MAKE_ERROR(temBAD_SEND_XRP_LIMIT,        "Malformed: Limit quality is not allowed for XRP to XRP."),
        MAKE_ERROR(temBAD_SEND_XRP_MAX,          "Malformed: Send max is not allowed for XRP to XRP."),
        MAKE_ERROR(temBAD_SEND_XRP_NO_DIRECT,    "Malformed: No Ripple direct is not allowed for XRP to XRP."),
        MAKE_ERROR(temBAD_SEND_XRP_PARTIAL,      "Malformed: Partial payment is not allowed for XRP to XRP."),
        MAKE_ERROR(temBAD_SEND_XRP_PATHS,        "Malformed: Paths are not allowed for XRP to XRP."),
        MAKE_ERROR(temBAD_SEQUENCE,              "Malformed: Sequence is not in the past."),
        MAKE_ERROR(temBAD_SIGNATURE,             "Malformed: Bad signature."),
        MAKE_ERROR(temBAD_SIGNER,                "Malformed: No signer may duplicate account or other signers."),
        MAKE_ERROR(temBAD_SRC_ACCOUNT,           "Malformed: Bad source account."),
        MAKE_ERROR(temBAD_TRANSFER_RATE,         "Malformed: Transfer rate must be >= 1.0 and <= 2.0"),
        MAKE_ERROR(temBAD_WEIGHT,                "Malformed: Weight must be a positive value."),
        MAKE_ERROR(temDST_IS_SRC,                "Destination may not be source."),
        MAKE_ERROR(temDST_NEEDED,                "Destination not specified."),
        MAKE_ERROR(temEMPTY_DID,                 "Malformed: No DID data provided."),
        MAKE_ERROR(temINVALID,                   "The transaction is ill-formed."),
        MAKE_ERROR(temINVALID_FLAG,              "The transaction has an invalid flag."),
        MAKE_ERROR(temREDUNDANT,                 "The transaction is redundant."),
        MAKE_ERROR(temRIPPLE_EMPTY,              "PathSet with no paths."),
        MAKE_ERROR(temUNCERTAIN,                 "In process of determining result. Never returned."),
        MAKE_ERROR(temUNKNOWN,                   "The transaction requires logic that is not implemented yet."),
        MAKE_ERROR(temDISABLED,                  "The transaction requires logic that is currently disabled."),
        MAKE_ERROR(temBAD_TICK_SIZE,             "Malformed: Tick size out of range."),
        MAKE_ERROR(temINVALID_ACCOUNT_ID,        "Malformed: A field contains an invalid account ID."),
        MAKE_ERROR(temCANNOT_PREAUTH_SELF,       "Malformed: An account may not preauthorize itself."),
        MAKE_ERROR(temINVALID_COUNT,             "Malformed: Count field outside valid range."),
        MAKE_ERROR(temSEQ_AND_TICKET,            "Transaction contains a TicketSequence and a non-zero Sequence."),
        MAKE_ERROR(temBAD_NFTOKEN_TRANSFER_FEE,  "Malformed: The NFToken transfer fee must be between 1 and 5000, inclusive."),
        MAKE_ERROR(temXCHAIN_EQUAL_DOOR_ACCOUNTS,       "Malformed: Bridge must have unique door accounts."),
        MAKE_ERROR(temXCHAIN_BAD_PROOF,          "Malformed: Bad cross-chain claim proof."),
        MAKE_ERROR(temXCHAIN_BRIDGE_BAD_ISSUES,      "Malformed: Bad bridge issues."),
        MAKE_ERROR(temXCHAIN_BRIDGE_NONDOOR_OWNER,   "Malformed: Bridge owner must be one of the door accounts."),
        MAKE_ERROR(temXCHAIN_BRIDGE_BAD_MIN_ACCOUNT_CREATE_AMOUNT,   "Malformed: Bad min account create amount."),
        MAKE_ERROR(temXCHAIN_BRIDGE_BAD_REWARD_AMOUNT, "Malformed: Bad reward amount."),
        MAKE_ERROR(temARRAY_EMPTY,               "Malformed: Array is empty."),
        MAKE_ERROR(temARRAY_TOO_LARGE,           "Malformed: Array is too large."),
        MAKE_ERROR(temBAD_TRANSFER_FEE,          "Malformed: Transfer fee is outside valid range."),

        MAKE_ERROR(terRETRY,                  "Retry transaction."),
        MAKE_ERROR(terFUNDS_SPENT,            "DEPRECATED."),
        MAKE_ERROR(terINSUF_FEE_B,            "Account balance can't pay fee."),
        MAKE_ERROR(terLAST,                   "DEPRECATED."),
        MAKE_ERROR(terNO_RIPPLE,              "Path does not permit rippling."),
        MAKE_ERROR(terNO_ACCOUNT,             "The source account does not exist."),
        MAKE_ERROR(terNO_AUTH,                "Not authorized to hold IOUs."),
        MAKE_ERROR(terNO_LINE,                "No such line."),
        MAKE_ERROR(terPRE_SEQ,                "Missing/inapplicable prior transaction."),
        MAKE_ERROR(terOWNERS,                 "Non-zero owner count."),
        MAKE_ERROR(terQUEUED,                 "Held until escalated fee drops."),
        MAKE_ERROR(terPRE_TICKET,             "Ticket is not yet in ledger."),
        MAKE_ERROR(terNO_AMM,                 "AMM doesn't exist for the asset pair."),

        MAKE_ERROR(tesSUCCESS,                "The transaction was applied. Only final in a validated ledger."),
    };
    // clang-format on

#undef MAKE_ERROR

    return results;
}

bool
transResultInfo(TER code, std::string& token, std::string& text)
{
    auto& results = transResults();

    auto const r = results.find(TERtoInt(code));

    if (r == results.end())
        return false;

    token = r->second.first;
    text = r->second.second;
    return true;
}

std::string
transToken(TER code)
{
    std::string token;
    std::string text;

    return transResultInfo(code, token, text) ? token : "-";
}

std::string
transHuman(TER code)
{
    std::string token;
    std::string text;

    return transResultInfo(code, token, text) ? text : "-";
}

std::optional<TER>
transCode(std::string const& token)
{
    static auto const results = [] {
        auto& byTer = transResults();
        auto range = boost::make_iterator_range(byTer.begin(), byTer.end());
        auto tRange = boost::adaptors::transform(range, [](auto const& r) {
            return std::make_pair(r.second.first, r.first);
        });
        std::unordered_map<std::string, TERUnderlyingType> const byToken(
            tRange.begin(), tRange.end());
        return byToken;
    }();

    auto const r = results.find(token);

    if (r == results.end())
        return std::nullopt;

    return TER::fromInt(r->second);
}

}  // namespace ripple<|MERGE_RESOLUTION|>--- conflicted
+++ resolved
@@ -115,12 +115,9 @@
         MAKE_ERROR(tecTOKEN_PAIR_NOT_FOUND,          "Token pair is not found in Oracle object."),
         MAKE_ERROR(tecARRAY_EMPTY,                   "Array is empty."),
         MAKE_ERROR(tecARRAY_TOO_LARGE,               "Array is too large."),
-<<<<<<< HEAD
-        MAKE_ERROR(tecFIREWALL_BLOCK,                "Transaction was blocked by firewall."),
-=======
         MAKE_ERROR(tecLOCKED,                        "Fund is locked."),
         MAKE_ERROR(tecBAD_CREDENTIALS,               "Bad credentials."),
->>>>>>> f64cf918
+        MAKE_ERROR(tecFIREWALL_BLOCK,                "Transaction was blocked by firewall."),
 
         MAKE_ERROR(tefALREADY,                     "The exact transaction was already in this ledger."),
         MAKE_ERROR(tefBAD_ADD_AUTH,                "Not authorized to add account."),
