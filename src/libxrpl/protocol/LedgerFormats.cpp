--- conflicted
+++ resolved
@@ -34,14 +34,6 @@
 
 #pragma push_macro("UNWRAP")
 #undef UNWRAP
-<<<<<<< HEAD
-#define UNWRAP(...) __VA_ARGS__
-#pragma push_macro("OBJECT")
-#undef OBJECT
-#define OBJECT(tag, value, name, fields) \
-    add(jss::name, tag, UNWRAP fields, commonFields);
-#include <xrpl/protocol/objects.h>
-=======
 #pragma push_macro("OBJECT")
 #undef OBJECT
 
@@ -51,7 +43,6 @@
 
 #include <xrpl/protocol/detail/objects.h>
 
->>>>>>> 2cd17d9b
 #undef OBJECT
 #pragma pop_macro("OBJECT")
 #undef UNWRAP
