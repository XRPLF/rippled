//------------------------------------------------------------------------------
/*
    This file is part of rippled: https://github.com/ripple/rippled
    Copyright (c) 2012, 2013 Ripple Labs Inc.

    Permission to use, copy, modify, and/or distribute this software for any
    purpose  with  or without fee is hereby granted, provided that the above
    copyright notice and this permission notice appear in all copies.

    THE  SOFTWARE IS PROVIDED "AS IS" AND THE AUTHOR DISCLAIMS ALL WARRANTIES
    WITH  REGARD  TO  THIS  SOFTWARE  INCLUDING  ALL  IMPLIED  WARRANTIES  OF
    MERCHANTABILITY  AND  FITNESS. IN NO EVENT SHALL THE AUTHOR BE LIABLE FOR
    ANY  SPECIAL ,  DIRECT, INDIRECT, OR CONSEQUENTIAL DAMAGES OR ANY DAMAGES
    WHATSOEVER  RESULTING  FROM  LOSS  OF USE, DATA OR PROFITS, WHETHER IN AN
    ACTION  OF  CONTRACT, NEGLIGENCE OR OTHER TORTIOUS ACTION, ARISING OUT OF
    OR IN CONNECTION WITH THE USE OR PERFORMANCE OF THIS SOFTWARE.
*/
//==============================================================================

#include <xrpl/basics/Buffer.h>
#include <xrpl/basics/Slice.h>
#include <xrpl/basics/base_uint.h>
#include <xrpl/basics/contract.h>
#include <xrpl/basics/safe_cast.h>
#include <xrpl/beast/utility/instrumentation.h>
#include <xrpl/protocol/HashPrefix.h>
#include <xrpl/protocol/Serializer.h>
#include <xrpl/protocol/digest.h>
<<<<<<< HEAD
#include <boost/endian/conversion.hpp>
=======

#include <boost/endian/conversion.hpp>

>>>>>>> c17676a9
#include <array>
#include <cstddef>
#include <cstdint>
#include <cstring>
#include <stdexcept>
#include <string>
#include <type_traits>

namespace ripple {

int
Serializer::add16(std::uint16_t i)
{
    int ret = mData.size();
    mData.push_back(static_cast<unsigned char>(i >> 8));
    mData.push_back(static_cast<unsigned char>(i & 0xff));
    return ret;
}

int
Serializer::add32(HashPrefix p)
{
    // This should never trigger; the size & type of a hash prefix are
    // integral parts of the protocol and unlikely to ever change.
    static_assert(
        std::is_same_v<std::uint32_t, std::underlying_type_t<decltype(p)>>);

    return add32(safe_cast<std::uint32_t>(p));
}

template <>
int
Serializer::addInteger(unsigned char i)
{
    return add8(i);
}
template <>
int
Serializer::addInteger(std::uint16_t i)
{
    return add16(i);
}
template <>
int
Serializer::addInteger(std::uint32_t i)
{
    return add32(i);
}
template <>
int
Serializer::addInteger(std::uint64_t i)
{
    return add64(i);
}

int
Serializer::addRaw(Blob const& vector)
{
    int ret = mData.size();
    mData.insert(mData.end(), vector.begin(), vector.end());
    return ret;
}

int
Serializer::addRaw(Slice slice)
{
    int ret = mData.size();
    mData.insert(mData.end(), slice.begin(), slice.end());
    return ret;
}

int
Serializer::addRaw(const Serializer& s)
{
    int ret = mData.size();
    mData.insert(mData.end(), s.begin(), s.end());
    return ret;
}

int
Serializer::addRaw(const void* ptr, int len)
{
    int ret = mData.size();
    mData.insert(
        mData.end(),
        static_cast<const char*>(ptr),
        static_cast<const char*>(ptr) + len);
    return ret;
}

int
Serializer::addFieldID(int type, int name)
{
    int ret = mData.size();
    XRPL_ASSERT(
        (type > 0) && (type < 256) && (name > 0) && (name < 256),
        "ripple::Serializer::addFieldID : inputs inside range");

    if (type < 16)
    {
        if (name < 16)  // common type, common name
            mData.push_back(static_cast<unsigned char>((type << 4) | name));
        else
        {
            // common type, uncommon name
            mData.push_back(static_cast<unsigned char>(type << 4));
            mData.push_back(static_cast<unsigned char>(name));
        }
    }
    else if (name < 16)
    {
        // uncommon type, common name
        mData.push_back(static_cast<unsigned char>(name));
        mData.push_back(static_cast<unsigned char>(type));
    }
    else
    {
        // uncommon type, uncommon name
        mData.push_back(static_cast<unsigned char>(0));
        mData.push_back(static_cast<unsigned char>(type));
        mData.push_back(static_cast<unsigned char>(name));
    }

    return ret;
}

int
Serializer::add8(unsigned char byte)
{
    int ret = mData.size();
    mData.push_back(byte);
    return ret;
}

bool
Serializer::get8(int& byte, int offset) const
{
    if (offset >= mData.size())
        return false;

    byte = mData[offset];
    return true;
}

bool
Serializer::chop(int bytes)
{
    if (bytes > mData.size())
        return false;

    mData.resize(mData.size() - bytes);
    return true;
}

uint256
Serializer::getSHA512Half() const
{
    return sha512Half(makeSlice(mData));
}

int
Serializer::addVL(Blob const& vector)
{
    int ret = addEncoded(vector.size());
    addRaw(vector);
    XRPL_ASSERT(
        mData.size() ==
            (ret + vector.size() + encodeLengthLength(vector.size())),
        "ripple::Serializer::addVL : size matches expected");
    return ret;
}

int
Serializer::addVL(Slice const& slice)
{
    int ret = addEncoded(slice.size());
    if (slice.size())
        addRaw(slice.data(), slice.size());
    return ret;
}

int
Serializer::addVL(const void* ptr, int len)
{
    int ret = addEncoded(len);

    if (len)
        addRaw(ptr, len);

    return ret;
}

int
Serializer::addEncoded(int length)
{
    std::array<std::uint8_t, 4> bytes;
    int numBytes = 0;

    if (length <= 192)
    {
        bytes[0] = static_cast<unsigned char>(length);
        numBytes = 1;
    }
    else if (length <= 12480)
    {
        length -= 193;
        bytes[0] = 193 + static_cast<unsigned char>(length >> 8);
        bytes[1] = static_cast<unsigned char>(length & 0xff);
        numBytes = 2;
    }
    else if (length <= 918744)
    {
        length -= 12481;
        bytes[0] = 241 + static_cast<unsigned char>(length >> 16);
        bytes[1] = static_cast<unsigned char>((length >> 8) & 0xff);
        bytes[2] = static_cast<unsigned char>(length & 0xff);
        numBytes = 3;
    }
    else
        Throw<std::overflow_error>("lenlen");

    return addRaw(&bytes[0], numBytes);
}

int
Serializer::encodeLengthLength(int length)
{
    if (length < 0)
        Throw<std::overflow_error>("len<0");

    if (length <= 192)
        return 1;

    if (length <= 12480)
        return 2;

    if (length <= 918744)
        return 3;

    Throw<std::overflow_error>("len>918744");
    return 0;  // Silence compiler warning.
}

int
Serializer::decodeLengthLength(int b1)
{
    if (b1 < 0)
        Throw<std::overflow_error>("b1<0");

    if (b1 <= 192)
        return 1;

    if (b1 <= 240)
        return 2;

    if (b1 <= 254)
        return 3;

    Throw<std::overflow_error>("b1>254");
    return 0;  // Silence compiler warning.
}

int
Serializer::decodeVLLength(int b1)
{
    if (b1 < 0)
        Throw<std::overflow_error>("b1<0");

    if (b1 > 254)
        Throw<std::overflow_error>("b1>254");

    return b1;
}

int
Serializer::decodeVLLength(int b1, int b2)
{
    if (b1 < 193)
        Throw<std::overflow_error>("b1<193");

    if (b1 > 240)
        Throw<std::overflow_error>("b1>240");

    return 193 + (b1 - 193) * 256 + b2;
}

int
Serializer::decodeVLLength(int b1, int b2, int b3)
{
    if (b1 < 241)
        Throw<std::overflow_error>("b1<241");

    if (b1 > 254)
        Throw<std::overflow_error>("b1>254");

    return 12481 + (b1 - 241) * 65536 + b2 * 256 + b3;
}

//------------------------------------------------------------------------------

SerialIter::SerialIter(void const* data, std::size_t size) noexcept
    : p_(static_cast<std::uint8_t const*>(data)), remain_(size)
{
}

void
SerialIter::reset() noexcept
{
    p_ -= used_;
    remain_ += used_;
    used_ = 0;
}

void
SerialIter::skip(int length)
{
    if (remain_ < length)
        Throw<std::runtime_error>("invalid SerialIter skip");
    p_ += length;
    used_ += length;
    remain_ -= length;
}

unsigned char
SerialIter::get8()
{
    if (remain_ < 1)
        Throw<std::runtime_error>("invalid SerialIter get8");
    unsigned char t = *p_;
    ++p_;
    ++used_;
    --remain_;
    return t;
}

std::uint16_t
SerialIter::get16()
{
    if (remain_ < 2)
        Throw<std::runtime_error>("invalid SerialIter get16");
    auto t = p_;
    p_ += 2;
    used_ += 2;
    remain_ -= 2;
    return (static_cast<std::uint64_t>(t[0]) << 8) +
        static_cast<std::uint64_t>(t[1]);
}

std::uint32_t
SerialIter::get32()
{
    if (remain_ < 4)
        Throw<std::runtime_error>("invalid SerialIter get32");
    auto t = p_;
    p_ += 4;
    used_ += 4;
    remain_ -= 4;
    return (static_cast<std::uint64_t>(t[0]) << 24) +
        (static_cast<std::uint64_t>(t[1]) << 16) +
        (static_cast<std::uint64_t>(t[2]) << 8) +
        static_cast<std::uint64_t>(t[3]);
}

std::uint64_t
SerialIter::get64()
{
    if (remain_ < 8)
        Throw<std::runtime_error>("invalid SerialIter get64");
    auto t = p_;
    p_ += 8;
    used_ += 8;
    remain_ -= 8;
    return (static_cast<std::uint64_t>(t[0]) << 56) +
        (static_cast<std::uint64_t>(t[1]) << 48) +
        (static_cast<std::uint64_t>(t[2]) << 40) +
        (static_cast<std::uint64_t>(t[3]) << 32) +
        (static_cast<std::uint64_t>(t[4]) << 24) +
        (static_cast<std::uint64_t>(t[5]) << 16) +
        (static_cast<std::uint64_t>(t[6]) << 8) +
        static_cast<std::uint64_t>(t[7]);
}

std::int32_t
SerialIter::geti32()
{
    if (remain_ < 4)
        Throw<std::runtime_error>("invalid SerialIter geti32");
    auto t = p_;
    p_ += 4;
    used_ += 4;
    remain_ -= 4;
    return boost::endian::load_big_s32(t);
}

std::int64_t
SerialIter::geti64()
{
    if (remain_ < 8)
        Throw<std::runtime_error>("invalid SerialIter geti64");
    auto t = p_;
    p_ += 8;
    used_ += 8;
    remain_ -= 8;
    return boost::endian::load_big_s64(t);
}

void
SerialIter::getFieldID(int& type, int& name)
{
    type = get8();
    name = type & 15;
    type >>= 4;

    if (type == 0)
    {
        // uncommon type
        type = get8();
        if (type < 16)
            Throw<std::runtime_error>(
                "gFID: uncommon type out of range " + std::to_string(type));
    }

    if (name == 0)
    {
        // uncommon name
        name = get8();
        if (name < 16)
            Throw<std::runtime_error>(
                "gFID: uncommon name out of range " + std::to_string(name));
    }
}

// getRaw for blob or buffer
template <class T>
T
SerialIter::getRawHelper(int size)
{
    static_assert(std::is_same_v<T, Blob> || std::is_same_v<T, Buffer>, "");
    if (remain_ < size)
        Throw<std::runtime_error>("invalid SerialIter getRaw");
    T result(size);
    if (size != 0)
    {
        // It's normally safe to call memcpy with size set to 0 (see the
        // C99 standard 7.21.1/2). However, here this could mean that
        // result.data would be null, which would trigger undefined behavior.
        std::memcpy(result.data(), p_, size);
        p_ += size;
        used_ += size;
        remain_ -= size;
    }
    return result;
}

// VFALCO DEPRECATED Returns a copy
Blob
SerialIter::getRaw(int size)
{
    return getRawHelper<Blob>(size);
}

int
SerialIter::getVLDataLength()
{
    int b1 = get8();
    int datLen;
    int lenLen = Serializer::decodeLengthLength(b1);
    if (lenLen == 1)
    {
        datLen = Serializer::decodeVLLength(b1);
    }
    else if (lenLen == 2)
    {
        int b2 = get8();
        datLen = Serializer::decodeVLLength(b1, b2);
    }
    else
    {
        XRPL_ASSERT(
            lenLen == 3, "ripple::SerialIter::getVLDataLength : lenLen is 3");
        int b2 = get8();
        int b3 = get8();
        datLen = Serializer::decodeVLLength(b1, b2, b3);
    }
    return datLen;
}

Slice
SerialIter::getSlice(std::size_t bytes)
{
    if (bytes > remain_)
        Throw<std::runtime_error>("invalid SerialIter getSlice");
    Slice s(p_, bytes);
    p_ += bytes;
    used_ += bytes;
    remain_ -= bytes;
    return s;
}

// VFALCO DEPRECATED Returns a copy
Blob
SerialIter::getVL()
{
    return getRaw(getVLDataLength());
}

Buffer
SerialIter::getVLBuffer()
{
    return getRawHelper<Buffer>(getVLDataLength());
}

}  // namespace ripple<|MERGE_RESOLUTION|>--- conflicted
+++ resolved
@@ -26,13 +26,9 @@
 #include <xrpl/protocol/HashPrefix.h>
 #include <xrpl/protocol/Serializer.h>
 #include <xrpl/protocol/digest.h>
-<<<<<<< HEAD
+
 #include <boost/endian/conversion.hpp>
-=======
-
-#include <boost/endian/conversion.hpp>
-
->>>>>>> c17676a9
+
 #include <array>
 #include <cstddef>
 #include <cstdint>
@@ -116,10 +112,7 @@
 Serializer::addRaw(const void* ptr, int len)
 {
     int ret = mData.size();
-    mData.insert(
-        mData.end(),
-        static_cast<const char*>(ptr),
-        static_cast<const char*>(ptr) + len);
+    mData.insert(mData.end(), (const char*)ptr, ((const char*)ptr) + len);
     return ret;
 }
 
@@ -334,7 +327,7 @@
 //------------------------------------------------------------------------------
 
 SerialIter::SerialIter(void const* data, std::size_t size) noexcept
-    : p_(static_cast<std::uint8_t const*>(data)), remain_(size)
+    : p_(reinterpret_cast<std::uint8_t const*>(data)), remain_(size)
 {
 }
 
@@ -377,8 +370,7 @@
     p_ += 2;
     used_ += 2;
     remain_ -= 2;
-    return (static_cast<std::uint64_t>(t[0]) << 8) +
-        static_cast<std::uint64_t>(t[1]);
+    return (std::uint64_t(t[0]) << 8) + std::uint64_t(t[1]);
 }
 
 std::uint32_t
@@ -390,10 +382,8 @@
     p_ += 4;
     used_ += 4;
     remain_ -= 4;
-    return (static_cast<std::uint64_t>(t[0]) << 24) +
-        (static_cast<std::uint64_t>(t[1]) << 16) +
-        (static_cast<std::uint64_t>(t[2]) << 8) +
-        static_cast<std::uint64_t>(t[3]);
+    return (std::uint64_t(t[0]) << 24) + (std::uint64_t(t[1]) << 16) +
+        (std::uint64_t(t[2]) << 8) + std::uint64_t(t[3]);
 }
 
 std::uint64_t
@@ -405,14 +395,10 @@
     p_ += 8;
     used_ += 8;
     remain_ -= 8;
-    return (static_cast<std::uint64_t>(t[0]) << 56) +
-        (static_cast<std::uint64_t>(t[1]) << 48) +
-        (static_cast<std::uint64_t>(t[2]) << 40) +
-        (static_cast<std::uint64_t>(t[3]) << 32) +
-        (static_cast<std::uint64_t>(t[4]) << 24) +
-        (static_cast<std::uint64_t>(t[5]) << 16) +
-        (static_cast<std::uint64_t>(t[6]) << 8) +
-        static_cast<std::uint64_t>(t[7]);
+    return (std::uint64_t(t[0]) << 56) + (std::uint64_t(t[1]) << 48) +
+        (std::uint64_t(t[2]) << 40) + (std::uint64_t(t[3]) << 32) +
+        (std::uint64_t(t[4]) << 24) + (std::uint64_t(t[5]) << 16) +
+        (std::uint64_t(t[6]) << 8) + std::uint64_t(t[7]);
 }
 
 std::int32_t
@@ -470,7 +456,8 @@
 T
 SerialIter::getRawHelper(int size)
 {
-    static_assert(std::is_same_v<T, Blob> || std::is_same_v<T, Buffer>, "");
+    static_assert(
+        std::is_same<T, Blob>::value || std::is_same<T, Buffer>::value, "");
     if (remain_ < size)
         Throw<std::runtime_error>("invalid SerialIter getRaw");
     T result(size);
