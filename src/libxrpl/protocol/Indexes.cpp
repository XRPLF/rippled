//------------------------------------------------------------------------------
/*
    This file is part of rippled: https://github.com/ripple/rippled
    Copyright (c) 2012, 2013 Ripple Labs Inc.

    Permission to use, copy, modify, and/or distribute this software for any
    purpose  with  or without fee is hereby granted, provided that the above
    copyright notice and this permission notice appear in all copies.

    THE  SOFTWARE IS PROVIDED "AS IS" AND THE AUTHOR DISCLAIMS ALL WARRANTIES
    WITH  REGARD  TO  THIS  SOFTWARE  INCLUDING  ALL  IMPLIED  WARRANTIES  OF
    MERCHANTABILITY  AND  FITNESS. IN NO EVENT SHALL THE AUTHOR BE LIABLE FOR
    ANY  SPECIAL ,  DIRECT, INDIRECT, OR CONSEQUENTIAL DAMAGES OR ANY DAMAGES
    WHATSOEVER  RESULTING  FROM  LOSS  OF USE, DATA OR PROFITS, WHETHER IN AN
    ACTION  OF  CONTRACT, NEGLIGENCE OR OTHER TORTIOUS ACTION, ARISING OUT OF
    OR IN CONNECTION WITH THE USE OR PERFORMANCE OF THIS SOFTWARE.
*/
//==============================================================================

#include <xrpl/basics/Slice.h>
#include <xrpl/basics/base_uint.h>
#include <xrpl/basics/safe_cast.h>
#include <xrpl/beast/utility/instrumentation.h>
#include <xrpl/protocol/AccountID.h>
#include <xrpl/protocol/Asset.h>
#include <xrpl/protocol/Book.h>
#include <xrpl/protocol/Indexes.h>
#include <xrpl/protocol/LedgerFormats.h>
#include <xrpl/protocol/Protocol.h>
#include <xrpl/protocol/SField.h>
#include <xrpl/protocol/STXChainBridge.h>
#include <xrpl/protocol/SeqProxy.h>
#include <xrpl/protocol/UintTypes.h>
#include <xrpl/protocol/digest.h>
#include <xrpl/protocol/nftPageMask.h>
<<<<<<< HEAD
#include <boost/endian/conversion.hpp>
=======

#include <boost/endian/conversion.hpp>

>>>>>>> c17676a9
#include <algorithm>
#include <array>
#include <cstdint>
#include <cstring>
#include <set>
#include <utility>
#include <vector>

namespace ripple {

/** Type-specific prefix for calculating ledger indices.

    The identifier for a given object within the ledger is calculated based
    on some object-specific parameters. To ensure that different types of
    objects have different indices, even if they happen to use the same set
    of parameters, we use "tagged hashing" by adding a type-specific prefix.

    @note These values are part of the protocol and *CANNOT* be arbitrarily
          changed. If they were, on-ledger objects may no longer be able to
          be located or addressed.

          Additions to this list are OK, but changing existing entries to
          assign them a different values should never be needed.

          Entries that are removed should be moved to the bottom of the enum
          and marked as [[deprecated]] to prevent accidental reuse.
*/
enum class LedgerNameSpace : std::uint16_t {
    ACCOUNT = 'a',
    DIR_NODE = 'd',
    TRUST_LINE = 'r',
    OFFER = 'o',
    OWNER_DIR = 'O',
    BOOK_DIR = 'B',
    SKIP_LIST = 's',
    ESCROW = 'u',
    AMENDMENTS = 'f',
    FEE_SETTINGS = 'e',
    TICKET = 'T',
    SIGNER_LIST = 'S',
    XRP_PAYMENT_CHANNEL = 'x',
    CHECK = 'C',
    DEPOSIT_PREAUTH = 'p',
    DEPOSIT_PREAUTH_CREDENTIALS = 'P',
    NEGATIVE_UNL = 'N',
    NFTOKEN_OFFER = 'q',
    NFTOKEN_BUY_OFFERS = 'h',
    NFTOKEN_SELL_OFFERS = 'i',
    AMM = 'A',
    BRIDGE = 'H',
    XCHAIN_CLAIM_ID = 'Q',
    XCHAIN_CREATE_ACCOUNT_CLAIM_ID = 'K',
    DID = 'I',
    ORACLE = 'R',
    MPTOKEN_ISSUANCE = '~',
    MPTOKEN = 't',
    CREDENTIAL = 'D',
    PERMISSIONED_DOMAIN = 'm',

    // No longer used or supported. Left here to reserve the space
    // to avoid accidental reuse.
    CONTRACT [[deprecated]] = 'c',
    GENERATOR [[deprecated]] = 'g',
    NICKNAME [[deprecated]] = 'n',
};

template <class... Args>
static uint256
indexHash(LedgerNameSpace space, Args const&... args)
{
    return sha512Half(safe_cast<std::uint16_t>(space), args...);
}

uint256
getBookBase(Book const& book)
{
    XRPL_ASSERT(
        isConsistent(book), "ripple::getBookBase : input is consistent");

    auto const index = indexHash(
        LedgerNameSpace::BOOK_DIR,
        book.in.currency,
        book.out.currency,
        book.in.account,
        book.out.account);

    // Return with quality 0.
    auto k = keylet::quality({ltDIR_NODE, index}, 0);

    return k.key;
}

uint256
getQualityNext(uint256 const& uBase)
{
    static constexpr uint256 nextq(
        "0000000000000000000000000000000000000000000000010000000000000000");
    return uBase + nextq;
}

std::uint64_t
getQuality(uint256 const& uBase)
{
    // VFALCO [base_uint] This assumes a certain storage format
    return boost::endian::big_to_native(((std::uint64_t*)uBase.end())[-1]);
}

uint256
getTicketIndex(AccountID const& account, std::uint32_t ticketSeq)
{
    return indexHash(LedgerNameSpace::TICKET, account, ticketSeq);
}

uint256
getTicketIndex(AccountID const& account, SeqProxy ticketSeq)
{
    XRPL_ASSERT(ticketSeq.isTicket(), "ripple::getTicketIndex : valid input");
    return getTicketIndex(account, ticketSeq.value());
}

MPTID
makeMptID(std::uint32_t sequence, AccountID const& account)
{
    MPTID u;
    sequence = boost::endian::native_to_big(sequence);
    memcpy(u.data(), &sequence, sizeof(sequence));
    memcpy(u.data() + sizeof(sequence), account.data(), sizeof(account));
    return u;
}

//------------------------------------------------------------------------------

namespace keylet {

Keylet
account(AccountID const& id) noexcept
{
    return Keylet{ltACCOUNT_ROOT, indexHash(LedgerNameSpace::ACCOUNT, id)};
}

Keylet
child(uint256 const& key) noexcept
{
    return {ltCHILD, key};
}

Keylet const&
skip() noexcept
{
    static Keylet const ret{
        ltLEDGER_HASHES, indexHash(LedgerNameSpace::SKIP_LIST)};
    return ret;
}

Keylet
skip(LedgerIndex ledger) noexcept
{
    return {
        ltLEDGER_HASHES, indexHash(LedgerNameSpace::SKIP_LIST, ledger >> 16)};
}

Keylet const&
amendments() noexcept
{
    static Keylet const ret{
        ltAMENDMENTS, indexHash(LedgerNameSpace::AMENDMENTS)};
    return ret;
}

Keylet const&
fees() noexcept
{
    static Keylet const ret{
        ltFEE_SETTINGS, indexHash(LedgerNameSpace::FEE_SETTINGS)};
    return ret;
}

Keylet const&
negativeUNL() noexcept
{
    static Keylet const ret{
        ltNEGATIVE_UNL, indexHash(LedgerNameSpace::NEGATIVE_UNL)};
    return ret;
}

Keylet
book_t::operator()(Book const& b) const
{
    return {ltDIR_NODE, getBookBase(b)};
}

Keylet
line(
    AccountID const& id0,
    AccountID const& id1,
    Currency const& currency) noexcept
{
    // There is code in SetTrust that calls us with id0 == id1, to allow users
    // to locate and delete such "weird" trustlines. If we remove that code, we
    // could enable this assert:
    // XRPL_ASSERT(id0 != id1, "ripple::keylet::line : accounts must be
    // different");

    // A trust line is shared between two accounts; while we typically think
    // of this as an "issuer" and a "holder" the relationship is actually fully
    // bidirectional.
    //
    // So that we can generate a unique ID for a trust line, regardess of which
    // side of the line we're looking at, we define a "canonical" order for the
    // two accounts (smallest then largest)  and hash them in that order:
    auto const accounts = std::minmax(id0, id1);

    return {
        ltRIPPLE_STATE,
        indexHash(
            LedgerNameSpace::TRUST_LINE,
            accounts.first,
            accounts.second,
            currency)};
}

Keylet
offer(AccountID const& id, std::uint32_t seq) noexcept
{
    return {ltOFFER, indexHash(LedgerNameSpace::OFFER, id, seq)};
}

Keylet
quality(Keylet const& k, std::uint64_t q) noexcept
{
    XRPL_ASSERT(
        k.type == ltDIR_NODE, "ripple::keylet::quality : valid input type");

    // Indexes are stored in big endian format: they print as hex as stored.
    // Most significant bytes are first and the least significant bytes
    // represent adjacent entries. We place the quality, in big endian format,
    // in the 8 right most bytes; this way, incrementing goes to the next entry
    // for indexes.
    uint256 x = k.key;

    // FIXME This is ugly and we can and should do better...
    ((std::uint64_t*)x.end())[-1] = boost::endian::native_to_big(q);

    return {ltDIR_NODE, x};
}

Keylet
next_t::operator()(Keylet const& k) const
{
    XRPL_ASSERT(
        k.type == ltDIR_NODE,
        "ripple::keylet::next_t::operator() : valid input type");
    return {ltDIR_NODE, getQualityNext(k.key)};
}

Keylet
ticket_t::operator()(AccountID const& id, std::uint32_t ticketSeq) const
{
    return {ltTICKET, getTicketIndex(id, ticketSeq)};
}

Keylet
ticket_t::operator()(AccountID const& id, SeqProxy ticketSeq) const
{
    return {ltTICKET, getTicketIndex(id, ticketSeq)};
}

// This function is presently static, since it's never accessed from anywhere
// else. If we ever support multiple pages of signer lists, this would be the
// keylet used to locate them.
static Keylet
signers(AccountID const& account, std::uint32_t page) noexcept
{
    return {
        ltSIGNER_LIST, indexHash(LedgerNameSpace::SIGNER_LIST, account, page)};
}

Keylet
signers(AccountID const& account) noexcept
{
    return signers(account, 0);
}

Keylet
check(AccountID const& id, std::uint32_t seq) noexcept
{
    return {ltCHECK, indexHash(LedgerNameSpace::CHECK, id, seq)};
}

Keylet
depositPreauth(AccountID const& owner, AccountID const& preauthorized) noexcept
{
    return {
        ltDEPOSIT_PREAUTH,
        indexHash(LedgerNameSpace::DEPOSIT_PREAUTH, owner, preauthorized)};
}

// Credentials should be sorted here, use credentials::makeSorted
Keylet
depositPreauth(
    AccountID const& owner,
    std::set<std::pair<AccountID, Slice>> const& authCreds) noexcept
{
    std::vector<uint256> hashes;
    hashes.reserve(authCreds.size());
    for (auto const& o : authCreds)
        hashes.emplace_back(sha512Half(o.first, o.second));

    return {
        ltDEPOSIT_PREAUTH,
        indexHash(LedgerNameSpace::DEPOSIT_PREAUTH_CREDENTIALS, owner, hashes)};
}

//------------------------------------------------------------------------------

Keylet
unchecked(uint256 const& key) noexcept
{
    return {ltANY, key};
}

Keylet
ownerDir(AccountID const& id) noexcept
{
    return {ltDIR_NODE, indexHash(LedgerNameSpace::OWNER_DIR, id)};
}

Keylet
page(uint256 const& key, std::uint64_t index) noexcept
{
    if (index == 0)
        return {ltDIR_NODE, key};

    return {ltDIR_NODE, indexHash(LedgerNameSpace::DIR_NODE, key, index)};
}

Keylet
escrow(AccountID const& src, std::uint32_t seq) noexcept
{
    return {ltESCROW, indexHash(LedgerNameSpace::ESCROW, src, seq)};
}

Keylet
payChan(AccountID const& src, AccountID const& dst, std::uint32_t seq) noexcept
{
    return {
        ltPAYCHAN,
        indexHash(LedgerNameSpace::XRP_PAYMENT_CHANNEL, src, dst, seq)};
}

Keylet
nftpage_min(AccountID const& owner)
{
    std::array<std::uint8_t, 32> buf{};
    std::memcpy(buf.data(), owner.data(), owner.size());
    return {ltNFTOKEN_PAGE, uint256{buf}};
}

Keylet
nftpage_max(AccountID const& owner)
{
    uint256 id = nft::pageMask;
    std::memcpy(id.data(), owner.data(), owner.size());
    return {ltNFTOKEN_PAGE, id};
}

Keylet
nftpage(Keylet const& k, uint256 const& token)
{
    XRPL_ASSERT(
        k.type == ltNFTOKEN_PAGE, "ripple::keylet::nftpage : valid input type");
    return {ltNFTOKEN_PAGE, (k.key & ~nft::pageMask) + (token & nft::pageMask)};
}

Keylet
nftoffer(AccountID const& owner, std::uint32_t seq)
{
    return {
        ltNFTOKEN_OFFER, indexHash(LedgerNameSpace::NFTOKEN_OFFER, owner, seq)};
}

Keylet
nft_buys(uint256 const& id) noexcept
{
    return {ltDIR_NODE, indexHash(LedgerNameSpace::NFTOKEN_BUY_OFFERS, id)};
}

Keylet
nft_sells(uint256 const& id) noexcept
{
    return {ltDIR_NODE, indexHash(LedgerNameSpace::NFTOKEN_SELL_OFFERS, id)};
}

Keylet
amm(Asset const& issue1, Asset const& issue2) noexcept
{
    auto const& [minI, maxI] =
        std::minmax(issue1.get<Issue>(), issue2.get<Issue>());
    return amm(indexHash(
        LedgerNameSpace::AMM,
        minI.account,
        minI.currency,
        maxI.account,
        maxI.currency));
}

Keylet
amm(uint256 const& id) noexcept
{
    return {ltAMM, id};
}

Keylet
bridge(STXChainBridge const& bridge, STXChainBridge::ChainType chainType)
{
    // A door account can support multiple bridges. On the locking chain
    // there can only be one bridge per lockingChainCurrency. On the issuing
    // chain there can only be one bridge per issuingChainCurrency.
    auto const& issue = bridge.issue(chainType);
    return {
        ltBRIDGE,
        indexHash(
            LedgerNameSpace::BRIDGE, bridge.door(chainType), issue.currency)};
}

Keylet
xChainClaimID(STXChainBridge const& bridge, std::uint64_t seq)
{
    return {
        ltXCHAIN_OWNED_CLAIM_ID,
        indexHash(
            LedgerNameSpace::XCHAIN_CLAIM_ID,
            bridge.lockingChainDoor(),
            bridge.lockingChainIssue(),
            bridge.issuingChainDoor(),
            bridge.issuingChainIssue(),
            seq)};
}

Keylet
xChainCreateAccountClaimID(STXChainBridge const& bridge, std::uint64_t seq)
{
    return {
        ltXCHAIN_OWNED_CREATE_ACCOUNT_CLAIM_ID,
        indexHash(
            LedgerNameSpace::XCHAIN_CREATE_ACCOUNT_CLAIM_ID,
            bridge.lockingChainDoor(),
            bridge.lockingChainIssue(),
            bridge.issuingChainDoor(),
            bridge.issuingChainIssue(),
            seq)};
}

Keylet
did(AccountID const& account) noexcept
{
    return {ltDID, indexHash(LedgerNameSpace::DID, account)};
}

Keylet
oracle(AccountID const& account, std::uint32_t const& documentID) noexcept
{
    return {ltORACLE, indexHash(LedgerNameSpace::ORACLE, account, documentID)};
}

Keylet
mptIssuance(std::uint32_t seq, AccountID const& issuer) noexcept
{
    return mptIssuance(makeMptID(seq, issuer));
}

Keylet
mptIssuance(MPTID const& issuanceID) noexcept
{
    return {
        ltMPTOKEN_ISSUANCE,
        indexHash(LedgerNameSpace::MPTOKEN_ISSUANCE, issuanceID)};
}

Keylet
mptoken(MPTID const& issuanceID, AccountID const& holder) noexcept
{
    return mptoken(mptIssuance(issuanceID).key, holder);
}

Keylet
mptoken(uint256 const& issuanceKey, AccountID const& holder) noexcept
{
    return {
        ltMPTOKEN, indexHash(LedgerNameSpace::MPTOKEN, issuanceKey, holder)};
}

Keylet
credential(
    AccountID const& subject,
    AccountID const& issuer,
    Slice const& credType) noexcept
{
    return {
        ltCREDENTIAL,
        indexHash(LedgerNameSpace::CREDENTIAL, subject, issuer, credType)};
}

Keylet
permissionedDomain(AccountID const& account, std::uint32_t seq) noexcept
{
    return {
        ltPERMISSIONED_DOMAIN,
        indexHash(LedgerNameSpace::PERMISSIONED_DOMAIN, account, seq)};
}

Keylet
permissionedDomain(uint256 const& domainID) noexcept
{
    return {ltPERMISSIONED_DOMAIN, domainID};
}

}  // namespace keylet

}  // namespace ripple<|MERGE_RESOLUTION|>--- conflicted
+++ resolved
@@ -33,13 +33,9 @@
 #include <xrpl/protocol/UintTypes.h>
 #include <xrpl/protocol/digest.h>
 #include <xrpl/protocol/nftPageMask.h>
-<<<<<<< HEAD
+
 #include <boost/endian/conversion.hpp>
-=======
-
-#include <boost/endian/conversion.hpp>
-
->>>>>>> c17676a9
+
 #include <algorithm>
 #include <array>
 #include <cstdint>
@@ -150,7 +146,8 @@
 uint256
 getTicketIndex(AccountID const& account, std::uint32_t ticketSeq)
 {
-    return indexHash(LedgerNameSpace::TICKET, account, ticketSeq);
+    return indexHash(
+        LedgerNameSpace::TICKET, account, std::uint32_t(ticketSeq));
 }
 
 uint256
@@ -198,7 +195,10 @@
 skip(LedgerIndex ledger) noexcept
 {
     return {
-        ltLEDGER_HASHES, indexHash(LedgerNameSpace::SKIP_LIST, ledger >> 16)};
+        ltLEDGER_HASHES,
+        indexHash(
+            LedgerNameSpace::SKIP_LIST,
+            std::uint32_t(static_cast<std::uint32_t>(ledger) >> 16))};
 }
 
 Keylet const&
