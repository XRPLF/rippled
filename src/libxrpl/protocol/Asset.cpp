--- conflicted
+++ resolved
@@ -85,7 +85,6 @@
     return mptIssueFromJson(v);
 }
 
-<<<<<<< HEAD
 Json::Value
 to_json(Asset const& asset)
 {
@@ -103,6 +102,4 @@
     return os;
 }
 
-=======
->>>>>>> d494bf45
 }  // namespace ripple