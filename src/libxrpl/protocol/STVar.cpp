--- conflicted
+++ resolved
@@ -120,12 +120,9 @@
 
 STVar::STVar(SerializedTypeID id, SField const& name)
 {
-<<<<<<< HEAD
     ASSERT(
         (id == STI_NOTPRESENT) || (id == name.fieldType),
         "ripple::detail::STVar::STVar(SerializedTypeID) : valid type input");
-=======
-    assert((id == STI_NOTPRESENT) || (id == name.fieldType));
     constructST(id, 0, name);
 }
 
@@ -166,7 +163,6 @@
         }
     };
 
->>>>>>> d6dbf0e0
     switch (id)
     {
         case STI_NOTPRESENT: {
