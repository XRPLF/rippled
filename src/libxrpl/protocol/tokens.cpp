--- conflicted
+++ resolved
@@ -32,15 +32,10 @@
 #include <xrpl/protocol/detail/token_errors.h>
 #include <xrpl/protocol/digest.h>
 #include <xrpl/protocol/tokens.h>
-<<<<<<< HEAD
+
 #include <boost/container/small_vector.hpp>
 #include <boost/endian/conversion.hpp>
-=======
-
-#include <boost/container/small_vector.hpp>
-#include <boost/endian/conversion.hpp>
-
->>>>>>> c17676a9
+
 #include <algorithm>
 #include <array>
 #include <cstdint>
@@ -231,7 +226,7 @@
     void* temp,
     std::size_t temp_size)
 {
-    auto pbegin = static_cast<unsigned char const*>(message);
+    auto pbegin = reinterpret_cast<unsigned char const*>(message);
     auto const pend = pbegin + size;
 
     // Skip & count leading zeroes.
@@ -242,7 +237,7 @@
         zeroes++;
     }
 
-    auto const b58begin = static_cast<unsigned char*>(temp);
+    auto const b58begin = reinterpret_cast<unsigned char*>(temp);
     auto const b58end = b58begin + temp_size;
 
     std::fill(b58begin, b58end, 0);
@@ -314,8 +309,8 @@
         --remain;
     }
     // Skip leading zeroes in b256.
-    auto iter =
-        std::ranges::find_if(b256, [](unsigned char c) { return c != 0; });
+    auto iter = std::find_if(
+        b256.begin(), b256.end(), [](unsigned char c) { return c != 0; });
     std::string result;
     result.reserve(zeroes + (b256.end() - iter));
     result.assign(zeroes, 0x00);
@@ -464,7 +459,8 @@
 
     // Translate the result into the alphabet
     // Put all the zeros at the beginning, then all the values from the output
-    std::fill_n(out.begin(), input_zeros, ::ripple::alphabetForward[0]);
+    std::fill(
+        out.begin(), out.begin() + input_zeros, ::ripple::alphabetForward[0]);
 
     // iterate through the base 58^10 coeff
     // convert to base 58 big endian then
@@ -604,7 +600,7 @@
             cur_result_size += 1;
         }
     }
-    std::fill_n(out.begin(), input_zeros, 0);
+    std::fill(out.begin(), out.begin() + input_zeros, 0);
     auto cur_out_i = input_zeros;
     // Don't write leading zeros to the output for the most significant
     // coeff
@@ -728,7 +724,7 @@
     std::span<std::uint8_t> outSp(
         reinterpret_cast<std::uint8_t*>(sr.data()), sr.size());
     std::span<std::uint8_t const> inSp(
-        static_cast<std::uint8_t const*>(token), size);
+        reinterpret_cast<std::uint8_t const*>(token), size);
     auto r = b58_fast::encodeBase58Token(type, inSp, outSp);
     if (!r)
         return {};
