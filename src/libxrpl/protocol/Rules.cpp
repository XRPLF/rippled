//------------------------------------------------------------------------------
/*
    This file is part of rippled: https://github.com/ripple/rippled
    Copyright (c) 2012, 2013 Ripple Labs Inc.

    Permission to use, copy, modify, and/or distribute this software for any
    purpose  with  or without fee is hereby granted, provided that the above
    copyright notice and this permission notice appear in all copies.

    THE  SOFTWARE IS PROVIDED "AS IS" AND THE AUTHOR DISCLAIMS ALL WARRANTIES
    WITH  REGARD  TO  THIS  SOFTWARE  INCLUDING  ALL  IMPLIED  WARRANTIES  OF
    MERCHANTABILITY  AND  FITNESS. IN NO EVENT SHALL THE AUTHOR BE LIABLE FOR
    ANY  SPECIAL ,  DIRECT, INDIRECT, OR CONSEQUENTIAL DAMAGES OR ANY DAMAGES
    WHATSOEVER  RESULTING  FROM  LOSS  OF USE, DATA OR PROFITS, WHETHER IN AN
    ACTION  OF  CONTRACT, NEGLIGENCE OR OTHER TORTIOUS ACTION, ARISING OUT OF
    OR IN CONNECTION WITH THE USE OR PERFORMANCE OF THIS SOFTWARE.
*/
//==============================================================================

#include <xrpl/basics/LocalValue.h>
#include <xrpl/basics/base_uint.h>
#include <xrpl/basics/hardened_hash.h>
#include <xrpl/beast/hash/uhash.h>
#include <xrpl/beast/utility/instrumentation.h>
#include <xrpl/protocol/Feature.h>
#include <xrpl/protocol/Rules.h>
#include <xrpl/protocol/STVector256.h>
<<<<<<< HEAD
=======

>>>>>>> c17676a9
#include <memory>
#include <optional>
#include <unordered_set>
#include <utility>

namespace ripple {

namespace {
// Use a static inside a function to help prevent order-of-initialization issues
LocalValue<std::optional<Rules>>&
getCurrentTransactionRulesRef()
{
    static LocalValue<std::optional<Rules>> r;
    return r;
}
}  // namespace

std::optional<Rules> const&
getCurrentTransactionRules()
{
    return *getCurrentTransactionRulesRef();
}

void
setCurrentTransactionRules(std::optional<Rules> r)
{
    *getCurrentTransactionRulesRef() = std::move(r);
}

class Rules::Impl
{
private:
    std::unordered_set<uint256, hardened_hash<>> set_;
    std::optional<uint256> digest_;
    std::unordered_set<uint256, beast::uhash<>> const& presets_;

public:
    explicit Impl(std::unordered_set<uint256, beast::uhash<>> const& presets)
        : presets_(presets)
    {
    }

    Impl(
        std::unordered_set<uint256, beast::uhash<>> const& presets,
        std::optional<uint256> const& digest,
        STVector256 const& amendments)
        : digest_(digest), presets_(presets)
    {
        set_.reserve(amendments.size());
        set_.insert(amendments.begin(), amendments.end());
    }

    std::unordered_set<uint256, beast::uhash<>> const&
    presets() const
    {
        return presets_;
    }

    bool
    enabled(uint256 const& feature) const
    {
        if (presets_.contains(feature))
            return true;
        return set_.contains(feature);
    }

    bool
    operator==(Impl const& other) const
    {
        if (!digest_ && !other.digest_)
            return true;
        if (!digest_ || !other.digest_)
            return false;
        XRPL_ASSERT(
            presets_ == other.presets_,
            "ripple::Rules::Impl::operator==(Impl) const : input presets do "
            "match");
        return *digest_ == *other.digest_;
    }
};

Rules::Rules(std::unordered_set<uint256, beast::uhash<>> const& presets)
    : impl_(std::make_shared<Impl>(presets))
{
}

Rules::Rules(
    std::unordered_set<uint256, beast::uhash<>> const& presets,
    std::optional<uint256> const& digest,
    STVector256 const& amendments)
    : impl_(std::make_shared<Impl>(presets, digest, amendments))
{
}

std::unordered_set<uint256, beast::uhash<>> const&
Rules::presets() const
{
    return impl_->presets();
}

bool
Rules::enabled(uint256 const& feature) const
{
    XRPL_ASSERT(impl_, "ripple::Rules::enabled : initialized");

    // The functionality of the "NonFungibleTokensV1_1" amendment is
    // precisely the functionality of the following three amendments
    // so if their status is ever queried individually, we inject an
    // extra check here to simplify the checking elsewhere.
    if (feature == featureNonFungibleTokensV1 ||
        feature == fixNFTokenNegOffer || feature == fixNFTokenDirV1)
    {
        if (impl_->enabled(featureNonFungibleTokensV1_1))
            return true;
    }

    return impl_->enabled(feature);
}

bool
Rules::operator==(Rules const& other) const
{
    XRPL_ASSERT(
        impl_ && other.impl_,
        "ripple::Rules::operator==(Rules) const : both initialized");
    if (impl_.get() == other.impl_.get())
        return true;
    return *impl_ == *other.impl_;
}

bool
Rules::operator!=(Rules const& other) const
{
    return !(*this == other);
}
}  // namespace ripple<|MERGE_RESOLUTION|>--- conflicted
+++ resolved
@@ -25,10 +25,7 @@
 #include <xrpl/protocol/Feature.h>
 #include <xrpl/protocol/Rules.h>
 #include <xrpl/protocol/STVector256.h>
-<<<<<<< HEAD
-=======
 
->>>>>>> c17676a9
 #include <memory>
 #include <optional>
 #include <unordered_set>
@@ -90,9 +87,9 @@
     bool
     enabled(uint256 const& feature) const
     {
-        if (presets_.contains(feature))
+        if (presets_.count(feature) > 0)
             return true;
-        return set_.contains(feature);
+        return set_.count(feature) > 0;
     }
 
     bool
