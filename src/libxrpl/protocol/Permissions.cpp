//------------------------------------------------------------------------------
/*
    This file is part of rippled: https://github.com/ripple/rippled
    Copyright (c) 2025 Ripple Labs Inc.

    Permission to use, copy, modify, and/or distribute this software for any
    purpose  with  or without fee is hereby granted, provided that the above
    copyright notice and this permission notice appear in all copies.

    THE  SOFTWARE IS PROVIDED "AS IS" AND THE AUTHOR DISCLAIMS ALL WARRANTIES
    WITH  REGARD  TO  THIS  SOFTWARE  INCLUDING  ALL  IMPLIED  WARRANTIES  OF
    MERCHANTABILITY  AND  FITNESS. IN NO EVENT SHALL THE AUTHOR BE LIABLE FOR
    ANY  SPECIAL ,  DIRECT, INDIRECT, OR CONSEQUENTIAL DAMAGES OR ANY DAMAGES
    WHATSOEVER  RESULTING  FROM  LOSS  OF USE, DATA OR PROFITS, WHETHER IN AN
    ACTION  OF  CONTRACT, NEGLIGENCE OR OTHER TORTIOUS ACTION, ARISING OUT OF
    OR IN CONNECTION WITH THE USE OR PERFORMANCE OF THIS SOFTWARE.
*/
//==============================================================================

#include <xrpl/beast/utility/instrumentation.h>
#include <xrpl/protocol/Feature.h>
#include <xrpl/protocol/Permissions.h>
#include <xrpl/protocol/jss.h>

namespace ripple {

Permission::Permission()
{
    txFeatureMap_ = {
#pragma push_macro("TRANSACTION")
#undef TRANSACTION

#define TRANSACTION(tag, value, name, delegatable, amendment, ...) \
    {value, amendment},

#include <xrpl/protocol/detail/transactions.macro>

#undef TRANSACTION
#pragma pop_macro("TRANSACTION")
    };

    delegatableTx_ = {
#pragma push_macro("TRANSACTION")
#undef TRANSACTION

#define TRANSACTION(tag, value, name, delegatable, ...) {value, delegatable},

#include <xrpl/protocol/detail/transactions.macro>

#undef TRANSACTION
#pragma pop_macro("TRANSACTION")
    };

    granularPermissionMap_ = {
#pragma push_macro("PERMISSION")
#undef PERMISSION

#define PERMISSION(type, txType, value) {#type, type},

#include <xrpl/protocol/detail/permissions.macro>

#undef PERMISSION
#pragma pop_macro("PERMISSION")
    };

    granularNameMap_ = {
#pragma push_macro("PERMISSION")
#undef PERMISSION

#define PERMISSION(type, txType, value) {type, #type},

#include <xrpl/protocol/detail/permissions.macro>

#undef PERMISSION
#pragma pop_macro("PERMISSION")
    };

    granularTxTypeMap_ = {
#pragma push_macro("PERMISSION")
#undef PERMISSION

#define PERMISSION(type, txType, value) {type, txType},

#include <xrpl/protocol/detail/permissions.macro>

#undef PERMISSION
#pragma pop_macro("PERMISSION")
    };

    for ([[maybe_unused]] auto const& permission : granularPermissionMap_)
        XRPL_ASSERT(
            permission.second > UINT16_MAX,
            "ripple::Permission::granularPermissionMap_ : granular permission "
            "value must not exceed the maximum uint16_t value.");
}

Permission const&
Permission::getInstance()
{
    static Permission const instance;
    return instance;
}

std::optional<std::string>
Permission::getPermissionName(std::uint32_t const value) const
{
    auto const permissionValue = static_cast<GranularPermissionType>(value);
    if (auto const granular = getGranularName(permissionValue))
        return *granular;

    // not a granular permission, check if it maps to a transaction type
    auto const txType = permissionToTxType(value);
    if (auto const* item = TxFormats::getInstance().findByType(txType);
        item != nullptr)
        return item->getName();

    return std::nullopt;
}

std::optional<std::uint32_t>
Permission::getGranularValue(std::string const& name) const
{
    auto const it = granularPermissionMap_.find(name);
    if (it != granularPermissionMap_.end())
        return static_cast<uint32_t>(it->second);

    return std::nullopt;
}

std::optional<std::string>
Permission::getGranularName(GranularPermissionType const& value) const
{
    auto const it = granularNameMap_.find(value);
    if (it != granularNameMap_.end())
        return it->second;

    return std::nullopt;
}

std::optional<TxType>
Permission::getGranularTxType(GranularPermissionType const& gpType) const
{
    auto const it = granularTxTypeMap_.find(gpType);
    if (it != granularTxTypeMap_.end())
        return it->second;

    return std::nullopt;
}

std::optional<std::reference_wrapper<uint256 const>> const
Permission::getTxFeature(TxType txType) const
{
    auto const txFeaturesIt = txFeatureMap_.find(txType);
    XRPL_ASSERT(
        txFeaturesIt != txFeatureMap_.end(),
        "ripple::Permissions::getTxFeature : tx exists in txFeatureMap_");

    if (txFeaturesIt->second == uint256{})
        return std::nullopt;
    return txFeaturesIt->second;
}

bool
Permission::isDelegatable(
    std::uint32_t const& permissionValue,
    Rules const& rules) const
{
    auto const granularPermission =
        getGranularName(static_cast<GranularPermissionType>(permissionValue));
    if (granularPermission)
        // granular permissions are always allowed to be delegated
        return true;

    auto const txType = permissionToTxType(permissionValue);
    auto const it = delegatableTx_.find(txType);

    if (it == delegatableTx_.end())
        return false;

<<<<<<< HEAD
    auto const txFeaturesIt = txFeatureMap_.find(txType);
    XRPL_ASSERT(
        txFeaturesIt != txFeatureMap_.end(),
        "ripple::Permissions::isDelegatable : tx exists in txFeatureMap_");

    // Delegation is only allowed if the required amendment for the transaction
    // is enabled. For transactions that do not require an amendment, delegation
    // is always allowed.
    if (txFeaturesIt->second != uint256{} &&
        !rules.enabled(txFeaturesIt->second))
        return false;

    if (it->second == Delegation::notDelegatable)
=======
        auto const feature = getTxFeature(txType);

        // fixDelegateV1_1: Delegation is only allowed if the required amendment
        // for the transaction is enabled. For transactions that do not require
        // an amendment, delegation is always allowed.
        if (feature && !rules.enabled(*feature))
            return false;
    }

    if (it != delegatableTx_.end() && it->second == Delegation::notDelegatable)
>>>>>>> 072b1c44
        return false;

    return true;
}

uint32_t
Permission::txToPermissionType(TxType const& type) const
{
    return static_cast<uint32_t>(type) + 1;
}

TxType
Permission::permissionToTxType(uint32_t const& value) const
{
    return static_cast<TxType>(value - 1);
}

}  // namespace ripple<|MERGE_RESOLUTION|>--- conflicted
+++ resolved
@@ -177,7 +177,6 @@
     if (it == delegatableTx_.end())
         return false;
 
-<<<<<<< HEAD
     auto const txFeaturesIt = txFeatureMap_.find(txType);
     XRPL_ASSERT(
         txFeaturesIt != txFeatureMap_.end(),
@@ -191,18 +190,6 @@
         return false;
 
     if (it->second == Delegation::notDelegatable)
-=======
-        auto const feature = getTxFeature(txType);
-
-        // fixDelegateV1_1: Delegation is only allowed if the required amendment
-        // for the transaction is enabled. For transactions that do not require
-        // an amendment, delegation is always allowed.
-        if (feature && !rules.enabled(*feature))
-            return false;
-    }
-
-    if (it != delegatableTx_.end() && it->second == Delegation::notDelegatable)
->>>>>>> 072b1c44
         return false;
 
     return true;
