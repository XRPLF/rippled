--- conflicted
+++ resolved
@@ -198,22 +198,17 @@
 Json::Value
 STUInt64::getJson(JsonOptions) const
 {
-<<<<<<< HEAD
-    std::string str(16, 0);
-    auto ret = std::to_chars(str.data(), str.data() + str.size(), value_, 16);
-    ASSERT(
-        ret.ec == std::errc(),
-        "ripple::STUInt64::getJson : to_chars succeeded");
-    str.resize(std::distance(str.data(), ret.ptr));
-    return str;
-=======
     auto convertToString = [](uint64_t const value, int const base) {
-        assert(base == 10 || base == 16);
+        ASSERT(
+            base == 10 || base == 16,
+            "ripple::STUInt64::getJson : base 10 or 16");
         std::string str(
             base == 10 ? 20 : 16, 0);  // Allocate space depending on base
         auto ret =
             std::to_chars(str.data(), str.data() + str.size(), value, base);
-        assert(ret.ec == std::errc());
+        ASSERT(
+            ret.ec == std::errc(),
+            "ripple::STUInt64::getJson : to_chars succeeded");
         str.resize(std::distance(str.data(), ret.ptr));
         return str;
     };
@@ -224,7 +219,6 @@
     }
 
     return convertToString(value_, 16);  // Convert to base 16
->>>>>>> d6dbf0e0
 }
 
 }  // namespace ripple