--- conflicted
+++ resolved
@@ -33,10 +33,7 @@
 #include <xrpl/protocol/XChainAttestations.h>
 #include <xrpl/protocol/json_get_or_throw.h>
 #include <xrpl/protocol/jss.h>
-<<<<<<< HEAD
-=======
-
->>>>>>> c17676a9
+
 #include <cstdint>
 #include <optional>
 #include <stdexcept>
@@ -115,7 +112,7 @@
     , sendingAccount{o[sfAccount]}
     , sendingAmount{o[sfAmount]}
     , rewardAccount{o[sfAttestationRewardAccount]}
-    , wasLockingChainSend{static_cast<bool>(o[sfWasLockingChainSend])}
+    , wasLockingChainSend{bool(o[sfWasLockingChainSend])}
 {
 }
 
