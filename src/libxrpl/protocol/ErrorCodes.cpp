--- conflicted
+++ resolved
@@ -109,11 +109,8 @@
     {rpcTXN_NOT_FOUND,          "txnNotFound",          "Transaction not found.", 404},
     {rpcUNKNOWN_COMMAND,        "unknownCmd",           "Unknown method.", 405},
     {rpcORACLE_MALFORMED,       "oracleMalformed",      "Oracle request is malformed.", 400},
-<<<<<<< HEAD
+    {rpcBAD_CREDENTIALS,        "badCredentials",       "Credentials do not exist, are not accepted, or have expired.", 400}};
     {rpcTX_SIGNED,       "transactionSigned",           "Transaction should not be signed.", 400}};
-=======
-    {rpcBAD_CREDENTIALS,        "badCredentials",       "Credentials do not exist, are not accepted, or have expired.", 400}};
->>>>>>> 7b180061
 // clang-format on
 
 // Sort and validate unorderedErrorInfos at compile time.  Should be
