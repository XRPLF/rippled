//------------------------------------------------------------------------------
/*
    This file is part of rippled: https://github.com/ripple/rippled
    Copyright (c) 2012, 2013 Ripple Labs Inc.

    Permission to use, copy, modify, and/or distribute this software for any
    purpose  with  or without fee is hereby granted, provided that the above
    copyright notice and this permission notice appear in all copies.

    THE  SOFTWARE IS PROVIDED "AS IS" AND THE AUTHOR DISCLAIMS ALL WARRANTIES
    WITH  REGARD  TO  THIS  SOFTWARE  INCLUDING  ALL  IMPLIED  WARRANTIES  OF
    MERCHANTABILITY  AND  FITNESS. IN NO EVENT SHALL THE AUTHOR BE LIABLE FOR
    ANY  SPECIAL ,  DIRECT, INDIRECT, OR CONSEQUENTIAL DAMAGES OR ANY DAMAGES
    WHATSOEVER  RESULTING  FROM  LOSS  OF USE, DATA OR PROFITS, WHETHER IN AN
    ACTION  OF  CONTRACT, NEGLIGENCE OR OTHER TORTIOUS ACTION, ARISING OUT OF
    OR IN CONNECTION WITH THE USE OR PERFORMANCE OF THIS SOFTWARE.
*/
//==============================================================================

#include <xrpl/protocol/Book.h>
#include <xrpl/protocol/Issue.h>
<<<<<<< HEAD
=======

>>>>>>> c17676a9
#include <ostream>
#include <string>

namespace ripple {

bool
isConsistent(Book const& book)
{
    return isConsistent(book.in) && isConsistent(book.out) &&
        book.in != book.out;
}

std::string
to_string(Book const& book)
{
    return to_string(book.in) + "->" + to_string(book.out);
}

std::ostream&
operator<<(std::ostream& os, Book const& x)
{
    os << to_string(x);
    return os;
}

Book
reversed(Book const& book)
{
    return Book(book.out, book.in);
}

}  // namespace ripple<|MERGE_RESOLUTION|>--- conflicted
+++ resolved
@@ -19,10 +19,7 @@
 
 #include <xrpl/protocol/Book.h>
 #include <xrpl/protocol/Issue.h>
-<<<<<<< HEAD
-=======
 
->>>>>>> c17676a9
 #include <ostream>
 #include <string>
 
