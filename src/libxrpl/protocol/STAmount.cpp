//------------------------------------------------------------------------------
/*
    This file is part of rippled: https://github.com/ripple/rippled
    Copyright (c) 2012, 2013 Ripple Labs Inc.

    Permission to use, copy, modify, and/or distribute this software for any
    purpose  with  or without fee is hereby granted, provided that the above
    copyright notice and this permission notice appear in all copies.

    THE  SOFTWARE IS PROVIDED "AS IS" AND THE AUTHOR DISCLAIMS ALL WARRANTIES
    WITH  REGARD  TO  THIS  SOFTWARE  INCLUDING  ALL  IMPLIED  WARRANTIES  OF
    MERCHANTABILITY  AND  FITNESS. IN NO EVENT SHALL THE AUTHOR BE LIABLE FOR
    ANY  SPECIAL ,  DIRECT, INDIRECT, OR CONSEQUENTIAL DAMAGES OR ANY DAMAGES
    WHATSOEVER  RESULTING  FROM  LOSS  OF USE, DATA OR PROFITS, WHETHER IN AN
    ACTION  OF  CONTRACT, NEGLIGENCE OR OTHER TORTIOUS ACTION, ARISING OUT OF
    OR IN CONNECTION WITH THE USE OR PERFORMANCE OF THIS SOFTWARE.
*/
//==============================================================================

#include <xrpl/basics/LocalValue.h>
#include <xrpl/basics/Log.h>
#include <xrpl/basics/Number.h>
#include <xrpl/basics/base_uint.h>
#include <xrpl/basics/contract.h>
#include <xrpl/basics/safe_cast.h>
#include <xrpl/beast/core/LexicalCast.h>
#include <xrpl/beast/utility/Zero.h>
#include <xrpl/beast/utility/instrumentation.h>
#include <xrpl/json/json_forwards.h>
#include <xrpl/json/json_value.h>
#include <xrpl/protocol/AccountID.h>
#include <xrpl/protocol/Asset.h>
#include <xrpl/protocol/IOUAmount.h>
#include <xrpl/protocol/Issue.h>
#include <xrpl/protocol/MPTAmount.h>
#include <xrpl/protocol/MPTIssue.h>
#include <xrpl/protocol/Protocol.h>
#include <xrpl/protocol/SField.h>
#include <xrpl/protocol/STAmount.h>
#include <xrpl/protocol/STBase.h>
#include <xrpl/protocol/Serializer.h>
#include <xrpl/protocol/SystemParameters.h>
#include <xrpl/protocol/UintTypes.h>
#include <xrpl/protocol/XRPAmount.h>
#include <xrpl/protocol/jss.h>
<<<<<<< HEAD
=======

>>>>>>> c17676a9
#include <boost/algorithm/string/classification.hpp>
#include <boost/algorithm/string/split.hpp>
#include <boost/multiprecision/detail/default_ops.hpp>
#include <boost/multiprecision/fwd.hpp>
#include <boost/regex/v5/regbase.hpp>
#include <boost/regex/v5/regex.hpp>
#include <boost/regex/v5/regex_fwd.hpp>
#include <boost/regex/v5/regex_match.hpp>
<<<<<<< HEAD
=======

>>>>>>> c17676a9
#include <algorithm>
#include <cstddef>
#include <cstdint>
#include <exception>
#include <iterator>
#include <limits>
#include <memory>
#include <stdexcept>
#include <string>
#include <utility>
#include <vector>

namespace ripple {

namespace {

// Use a static inside a function to help prevent order-of-initialzation issues
LocalValue<bool>&
getStaticSTAmountCanonicalizeSwitchover()
{
    static LocalValue<bool> r{true};
    return r;
}
}  // namespace

bool
getSTAmountCanonicalizeSwitchover()
{
    return *getStaticSTAmountCanonicalizeSwitchover();
}

void
setSTAmountCanonicalizeSwitchover(bool v)
{
    *getStaticSTAmountCanonicalizeSwitchover() = v;
}

static const std::uint64_t tenTo14 = 100000000000000ull;
static const std::uint64_t tenTo14m1 = tenTo14 - 1;
static const std::uint64_t tenTo17 = tenTo14 * 1000;

//------------------------------------------------------------------------------
static std::int64_t
getInt64Value(STAmount const& amount, bool valid, const char* error)
{
    if (!valid)
        Throw<std::runtime_error>(error);
    XRPL_ASSERT(
        amount.exponent() == 0, "ripple::getInt64Value : exponent is zero");

    auto ret = static_cast<std::int64_t>(amount.mantissa());

    XRPL_ASSERT(
        static_cast<std::uint64_t>(ret) == amount.mantissa(),
        "ripple::getInt64Value : mantissa must roundtrip");

    if (amount.negative())
        ret = -ret;

    return ret;
}

static std::int64_t
getSNValue(STAmount const& amount)
{
    return getInt64Value(amount, amount.native(), "amount is not native!");
}

static std::int64_t
getMPTValue(STAmount const& amount)
{
    return getInt64Value(
        amount, amount.holds<MPTIssue>(), "amount is not MPT!");
}

static bool
areComparable(STAmount const& v1, STAmount const& v2)
{
    if (v1.holds<Issue>() && v2.holds<Issue>())
        return v1.native() == v2.native() &&
            v1.get<Issue>().currency == v2.get<Issue>().currency;
    if (v1.holds<MPTIssue>() && v2.holds<MPTIssue>())
        return v1.get<MPTIssue>() == v2.get<MPTIssue>();
    return false;
}

STAmount::STAmount(SerialIter& sit, SField const& name) : STBase(name)
{
    std::uint64_t value = sit.get64();

    // native or MPT
    if ((value & cIssuedCurrency) == 0)
    {
        if ((value & cMPToken) != 0)
        {
            // is MPT
            mOffset = 0;
            mIsNegative = (value & cPositive) == 0;
            mValue = (value << 8) | sit.get8();
            mAsset = sit.get192();
            return;
        }
        // else is XRP
        mAsset = xrpIssue();
        // positive
        if ((value & cPositive) != 0)
        {
            mValue = value & cValueMask;
            mOffset = 0;
            mIsNegative = false;
            return;
        }

        // negative
        if (value == 0)
            Throw<std::runtime_error>("negative zero is not canonical");

        mValue = value & cValueMask;
        mOffset = 0;
        mIsNegative = true;
        return;
    }

    Issue issue;
    issue.currency = sit.get160();

    if (isXRP(issue.currency))
        Throw<std::runtime_error>("invalid native currency");

    issue.account = sit.get160();

    if (isXRP(issue.account))
        Throw<std::runtime_error>("invalid native account");

    // 10 bits for the offset, sign and "not native" flag
    int offset = static_cast<int>(value >> (64 - 10));

    value &= ~(1023ull << (64 - 10));

    if (value)
    {
        bool isNegative = (offset & 256) == 0;
        offset = (offset & 255) - 97;  // center the range

        if (value < cMinValue || value > cMaxValue || offset < cMinOffset ||
            offset > cMaxOffset)
        {
            Throw<std::runtime_error>("invalid currency value");
        }

        mAsset = issue;
        mValue = value;
        mOffset = offset;
        mIsNegative = isNegative;
        canonicalize();
        return;
    }

    if (offset != 512)
        Throw<std::runtime_error>("invalid currency value");

    mAsset = issue;
    mValue = 0;
    mOffset = 0;
    mIsNegative = false;
    canonicalize();
}

STAmount::STAmount(SField const& name, std::int64_t mantissa)
    : STBase(name), mAsset(xrpIssue()), mOffset(0)
{
    set(mantissa);
}

STAmount::STAmount(SField const& name, std::uint64_t mantissa, bool negative)
    : STBase(name)
    , mAsset(xrpIssue())
    , mValue(mantissa)
    , mOffset(0)
    , mIsNegative(negative)
{
    XRPL_ASSERT(
        mValue <= std::numeric_limits<std::int64_t>::max(),
        "ripple::STAmount::STAmount(SField, std::uint64_t, bool) : maximum "
        "mantissa input");
}

STAmount::STAmount(SField const& name, STAmount const& from)
    : STBase(name)
    , mAsset(from.mAsset)
    , mValue(from.mValue)
    , mOffset(from.mOffset)
    , mIsNegative(from.mIsNegative)
{
    XRPL_ASSERT(
        mValue <= std::numeric_limits<std::int64_t>::max(),
        "ripple::STAmount::STAmount(SField, STAmount) : maximum input");
    canonicalize();
}

//------------------------------------------------------------------------------

STAmount::STAmount(std::uint64_t mantissa, bool negative)
    : mAsset(xrpIssue())
    , mValue(mantissa)
    , mOffset(0)
    , mIsNegative(mantissa != 0 && negative)
{
    XRPL_ASSERT(
        mValue <= std::numeric_limits<std::int64_t>::max(),
        "ripple::STAmount::STAmount(std::uint64_t, bool) : maximum mantissa "
        "input");
}

STAmount::STAmount(XRPAmount const& amount)
    : mAsset(xrpIssue()), mOffset(0), mIsNegative(amount < beast::zero)
{
    if (mIsNegative)
        mValue = unsafe_cast<std::uint64_t>(-amount.drops());
    else
        mValue = unsafe_cast<std::uint64_t>(amount.drops());

    canonicalize();
}

std::unique_ptr<STAmount>
STAmount::construct(SerialIter& sit, SField const& name)
{
    return std::make_unique<STAmount>(sit, name);
}

STBase*
STAmount::copy(std::size_t n, void* buf) const
{
    return emplace(n, buf, *this);
}

STBase*
STAmount::move(std::size_t n, void* buf)
{
    return emplace(n, buf, std::move(*this));
}

//------------------------------------------------------------------------------
//
// Conversion
//
//------------------------------------------------------------------------------
XRPAmount
STAmount::xrp() const
{
    if (!native())
        Throw<std::logic_error>(
            "Cannot return non-native STAmount as XRPAmount");

    auto drops = static_cast<XRPAmount::value_type>(mValue);

    if (mIsNegative)
        drops = -drops;

    return XRPAmount{drops};
}

IOUAmount
STAmount::iou() const
{
    if (native() || !holds<Issue>())
        Throw<std::logic_error>("Cannot return non-IOU STAmount as IOUAmount");

    auto mantissa = static_cast<std::int64_t>(mValue);
    auto exponent = mOffset;

    if (mIsNegative)
        mantissa = -mantissa;

    return {mantissa, exponent};
}

MPTAmount
STAmount::mpt() const
{
    if (!holds<MPTIssue>())
        Throw<std::logic_error>("Cannot return STAmount as MPTAmount");

    auto value = static_cast<MPTAmount::value_type>(mValue);

    if (mIsNegative)
        value = -value;

    return MPTAmount{value};
}

STAmount&
STAmount::operator=(IOUAmount const& iou)
{
    XRPL_ASSERT(
        native() == false,
        "ripple::STAmount::operator=(IOUAmount) : is not XRP");
    mOffset = iou.exponent();
    mIsNegative = iou < beast::zero;
    if (mIsNegative)
        mValue = static_cast<std::uint64_t>(-iou.mantissa());
    else
        mValue = static_cast<std::uint64_t>(iou.mantissa());
    return *this;
}

//------------------------------------------------------------------------------
//
// Operators
//
//------------------------------------------------------------------------------

STAmount&
STAmount::operator+=(STAmount const& a)
{
    *this = *this + a;
    return *this;
}

STAmount&
STAmount::operator-=(STAmount const& a)
{
    *this = *this - a;
    return *this;
}

STAmount
operator+(STAmount const& v1, STAmount const& v2)
{
    if (!areComparable(v1, v2))
        Throw<std::runtime_error>("Can't add amounts that are't comparable!");

    if (v2 == beast::zero)
        return v1;

    if (v1 == beast::zero)
    {
        // Result must be in terms of v1 currency and issuer.
        return {
            v1.getFName(),
            v1.asset(),
            v2.mantissa(),
            v2.exponent(),
            v2.negative()};
    }

    if (v1.native())
        return {v1.getFName(), getSNValue(v1) + getSNValue(v2)};
    if (v1.holds<MPTIssue>())
        return {v1.mAsset, v1.mpt().value() + v2.mpt().value()};

    if (getSTNumberSwitchover())
    {
        auto x = v1;
        x = v1.iou() + v2.iou();
        return x;
    }

    int ov1 = v1.exponent(), ov2 = v2.exponent();
    std::int64_t vv1 = static_cast<std::int64_t>(v1.mantissa());
    std::int64_t vv2 = static_cast<std::int64_t>(v2.mantissa());

    if (v1.negative())
        vv1 = -vv1;

    if (v2.negative())
        vv2 = -vv2;

    while (ov1 < ov2)
    {
        vv1 /= 10;
        ++ov1;
    }

    while (ov2 < ov1)
    {
        vv2 /= 10;
        ++ov2;
    }

    // This addition cannot overflow an std::int64_t. It can overflow an
    // STAmount and the constructor will throw.

    std::int64_t fv = vv1 + vv2;

    if ((fv >= -10) && (fv <= 10))
        return {v1.getFName(), v1.asset()};

    if (fv >= 0)
        return STAmount{
            v1.getFName(),
            v1.asset(),
            static_cast<std::uint64_t>(fv),
            ov1,
            false};

    return STAmount{
        v1.getFName(), v1.asset(), static_cast<std::uint64_t>(-fv), ov1, true};
}

STAmount
operator-(STAmount const& v1, STAmount const& v2)
{
    return v1 + (-v2);
}

//------------------------------------------------------------------------------

std::uint64_t const STAmount::uRateOne = getRate(STAmount(1), STAmount(1));

void
STAmount::setIssue(Asset const& asset)
{
    mAsset = asset;
}

// Convert an offer into an index amount so they sort by rate.
// A taker will take the best, lowest, rate first.
// (e.g. a taker will prefer pay 1 get 3 over pay 1 get 2.
// --> offerOut: takerGets: How much the offerer is selling to the taker.
// -->  offerIn: takerPays: How much the offerer is receiving from the taker.
// <--    uRate: normalize(offerIn/offerOut)
//             A lower rate is better for the person taking the order.
//             The taker gets more for less with a lower rate.
// Zero is returned if the offer is worthless.
std::uint64_t
getRate(STAmount const& offerOut, STAmount const& offerIn)
{
    if (offerOut == beast::zero)
        return 0;
    try
    {
        STAmount r = divide(offerIn, offerOut, noIssue());
        if (r == beast::zero)  // offer is too good
            return 0;
        XRPL_ASSERT(
            (r.exponent() >= -100) && (r.exponent() <= 155),
            "ripple::getRate : exponent inside range");
        std::uint64_t ret = r.exponent() + 100;
        return (ret << (64 - 8)) | r.mantissa();
    }
    catch (std::exception const&)
    {
    }

    // overflow -- very bad offer
    return 0;
}

void
STAmount::setJson(Json::Value& elem) const
{
    elem = Json::objectValue;

    if (!native())
    {
        // It is an error for currency or issuer not to be specified for valid
        // json.
        elem[jss::value] = getText();
        mAsset.setJson(elem);
    }
    else
    {
        elem = getText();
    }
}

//------------------------------------------------------------------------------
//
// STBase
//
//------------------------------------------------------------------------------

SerializedTypeID
STAmount::getSType() const
{
    return STI_AMOUNT;
}

std::string
STAmount::getFullText() const
{
    std::string ret;

    ret.reserve(64);
    ret = getText() + "/" + mAsset.getText();
    return ret;
}

std::string
STAmount::getText() const
{
    // keep full internal accuracy, but make more human friendly if posible
    if (*this == beast::zero)
        return "0";

    std::string const raw_value(std::to_string(mValue));
    std::string ret;

    if (mIsNegative)
        ret.append(1, '-');

    bool const scientific(
        (mOffset != 0) && ((mOffset < -25) || (mOffset > -5)));

    if (native() || mAsset.holds<MPTIssue>() || scientific)
    {
        ret.append(raw_value);

        if (scientific)
        {
            ret.append(1, 'e');
            ret.append(std::to_string(mOffset));
        }

        return ret;
    }

    XRPL_ASSERT(mOffset + 43 > 0, "ripple::STAmount::getText : minimum offset");

    size_t const pad_prefix = 27;
    size_t const pad_suffix = 23;

    std::string val;
    val.reserve(raw_value.length() + pad_prefix + pad_suffix);
    val.append(pad_prefix, '0');
    val.append(raw_value);
    val.append(pad_suffix, '0');

    size_t const offset(mOffset + 43);

    auto pre_from(val.begin());
    auto const pre_to(val.begin() + offset);

    auto const post_from(val.begin() + offset);
    auto post_to(val.end());

    // Crop leading zeroes. Take advantage of the fact that there's always a
    // fixed amount of leading zeroes and skip them.
    if (std::distance(pre_from, pre_to) > pad_prefix)
        pre_from += pad_prefix;

    XRPL_ASSERT(
        post_to >= post_from,
        "ripple::STAmount::getText : first distance check");

    pre_from = std::find_if(pre_from, pre_to, [](char c) { return c != '0'; });

    // Crop trailing zeroes. Take advantage of the fact that there's always a
    // fixed amount of trailing zeroes and skip them.
    if (std::distance(post_from, post_to) > pad_suffix)
        post_to -= pad_suffix;

    XRPL_ASSERT(
        post_to >= post_from,
        "ripple::STAmount::getText : second distance check");

    post_to = std::find_if(
                  std::make_reverse_iterator(post_to),
                  std::make_reverse_iterator(post_from),
                  [](char c) { return c != '0'; })
                  .base();

    // Assemble the output:
    if (pre_from == pre_to)
        ret.append(1, '0');
    else
        ret.append(pre_from, pre_to);

    if (post_to != post_from)
    {
        ret.append(1, '.');
        ret.append(post_from, post_to);
    }

    return ret;
}

Json::Value
STAmount::getJson(JsonOptions) const
{
    Json::Value elem;
    setJson(elem);
    return elem;
}

void
STAmount::add(Serializer& s) const
{
    if (native())
    {
        XRPL_ASSERT(mOffset == 0, "ripple::STAmount::add : zero offset");

        if (!mIsNegative)
            s.add64(mValue | cPositive);
        else
            s.add64(mValue);
    }
    else if (mAsset.holds<MPTIssue>())
    {
        auto u8 = static_cast<unsigned char>(cMPToken >> 56);
        if (!mIsNegative)
            u8 |= static_cast<unsigned char>(cPositive >> 56);
        s.add8(u8);
        s.add64(mValue);
        s.addBitString(mAsset.get<MPTIssue>().getMptID());
    }
    else
    {
        if (*this == beast::zero)
            s.add64(cIssuedCurrency);
        else if (mIsNegative)  // 512 = not native
            s.add64(
                mValue |
                (static_cast<std::uint64_t>(mOffset + 512 + 97) << (64 - 10)));
        else  // 256 = positive
            s.add64(
                mValue |
                (static_cast<std::uint64_t>(mOffset + 512 + 256 + 97)
                 << (64 - 10)));
        s.addBitString(mAsset.get<Issue>().currency);
        s.addBitString(mAsset.get<Issue>().account);
    }
}

bool
STAmount::isEquivalent(const STBase& t) const
{
    const STAmount* v = dynamic_cast<const STAmount*>(&t);
    return v && (*v == *this);
}

bool
STAmount::isDefault() const
{
    return (mValue == 0) && native();
}

//------------------------------------------------------------------------------

// amount = mValue * [10 ^ mOffset]
// Representation range is 10^80 - 10^(-80).
//
// On the wire:
// - high bit is 0 for XRP, 1 for issued currency
// - next bit is 1 for positive, 0 for negative (except 0 issued currency, which
//      is a special case of 0x8000000000000000
// - for issued currencies, the next 8 bits are (mOffset+97).
//   The +97 is so that this value is always positive.
// - The remaining bits are significant digits (mantissa)
//   That's 54 bits for issued currency and 62 bits for native
//   (but XRP only needs 57 bits for the max value of 10^17 drops)
//
// mValue is zero if the amount is zero, otherwise it's within the range
//    10^15 to (10^16 - 1) inclusive.
// mOffset is in the range -96 to +80.
void
STAmount::canonicalize()
{
    if (native() || mAsset.holds<MPTIssue>())
    {
        // native and MPT currency amounts should always have an offset of zero
        // log(2^64,10) ~ 19.2
        if (mValue == 0 || mOffset <= -20)
        {
            mValue = 0;
            mOffset = 0;
            mIsNegative = false;
            return;
        }

        if (getSTAmountCanonicalizeSwitchover())
        {
            // log(cMaxNativeN, 10) == 17
            if (native() && mOffset > 17)
                Throw<std::runtime_error>(
                    "Native currency amount out of range");
            // log(maxMPTokenAmount, 10) ~ 18.96
            if (mAsset.holds<MPTIssue>() && mOffset > 18)
                Throw<std::runtime_error>("MPT amount out of range");
        }

        if (getSTNumberSwitchover() && getSTAmountCanonicalizeSwitchover())
        {
            Number num(
                mIsNegative ? -mValue : mValue, mOffset, Number::unchecked{});
            auto set = [&](auto const& val) {
                mIsNegative = val.value() < 0;
                mValue = mIsNegative ? -val.value() : val.value();
            };
            if (native())
                set(XRPAmount{num});
            else
                set(MPTAmount{num});
            mOffset = 0;
        }
        else
        {
            while (mOffset < 0)
            {
                mValue /= 10;
                ++mOffset;
            }

            while (mOffset > 0)
            {
                if (getSTAmountCanonicalizeSwitchover())
                {
                    // N.B. do not move the overflow check to after the
                    // multiplication
                    if (native() && mValue > cMaxNativeN)
                        Throw<std::runtime_error>(
                            "Native currency amount out of range");
                    else if (!native() && mValue > maxMPTokenAmount)
                        Throw<std::runtime_error>("MPT amount out of range");
                }
                mValue *= 10;
                --mOffset;
            }
        }

        if (native() && mValue > cMaxNativeN)
            Throw<std::runtime_error>("Native currency amount out of range");
        else if (!native() && mValue > maxMPTokenAmount)
            Throw<std::runtime_error>("MPT amount out of range");

        return;
    }

    if (getSTNumberSwitchover())
    {
        *this = iou();
        return;
    }

    if (mValue == 0)
    {
        mOffset = -100;
        mIsNegative = false;
        return;
    }

    while ((mValue < cMinValue) && (mOffset > cMinOffset))
    {
        mValue *= 10;
        --mOffset;
    }

    while (mValue > cMaxValue)
    {
        if (mOffset >= cMaxOffset)
            Throw<std::runtime_error>("value overflow");

        mValue /= 10;
        ++mOffset;
    }

    if ((mOffset < cMinOffset) || (mValue < cMinValue))
    {
        mValue = 0;
        mIsNegative = false;
        mOffset = -100;
        return;
    }

    if (mOffset > cMaxOffset)
        Throw<std::runtime_error>("value overflow");

    XRPL_ASSERT(
        (mValue == 0) || ((mValue >= cMinValue) && (mValue <= cMaxValue)),
        "ripple::STAmount::canonicalize : value inside range");
    XRPL_ASSERT(
        (mValue == 0) || ((mOffset >= cMinOffset) && (mOffset <= cMaxOffset)),
        "ripple::STAmount::canonicalize : offset inside range");
    XRPL_ASSERT(
        (mValue != 0) || (mOffset != -100),
        "ripple::STAmount::canonicalize : value or offset set");
}

void
STAmount::set(std::int64_t v)
{
    if (v < 0)
    {
        mIsNegative = true;
        mValue = static_cast<std::uint64_t>(-v);
    }
    else
    {
        mIsNegative = false;
        mValue = static_cast<std::uint64_t>(v);
    }
}

//------------------------------------------------------------------------------

STAmount
amountFromQuality(std::uint64_t rate)
{
    if (rate == 0)
        return STAmount(noIssue());

    std::uint64_t mantissa = rate & ~(255ull << (64 - 8));
    int exponent = static_cast<int>(rate >> (64 - 8)) - 100;

    return STAmount(noIssue(), mantissa, exponent);
}

STAmount
amountFromString(Asset const& asset, std::string const& amount)
{
    static boost::regex const reNumber(
        "^"                       // the beginning of the string
        "([-+]?)"                 // (optional) + or - character
        "(0|[1-9][0-9]*)"         // a number (no leading zeroes, unless 0)
        "(\\.([0-9]+))?"          // (optional) period followed by any number
        "([eE]([+-]?)([0-9]+))?"  // (optional) E, optional + or -, any number
        "$",
        boost::regex_constants::optimize);

    boost::smatch match;

    if (!boost::regex_match(amount, match, reNumber))
        Throw<std::runtime_error>("Number '" + amount + "' is not valid");

    // Match fields:
    //   0 = whole input
    //   1 = sign
    //   2 = integer portion
    //   3 = whole fraction (with '.')
    //   4 = fraction (without '.')
    //   5 = whole exponent (with 'e')
    //   6 = exponent sign
    //   7 = exponent number

    // CHECKME: Why 32? Shouldn't this be 16?
    if ((match[2].length() + match[4].length()) > 32)
        Throw<std::runtime_error>("Number '" + amount + "' is overlong");

    bool negative = (match[1].matched && (match[1] == "-"));

    // Can't specify XRP or MPT using fractional representation
    if ((asset.native() || asset.holds<MPTIssue>()) && match[3].matched)
        Throw<std::runtime_error>(
            "XRP and MPT must be specified as integral amount.");

    std::uint64_t mantissa;
    int exponent;

    if (!match[4].matched)  // integer only
    {
        mantissa =
            beast::lexicalCastThrow<std::uint64_t>(std::string(match[2]));
        exponent = 0;
    }
    else
    {
        // integer and fraction
        mantissa = beast::lexicalCastThrow<std::uint64_t>(match[2] + match[4]);
        exponent = -(match[4].length());
    }

    if (match[5].matched)
    {
        // we have an exponent
        if (match[6].matched && (match[6] == "-"))
            exponent -= beast::lexicalCastThrow<int>(std::string(match[7]));
        else
            exponent += beast::lexicalCastThrow<int>(std::string(match[7]));
    }

    return {asset, mantissa, exponent, negative};
}

STAmount
amountFromJson(SField const& name, Json::Value const& v)
{
    STAmount::mantissa_type mantissa = 0;
    STAmount::exponent_type exponent = 0;
    bool negative = false;
    Asset asset;

    Json::Value value;
    Json::Value currencyOrMPTID;
    Json::Value issuer;
    bool isMPT = false;

    if (v.isNull())
    {
        Throw<std::runtime_error>(
            "XRP may not be specified with a null Json value");
    }
    else if (v.isObject())
    {
        if (!validJSONAsset(v))
            Throw<std::runtime_error>("Invalid Asset's Json specification");

        value = v[jss::value];
        if (v.isMember(jss::mpt_issuance_id))
        {
            isMPT = true;
            currencyOrMPTID = v[jss::mpt_issuance_id];
        }
        else
        {
            currencyOrMPTID = v[jss::currency];
            issuer = v[jss::issuer];
        }
    }
    else if (v.isArray())
    {
        value = v.get(static_cast<Json::UInt>(0), 0);
        currencyOrMPTID = v.get(static_cast<Json::UInt>(1), Json::nullValue);
        issuer = v.get(static_cast<Json::UInt>(2), Json::nullValue);
    }
    else if (v.isString())
    {
        std::string val = v.asString();
        std::vector<std::string> elements;
        boost::split(elements, val, boost::is_any_of("\t\n\r ,/"));

        if (elements.size() > 3)
            Throw<std::runtime_error>("invalid amount string");

        value = elements[0];

        if (elements.size() > 1)
            currencyOrMPTID = elements[1];

        if (elements.size() > 2)
            issuer = elements[2];
    }
    else
    {
        value = v;
    }

    bool const native = !currencyOrMPTID.isString() ||
        currencyOrMPTID.asString().empty() ||
        (currencyOrMPTID.asString() == systemCurrencyCode());

    if (native)
    {
        if (v.isObjectOrNull())
            Throw<std::runtime_error>("XRP may not be specified as an object");
        asset = xrpIssue();
    }
    else
    {
        if (isMPT)
        {
            // sequence (32 bits) + account (160 bits)
            uint192 u;
            if (!u.parseHex(currencyOrMPTID.asString()))
                Throw<std::runtime_error>("invalid MPTokenIssuanceID");
            asset = u;
        }
        else
        {
            Issue issue;
            if (!to_currency(issue.currency, currencyOrMPTID.asString()))
                Throw<std::runtime_error>("invalid currency");
            if (!issuer.isString() ||
                !to_issuer(issue.account, issuer.asString()))
                Throw<std::runtime_error>("invalid issuer");
            if (issue.native())
                Throw<std::runtime_error>("invalid issuer");
            asset = issue;
        }
    }

    if (value.isInt())
    {
        if (value.asInt() >= 0)
        {
            mantissa = value.asInt();
        }
        else
        {
            mantissa = -value.asInt();
            negative = true;
        }
    }
    else if (value.isUInt())
    {
        mantissa = v.asUInt();
    }
    else if (value.isString())
    {
        auto const ret = amountFromString(asset, value.asString());

        mantissa = ret.mantissa();
        exponent = ret.exponent();
        negative = ret.negative();
    }
    else
    {
        Throw<std::runtime_error>("invalid amount type");
    }

    return {name, asset, mantissa, exponent, negative};
}

bool
amountFromJsonNoThrow(STAmount& result, Json::Value const& jvSource)
{
    try
    {
        result = amountFromJson(sfGeneric, jvSource);
        return true;
    }
    catch (const std::exception& e)
    {
        JLOG(debugLog().warn())
            << "amountFromJsonNoThrow: caught: " << e.what();
    }
    return false;
}

//------------------------------------------------------------------------------
//
// Operators
//
//------------------------------------------------------------------------------

bool
operator==(STAmount const& lhs, STAmount const& rhs)
{
    return areComparable(lhs, rhs) && lhs.negative() == rhs.negative() &&
        lhs.exponent() == rhs.exponent() && lhs.mantissa() == rhs.mantissa();
}

bool
operator<(STAmount const& lhs, STAmount const& rhs)
{
    if (!areComparable(lhs, rhs))
        Throw<std::runtime_error>(
            "Can't compare amounts that are't comparable!");

    if (lhs.negative() != rhs.negative())
        return lhs.negative();

    if (lhs.mantissa() == 0)
    {
        if (rhs.negative())
            return false;
        return rhs.mantissa() != 0;
    }

    // We know that lhs is non-zero and both sides have the same sign. Since
    // rhs is zero (and thus not negative), lhs must, therefore, be strictly
    // greater than zero. So if rhs is zero, the comparison must be false.
    if (rhs.mantissa() == 0)
        return false;

    if (lhs.exponent() > rhs.exponent())
        return lhs.negative();
    if (lhs.exponent() < rhs.exponent())
        return !lhs.negative();
    if (lhs.mantissa() > rhs.mantissa())
        return lhs.negative();
    if (lhs.mantissa() < rhs.mantissa())
        return !lhs.negative();

    return false;
}

STAmount
operator-(STAmount const& value)
{
    if (value.mantissa() == 0)
        return value;
    return STAmount(
        value.getFName(),
        value.asset(),
        value.mantissa(),
        value.exponent(),
        !value.negative(),
        STAmount::unchecked{});
}

//------------------------------------------------------------------------------
//
// Arithmetic
//
//------------------------------------------------------------------------------

// Calculate (a * b) / c when all three values are 64-bit
// without loss of precision:
static std::uint64_t
muldiv(
    std::uint64_t multiplier,
    std::uint64_t multiplicand,
    std::uint64_t divisor)
{
    boost::multiprecision::uint128_t ret;

    boost::multiprecision::multiply(ret, multiplier, multiplicand);
    ret /= divisor;

    if (ret > std::numeric_limits<std::uint64_t>::max())
    {
        Throw<std::overflow_error>(
            "overflow: (" + std::to_string(multiplier) + " * " +
            std::to_string(multiplicand) + ") / " + std::to_string(divisor));
    }

    return static_cast<uint64_t>(ret);
}

static std::uint64_t
muldiv_round(
    std::uint64_t multiplier,
    std::uint64_t multiplicand,
    std::uint64_t divisor,
    std::uint64_t rounding)
{
    boost::multiprecision::uint128_t ret;

    boost::multiprecision::multiply(ret, multiplier, multiplicand);
    ret += rounding;
    ret /= divisor;

    if (ret > std::numeric_limits<std::uint64_t>::max())
    {
        Throw<std::overflow_error>(
            "overflow: ((" + std::to_string(multiplier) + " * " +
            std::to_string(multiplicand) + ") + " + std::to_string(rounding) +
            ") / " + std::to_string(divisor));
    }

    return static_cast<uint64_t>(ret);
}

STAmount
divide(STAmount const& num, STAmount const& den, Asset const& asset)
{
    if (den == beast::zero)
        Throw<std::runtime_error>("division by zero");

    if (num == beast::zero)
        return {asset};

    std::uint64_t numVal = num.mantissa();
    std::uint64_t denVal = den.mantissa();
    int numOffset = num.exponent();
    int denOffset = den.exponent();

    if (num.native() || num.holds<MPTIssue>())
    {
        while (numVal < STAmount::cMinValue)
        {
            // Need to bring into range
            numVal *= 10;
            --numOffset;
        }
    }

    if (den.native() || den.holds<MPTIssue>())
    {
        while (denVal < STAmount::cMinValue)
        {
            denVal *= 10;
            --denOffset;
        }
    }

    // We divide the two mantissas (each is between 10^15
    // and 10^16). To maintain precision, we multiply the
    // numerator by 10^17 (the product is in the range of
    // 10^32 to 10^33) followed by a division, so the result
    // is in the range of 10^16 to 10^15.
    return STAmount(
        asset,
        muldiv(numVal, tenTo17, denVal) + 5,
        numOffset - denOffset - 17,
        num.negative() != den.negative());
}

STAmount
multiply(STAmount const& v1, STAmount const& v2, Asset const& asset)
{
    if (v1 == beast::zero || v2 == beast::zero)
        return STAmount(asset);

    if (v1.native() && v2.native() && asset.native())
    {
        std::uint64_t const minV = std::min(getSNValue(v1), getSNValue(v2));
        std::uint64_t const maxV = std::max(getSNValue(v1), getSNValue(v2));

        if (minV > 3000000000ull)  // sqrt(cMaxNative)
            Throw<std::runtime_error>("Native value overflow");

        if (((maxV >> 32) * minV) > 2095475792ull)  // cMaxNative / 2^32
            Throw<std::runtime_error>("Native value overflow");

        return STAmount(v1.getFName(), minV * maxV);
    }
    if (v1.holds<MPTIssue>() && v2.holds<MPTIssue>() && asset.holds<MPTIssue>())
    {
        std::uint64_t const minV = std::min(getMPTValue(v1), getMPTValue(v2));
        std::uint64_t const maxV = std::max(getMPTValue(v1), getMPTValue(v2));

        if (minV > 3037000499ull)  // sqrt(maxMPTokenAmount) ~ 3037000499.98
            Throw<std::runtime_error>("MPT value overflow");

        if (((maxV >> 32) * minV) > 2147483648ull)  // maxMPTokenAmount / 2^32
            Throw<std::runtime_error>("MPT value overflow");

        return STAmount(asset, minV * maxV);
    }

    if (getSTNumberSwitchover())
    {
        auto const r = Number{v1} * Number{v2};
        return STAmount{asset, r.mantissa(), r.exponent()};
    }

    std::uint64_t value1 = v1.mantissa();
    std::uint64_t value2 = v2.mantissa();
    int offset1 = v1.exponent();
    int offset2 = v2.exponent();

    if (v1.native() || v1.holds<MPTIssue>())
    {
        while (value1 < STAmount::cMinValue)
        {
            value1 *= 10;
            --offset1;
        }
    }

    if (v2.native() || v2.holds<MPTIssue>())
    {
        while (value2 < STAmount::cMinValue)
        {
            value2 *= 10;
            --offset2;
        }
    }

    // We multiply the two mantissas (each is between 10^15
    // and 10^16), so their product is in the 10^30 to 10^32
    // range. Dividing their product by 10^14 maintains the
    // precision, by scaling the result to 10^16 to 10^18.
    return STAmount(
        asset,
        muldiv(value1, value2, tenTo14) + 7,
        offset1 + offset2 + 14,
        v1.negative() != v2.negative());
}

// This is the legacy version of canonicalizeRound.  It's been in use
// for years, so it is deeply embedded in the behavior of cross-currency
// transactions.
//
// However in 2022 it was noticed that the rounding characteristics were
// surprising.  When the code converts from IOU-like to XRP-like there may
// be a fraction of the IOU-like representation that is too small to be
// represented in drops.  `canonicalizeRound()` currently does some unusual
// rounding.
//
//  1. If the fractional part is greater than or equal to 0.1, then the
//     number of drops is rounded up.
//
//  2. However, if the fractional part is less than 0.1 (for example,
//     0.099999), then the number of drops is rounded down.
//
// The XRP Ledger has this rounding behavior baked in.  But there are
// situations where this rounding behavior led to undesirable outcomes.
// So an alternative rounding approach was introduced.  You'll see that
// alternative below.
static void
canonicalizeRound(bool native, std::uint64_t& value, int& offset, bool)
{
    if (native)
    {
        if (offset < 0)
        {
            int loops = 0;

            while (offset < -1)
            {
                value /= 10;
                ++offset;
                ++loops;
            }

            value += (loops >= 2) ? 9 : 10;  // add before last divide
            value /= 10;
            ++offset;
        }
    }
    else if (value > STAmount::cMaxValue)
    {
        while (value > (10 * STAmount::cMaxValue))
        {
            value /= 10;
            ++offset;
        }

        value += 9;  // add before last divide
        value /= 10;
        ++offset;
    }
}

// The original canonicalizeRound did not allow the rounding direction to
// be specified.  It also ignored some of the bits that could contribute to
// rounding decisions.  canonicalizeRoundStrict() tracks all of the bits in
// the value being rounded.
static void
canonicalizeRoundStrict(
    bool native,
    std::uint64_t& value,
    int& offset,
    bool roundUp)
{
    if (native)
    {
        if (offset < 0)
        {
            bool hadRemainder = false;

            while (offset < -1)
            {
                // It would be better to use std::lldiv than to separately
                // compute the remainder.  But std::lldiv does not support
                // unsigned arguments.
                std::uint64_t const newValue = value / 10;
                hadRemainder |= (value != (newValue * 10));
                value = newValue;
                ++offset;
            }
            value +=
                (hadRemainder && roundUp) ? 10 : 9;  // Add before last divide
            value /= 10;
            ++offset;
        }
    }
    else if (value > STAmount::cMaxValue)
    {
        while (value > (10 * STAmount::cMaxValue))
        {
            value /= 10;
            ++offset;
        }
        value += 9;  // add before last divide
        value /= 10;
        ++offset;
    }
}

namespace {

// We need a class that has an interface similar to NumberRoundModeGuard
// but does nothing.
class DontAffectNumberRoundMode
{
public:
    explicit DontAffectNumberRoundMode(Number::rounding_mode mode) noexcept
    {
    }

    DontAffectNumberRoundMode(DontAffectNumberRoundMode const&) = delete;

    DontAffectNumberRoundMode&
    operator=(DontAffectNumberRoundMode const&) = delete;
};

}  // anonymous namespace

// Pass the canonicalizeRound function pointer as a template parameter.
//
// We might need to use NumberRoundModeGuard.  Allow the caller
// to pass either that or a replacement as a template parameter.
template <
    void (*CanonicalizeFunc)(bool, std::uint64_t&, int&, bool),
    typename MightSaveRound>
static STAmount
mulRoundImpl(
    STAmount const& v1,
    STAmount const& v2,
    Asset const& asset,
    bool roundUp)
{
    if (v1 == beast::zero || v2 == beast::zero)
        return {asset};

    bool const xrp = asset.native();

    if (v1.native() && v2.native() && xrp)
    {
        std::uint64_t minV = std::min(getSNValue(v1), getSNValue(v2));
        std::uint64_t maxV = std::max(getSNValue(v1), getSNValue(v2));

        if (minV > 3000000000ull)  // sqrt(cMaxNative)
            Throw<std::runtime_error>("Native value overflow");

        if (((maxV >> 32) * minV) > 2095475792ull)  // cMaxNative / 2^32
            Throw<std::runtime_error>("Native value overflow");

        return STAmount(v1.getFName(), minV * maxV);
    }

    if (v1.holds<MPTIssue>() && v2.holds<MPTIssue>() && asset.holds<MPTIssue>())
    {
        std::uint64_t const minV = std::min(getMPTValue(v1), getMPTValue(v2));
        std::uint64_t const maxV = std::max(getMPTValue(v1), getMPTValue(v2));

        if (minV > 3037000499ull)  // sqrt(maxMPTokenAmount) ~ 3037000499.98
            Throw<std::runtime_error>("MPT value overflow");

        if (((maxV >> 32) * minV) > 2147483648ull)  // maxMPTokenAmount / 2^32
            Throw<std::runtime_error>("MPT value overflow");

        return STAmount(asset, minV * maxV);
    }

    std::uint64_t value1 = v1.mantissa(), value2 = v2.mantissa();
    int offset1 = v1.exponent(), offset2 = v2.exponent();

    if (v1.native() || v1.holds<MPTIssue>())
    {
        while (value1 < STAmount::cMinValue)
        {
            value1 *= 10;
            --offset1;
        }
    }

    if (v2.native() || v2.holds<MPTIssue>())
    {
        while (value2 < STAmount::cMinValue)
        {
            value2 *= 10;
            --offset2;
        }
    }

    bool const resultNegative = v1.negative() != v2.negative();

    // We multiply the two mantissas (each is between 10^15
    // and 10^16), so their product is in the 10^30 to 10^32
    // range. Dividing their product by 10^14 maintains the
    // precision, by scaling the result to 10^16 to 10^18.
    //
    // If the we're rounding up, we want to round up away
    // from zero, and if we're rounding down, truncation
    // is implicit.
    std::uint64_t amount = muldiv_round(
        value1, value2, tenTo14, (resultNegative != roundUp) ? tenTo14m1 : 0);

    int offset = offset1 + offset2 + 14;
    if (resultNegative != roundUp)
    {
        CanonicalizeFunc(xrp, amount, offset, roundUp);
    }
    STAmount result = [&]() {
        // If appropriate, tell Number to round down.  This gives the desired
        // result from STAmount::canonicalize.
        MightSaveRound const savedRound(Number::towards_zero);
        return STAmount(asset, amount, offset, resultNegative);
    }();

    if (roundUp && !resultNegative && !result)
    {
        if (xrp)
        {
            // return the smallest value above zero
            amount = 1;
            offset = 0;
        }
        else
        {
            // return the smallest value above zero
            amount = STAmount::cMinValue;
            offset = STAmount::cMinOffset;
        }
        return STAmount(asset, amount, offset, resultNegative);
    }
    return result;
}

STAmount
mulRound(
    STAmount const& v1,
    STAmount const& v2,
    Asset const& asset,
    bool roundUp)
{
    return mulRoundImpl<canonicalizeRound, DontAffectNumberRoundMode>(
        v1, v2, asset, roundUp);
}

STAmount
mulRoundStrict(
    STAmount const& v1,
    STAmount const& v2,
    Asset const& asset,
    bool roundUp)
{
    return mulRoundImpl<canonicalizeRoundStrict, NumberRoundModeGuard>(
        v1, v2, asset, roundUp);
}

// We might need to use NumberRoundModeGuard.  Allow the caller
// to pass either that or a replacement as a template parameter.
template <typename MightSaveRound>
static STAmount
divRoundImpl(
    STAmount const& num,
    STAmount const& den,
    Asset const& asset,
    bool roundUp)
{
    if (den == beast::zero)
        Throw<std::runtime_error>("division by zero");

    if (num == beast::zero)
        return {asset};

    std::uint64_t numVal = num.mantissa(), denVal = den.mantissa();
    int numOffset = num.exponent(), denOffset = den.exponent();

    if (num.native() || num.holds<MPTIssue>())
    {
        while (numVal < STAmount::cMinValue)
        {
            numVal *= 10;
            --numOffset;
        }
    }

    if (den.native() || den.holds<MPTIssue>())
    {
        while (denVal < STAmount::cMinValue)
        {
            denVal *= 10;
            --denOffset;
        }
    }

    bool const resultNegative = (num.negative() != den.negative());

    // We divide the two mantissas (each is between 10^15
    // and 10^16). To maintain precision, we multiply the
    // numerator by 10^17 (the product is in the range of
    // 10^32 to 10^33) followed by a division, so the result
    // is in the range of 10^16 to 10^15.
    //
    // We round away from zero if we're rounding up or
    // truncate if we're rounding down.
    std::uint64_t amount = muldiv_round(
        numVal, tenTo17, denVal, (resultNegative != roundUp) ? denVal - 1 : 0);

    int offset = numOffset - denOffset - 17;

    if (resultNegative != roundUp)
        canonicalizeRound(
            asset.native() || asset.holds<MPTIssue>(), amount, offset, roundUp);

    STAmount result = [&]() {
        // If appropriate, tell Number the rounding mode we are using.
        // Note that "roundUp == true" actually means "round away from zero".
        // Otherwise round toward zero.
        using enum Number::rounding_mode;
        MightSaveRound const savedRound(
            roundUp ^ resultNegative ? upward : downward);
        return STAmount(asset, amount, offset, resultNegative);
    }();

    if (roundUp && !resultNegative && !result)
    {
        if (asset.native() || asset.holds<MPTIssue>())
        {
            // return the smallest value above zero
            amount = 1;
            offset = 0;
        }
        else
        {
            // return the smallest value above zero
            amount = STAmount::cMinValue;
            offset = STAmount::cMinOffset;
        }
        return STAmount(asset, amount, offset, resultNegative);
    }
    return result;
}

STAmount
divRound(
    STAmount const& num,
    STAmount const& den,
    Asset const& asset,
    bool roundUp)
{
    return divRoundImpl<DontAffectNumberRoundMode>(num, den, asset, roundUp);
}

STAmount
divRoundStrict(
    STAmount const& num,
    STAmount const& den,
    Asset const& asset,
    bool roundUp)
{
    return divRoundImpl<NumberRoundModeGuard>(num, den, asset, roundUp);
}

}  // namespace ripple<|MERGE_RESOLUTION|>--- conflicted
+++ resolved
@@ -43,10 +43,7 @@
 #include <xrpl/protocol/UintTypes.h>
 #include <xrpl/protocol/XRPAmount.h>
 #include <xrpl/protocol/jss.h>
-<<<<<<< HEAD
-=======
-
->>>>>>> c17676a9
+
 #include <boost/algorithm/string/classification.hpp>
 #include <boost/algorithm/string/split.hpp>
 #include <boost/multiprecision/detail/default_ops.hpp>
@@ -55,10 +52,7 @@
 #include <boost/regex/v5/regex.hpp>
 #include <boost/regex/v5/regex_fwd.hpp>
 #include <boost/regex/v5/regex_match.hpp>
-<<<<<<< HEAD
-=======
-
->>>>>>> c17676a9
+
 #include <algorithm>
 #include <cstddef>
 #include <cstdint>
@@ -971,9 +965,9 @@
     }
     else if (v.isArray())
     {
-        value = v.get(static_cast<Json::UInt>(0), 0);
-        currencyOrMPTID = v.get(static_cast<Json::UInt>(1), Json::nullValue);
-        issuer = v.get(static_cast<Json::UInt>(2), Json::nullValue);
+        value = v.get(Json::UInt(0), 0);
+        currencyOrMPTID = v.get(Json::UInt(1), Json::nullValue);
+        issuer = v.get(Json::UInt(2), Json::nullValue);
     }
     else if (v.isString())
     {
