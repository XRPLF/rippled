//------------------------------------------------------------------------------
/*
    This file is part of rippled: https://github.com/ripple/rippled
    Copyright (c) 2012, 2013 Ripple Labs Inc.

    Permission to use, copy, modify, and/or distribute this software for any
    purpose  with  or without fee is hereby granted, provided that the above
    copyright notice and this permission notice appear in all copies.

    THE  SOFTWARE IS PROVIDED "AS IS" AND THE AUTHOR DISCLAIMS ALL WARRANTIES
    WITH  REGARD  TO  THIS  SOFTWARE  INCLUDING  ALL  IMPLIED  WARRANTIES  OF
    MERCHANTABILITY  AND  FITNESS. IN NO EVENT SHALL THE AUTHOR BE LIABLE FOR
    ANY  SPECIAL ,  DIRECT, INDIRECT, OR CONSEQUENTIAL DAMAGES OR ANY DAMAGES
    WHATSOEVER  RESULTING  FROM  LOSS  OF USE, DATA OR PROFITS, WHETHER IN AN
    ACTION  OF  CONTRACT, NEGLIGENCE OR OTHER TORTIOUS ACTION, ARISING OUT OF
    OR IN CONNECTION WITH THE USE OR PERFORMANCE OF THIS SOFTWARE.
*/
//==============================================================================

#include <xrpl/json/Output.h>
#include <xrpl/json/Writer.h>
#include <xrpl/json/json_value.h>
<<<<<<< HEAD
=======

>>>>>>> c17676a9
#include <string>

namespace Json {

namespace {

void
outputJson(Json::Value const& value, Writer& writer)
{
    switch (value.type())
    {
        case Json::nullValue: {
            writer.output(nullptr);
            break;
        }

        case Json::intValue: {
            writer.output(value.asInt());
            break;
        }

        case Json::uintValue: {
            writer.output(value.asUInt());
            break;
        }

        case Json::realValue: {
            writer.output(value.asDouble());
            break;
        }

        case Json::stringValue: {
            writer.output(value.asString());
            break;
        }

        case Json::booleanValue: {
            writer.output(value.asBool());
            break;
        }

        case Json::arrayValue: {
            writer.startRoot(Writer::array);
            for (auto const& i : value)
            {
                writer.rawAppend();
                outputJson(i, writer);
            }
            writer.finish();
            break;
        }

        case Json::objectValue: {
            writer.startRoot(Writer::object);
            auto members = value.getMemberNames();
            for (auto const& tag : members)
            {
                writer.rawSet(tag);
                outputJson(value[tag], writer);
            }
            writer.finish();
            break;
        }
    }  // switch
}

}  // namespace

void
outputJson(Json::Value const& value, Output const& out)
{
    Writer writer(out);
    outputJson(value, writer);
}

std::string
jsonAsString(Json::Value const& value)
{
    std::string s;
    Writer writer(stringOutput(s));
    outputJson(value, writer);
    return s;
}

}  // namespace Json<|MERGE_RESOLUTION|>--- conflicted
+++ resolved
@@ -20,10 +20,7 @@
 #include <xrpl/json/Output.h>
 #include <xrpl/json/Writer.h>
 #include <xrpl/json/json_value.h>
-<<<<<<< HEAD
-=======
 
->>>>>>> c17676a9
 #include <string>
 
 namespace Json {
