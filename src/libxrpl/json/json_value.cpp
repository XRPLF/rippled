--- conflicted
+++ resolved
@@ -23,10 +23,7 @@
 #include <xrpl/json/json_forwards.h>
 #include <xrpl/json/json_value.h>
 #include <xrpl/json/json_writer.h>
-<<<<<<< HEAD
-=======
-
->>>>>>> c17676a9
+
 #include <cstdlib>
 #include <cstring>
 #include <string>
@@ -35,9 +32,9 @@
 namespace Json {
 
 const Value Value::null;
-const Int Value::minInt = static_cast<Int>(~(static_cast<UInt>(-1) / 2));
-const Int Value::maxInt = static_cast<Int>(static_cast<UInt>(-1) / 2);
-const UInt Value::maxUInt = static_cast<UInt>(-1);
+const Int Value::minInt = Int(~(UInt(-1) / 2));
+const Int Value::maxInt = Int(UInt(-1) / 2);
+const UInt Value::maxUInt = UInt(-1);
 
 class DefaultValueAllocator : public ValueAllocator
 {
@@ -65,7 +62,7 @@
         //   return 0;
 
         if (length == unknown)
-            length = value ? static_cast<unsigned int>(strlen(value)) : 0;
+            length = value ? (unsigned int)strlen(value) : 0;
 
         char* newString = static_cast<char*>(malloc(length + 1));
         if (value)
@@ -243,7 +240,7 @@
 Value::Value(std::string const& value) : type_(stringValue), allocated_(true)
 {
     value_.string_ = valueAllocator()->duplicateStringValue(
-        value.c_str(), static_cast<unsigned int>(value.length()));
+        value.c_str(), (unsigned int)value.length());
 }
 
 Value::Value(const StaticString& value) : type_(stringValue), allocated_(false)
@@ -408,8 +405,7 @@
 
         case arrayValue:
         case objectValue: {
-            if (int signum = static_cast<int>(x.value_.map_->size()) -
-                    y.value_.map_->size())
+            if (int signum = int(x.value_.map_->size()) - y.value_.map_->size())
                 return signum < 0;
 
             return *x.value_.map_ < *y.value_.map_;
@@ -522,7 +518,7 @@
 
         case uintValue:
             JSON_ASSERT_MESSAGE(
-                value_.uint_ < static_cast<unsigned>(maxInt),
+                value_.uint_ < (unsigned)maxInt,
                 "integer out of signed integer range");
             return value_.uint_;
 
@@ -530,7 +526,7 @@
             JSON_ASSERT_MESSAGE(
                 value_.real_ >= minInt && value_.real_ <= maxInt,
                 "Real out of signed integer range");
-            return static_cast<Int>(value_.real_);
+            return Int(value_.real_);
 
         case booleanValue:
             return value_.bool_ ? 1 : 0;
@@ -572,7 +568,7 @@
             JSON_ASSERT_MESSAGE(
                 value_.real_ >= 0 && value_.real_ <= maxUInt,
                 "Real out of unsigned integer range");
-            return static_cast<UInt>(value_.real_);
+            return UInt(value_.real_);
 
         case booleanValue:
             return value_.bool_ ? 1 : 0;
@@ -673,8 +669,7 @@
 
         case uintValue:
             return (other == nullValue && value_.uint_ == 0) ||
-                (other == intValue &&
-                 value_.uint_ <= static_cast<unsigned int>(maxInt)) ||
+                (other == intValue && value_.uint_ <= (unsigned)maxInt) ||
                 other == uintValue || other == realValue ||
                 other == stringValue || other == booleanValue;
 
@@ -737,7 +732,7 @@
             return 0;
 
         case objectValue:
-            return static_cast<Int>(value_.map_->size());
+            return Int(value_.map_->size());
 
         default:
             UNREACHABLE("Json::Value::size : invalid type");
