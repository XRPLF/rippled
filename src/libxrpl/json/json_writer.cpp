//------------------------------------------------------------------------------
/*
    This file is part of rippled: https://github.com/ripple/rippled
    Copyright (c) 2012, 2013 Ripple Labs Inc.

    Permission to use, copy, modify, and/or distribute this software for any
    purpose  with  or without fee is hereby granted, provided that the above
    copyright notice and this permission notice appear in all copies.

    THE  SOFTWARE IS PROVIDED "AS IS" AND THE AUTHOR DISCLAIMS ALL WARRANTIES
    WITH  REGARD  TO  THIS  SOFTWARE  INCLUDING  ALL  IMPLIED  WARRANTIES  OF
    MERCHANTABILITY  AND  FITNESS. IN NO EVENT SHALL THE AUTHOR BE LIABLE FOR
    ANY  SPECIAL ,  DIRECT, INDIRECT, OR CONSEQUENTIAL DAMAGES OR ANY DAMAGES
    WHATSOEVER  RESULTING  FROM  LOSS  OF USE, DATA OR PROFITS, WHETHER IN AN
    ACTION  OF  CONTRACT, NEGLIGENCE OR OTHER TORTIOUS ACTION, ARISING OUT OF
    OR IN CONNECTION WITH THE USE OR PERFORMANCE OF THIS SOFTWARE.
*/
//==============================================================================

#include <xrpl/beast/utility/instrumentation.h>
#include <xrpl/json/json_forwards.h>
#include <xrpl/json/json_value.h>
#include <xrpl/json/json_writer.h>
<<<<<<< HEAD
=======

>>>>>>> c17676a9
#include <cstdio>
#include <cstring>
#include <iomanip>
#include <ios>
#include <ostream>
#include <sstream>
#include <string>
#include <utility>

namespace Json {

static bool
isControlCharacter(char ch)
{
    return ch > 0 && ch <= 0x1F;
}

static bool
containsControlCharacter(const char* str)
{
    while (*str)
    {
        if (isControlCharacter(*(str++)))
            return true;
    }

    return false;
}
static void
uintToString(unsigned int value, char*& current)
{
    *--current = 0;

    do
    {
        *--current = (value % 10) + '0';
        value /= 10;
    } while (value != 0);
}

std::string
valueToString(Int value)
{
    char buffer[32];
    char* current = buffer + sizeof(buffer);
    bool isNegative = value < 0;

    if (isNegative)
        value = -value;

    uintToString(static_cast<UInt>(value), current);

    if (isNegative)
        *--current = '-';

    XRPL_ASSERT(current >= buffer, "Json::valueToString(Int) : buffer check");
    return current;
}

std::string
valueToString(UInt value)
{
    char buffer[32];
    char* current = buffer + sizeof(buffer);
    uintToString(value, current);
    XRPL_ASSERT(current >= buffer, "Json::valueToString(UInt) : buffer check");
    return current;
}

std::string
valueToString(double value)
{
    // Allocate a buffer that is more than large enough to store the 16 digits
    // of precision requested below.
    char buffer[32];
    // Print into the buffer. We need not request the alternative representation
    // that always has a decimal point because JSON doesn't distingish the
    // concepts of reals and integers.
#if defined(_MSC_VER) && \
    defined(__STDC_SECURE_LIB__)  // Use secure version with visual studio 2005
                                  // to avoid warning.
    sprintf_s(buffer, sizeof(buffer), "%.16g", value);
#else
    snprintf(buffer, sizeof(buffer), "%.16g", value);
#endif
    return buffer;
}

std::string
valueToString(bool value)
{
    return value ? "true" : "false";
}

std::string
valueToQuotedString(const char* value)
{
    // Not sure how to handle unicode...
    if (strpbrk(value, "\"\\\b\f\n\r\t") == nullptr &&
        !containsControlCharacter(value))
        return std::string("\"") + value + "\"";

    // We have to walk value and escape any special characters.
    // Appending to std::string is not efficient, but this should be rare.
    // (Note: forward slashes are *not* rare, but I am not escaping them.)
    unsigned maxsize = strlen(value) * 2 + 3;  // allescaped+quotes+NULL
    std::string result;
    result.reserve(maxsize);  // to avoid lots of mallocs
    result += "\"";

    for (const char* c = value; *c != 0; ++c)
    {
        switch (*c)
        {
            case '\"':
                result += "\\\"";
                break;

            case '\\':
                result += "\\\\";
                break;

            case '\b':
                result += "\\b";
                break;

            case '\f':
                result += "\\f";
                break;

            case '\n':
                result += "\\n";
                break;

            case '\r':
                result += "\\r";
                break;

            case '\t':
                result += "\\t";
                break;

                // case '/':
                // Even though \/ is considered a legal escape in JSON, a bare
                // slash is also legal, so I see no reason to escape it.
                // (I hope I am not misunderstanding something.
                // blep notes: actually escaping \/ may be useful in javascript
                // to avoid </ sequence. Should add a flag to allow this
                // compatibility mode and prevent this sequence from occurring.
            default:
                if (isControlCharacter(*c))
                {
                    std::ostringstream oss;
                    oss << "\\u" << std::hex << std::uppercase
                        << std::setfill('0') << std::setw(4)
                        << static_cast<int>(*c);
                    result += oss.str();
                }
                else
                {
                    result += *c;
                }

                break;
        }
    }

    result += "\"";
    return result;
}

// Class FastWriter
// //////////////////////////////////////////////////////////////////

std::string
FastWriter::write(const Value& root)
{
    document_ = "";
    writeValue(root);
    return std::move(document_);
}

void
FastWriter::writeValue(const Value& value)
{
    switch (value.type())
    {
        case nullValue:
            document_ += "null";
            break;

        case intValue:
            document_ += valueToString(value.asInt());
            break;

        case uintValue:
            document_ += valueToString(value.asUInt());
            break;

        case realValue:
            document_ += valueToString(value.asDouble());
            break;

        case stringValue:
            document_ += valueToQuotedString(value.asCString());
            break;

        case booleanValue:
            document_ += valueToString(value.asBool());
            break;

        case arrayValue: {
            document_ += "[";
            int size = value.size();

            for (int index = 0; index < size; ++index)
            {
                if (index > 0)
                    document_ += ",";

                writeValue(value[index]);
            }

            document_ += "]";
        }
        break;

        case objectValue: {
            Value::Members members(value.getMemberNames());
            document_ += "{";

            for (Value::Members::iterator it = members.begin();
                 it != members.end();
                 ++it)
            {
                std::string const& name = *it;

                if (it != members.begin())
                    document_ += ",";

                document_ += valueToQuotedString(name.c_str());
                document_ += ":";
                writeValue(value[name]);
            }

            document_ += "}";
        }
        break;
    }
}

// Class StyledWriter
// //////////////////////////////////////////////////////////////////

StyledWriter::StyledWriter() : rightMargin_(74), indentSize_(3)
{
}

std::string
StyledWriter::write(const Value& root)
{
    document_ = "";
    addChildValues_ = false;
    indentString_ = "";
    writeValue(root);
    document_ += "\n";
    return document_;
}

void
StyledWriter::writeValue(const Value& value)
{
    switch (value.type())
    {
        case nullValue:
            pushValue("null");
            break;

        case intValue:
            pushValue(valueToString(value.asInt()));
            break;

        case uintValue:
            pushValue(valueToString(value.asUInt()));
            break;

        case realValue:
            pushValue(valueToString(value.asDouble()));
            break;

        case stringValue:
            pushValue(valueToQuotedString(value.asCString()));
            break;

        case booleanValue:
            pushValue(valueToString(value.asBool()));
            break;

        case arrayValue:
            writeArrayValue(value);
            break;

        case objectValue: {
            Value::Members members(value.getMemberNames());

            if (members.empty())
                pushValue("{}");
            else
            {
                writeWithIndent("{");
                indent();
                Value::Members::iterator it = members.begin();

                while (true)
                {
                    std::string const& name = *it;
                    const Value& childValue = value[name];
                    writeWithIndent(valueToQuotedString(name.c_str()));
                    document_ += " : ";
                    writeValue(childValue);

                    if (++it == members.end())
                        break;

                    document_ += ",";
                }

                unindent();
                writeWithIndent("}");
            }
        }
        break;
    }
}

void
StyledWriter::writeArrayValue(const Value& value)
{
    unsigned size = value.size();

    if (size == 0)
        pushValue("[]");
    else
    {
        bool isArrayMultiLine = isMultineArray(value);

        if (isArrayMultiLine)
        {
            writeWithIndent("[");
            indent();
            bool hasChildValue = !childValues_.empty();
            unsigned index = 0;

            while (true)
            {
                const Value& childValue = value[index];

                if (hasChildValue)
                    writeWithIndent(childValues_[index]);
                else
                {
                    writeIndent();
                    writeValue(childValue);
                }

                if (++index == size)
                    break;

                document_ += ",";
            }

            unindent();
            writeWithIndent("]");
        }
        else  // output on a single line
        {
            XRPL_ASSERT(
                childValues_.size() == size,
                "Json::StyledWriter::writeArrayValue : child size match");
            document_ += "[ ";

            for (unsigned index = 0; index < size; ++index)
            {
                if (index > 0)
                    document_ += ", ";

                document_ += childValues_[index];
            }

            document_ += " ]";
        }
    }
}

bool
StyledWriter::isMultineArray(const Value& value)
{
    int size = value.size();
    bool isMultiLine = size * 3 >= rightMargin_;
    childValues_.clear();

    for (int index = 0; index < size && !isMultiLine; ++index)
    {
        const Value& childValue = value[index];
        isMultiLine = isMultiLine ||
            ((childValue.isArray() || childValue.isObject()) &&
             childValue.size() > 0);
    }

    if (!isMultiLine)  // check if line length > max line length
    {
        childValues_.reserve(size);
        addChildValues_ = true;
        int lineLength = 4 + (size - 1) * 2;  // '[ ' + ', '*n + ' ]'

        for (int index = 0; index < size; ++index)
        {
            writeValue(value[index]);
            lineLength += static_cast<int>(childValues_[index].length());
        }

        addChildValues_ = false;
        isMultiLine = isMultiLine || lineLength >= rightMargin_;
    }

    return isMultiLine;
}

void
StyledWriter::pushValue(std::string const& value)
{
    if (addChildValues_)
        childValues_.push_back(value);
    else
        document_ += value;
}

void
StyledWriter::writeIndent()
{
    if (!document_.empty())
    {
        char last = document_[document_.length() - 1];

        if (last == ' ')  // already indented
            return;

        if (last != '\n')  // Comments may add new-line
            document_ += '\n';
    }

    document_ += indentString_;
}

void
StyledWriter::writeWithIndent(std::string const& value)
{
    writeIndent();
    document_ += value;
}

void
StyledWriter::indent()
{
    indentString_ += std::string(indentSize_, ' ');
}

void
StyledWriter::unindent()
{
    XRPL_ASSERT(
        int(indentString_.size()) >= indentSize_,
        "Json::StyledWriter::unindent : maximum indent size");
    indentString_.resize(indentString_.size() - indentSize_);
}

// Class StyledStreamWriter
// //////////////////////////////////////////////////////////////////

StyledStreamWriter::StyledStreamWriter(std::string indentation)
    : document_(nullptr), rightMargin_(74), indentation_(indentation)
{
}

void
StyledStreamWriter::write(std::ostream& out, const Value& root)
{
    document_ = &out;
    addChildValues_ = false;
    indentString_ = "";
    writeValue(root);
    *document_ << "\n";
    document_ = nullptr;  // Forget the stream, for safety.
}

void
StyledStreamWriter::writeValue(const Value& value)
{
    switch (value.type())
    {
        case nullValue:
            pushValue("null");
            break;

        case intValue:
            pushValue(valueToString(value.asInt()));
            break;

        case uintValue:
            pushValue(valueToString(value.asUInt()));
            break;

        case realValue:
            pushValue(valueToString(value.asDouble()));
            break;

        case stringValue:
            pushValue(valueToQuotedString(value.asCString()));
            break;

        case booleanValue:
            pushValue(valueToString(value.asBool()));
            break;

        case arrayValue:
            writeArrayValue(value);
            break;

        case objectValue: {
            Value::Members members(value.getMemberNames());

            if (members.empty())
                pushValue("{}");
            else
            {
                writeWithIndent("{");
                indent();
                Value::Members::iterator it = members.begin();

                while (true)
                {
                    std::string const& name = *it;
                    const Value& childValue = value[name];
                    writeWithIndent(valueToQuotedString(name.c_str()));
                    *document_ << " : ";
                    writeValue(childValue);

                    if (++it == members.end())
                        break;

                    *document_ << ",";
                }

                unindent();
                writeWithIndent("}");
            }
        }
        break;
    }
}

void
StyledStreamWriter::writeArrayValue(const Value& value)
{
    unsigned size = value.size();

    if (size == 0)
        pushValue("[]");
    else
    {
        bool isArrayMultiLine = isMultineArray(value);

        if (isArrayMultiLine)
        {
            writeWithIndent("[");
            indent();
            bool hasChildValue = !childValues_.empty();
            unsigned index = 0;

            while (true)
            {
                const Value& childValue = value[index];

                if (hasChildValue)
                    writeWithIndent(childValues_[index]);
                else
                {
                    writeIndent();
                    writeValue(childValue);
                }

                if (++index == size)
                    break;

                *document_ << ",";
            }

            unindent();
            writeWithIndent("]");
        }
        else  // output on a single line
        {
            XRPL_ASSERT(
                childValues_.size() == size,
                "Json::StyledStreamWriter::writeArrayValue : child size match");
            *document_ << "[ ";

            for (unsigned index = 0; index < size; ++index)
            {
                if (index > 0)
                    *document_ << ", ";

                *document_ << childValues_[index];
            }

            *document_ << " ]";
        }
    }
}

bool
StyledStreamWriter::isMultineArray(const Value& value)
{
    int size = value.size();
    bool isMultiLine = size * 3 >= rightMargin_;
    childValues_.clear();

    for (int index = 0; index < size && !isMultiLine; ++index)
    {
        const Value& childValue = value[index];
        isMultiLine = isMultiLine ||
            ((childValue.isArray() || childValue.isObject()) &&
             childValue.size() > 0);
    }

    if (!isMultiLine)  // check if line length > max line length
    {
        childValues_.reserve(size);
        addChildValues_ = true;
        int lineLength = 4 + (size - 1) * 2;  // '[ ' + ', '*n + ' ]'

        for (int index = 0; index < size; ++index)
        {
            writeValue(value[index]);
            lineLength += static_cast<int>(childValues_[index].length());
        }

        addChildValues_ = false;
        isMultiLine = isMultiLine || lineLength >= rightMargin_;
    }

    return isMultiLine;
}

void
StyledStreamWriter::pushValue(std::string const& value)
{
    if (addChildValues_)
        childValues_.push_back(value);
    else
        *document_ << value;
}

void
StyledStreamWriter::writeIndent()
{
    /*
      Some comments in this method would have been nice. ;-)

     if ( !document_.empty() )
     {
        char last = document_[document_.length()-1];
        if ( last == ' ' )     // already indented
           return;
        if ( last != '\n' )    // Comments may add new-line
           *document_ << '\n';
     }
    */
    *document_ << '\n' << indentString_;
}

void
StyledStreamWriter::writeWithIndent(std::string const& value)
{
    writeIndent();
    *document_ << value;
}

void
StyledStreamWriter::indent()
{
    indentString_ += indentation_;
}

void
StyledStreamWriter::unindent()
{
    XRPL_ASSERT(
        indentString_.size() >= indentation_.size(),
        "Json::StyledStreamWriter::unindent : maximum indent size");
    indentString_.resize(indentString_.size() - indentation_.size());
}

std::ostream&
operator<<(std::ostream& sout, const Value& root)
{
    Json::StyledStreamWriter writer;
    writer.write(sout, root);
    return sout;
}

}  // namespace Json<|MERGE_RESOLUTION|>--- conflicted
+++ resolved
@@ -21,10 +21,7 @@
 #include <xrpl/json/json_forwards.h>
 #include <xrpl/json/json_value.h>
 #include <xrpl/json/json_writer.h>
-<<<<<<< HEAD
-=======
-
->>>>>>> c17676a9
+
 #include <cstdio>
 #include <cstring>
 #include <iomanip>
@@ -75,7 +72,7 @@
     if (isNegative)
         value = -value;
 
-    uintToString(static_cast<UInt>(value), current);
+    uintToString(UInt(value), current);
 
     if (isNegative)
         *--current = '-';
@@ -443,7 +440,7 @@
         for (int index = 0; index < size; ++index)
         {
             writeValue(value[index]);
-            lineLength += static_cast<int>(childValues_[index].length());
+            lineLength += int(childValues_[index].length());
         }
 
         addChildValues_ = false;
@@ -669,7 +666,7 @@
         for (int index = 0; index < size; ++index)
         {
             writeValue(value[index]);
-            lineLength += static_cast<int>(childValues_[index].length());
+            lineLength += int(childValues_[index].length());
         }
 
         addChildValues_ = false;
