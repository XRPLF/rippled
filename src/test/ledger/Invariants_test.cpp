--- conflicted
+++ resolved
@@ -1351,7 +1351,175 @@
             {tecINVARIANT_FAILED, tecINVARIANT_FAILED});
     }
 
-<<<<<<< HEAD
+    void
+    testPermissionedDEX()
+    {
+        using namespace test::jtx;
+        testcase << "PermissionedDEX";
+
+        doInvariantCheck(
+            {{"domain doesn't exist"}},
+            [](Account const& A1, Account const&, ApplyContext& ac) {
+                Keylet const offerKey = keylet::offer(A1.id(), 10);
+                auto sleOffer = std::make_shared<SLE>(offerKey);
+                sleOffer->setAccountID(sfAccount, A1);
+                sleOffer->setFieldAmount(sfTakerPays, A1["USD"](10));
+                sleOffer->setFieldAmount(sfTakerGets, XRP(1));
+                ac.view().insert(sleOffer);
+                return true;
+            },
+            XRPAmount{},
+            STTx{
+                ttOFFER_CREATE,
+                [](STObject& tx) {
+                    tx.setFieldH256(
+                        sfDomainID,
+                        uint256{
+                            "F10D0CC9A0F9A3CBF585B80BE09A186483668FDBDD39AA7E33"
+                            "70F3649CE134E5"});
+                    Account const A1{"A1"};
+                    tx.setFieldAmount(sfTakerPays, A1["USD"](10));
+                    tx.setFieldAmount(sfTakerGets, XRP(1));
+                }},
+            {tecINVARIANT_FAILED, tecINVARIANT_FAILED});
+
+        // missing domain ID in offer object
+        doInvariantCheck(
+            {{"hybrid offer is malformed"}},
+            [&](Account const& A1, Account const& A2, ApplyContext& ac) {
+                Keylet const pdKeylet = keylet::permissionedDomain(A1.id(), 10);
+                auto slePd = std::make_shared<SLE>(pdKeylet);
+                createPermissionedDomain(ac, slePd, A1, A2);
+
+                Keylet const offerKey = keylet::offer(A2.id(), 10);
+                auto sleOffer = std::make_shared<SLE>(offerKey);
+                sleOffer->setAccountID(sfAccount, A2);
+                sleOffer->setFieldAmount(sfTakerPays, A1["USD"](10));
+                sleOffer->setFieldAmount(sfTakerGets, XRP(1));
+                sleOffer->setFlag(lsfHybrid);
+
+                STArray bookArr;
+                bookArr.push_back(STObject::makeInnerObject(sfBook));
+                sleOffer->setFieldArray(sfAdditionalBooks, bookArr);
+                ac.view().insert(sleOffer);
+                return true;
+            },
+            XRPAmount{},
+            STTx{ttOFFER_CREATE, [&](STObject& tx) {}},
+            {tecINVARIANT_FAILED, tecINVARIANT_FAILED});
+
+        // more than one entry in sfAdditionalBooks
+        doInvariantCheck(
+            {{"hybrid offer is malformed"}},
+            [&](Account const& A1, Account const& A2, ApplyContext& ac) {
+                Keylet const pdKeylet = keylet::permissionedDomain(A1.id(), 10);
+                auto slePd = std::make_shared<SLE>(pdKeylet);
+                createPermissionedDomain(ac, slePd, A1, A2);
+
+                Keylet const offerKey = keylet::offer(A2.id(), 10);
+                auto sleOffer = std::make_shared<SLE>(offerKey);
+                sleOffer->setAccountID(sfAccount, A2);
+                sleOffer->setFieldAmount(sfTakerPays, A1["USD"](10));
+                sleOffer->setFieldAmount(sfTakerGets, XRP(1));
+                sleOffer->setFlag(lsfHybrid);
+                sleOffer->setFieldH256(sfDomainID, pdKeylet.key);
+
+                STArray bookArr;
+                bookArr.push_back(STObject::makeInnerObject(sfBook));
+                bookArr.push_back(STObject::makeInnerObject(sfBook));
+                sleOffer->setFieldArray(sfAdditionalBooks, bookArr);
+                ac.view().insert(sleOffer);
+                return true;
+            },
+            XRPAmount{},
+            STTx{ttOFFER_CREATE, [&](STObject& tx) {}},
+            {tecINVARIANT_FAILED, tecINVARIANT_FAILED});
+
+        // hybrid offer missing sfAdditionalBooks
+        doInvariantCheck(
+            {{"hybrid offer is malformed"}},
+            [&](Account const& A1, Account const& A2, ApplyContext& ac) {
+                Keylet const pdKeylet = keylet::permissionedDomain(A1.id(), 10);
+                auto slePd = std::make_shared<SLE>(pdKeylet);
+                createPermissionedDomain(ac, slePd, A1, A2);
+
+                Keylet const offerKey = keylet::offer(A2.id(), 10);
+                auto sleOffer = std::make_shared<SLE>(offerKey);
+                sleOffer->setAccountID(sfAccount, A2);
+                sleOffer->setFieldAmount(sfTakerPays, A1["USD"](10));
+                sleOffer->setFieldAmount(sfTakerGets, XRP(1));
+                sleOffer->setFlag(lsfHybrid);
+                sleOffer->setFieldH256(sfDomainID, pdKeylet.key);
+                ac.view().insert(sleOffer);
+                return true;
+            },
+            XRPAmount{},
+            STTx{ttOFFER_CREATE, [&](STObject& tx) {}},
+            {tecINVARIANT_FAILED, tecINVARIANT_FAILED});
+
+        doInvariantCheck(
+            {{"transaction consumed wrong domains"}},
+            [&](Account const& A1, Account const& A2, ApplyContext& ac) {
+                Keylet const pdKeylet = keylet::permissionedDomain(A1.id(), 10);
+                auto slePd = std::make_shared<SLE>(pdKeylet);
+                createPermissionedDomain(ac, slePd, A1, A2);
+
+                Keylet const badDomainKeylet =
+                    keylet::permissionedDomain(A1.id(), 20);
+                auto sleBadPd = std::make_shared<SLE>(badDomainKeylet);
+                createPermissionedDomain(ac, sleBadPd, A1, A2);
+
+                Keylet const offerKey = keylet::offer(A2.id(), 10);
+                auto sleOffer = std::make_shared<SLE>(offerKey);
+                sleOffer->setAccountID(sfAccount, A2);
+                sleOffer->setFieldAmount(sfTakerPays, A1["USD"](10));
+                sleOffer->setFieldAmount(sfTakerGets, XRP(1));
+                sleOffer->setFieldH256(sfDomainID, pdKeylet.key);
+                ac.view().insert(sleOffer);
+                return true;
+            },
+            XRPAmount{},
+            STTx{
+                ttOFFER_CREATE,
+                [&](STObject& tx) {
+                    Account const A1{"A1"};
+                    Keylet const badDomainKey =
+                        keylet::permissionedDomain(A1.id(), 20);
+                    tx.setFieldH256(sfDomainID, badDomainKey.key);
+                    tx.setFieldAmount(sfTakerPays, A1["USD"](10));
+                    tx.setFieldAmount(sfTakerGets, XRP(1));
+                }},
+            {tecINVARIANT_FAILED, tecINVARIANT_FAILED});
+
+        doInvariantCheck(
+            {{"domain transaction affected regular offers"}},
+            [&](Account const& A1, Account const& A2, ApplyContext& ac) {
+                Keylet const pdKeylet = keylet::permissionedDomain(A1.id(), 10);
+                auto slePd = std::make_shared<SLE>(pdKeylet);
+                createPermissionedDomain(ac, slePd, A1, A2);
+
+                Keylet const offerKey = keylet::offer(A2.id(), 10);
+                auto sleOffer = std::make_shared<SLE>(offerKey);
+                sleOffer->setAccountID(sfAccount, A2);
+                sleOffer->setFieldAmount(sfTakerPays, A1["USD"](10));
+                sleOffer->setFieldAmount(sfTakerGets, XRP(1));
+                ac.view().insert(sleOffer);
+                return true;
+            },
+            XRPAmount{},
+            STTx{
+                ttOFFER_CREATE,
+                [&](STObject& tx) {
+                    Account const A1{"A1"};
+                    Keylet const domainKey =
+                        keylet::permissionedDomain(A1.id(), 10);
+                    tx.setFieldH256(sfDomainID, domainKey.key);
+                    tx.setFieldAmount(sfTakerPays, A1["USD"](10));
+                    tx.setFieldAmount(sfTakerGets, XRP(1));
+                }},
+            {tecINVARIANT_FAILED, tecINVARIANT_FAILED});
+    }
+
     Keylet
     createLoanBroker(
         jtx::Account const& a,
@@ -1814,175 +1982,6 @@
                 {tecINVARIANT_FAILED, tefINVARIANT_FAILED},
                 createLoanBroker);
         }
-=======
-    void
-    testPermissionedDEX()
-    {
-        using namespace test::jtx;
-        testcase << "PermissionedDEX";
-
-        doInvariantCheck(
-            {{"domain doesn't exist"}},
-            [](Account const& A1, Account const&, ApplyContext& ac) {
-                Keylet const offerKey = keylet::offer(A1.id(), 10);
-                auto sleOffer = std::make_shared<SLE>(offerKey);
-                sleOffer->setAccountID(sfAccount, A1);
-                sleOffer->setFieldAmount(sfTakerPays, A1["USD"](10));
-                sleOffer->setFieldAmount(sfTakerGets, XRP(1));
-                ac.view().insert(sleOffer);
-                return true;
-            },
-            XRPAmount{},
-            STTx{
-                ttOFFER_CREATE,
-                [](STObject& tx) {
-                    tx.setFieldH256(
-                        sfDomainID,
-                        uint256{
-                            "F10D0CC9A0F9A3CBF585B80BE09A186483668FDBDD39AA7E33"
-                            "70F3649CE134E5"});
-                    Account const A1{"A1"};
-                    tx.setFieldAmount(sfTakerPays, A1["USD"](10));
-                    tx.setFieldAmount(sfTakerGets, XRP(1));
-                }},
-            {tecINVARIANT_FAILED, tecINVARIANT_FAILED});
-
-        // missing domain ID in offer object
-        doInvariantCheck(
-            {{"hybrid offer is malformed"}},
-            [&](Account const& A1, Account const& A2, ApplyContext& ac) {
-                Keylet const pdKeylet = keylet::permissionedDomain(A1.id(), 10);
-                auto slePd = std::make_shared<SLE>(pdKeylet);
-                createPermissionedDomain(ac, slePd, A1, A2);
-
-                Keylet const offerKey = keylet::offer(A2.id(), 10);
-                auto sleOffer = std::make_shared<SLE>(offerKey);
-                sleOffer->setAccountID(sfAccount, A2);
-                sleOffer->setFieldAmount(sfTakerPays, A1["USD"](10));
-                sleOffer->setFieldAmount(sfTakerGets, XRP(1));
-                sleOffer->setFlag(lsfHybrid);
-
-                STArray bookArr;
-                bookArr.push_back(STObject::makeInnerObject(sfBook));
-                sleOffer->setFieldArray(sfAdditionalBooks, bookArr);
-                ac.view().insert(sleOffer);
-                return true;
-            },
-            XRPAmount{},
-            STTx{ttOFFER_CREATE, [&](STObject& tx) {}},
-            {tecINVARIANT_FAILED, tecINVARIANT_FAILED});
-
-        // more than one entry in sfAdditionalBooks
-        doInvariantCheck(
-            {{"hybrid offer is malformed"}},
-            [&](Account const& A1, Account const& A2, ApplyContext& ac) {
-                Keylet const pdKeylet = keylet::permissionedDomain(A1.id(), 10);
-                auto slePd = std::make_shared<SLE>(pdKeylet);
-                createPermissionedDomain(ac, slePd, A1, A2);
-
-                Keylet const offerKey = keylet::offer(A2.id(), 10);
-                auto sleOffer = std::make_shared<SLE>(offerKey);
-                sleOffer->setAccountID(sfAccount, A2);
-                sleOffer->setFieldAmount(sfTakerPays, A1["USD"](10));
-                sleOffer->setFieldAmount(sfTakerGets, XRP(1));
-                sleOffer->setFlag(lsfHybrid);
-                sleOffer->setFieldH256(sfDomainID, pdKeylet.key);
-
-                STArray bookArr;
-                bookArr.push_back(STObject::makeInnerObject(sfBook));
-                bookArr.push_back(STObject::makeInnerObject(sfBook));
-                sleOffer->setFieldArray(sfAdditionalBooks, bookArr);
-                ac.view().insert(sleOffer);
-                return true;
-            },
-            XRPAmount{},
-            STTx{ttOFFER_CREATE, [&](STObject& tx) {}},
-            {tecINVARIANT_FAILED, tecINVARIANT_FAILED});
-
-        // hybrid offer missing sfAdditionalBooks
-        doInvariantCheck(
-            {{"hybrid offer is malformed"}},
-            [&](Account const& A1, Account const& A2, ApplyContext& ac) {
-                Keylet const pdKeylet = keylet::permissionedDomain(A1.id(), 10);
-                auto slePd = std::make_shared<SLE>(pdKeylet);
-                createPermissionedDomain(ac, slePd, A1, A2);
-
-                Keylet const offerKey = keylet::offer(A2.id(), 10);
-                auto sleOffer = std::make_shared<SLE>(offerKey);
-                sleOffer->setAccountID(sfAccount, A2);
-                sleOffer->setFieldAmount(sfTakerPays, A1["USD"](10));
-                sleOffer->setFieldAmount(sfTakerGets, XRP(1));
-                sleOffer->setFlag(lsfHybrid);
-                sleOffer->setFieldH256(sfDomainID, pdKeylet.key);
-                ac.view().insert(sleOffer);
-                return true;
-            },
-            XRPAmount{},
-            STTx{ttOFFER_CREATE, [&](STObject& tx) {}},
-            {tecINVARIANT_FAILED, tecINVARIANT_FAILED});
-
-        doInvariantCheck(
-            {{"transaction consumed wrong domains"}},
-            [&](Account const& A1, Account const& A2, ApplyContext& ac) {
-                Keylet const pdKeylet = keylet::permissionedDomain(A1.id(), 10);
-                auto slePd = std::make_shared<SLE>(pdKeylet);
-                createPermissionedDomain(ac, slePd, A1, A2);
-
-                Keylet const badDomainKeylet =
-                    keylet::permissionedDomain(A1.id(), 20);
-                auto sleBadPd = std::make_shared<SLE>(badDomainKeylet);
-                createPermissionedDomain(ac, sleBadPd, A1, A2);
-
-                Keylet const offerKey = keylet::offer(A2.id(), 10);
-                auto sleOffer = std::make_shared<SLE>(offerKey);
-                sleOffer->setAccountID(sfAccount, A2);
-                sleOffer->setFieldAmount(sfTakerPays, A1["USD"](10));
-                sleOffer->setFieldAmount(sfTakerGets, XRP(1));
-                sleOffer->setFieldH256(sfDomainID, pdKeylet.key);
-                ac.view().insert(sleOffer);
-                return true;
-            },
-            XRPAmount{},
-            STTx{
-                ttOFFER_CREATE,
-                [&](STObject& tx) {
-                    Account const A1{"A1"};
-                    Keylet const badDomainKey =
-                        keylet::permissionedDomain(A1.id(), 20);
-                    tx.setFieldH256(sfDomainID, badDomainKey.key);
-                    tx.setFieldAmount(sfTakerPays, A1["USD"](10));
-                    tx.setFieldAmount(sfTakerGets, XRP(1));
-                }},
-            {tecINVARIANT_FAILED, tecINVARIANT_FAILED});
-
-        doInvariantCheck(
-            {{"domain transaction affected regular offers"}},
-            [&](Account const& A1, Account const& A2, ApplyContext& ac) {
-                Keylet const pdKeylet = keylet::permissionedDomain(A1.id(), 10);
-                auto slePd = std::make_shared<SLE>(pdKeylet);
-                createPermissionedDomain(ac, slePd, A1, A2);
-
-                Keylet const offerKey = keylet::offer(A2.id(), 10);
-                auto sleOffer = std::make_shared<SLE>(offerKey);
-                sleOffer->setAccountID(sfAccount, A2);
-                sleOffer->setFieldAmount(sfTakerPays, A1["USD"](10));
-                sleOffer->setFieldAmount(sfTakerGets, XRP(1));
-                ac.view().insert(sleOffer);
-                return true;
-            },
-            XRPAmount{},
-            STTx{
-                ttOFFER_CREATE,
-                [&](STObject& tx) {
-                    Account const A1{"A1"};
-                    Keylet const domainKey =
-                        keylet::permissionedDomain(A1.id(), 10);
-                    tx.setFieldH256(sfDomainID, domainKey.key);
-                    tx.setFieldAmount(sfTakerPays, A1["USD"](10));
-                    tx.setFieldAmount(sfTakerGets, XRP(1));
-                }},
-            {tecINVARIANT_FAILED, tecINVARIANT_FAILED});
->>>>>>> 0a34b5c6
     }
 
 public:
@@ -2003,13 +2002,10 @@
         testValidNewAccountRoot();
         testNFTokenPageInvariants();
         testPermissionedDomainInvariants();
-<<<<<<< HEAD
+        testPermissionedDEX();
         testNoModifiedUnmodifiableFields();
         testValidPseudoAccounts();
         testValidLoanBroker();
-=======
-        testPermissionedDEX();
->>>>>>> 0a34b5c6
     }
 };
 
