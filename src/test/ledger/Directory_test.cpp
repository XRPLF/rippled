--- conflicted
+++ resolved
@@ -132,12 +132,8 @@
 
         // Now check the orderbook: it should be in the order we placed
         // the offers.
-<<<<<<< HEAD
-        auto book = BookDirs(*env.current(), Book({xrpIssue(), USD}));
-=======
         auto book = BookDirs(
-            *env.current(), Book({xrpIssue(), USD.issue(), std::nullopt}));
->>>>>>> d494bf45
+            *env.current(), Book({xrpIssue(), USD, std::nullopt}));
         int count = 1;
 
         for (auto const& offer : book)
@@ -296,12 +292,8 @@
         // should have no entries and be empty:
         {
             Sandbox sb(env.closed().get(), tapNONE);
-<<<<<<< HEAD
-            uint256 const bookBase = getBookBase({xrpIssue(), USD});
-=======
             uint256 const bookBase =
-                getBookBase({xrpIssue(), USD.issue(), std::nullopt});
->>>>>>> d494bf45
+                getBookBase({xrpIssue(), USD, std::nullopt});
 
             BEAST_EXPECT(dirIsEmpty(sb, keylet::page(bookBase)));
             BEAST_EXPECT(!sb.succ(bookBase, getQualityNext(bookBase)));
