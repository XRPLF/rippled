//------------------------------------------------------------------------------
/*
  This file is part of rippled: https://github.com/ripple/rippled
  Copyright (c) 2012-2015 Ripple Labs Inc.

  Permission to use, copy, modify, and/or distribute this software for any
  purpose  with  or without fee is hereby granted, provided that the above
  copyright notice and this permission notice appear in all copies.

  THE  SOFTWARE IS PROVIDED "AS IS" AND THE AUTHOR DISCLAIMS ALL WARRANTIES
  WITH  REGARD  TO  THIS  SOFTWARE  INCLUDING  ALL  IMPLIED  WARRANTIES  OF
  MERCHANTABILITY  AND  FITNESS. IN NO EVENT SHALL THE AUTHOR BE LIABLE FOR
  ANY  SPECIAL ,  DIRECT, INDIRECT, OR CONSEQUENTIAL DAMAGES OR ANY DAMAGES
  WHATSOEVER  RESULTING  FROM  LOSS  OF USE, DATA OR PROFITS, WHETHER IN AN
  ACTION  OF  CONTRACT, NEGLIGENCE OR OTHER TORTIOUS ACTION, ARISING OUT OF
  OR IN CONNECTION WITH THE USE OR PERFORMANCE OF THIS SOFTWARE.
*/
//==============================================================================

#include <test/jtx/PathSet.h>

#include <xrpld/ledger/ApplyViewImpl.h>
#include <xrpld/ledger/PaymentSandbox.h>
#include <xrpld/ledger/View.h>

#include <xrpl/protocol/AmountConversions.h>
#include <xrpl/protocol/Feature.h>

namespace ripple {
namespace test {

class PaymentSandbox_test : public beast::unit_test::suite
{
    /*
      Create paths so one path funds another path.

      Two accounts: sender and receiver.
      Two gateways: gw1 and gw2.
      Sender and receiver both have trust lines to the gateways.
      Sender has 2 gw1/USD and 4 gw2/USD.
      Sender has offer to exchange 2 gw1 for gw2 and gw2 for gw1 1-for-1.
      Paths are:
      1) GW1 -> [OB GW1/USD->GW2/USD] -> GW2
      2) GW2 -> [OB GW2/USD->GW1/USD] -> GW1

      sender pays receiver 4 USD.
      Path 1:
      1) Sender exchanges 2 GW1/USD for 2 GW2/USD
      2) Old code: the 2 GW1/USD is available to sender
         New code: the 2 GW1/USD is not available until the
         end of the transaction.
      3) Receiver gets 2 GW2/USD
      Path 2:
      1) Old code: Sender exchanges 2 GW2/USD for 2 GW1/USD
      2) Old code: Receiver get 2 GW1
      2) New code: Path is dry because sender does not have any
         GW1 to spend until the end of the transaction.
    */
    void
    testSelfFunding(FeatureBitset features)
    {
        testcase("selfFunding");

        using namespace jtx;
        Env env(*this, features);
        Account const gw1("gw1");
        Account const gw2("gw2");
        Account const snd("snd");
        Account const rcv("rcv");

        env.fund(XRP(10000), snd, rcv, gw1, gw2);

        auto const USD_gw1 = gw1["USD"];
        auto const USD_gw2 = gw2["USD"];

        env.trust(USD_gw1(10), snd);
        env.trust(USD_gw2(10), snd);
        env.trust(USD_gw1(100), rcv);
        env.trust(USD_gw2(100), rcv);

        env(pay(gw1, snd, USD_gw1(2)));
        env(pay(gw2, snd, USD_gw2(4)));

        env(offer(snd, USD_gw1(2), USD_gw2(2)), txflags(tfPassive));
        env(offer(snd, USD_gw2(2), USD_gw1(2)), txflags(tfPassive));

        PathSet paths(Path(gw1, USD_gw2, gw2), Path(gw2, USD_gw1, gw1));

        env(pay(snd, rcv, any(USD_gw1(4))),
            json(paths.json()),
            txflags(tfNoRippleDirect | tfPartialPayment));

        env.require(balance("rcv", USD_gw1(0)));
        env.require(balance("rcv", USD_gw2(2)));
    }

    void
    testSubtractCredits(FeatureBitset features)
    {
        testcase("subtractCredits");

        using namespace jtx;
        Env env(*this, features);
        Account const gw1("gw1");
        Account const gw2("gw2");
        Account const alice("alice");

        env.fund(XRP(10000), alice, gw1, gw2);

        auto j = env.app().journal("View");

        auto const USD_gw1 = gw1["USD"];
        auto const USD_gw2 = gw2["USD"];

        env.trust(USD_gw1(100), alice);
        env.trust(USD_gw2(100), alice);

        env(pay(gw1, alice, USD_gw1(50)));
        env(pay(gw2, alice, USD_gw2(50)));

        STAmount const toCredit(USD_gw1(30));
        STAmount const toDebit(USD_gw1(20));
        {
            // accountSend, no deferredCredits
            ApplyViewImpl av(&*env.current(), tapNONE);

            auto const iss = USD_gw1.issue();
            auto const startingAmount = accountHolds(
                av, alice, iss.currency, iss.account, fhIGNORE_FREEZE, j);
            {
                auto r = accountSend(av, gw1, alice, toCredit, j);
                BEAST_EXPECT(r == tesSUCCESS);
            }
            BEAST_EXPECT(
                accountHolds(
                    av, alice, iss.currency, iss.account, fhIGNORE_FREEZE, j) ==
                startingAmount + toCredit);
            {
                auto r = accountSend(av, alice, gw1, toDebit, j);
                BEAST_EXPECT(r == tesSUCCESS);
            }
            BEAST_EXPECT(
                accountHolds(
                    av, alice, iss.currency, iss.account, fhIGNORE_FREEZE, j) ==
                startingAmount + toCredit - toDebit);
        }

        {
            // rippleCredit, no deferredCredits
            ApplyViewImpl av(&*env.current(), tapNONE);

            auto const iss = USD_gw1.issue();
            auto const startingAmount = accountHolds(
                av, alice, iss.currency, iss.account, fhIGNORE_FREEZE, j);

            rippleCredit(av, gw1, alice, toCredit, true, j);
            BEAST_EXPECT(
                accountHolds(
                    av, alice, iss.currency, iss.account, fhIGNORE_FREEZE, j) ==
                startingAmount + toCredit);

            rippleCredit(av, alice, gw1, toDebit, true, j);
            BEAST_EXPECT(
                accountHolds(
                    av, alice, iss.currency, iss.account, fhIGNORE_FREEZE, j) ==
                startingAmount + toCredit - toDebit);
        }

        {
            // accountSend, w/ deferredCredits
            ApplyViewImpl av(&*env.current(), tapNONE);
            PaymentSandbox pv(&av);

            auto const iss = USD_gw1.issue();
            auto const startingAmount = accountHolds(
                pv, alice, iss.currency, iss.account, fhIGNORE_FREEZE, j);

            {
                auto r = accountSend(pv, gw1, alice, toCredit, j);
                BEAST_EXPECT(r == tesSUCCESS);
            }
            BEAST_EXPECT(
                accountHolds(
                    pv, alice, iss.currency, iss.account, fhIGNORE_FREEZE, j) ==
                startingAmount);

            {
                auto r = accountSend(pv, alice, gw1, toDebit, j);
                BEAST_EXPECT(r == tesSUCCESS);
            }
            BEAST_EXPECT(
                accountHolds(
                    pv, alice, iss.currency, iss.account, fhIGNORE_FREEZE, j) ==
                startingAmount - toDebit);
        }

        {
            // rippleCredit, w/ deferredCredits
            ApplyViewImpl av(&*env.current(), tapNONE);
            PaymentSandbox pv(&av);

            auto const iss = USD_gw1.issue();
            auto const startingAmount = accountHolds(
                pv, alice, iss.currency, iss.account, fhIGNORE_FREEZE, j);

            rippleCredit(pv, gw1, alice, toCredit, true, j);
            BEAST_EXPECT(
                accountHolds(
                    pv, alice, iss.currency, iss.account, fhIGNORE_FREEZE, j) ==
                startingAmount);
        }

        {
            // redeemIOU, w/ deferredCredits
            ApplyViewImpl av(&*env.current(), tapNONE);
            PaymentSandbox pv(&av);

            auto const iss = USD_gw1.issue();
            auto const startingAmount = accountHolds(
                pv, alice, iss.currency, iss.account, fhIGNORE_FREEZE, j);

            BEAST_EXPECT(redeemIOU(pv, alice, toDebit, iss, j) == tesSUCCESS);
            BEAST_EXPECT(
                accountHolds(
                    pv, alice, iss.currency, iss.account, fhIGNORE_FREEZE, j) ==
                startingAmount - toDebit);
        }

        {
            // issueIOU, w/ deferredCredits
            ApplyViewImpl av(&*env.current(), tapNONE);
            PaymentSandbox pv(&av);

            auto const iss = USD_gw1.issue();
            auto const startingAmount = accountHolds(
                pv, alice, iss.currency, iss.account, fhIGNORE_FREEZE, j);

            BEAST_EXPECT(issueIOU(pv, alice, toCredit, iss, j) == tesSUCCESS);
            BEAST_EXPECT(
                accountHolds(
                    pv, alice, iss.currency, iss.account, fhIGNORE_FREEZE, j) ==
                startingAmount);
        }

        {
            // accountSend, w/ deferredCredits and stacked views
            ApplyViewImpl av(&*env.current(), tapNONE);
            PaymentSandbox pv(&av);

            auto const iss = USD_gw1.issue();
            auto const startingAmount = accountHolds(
                pv, alice, iss.currency, iss.account, fhIGNORE_FREEZE, j);

            {
                auto r = accountSend(pv, gw1, alice, toCredit, j);
                BEAST_EXPECT(r == tesSUCCESS);
            }
            BEAST_EXPECT(
                accountHolds(
                    pv, alice, iss.currency, iss.account, fhIGNORE_FREEZE, j) ==
                startingAmount);

            {
                PaymentSandbox pv2(&pv);
                BEAST_EXPECT(
                    accountHolds(
                        pv2,
                        alice,
                        iss.currency,
                        iss.account,
                        fhIGNORE_FREEZE,
                        j) == startingAmount);
                {
                    auto r = accountSend(pv2, gw1, alice, toCredit, j);
                    BEAST_EXPECT(r == tesSUCCESS);
                }
                BEAST_EXPECT(
                    accountHolds(
                        pv2,
                        alice,
                        iss.currency,
                        iss.account,
                        fhIGNORE_FREEZE,
                        j) == startingAmount);
            }

            {
                auto r = accountSend(pv, alice, gw1, toDebit, j);
                BEAST_EXPECT(r == tesSUCCESS);
            }
            BEAST_EXPECT(
                accountHolds(
                    pv, alice, iss.currency, iss.account, fhIGNORE_FREEZE, j) ==
                startingAmount - toDebit);
        }
    }

    void
    testTinyBalance(FeatureBitset features)
    {
        testcase("Tiny balance");

        // Add and subtract a huge credit from a tiny balance, expect the tiny
        // balance back. Numerical stability problems could cause the balance to
        // be zero.

        using namespace jtx;

        Env env(*this, features);

        Account const gw("gw");
        Account const alice("alice");
        auto const USD = gw["USD"];

        auto const issue = USD.issue();
        STAmount tinyAmt(
            issue,
            STAmount::cMinValue,
            STAmount::cMinOffset + 1,
            false,
            STAmount::unchecked{});
        STAmount hugeAmt(
            issue,
            STAmount::cMaxValue,
            STAmount::cMaxOffset - 1,
            false,
            STAmount::unchecked{});

        ApplyViewImpl av(&*env.current(), tapNONE);
        PaymentSandbox pv(&av);
        pv.creditHook(gw, alice, hugeAmt, -tinyAmt);
        BEAST_EXPECT(pv.balanceHook(alice, gw, hugeAmt) == tinyAmt);
    }

    void
    testReserve(FeatureBitset features)
    {
        testcase("Reserve");
        using namespace jtx;

        auto accountFundsXRP = [](ReadView const& view,
                                  AccountID const& id,
                                  beast::Journal j) -> XRPAmount {
            return toAmount<XRPAmount>(accountHolds(
                view, id, xrpCurrency(), xrpAccount(), fhZERO_IF_FROZEN, j));
        };

        auto reserve = [](jtx::Env& env, std::uint32_t count) -> XRPAmount {
            return env.current()->fees().accountReserve(count);
        };

        Env env(*this, features);

        Account const alice("alice");
        env.fund(reserve(env, 1), alice);

        env.close();
        ApplyViewImpl av(&*env.current(), tapNONE);
        PaymentSandbox sb(&av);
        {
            // Send alice an amount and spend it. The deferredCredits will cause
            // her balance to drop below the reserve. Make sure her funds are
            // zero (there was a bug that caused her funds to become negative).

            {
                auto r =
                    accountSend(sb, xrpAccount(), alice, XRP(100), env.journal);
                BEAST_EXPECT(r == tesSUCCESS);
            }
            {
                auto r =
                    accountSend(sb, alice, xrpAccount(), XRP(100), env.journal);
                BEAST_EXPECT(r == tesSUCCESS);
            }
            BEAST_EXPECT(
                accountFundsXRP(sb, alice, env.journal) == beast::zero);
        }
    }

    void
    testBalanceHook(FeatureBitset features)
    {
        // Make sure the Issue::Account returned by PAymentSandbox::balanceHook
        // is correct.
        testcase("balanceHook");

        using namespace jtx;
        Env env(*this, features);

        Account const gw("gw");
        auto const USD = gw["USD"];
        Account const alice("alice");

        ApplyViewImpl av(&*env.current(), tapNONE);
        PaymentSandbox sb(&av);

        // The currency we pass for the last argument mimics the currency that
        // is typically passed to creditHook, since it comes from a trust line.
        Issue tlIssue = noIssue();
        tlIssue.currency = USD.issue().currency;

        sb.creditHook(gw.id(), alice.id(), {USD, 400}, {tlIssue, 600});
        sb.creditHook(gw.id(), alice.id(), {USD, 100}, {tlIssue, 600});

        // Expect that the STAmount issuer returned by balanceHook() is correct.
        STAmount const balance =
            sb.balanceHook(gw.id(), alice.id(), {USD, 600});
        BEAST_EXPECT(balance.getIssuer() == USD.issue().account);
    }

public:
    void
    run() override
    {
        auto testAll = [this](FeatureBitset features) {
            testSelfFunding(features);
            testSubtractCredits(features);
            testTinyBalance(features);
            testReserve(features);
            testBalanceHook(features);
        };
        using namespace jtx;
<<<<<<< HEAD
        auto const sa = testable_amendments();
        testAll(sa - featureFlowCross - featurePermissionedDEX);
=======
        auto const sa = supported_amendments();
>>>>>>> c9135a63
        testAll(sa - featurePermissionedDEX);
        testAll(sa);
    }
};

BEAST_DEFINE_TESTSUITE(PaymentSandbox, ledger, ripple);

}  // namespace test
}  // namespace ripple<|MERGE_RESOLUTION|>--- conflicted
+++ resolved
@@ -420,12 +420,7 @@
             testBalanceHook(features);
         };
         using namespace jtx;
-<<<<<<< HEAD
         auto const sa = testable_amendments();
-        testAll(sa - featureFlowCross - featurePermissionedDEX);
-=======
-        auto const sa = supported_amendments();
->>>>>>> c9135a63
         testAll(sa - featurePermissionedDEX);
         testAll(sa);
     }
