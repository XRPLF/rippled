//------------------------------------------------------------------------------
/*
  This file is part of rippled: https://github.com/ripple/rippled
  Copyright (c) 2012-2015 Ripple Labs Inc.

  Permission to use, copy, modify, and/or distribute this software for any
  purpose  with  or without fee is hereby granted, provided that the above
  copyright notice and this permission notice appear in all copies.

  THE  SOFTWARE IS PROVIDED "AS IS" AND THE AUTHOR DISCLAIMS ALL WARRANTIES
  WITH  REGARD  TO  THIS  SOFTWARE  INCLUDING  ALL  IMPLIED  WARRANTIES  OF
  MERCHANTABILITY  AND  FITNESS. IN NO EVENT SHALL THE AUTHOR BE LIABLE FOR
  ANY  SPECIAL ,  DIRECT, INDIRECT, OR CONSEQUENTIAL DAMAGES OR ANY DAMAGES
  WHATSOEVER  RESULTING  FROM  LOSS  OF USE, DATA OR PROFITS, WHETHER IN AN
  ACTION  OF  CONTRACT, NEGLIGENCE OR OTHER TORTIOUS ACTION, ARISING OUT OF
  OR IN CONNECTION WITH THE USE OR PERFORMANCE OF THIS SOFTWARE.
*/
//==============================================================================

#include <test/jtx/PathSet.h>

#include <xrpld/ledger/ApplyViewImpl.h>
#include <xrpld/ledger/PaymentSandbox.h>
#include <xrpld/ledger/View.h>

#include <xrpl/protocol/AmountConversions.h>
#include <xrpl/protocol/Feature.h>

namespace ripple {
namespace test {

class PaymentSandbox_test : public beast::unit_test::suite
{
    /*
      Create paths so one path funds another path.

      Two accounts: sender and receiver.
      Two gateways: gw1 and gw2.
      Sender and receiver both have trust lines to the gateways.
      Sender has 2 gw1/USD and 4 gw2/USD.
      Sender has offer to exchange 2 gw1 for gw2 and gw2 for gw1 1-for-1.
      Paths are:
      1) GW1 -> [OB GW1/USD->GW2/USD] -> GW2
      2) GW2 -> [OB GW2/USD->GW1/USD] -> GW1

      sender pays receiver 4 USD.
      Path 1:
      1) Sender exchanges 2 GW1/USD for 2 GW2/USD
      2) Old code: the 2 GW1/USD is available to sender
         New code: the 2 GW1/USD is not available until the
         end of the transaction.
      3) Receiver gets 2 GW2/USD
      Path 2:
      1) Old code: Sender exchanges 2 GW2/USD for 2 GW1/USD
      2) Old code: Receiver get 2 GW1
      2) New code: Path is dry because sender does not have any
         GW1 to spend until the end of the transaction.
    */
    void
    testSelfFunding(FeatureBitset features)
    {
        testcase("selfFunding");

        using namespace jtx;
        Env env(*this, features);
        Account const gw1("gw1");
        Account const gw2("gw2");
        Account const snd("snd");
        Account const rcv("rcv");

        env.fund(XRP(10000), snd, rcv, gw1, gw2);

        auto const USD_gw1 = gw1["USD"];
        auto const USD_gw2 = gw2["USD"];

        env.trust(USD_gw1(10), snd);
        env.trust(USD_gw2(10), snd);
        env.trust(USD_gw1(100), rcv);
        env.trust(USD_gw2(100), rcv);

        env(pay(gw1, snd, USD_gw1(2)));
        env(pay(gw2, snd, USD_gw2(4)));

        env(offer(snd, USD_gw1(2), USD_gw2(2)), txflags(tfPassive));
        env(offer(snd, USD_gw2(2), USD_gw1(2)), txflags(tfPassive));

        PathSet paths(Path(gw1, USD_gw2, gw2), Path(gw2, USD_gw1, gw1));

        env(pay(snd, rcv, any(USD_gw1(4))),
            json(paths.json()),
            txflags(tfNoRippleDirect | tfPartialPayment));

        env.require(balance("rcv", USD_gw1(0)));
        env.require(balance("rcv", USD_gw2(2)));
    }

    void
    testSubtractCredits(FeatureBitset features)
    {
        testcase("subtractCredits");

        using namespace jtx;
        Env env(*this, features);
        Account const gw1("gw1");
        Account const gw2("gw2");
        Account const alice("alice");

        env.fund(XRP(10000), alice, gw1, gw2);

        auto j = env.app().journal("View");

        auto const USD_gw1 = gw1["USD"];
        auto const USD_gw2 = gw2["USD"];

        env.trust(USD_gw1(100), alice);
        env.trust(USD_gw2(100), alice);

        env(pay(gw1, alice, USD_gw1(50)));
        env(pay(gw2, alice, USD_gw2(50)));

        STAmount const toCredit(USD_gw1(30));
        STAmount const toDebit(USD_gw1(20));
        {
            // accountSend, no deferredCredits
            ApplyViewImpl av(&*env.current(), tapNONE);

            auto const iss = USD_gw1;
            auto const startingAmount = accountHolds(
                av, alice, iss.currency, iss.account, fhIGNORE_FREEZE, j);
            {
                auto r = accountSend(av, gw1, alice, toCredit, j);
                BEAST_EXPECT(r == tesSUCCESS);
            }
            BEAST_EXPECT(
                accountHolds(
                    av, alice, iss.currency, iss.account, fhIGNORE_FREEZE, j) ==
                startingAmount + toCredit);
            {
                auto r = accountSend(av, alice, gw1, toDebit, j);
                BEAST_EXPECT(r == tesSUCCESS);
            }
            BEAST_EXPECT(
                accountHolds(
                    av, alice, iss.currency, iss.account, fhIGNORE_FREEZE, j) ==
                startingAmount + toCredit - toDebit);
        }

        {
            // rippleCredit, no deferredCredits
            ApplyViewImpl av(&*env.current(), tapNONE);

            auto const iss = USD_gw1;
            auto const startingAmount = accountHolds(
                av, alice, iss.currency, iss.account, fhIGNORE_FREEZE, j);

            rippleCredit(av, gw1, alice, toCredit, true, j);
            BEAST_EXPECT(
                accountHolds(
                    av, alice, iss.currency, iss.account, fhIGNORE_FREEZE, j) ==
                startingAmount + toCredit);

            rippleCredit(av, alice, gw1, toDebit, true, j);
            BEAST_EXPECT(
                accountHolds(
                    av, alice, iss.currency, iss.account, fhIGNORE_FREEZE, j) ==
                startingAmount + toCredit - toDebit);
        }

        {
            // accountSend, w/ deferredCredits
            ApplyViewImpl av(&*env.current(), tapNONE);
            PaymentSandbox pv(&av);

            auto const iss = USD_gw1;
            auto const startingAmount = accountHolds(
                pv, alice, iss.currency, iss.account, fhIGNORE_FREEZE, j);

            {
                auto r = accountSend(pv, gw1, alice, toCredit, j);
                BEAST_EXPECT(r == tesSUCCESS);
            }
            BEAST_EXPECT(
                accountHolds(
                    pv, alice, iss.currency, iss.account, fhIGNORE_FREEZE, j) ==
                startingAmount);

            {
                auto r = accountSend(pv, alice, gw1, toDebit, j);
                BEAST_EXPECT(r == tesSUCCESS);
            }
            BEAST_EXPECT(
                accountHolds(
                    pv, alice, iss.currency, iss.account, fhIGNORE_FREEZE, j) ==
                startingAmount - toDebit);
        }

        {
            // rippleCredit, w/ deferredCredits
            ApplyViewImpl av(&*env.current(), tapNONE);
            PaymentSandbox pv(&av);

            auto const iss = USD_gw1;
            auto const startingAmount = accountHolds(
                pv, alice, iss.currency, iss.account, fhIGNORE_FREEZE, j);

            rippleCredit(pv, gw1, alice, toCredit, true, j);
            BEAST_EXPECT(
                accountHolds(
                    pv, alice, iss.currency, iss.account, fhIGNORE_FREEZE, j) ==
                startingAmount);
        }

        {
            // redeemIOU, w/ deferredCredits
            ApplyViewImpl av(&*env.current(), tapNONE);
            PaymentSandbox pv(&av);

            auto const iss = USD_gw1;
            auto const startingAmount = accountHolds(
                pv, alice, iss.currency, iss.account, fhIGNORE_FREEZE, j);

            BEAST_EXPECT(redeemIOU(pv, alice, toDebit, iss, j) == tesSUCCESS);
            BEAST_EXPECT(
                accountHolds(
                    pv, alice, iss.currency, iss.account, fhIGNORE_FREEZE, j) ==
                startingAmount - toDebit);
        }

        {
            // issueIOU, w/ deferredCredits
            ApplyViewImpl av(&*env.current(), tapNONE);
            PaymentSandbox pv(&av);

            auto const iss = USD_gw1;
            auto const startingAmount = accountHolds(
                pv, alice, iss.currency, iss.account, fhIGNORE_FREEZE, j);

            BEAST_EXPECT(issueIOU(pv, alice, toCredit, iss, j) == tesSUCCESS);
            BEAST_EXPECT(
                accountHolds(
                    pv, alice, iss.currency, iss.account, fhIGNORE_FREEZE, j) ==
                startingAmount);
        }

        {
            // accountSend, w/ deferredCredits and stacked views
            ApplyViewImpl av(&*env.current(), tapNONE);
            PaymentSandbox pv(&av);

            auto const iss = USD_gw1;
            auto const startingAmount = accountHolds(
                pv, alice, iss.currency, iss.account, fhIGNORE_FREEZE, j);

            {
                auto r = accountSend(pv, gw1, alice, toCredit, j);
                BEAST_EXPECT(r == tesSUCCESS);
            }
            BEAST_EXPECT(
                accountHolds(
                    pv, alice, iss.currency, iss.account, fhIGNORE_FREEZE, j) ==
                startingAmount);

            {
                PaymentSandbox pv2(&pv);
                BEAST_EXPECT(
                    accountHolds(
                        pv2,
                        alice,
                        iss.currency,
                        iss.account,
                        fhIGNORE_FREEZE,
                        j) == startingAmount);
                {
                    auto r = accountSend(pv2, gw1, alice, toCredit, j);
                    BEAST_EXPECT(r == tesSUCCESS);
                }
                BEAST_EXPECT(
                    accountHolds(
                        pv2,
                        alice,
                        iss.currency,
                        iss.account,
                        fhIGNORE_FREEZE,
                        j) == startingAmount);
            }

            {
                auto r = accountSend(pv, alice, gw1, toDebit, j);
                BEAST_EXPECT(r == tesSUCCESS);
            }
            BEAST_EXPECT(
                accountHolds(
                    pv, alice, iss.currency, iss.account, fhIGNORE_FREEZE, j) ==
                startingAmount - toDebit);
        }
    }

    void
    testTinyBalance(FeatureBitset features)
    {
        testcase("Tiny balance");

        // Add and subtract a huge credit from a tiny balance, expect the tiny
        // balance back. Numerical stability problems could cause the balance to
        // be zero.

        using namespace jtx;

        Env env(*this, features);

        Account const gw("gw");
        Account const alice("alice");
        auto const USD = gw["USD"];

        auto const issue = USD;
        STAmount tinyAmt(
            issue,
            STAmount::cMinValue,
            STAmount::cMinOffset + 1,
            false,
            STAmount::unchecked{});
        STAmount hugeAmt(
            issue,
            STAmount::cMaxValue,
            STAmount::cMaxOffset - 1,
            false,
            STAmount::unchecked{});

        ApplyViewImpl av(&*env.current(), tapNONE);
        PaymentSandbox pv(&av);
        pv.creditHook(gw, alice, hugeAmt, -tinyAmt);
        BEAST_EXPECT(pv.balanceHook(alice, gw, hugeAmt) == tinyAmt);
    }

    void
    testReserve(FeatureBitset features)
    {
        testcase("Reserve");
        using namespace jtx;

        auto accountFundsXRP = [](ReadView const& view,
                                  AccountID const& id,
                                  beast::Journal j) -> XRPAmount {
            return toAmount<XRPAmount>(accountHolds(
                view, id, xrpCurrency(), xrpAccount(), fhZERO_IF_FROZEN, j));
        };

        auto reserve = [](jtx::Env& env, std::uint32_t count) -> XRPAmount {
            return env.current()->fees().accountReserve(count);
        };

        Env env(*this, features);

        Account const alice("alice");
        env.fund(reserve(env, 1), alice);

        env.close();
        ApplyViewImpl av(&*env.current(), tapNONE);
        PaymentSandbox sb(&av);
        {
            // Send alice an amount and spend it. The deferredCredits will cause
            // her balance to drop below the reserve. Make sure her funds are
            // zero (there was a bug that caused her funds to become negative).

            {
                auto r =
                    accountSend(sb, xrpAccount(), alice, XRP(100), env.journal);
                BEAST_EXPECT(r == tesSUCCESS);
            }
            {
                auto r =
                    accountSend(sb, alice, xrpAccount(), XRP(100), env.journal);
                BEAST_EXPECT(r == tesSUCCESS);
            }
            BEAST_EXPECT(
                accountFundsXRP(sb, alice, env.journal) == beast::zero);
        }
    }

    void
    testBalanceHook(FeatureBitset features)
    {
        // Make sure the Issue::Account returned by PAymentSandbox::balanceHook
        // is correct.
        testcase("balanceHook");

        using namespace jtx;
        Env env(*this, features);

        Account const gw("gw");
        auto const USD = gw["USD"];
        Account const alice("alice");

        ApplyViewImpl av(&*env.current(), tapNONE);
        PaymentSandbox sb(&av);

        // The currency we pass for the last argument mimics the currency that
        // is typically passed to creditHook, since it comes from a trust line.
        Issue tlIssue = noIssue();
        tlIssue.currency = USD.currency;

        sb.creditHook(gw.id(), alice.id(), {USD, 400}, {tlIssue, 600});
        sb.creditHook(gw.id(), alice.id(), {USD, 100}, {tlIssue, 600});

        // Expect that the STAmount issuer returned by balanceHook() is correct.
        STAmount const balance =
            sb.balanceHook(gw.id(), alice.id(), {USD, 600});
        BEAST_EXPECT(balance.getIssuer() == USD.account.id());
    }

public:
    void
    run() override
    {
        auto testAll = [this](FeatureBitset features) {
            testSelfFunding(features);
            testSubtractCredits(features);
            testTinyBalance(features);
            testReserve(features);
            testBalanceHook(features);
        };
        using namespace jtx;
        auto const sa = supported_amendments();
<<<<<<< HEAD
=======
        testAll(sa - featureFlowCross - featurePermissionedDEX);
        testAll(sa - featurePermissionedDEX);
>>>>>>> d494bf45
        testAll(sa);
    }
};

BEAST_DEFINE_TESTSUITE(PaymentSandbox, ledger, ripple);

}  // namespace test
}  // namespace ripple<|MERGE_RESOLUTION|>--- conflicted
+++ resolved
@@ -421,11 +421,7 @@
         };
         using namespace jtx;
         auto const sa = supported_amendments();
-<<<<<<< HEAD
-=======
-        testAll(sa - featureFlowCross - featurePermissionedDEX);
         testAll(sa - featurePermissionedDEX);
->>>>>>> d494bf45
         testAll(sa);
     }
 };
