--- conflicted
+++ resolved
@@ -100,11 +100,7 @@
     run() override
     {
         using namespace jtx;
-<<<<<<< HEAD
-        auto const sa = supported_amendments();
-=======
         auto const sa = testable_amendments();
->>>>>>> e7a7bb83
         test_bookdir(sa - featurePermissionedDEX);
         test_bookdir(sa);
     }
