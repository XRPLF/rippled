--- conflicted
+++ resolved
@@ -21,10 +21,7 @@
 #include <test/unit_test/SuiteJournal.h>
 
 #include <xrpld/overlay/Cluster.h>
-<<<<<<< HEAD
-=======
-
->>>>>>> c17676a9
+
 #include <xrpl/basics/BasicConfig.h>
 #include <xrpl/protocol/SecretKey.h>
 
@@ -104,7 +101,7 @@
 
             for (auto const& n : network)
             {
-                auto found = std::ranges::find(cluster, n);
+                auto found = std::find(cluster.begin(), cluster.end(), n);
                 BEAST_EXPECT(
                     static_cast<bool>(c->member(n)) ==
                     (found != cluster.end()));
@@ -124,7 +121,7 @@
 
             for (auto const& n : network)
             {
-                auto found = std::ranges::find(cluster, n);
+                auto found = std::find(cluster.begin(), cluster.end(), n);
                 BEAST_EXPECT(
                     static_cast<bool>(c->member(n)) ==
                     (found != cluster.end()));
