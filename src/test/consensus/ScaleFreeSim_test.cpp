--- conflicted
+++ resolved
@@ -19,10 +19,7 @@
 
 #include <test/csf.h>
 #include <test/csf/random.h>
-<<<<<<< HEAD
-=======
 
->>>>>>> c17676a9
 #include <xrpl/beast/unit_test.h>
 
 #include <utility>
