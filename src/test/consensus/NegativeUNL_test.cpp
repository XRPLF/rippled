--- conflicted
+++ resolved
@@ -25,10 +25,7 @@
 #include <xrpld/app/misc/ValidatorList.h>
 #include <xrpld/app/tx/apply.h>
 #include <xrpld/ledger/View.h>
-<<<<<<< HEAD
-=======
-
->>>>>>> c17676a9
+
 #include <xrpl/beast/unit_test.h>
 
 namespace ripple {
@@ -1281,7 +1278,7 @@
                             scoreTable[nodeIDs[nIdx++]] = score;
                             scoreTable[nodeIDs[nIdx++]] = score;
                         }
-                        while (nIdx < unl_size)
+                        for (; nIdx < unl_size;)
                         {
                             scoreTable[nodeIDs[nIdx++]] = scores.back();
                         }
