//------------------------------------------------------------------------------
/*
    This file is part of rippled: https://github.com/ripple/rippled
    Copyright (c) 2012-2016 Ripple Labs Inc.

    Permission to use, copy, modify, and/or distribute this software for any
    purpose  with  or without fee is hereby granted, provided that the above
    copyright notice and this permission notice appear in all copies.

    THE  SOFTWARE IS PROVIDED "AS IS" AND THE AUTHOR DISCLAIMS ALL WARRANTIES
    WITH  REGARD  TO  THIS  SOFTWARE  INCLUDING  ALL  IMPLIED  WARRANTIES  OF
    MERCHANTABILITY  AND  FITNESS. IN NO EVENT SHALL THE AUTHOR BE LIABLE FOR
    ANY  SPECIAL ,  DIRECT, INDIRECT, OR CONSEQUENTIAL DAMAGES OR ANY DAMAGES
    WHATSOEVER  RESULTING  FROM  LOSS  OF USE, DATA OR PROFITS, WHETHER IN AN
    ACTION  OF  CONTRACT, NEGLIGENCE OR OTHER TORTIOUS ACTION, ARISING OUT OF
    OR IN CONNECTION WITH THE USE OR PERFORMANCE OF THIS SOFTWARE.
*/
//==============================================================================

#include <xrpl/basics/Blob.h>
#include <xrpl/basics/base_uint.h>
#include <xrpl/basics/hardened_hash.h>
#include <xrpl/beast/unit_test.h>

#include <boost/endian/conversion.hpp>
<<<<<<< HEAD
=======

>>>>>>> c17676a9
#include <complex>
#include <type_traits>

namespace ripple {
namespace test {

// a non-hashing Hasher that just copies the bytes.
// Used to test hash_append in base_uint
template <std::size_t Bits>
struct nonhash
{
    static constexpr auto const endian = boost::endian::order::big;
    static constexpr std::size_t WIDTH = Bits / 8;

    std::array<std::uint8_t, WIDTH> data_;

    nonhash() = default;

    void
    operator()(void const* key, std::size_t len) noexcept
    {
        assert(len == WIDTH);
        memcpy(data_.data(), key, len);
    }

    explicit
    operator std::size_t() noexcept
    {
        return WIDTH;
    }
};

struct base_uint_test : beast::unit_test::suite
{
    using test96 = base_uint<96>;
    static_assert(std::is_copy_constructible_v<test96>);
    static_assert(std::is_copy_assignable_v<test96>);

    void
    testComparisons()
    {
        {
            static constexpr std::
                array<std::pair<std::string_view, std::string_view>, 6>
                    test_args{
                        {{"0000000000000000", "0000000000000001"},
                         {"0000000000000000", "ffffffffffffffff"},
                         {"1234567812345678", "2345678923456789"},
                         {"8000000000000000", "8000000000000001"},
                         {"aaaaaaaaaaaaaaa9", "aaaaaaaaaaaaaaaa"},
                         {"fffffffffffffffe", "ffffffffffffffff"}}};

            for (auto const& arg : test_args)
            {
                ripple::base_uint<64> const u{arg.first}, v{arg.second};
                BEAST_EXPECT(u < v);
                BEAST_EXPECT(u <= v);
                BEAST_EXPECT(u != v);
                BEAST_EXPECT(!(u == v));
                BEAST_EXPECT(!(u > v));
                BEAST_EXPECT(!(u >= v));
                BEAST_EXPECT(!(v < u));
                BEAST_EXPECT(!(v <= u));
                BEAST_EXPECT(v != u);
                BEAST_EXPECT(!(v == u));
                BEAST_EXPECT(v > u);
                BEAST_EXPECT(v >= u);
                BEAST_EXPECT(u == u);
                BEAST_EXPECT(v == v);
            }
        }

        {
            static constexpr std::array<
                std::pair<std::string_view, std::string_view>,
                6>
                test_args{{
                    {"000000000000000000000000", "000000000000000000000001"},
                    {"000000000000000000000000", "ffffffffffffffffffffffff"},
                    {"0123456789ab0123456789ab", "123456789abc123456789abc"},
                    {"555555555555555555555555", "55555555555a555555555555"},
                    {"aaaaaaaaaaaaaaa9aaaaaaaa", "aaaaaaaaaaaaaaaaaaaaaaaa"},
                    {"fffffffffffffffffffffffe", "ffffffffffffffffffffffff"},
                }};

            for (auto const& arg : test_args)
            {
                ripple::base_uint<96> const u{arg.first}, v{arg.second};
                BEAST_EXPECT(u < v);
                BEAST_EXPECT(u <= v);
                BEAST_EXPECT(u != v);
                BEAST_EXPECT(!(u == v));
                BEAST_EXPECT(!(u > v));
                BEAST_EXPECT(!(u >= v));
                BEAST_EXPECT(!(v < u));
                BEAST_EXPECT(!(v <= u));
                BEAST_EXPECT(v != u);
                BEAST_EXPECT(!(v == u));
                BEAST_EXPECT(v > u);
                BEAST_EXPECT(v >= u);
                BEAST_EXPECT(u == u);
                BEAST_EXPECT(v == v);
            }
        }
    }

    void
    run() override
    {
        testcase("base_uint: general purpose tests");

        static_assert(!std::is_constructible_v<test96, std::complex<double>>);
        static_assert(!std::is_assignable_v<test96&, std::complex<double>>);

        testComparisons();

        // used to verify set insertion (hashing required)
        std::unordered_set<test96, hardened_hash<>> uset;

        Blob raw{1, 2, 3, 4, 5, 6, 7, 8, 9, 10, 11, 12};
        BEAST_EXPECT(test96::bytes == raw.size());

        test96 u{raw};
        uset.insert(u);
        BEAST_EXPECT(raw.size() == u.size());
        BEAST_EXPECT(to_string(u) == "0102030405060708090A0B0C");
        BEAST_EXPECT(*u.data() == 1);
        BEAST_EXPECT(u.signum() == 1);
        BEAST_EXPECT(!!u);
        BEAST_EXPECT(!u.isZero());
        BEAST_EXPECT(u.isNonZero());
        unsigned char t = 0;
        for (auto& d : u)
        {
            BEAST_EXPECT(d == ++t);
        }

        // Test hash_append by "hashing" with a no-op hasher (h)
        // and then extracting the bytes that were written during hashing
        // back into another base_uint (w) for comparison with the original
        nonhash<96> h;
        hash_append(h, u);
        test96 w{std::vector<std::uint8_t>(h.data_.begin(), h.data_.end())};
        BEAST_EXPECT(w == u);

        test96 v{~u};
        uset.insert(v);
        BEAST_EXPECT(to_string(v) == "FEFDFCFBFAF9F8F7F6F5F4F3");
        BEAST_EXPECT(*v.data() == 0xfe);
        BEAST_EXPECT(v.signum() == 1);
        BEAST_EXPECT(!!v);
        BEAST_EXPECT(!v.isZero());
        BEAST_EXPECT(v.isNonZero());
        t = 0xff;
        for (auto& d : v)
        {
            BEAST_EXPECT(d == --t);
        }

        BEAST_EXPECT(u < v);
        BEAST_EXPECT(v > u);

        v = u;
        BEAST_EXPECT(v == u);

        test96 z{beast::zero};
        uset.insert(z);
        BEAST_EXPECT(to_string(z) == "000000000000000000000000");
        BEAST_EXPECT(*z.data() == 0);
        BEAST_EXPECT(*z.begin() == 0);
        BEAST_EXPECT(*std::prev(z.end(), 1) == 0);
        BEAST_EXPECT(z.signum() == 0);
        BEAST_EXPECT(!z);
        BEAST_EXPECT(z.isZero());
        BEAST_EXPECT(!z.isNonZero());
        for (auto& d : z)
        {
            BEAST_EXPECT(d == 0);
        }

        test96 n{z};
        n++;
        BEAST_EXPECT(n == test96(1));
        n--;
        BEAST_EXPECT(n == beast::zero);
        BEAST_EXPECT(n == z);
        n--;
        BEAST_EXPECT(to_string(n) == "FFFFFFFFFFFFFFFFFFFFFFFF");
        n = beast::zero;
        BEAST_EXPECT(n == z);

        test96 zp1{z};
        zp1++;
        test96 zm1{z};
        zm1--;
        test96 x{zm1 ^ zp1};
        uset.insert(x);
        BEAST_EXPECTS(to_string(x) == "FFFFFFFFFFFFFFFFFFFFFFFE", to_string(x));

        BEAST_EXPECT(uset.size() == 4);

        test96 tmp;
        BEAST_EXPECT(tmp.parseHex(to_string(u)));
        BEAST_EXPECT(tmp == u);
        tmp = z;

        // fails with extra char
        BEAST_EXPECT(!tmp.parseHex("A" + to_string(u)));
        tmp = z;

        // fails with extra char at end
        BEAST_EXPECT(!tmp.parseHex(to_string(u) + "A"));

        // fails with a non-hex character at some point in the string:
        tmp = z;

        for (std::size_t i = 0; i != 24; ++i)
        {
            std::string x = to_string(z);
            x[i] = ('G' + (i % 10));
            BEAST_EXPECT(!tmp.parseHex(x));
        }

        // Walking 1s:
        for (std::size_t i = 0; i != 24; ++i)
        {
            std::string s1 = "000000000000000000000000";
            s1[i] = '1';

            BEAST_EXPECT(tmp.parseHex(s1));
            BEAST_EXPECT(to_string(tmp) == s1);
        }

        // Walking 0s:
        for (std::size_t i = 0; i != 24; ++i)
        {
            std::string s1 = "111111111111111111111111";
            s1[i] = '0';

            BEAST_EXPECT(tmp.parseHex(s1));
            BEAST_EXPECT(to_string(tmp) == s1);
        }

        // Constexpr constructors
        {
            static_assert(test96{}.signum() == 0);
            static_assert(test96("0").signum() == 0);
            static_assert(test96("000000000000000000000000").signum() == 0);
            static_assert(test96("000000000000000000000001").signum() == 1);
            static_assert(test96("800000000000000000000000").signum() == 1);

// Everything within the #if should fail during compilation.
#if 0
            // Too few characters
            static_assert(test96("00000000000000000000000").signum() == 0);

            // Too many characters
            static_assert(test96("0000000000000000000000000").signum() == 0);

            // Non-hex characters
            static_assert(test96("00000000000000000000000 ").signum() == 1);
            static_assert(test96("00000000000000000000000/").signum() == 1);
            static_assert(test96("00000000000000000000000:").signum() == 1);
            static_assert(test96("00000000000000000000000@").signum() == 1);
            static_assert(test96("00000000000000000000000G").signum() == 1);
            static_assert(test96("00000000000000000000000`").signum() == 1);
            static_assert(test96("00000000000000000000000g").signum() == 1);
            static_assert(test96("00000000000000000000000~").signum() == 1);
#endif  // 0

            // Using the constexpr constructor in a non-constexpr context
            // with an error in the parsing throws an exception.
            {
                // Invalid length for string.
                bool caught = false;
                try
                {
                    // Try to prevent constant evaluation.
                    std::vector<char> str(23, '7');
                    std::string_view sView(str.data(), str.size());
                    [[maybe_unused]] test96 t96(sView);
                }
                catch (std::invalid_argument const& e)
                {
                    BEAST_EXPECT(
                        e.what() ==
                        std::string("invalid length for hex string"));
                    caught = true;
                }
                BEAST_EXPECT(caught);
            }
            {
                // Invalid character in string.
                bool caught = false;
                try
                {
                    // Try to prevent constant evaluation.
                    std::vector<char> str(23, '7');
                    str.push_back('G');
                    std::string_view sView(str.data(), str.size());
                    [[maybe_unused]] test96 t96(sView);
                }
                catch (std::range_error const& e)
                {
                    BEAST_EXPECT(
                        e.what() == std::string("invalid hex character"));
                    caught = true;
                }
                BEAST_EXPECT(caught);
            }

            // Verify that constexpr base_uints interpret a string the same
            // way parseHex() does.
            struct StrBaseUint
            {
                char const* const str;
                test96 tst;

                constexpr StrBaseUint(char const* s) : str(s), tst(s)
                {
                }
            };
            constexpr StrBaseUint testCases[] = {
                "000000000000000000000000",
                "000000000000000000000001",
                "fedcba9876543210ABCDEF91",
                "19FEDCBA0123456789abcdef",
                "800000000000000000000000",
                "fFfFfFfFfFfFfFfFfFfFfFfF"};

            for (StrBaseUint const& t : testCases)
            {
                test96 t96;
                BEAST_EXPECT(t96.parseHex(t.str));
                BEAST_EXPECT(t96 == t.tst);
            }
        }
    }
};

BEAST_DEFINE_TESTSUITE(base_uint, ripple_basics, ripple);

}  // namespace test
}  // namespace ripple<|MERGE_RESOLUTION|>--- conflicted
+++ resolved
@@ -23,10 +23,7 @@
 #include <xrpl/beast/unit_test.h>
 
 #include <boost/endian/conversion.hpp>
-<<<<<<< HEAD
-=======
-
->>>>>>> c17676a9
+
 #include <complex>
 #include <type_traits>
 
@@ -62,8 +59,8 @@
 struct base_uint_test : beast::unit_test::suite
 {
     using test96 = base_uint<96>;
-    static_assert(std::is_copy_constructible_v<test96>);
-    static_assert(std::is_copy_assignable_v<test96>);
+    static_assert(std::is_copy_constructible<test96>::value);
+    static_assert(std::is_copy_assignable<test96>::value);
 
     void
     testComparisons()
@@ -138,8 +135,10 @@
     {
         testcase("base_uint: general purpose tests");
 
-        static_assert(!std::is_constructible_v<test96, std::complex<double>>);
-        static_assert(!std::is_assignable_v<test96&, std::complex<double>>);
+        static_assert(
+            !std::is_constructible<test96, std::complex<double>>::value);
+        static_assert(
+            !std::is_assignable<test96&, std::complex<double>>::value);
 
         testComparisons();
 
