//------------------------------------------------------------------------------
/*
    This file is part of rippled: https://github.com/ripple/rippled
    Copyright (c) 2017 Ripple Labs Inc.

    Permission to use, copy, modify, and/or distribute this software for any
    purpose  with  or without fee is hereby granted, provided that the above
    copyright notice and this permission notice appear in all copies.

    THE  SOFTWARE IS PROVIDED "AS IS" AND THE AUTHOR DISCLAIMS ALL WARRANTIES
    WITH  REGARD  TO  THIS  SOFTWARE  INCLUDING  ALL  IMPLIED  WARRANTIES  OF
    MERCHANTABILITY  AND  FITNESS. IN NO EVENT SHALL THE AUTHOR BE LIABLE FOR
    ANY  SPECIAL ,  DIRECT, INDIRECT, OR CONSEQUENTIAL DAMAGES OR ANY DAMAGES
    WHATSOEVER  RESULTING  FROM  LOSS  OF USE, DATA OR PROFITS, WHETHER IN AN
    ACTION  OF  CONTRACT, NEGLIGENCE OR OTHER TORTIOUS ACTION, ARISING OUT OF
    OR IN CONNECTION WITH THE USE OR PERFORMANCE OF THIS SOFTWARE.
*/
//==============================================================================

#include <xrpl/beast/core/CurrentThreadName.h>
#include <xrpl/beast/unit_test.h>
<<<<<<< HEAD
=======

>>>>>>> c17676a9
#include <thread>

namespace ripple {
namespace test {

class CurrentThreadName_test : public beast::unit_test::suite
{
private:
    static void
    exerciseName(
        std::string myName,
        std::atomic<bool>* stop,
        std::atomic<int>* state)
    {
        // Verify that upon creation a thread has no name.
        auto const initialThreadName = beast::getCurrentThreadName();

        // Set the new name.
        beast::setCurrentThreadName(myName);

        // Indicate to caller that the name is set.
        *state = 1;

        // If there is an initial thread name then we failed.
        if (!initialThreadName.empty())
            return;

        // Wait until all threads have their names.
        while (!*stop)
            ;

        // Make sure the thread name that we set before is still there
        // (not overwritten by, for instance, another thread).
        if (beast::getCurrentThreadName() == myName)
            *state = 2;
    }

public:
    void
    run() override
    {
        // Make two different threads with two different names.  Make sure
        // that the expected thread names are still there when the thread
        // exits.
        std::atomic<bool> stop{false};

        std::atomic<int> stateA{0};
        std::thread tA(exerciseName, "tA", &stop, &stateA);

        std::atomic<int> stateB{0};
        std::thread tB(exerciseName, "tB", &stop, &stateB);

        // Wait until both threads have set their names.
        while (stateA == 0 || stateB == 0)
            ;

        stop = true;
        tA.join();
        tB.join();

        // Both threads should still have the expected name when they exit.
        BEAST_EXPECT(stateA == 2);
        BEAST_EXPECT(stateB == 2);
    }
};

BEAST_DEFINE_TESTSUITE(CurrentThreadName, core, beast);

}  // namespace test
}  // namespace ripple<|MERGE_RESOLUTION|>--- conflicted
+++ resolved
@@ -19,10 +19,7 @@
 
 #include <xrpl/beast/core/CurrentThreadName.h>
 #include <xrpl/beast/unit_test.h>
-<<<<<<< HEAD
-=======
 
->>>>>>> c17676a9
 #include <thread>
 
 namespace ripple {
