//------------------------------------------------------------------------------
/*
    This file is part of rippled: https://github.com/ripple/rippled
    Copyright (c) 2012-2015 Ripple Labs Inc.

    Permission to use, copy, modify, and/or distribute this software for any
    purpose  with  or without fee is hereby granted, provided that the above
    copyright notice and this permission notice appear in all copies.

    THE  SOFTWARE IS PROVIDED "AS IS" AND THE AUTHOR DISCLAIMS ALL WARRANTIES
    WITH  REGARD  TO  THIS  SOFTWARE  INCLUDING  ALL  IMPLIED  WARRANTIES  OF
    MERCHANTABILITY  AND  FITNESS. IN NO EVENT SHALL THE AUTHOR BE LIABLE FOR
    ANY  SPECIAL ,  DIRECT, INDIRECT, OR CONSEQUENTIAL DAMAGES OR ANY DAMAGES
    WHATSOEVER  RESULTING  FROM  LOSS  OF USE, DATA OR PROFITS, WHETHER IN AN
    ACTION  OF  CONTRACT, NEGLIGENCE OR OTHER TORTIOUS ACTION, ARISING OUT OF
    OR IN CONNECTION WITH THE USE OR PERFORMANCE OF THIS SOFTWARE.
*/
//==============================================================================

#include <test/jtx/TestSuite.h>
<<<<<<< HEAD
=======

>>>>>>> c17676a9
#include <xrpld/core/SociDB.h>

#include <xrpl/basics/BasicConfig.h>
#include <xrpl/basics/contract.h>

#include <boost/algorithm/string.hpp>
#include <boost/filesystem.hpp>

namespace ripple {
class SociDB_test final : public TestSuite
{
private:
    static void
    setupSQLiteConfig(
        BasicConfig& config,
        boost::filesystem::path const& dbPath)
    {
        config.overwrite("sqdb", "backend", "sqlite");
        auto value = dbPath.string();
        if (!value.empty())
            config.legacy("database_path", value);
    }

    static void
    cleanupDatabaseDir(boost::filesystem::path const& dbPath)
    {
        using namespace boost::filesystem;
        if (!exists(dbPath) || !is_directory(dbPath) || !is_empty(dbPath))
            return;
        remove(dbPath);
    }

    static void
    setupDatabaseDir(boost::filesystem::path const& dbPath)
    {
        using namespace boost::filesystem;
        if (!exists(dbPath))
        {
            create_directory(dbPath);
            return;
        }

        if (!is_directory(dbPath))
        {
            // someone created a file where we want to put out directory
            Throw<std::runtime_error>(
                "Cannot create directory: " + dbPath.string());
        }
    }
    static boost::filesystem::path
    getDatabasePath()
    {
        return boost::filesystem::current_path() / "socidb_test_databases";
    }

public:
    SociDB_test()
    {
        try
        {
            setupDatabaseDir(getDatabasePath());
        }
        catch (std::exception const&)
        {
        }
    }
    ~SociDB_test()
    {
        try
        {
            cleanupDatabaseDir(getDatabasePath());
        }
        catch (std::exception const&)
        {
        }
    }
    void
    testSQLiteFileNames()
    {
        // confirm that files are given the correct exensions
        testcase("sqliteFileNames");
        BasicConfig c;
        setupSQLiteConfig(c, getDatabasePath());
        std::vector<std::pair<std::string, std::string>> const d(
            {{"peerfinder", ".sqlite"},
             {"state", ".db"},
             {"random", ".db"},
             {"validators", ".sqlite"}});

        for (auto const& i : d)
        {
            DBConfig sc(c, i.first);
            BEAST_EXPECT(
                boost::ends_with(sc.connectionString(), i.first + i.second));
        }
    }
    void
    testSQLiteSession()
    {
        testcase("open");
        BasicConfig c;
        setupSQLiteConfig(c, getDatabasePath());
        DBConfig sc(c, "SociTestDB");
        std::vector<std::string> const stringData(
            {"String1", "String2", "String3"});
        std::vector<int> const intData({1, 2, 3});
        auto checkValues = [this, &stringData, &intData](soci::session& s) {
            // Check values in db
            std::vector<std::string> stringResult(20 * stringData.size());
            std::vector<int> intResult(20 * intData.size());
            s << "SELECT StringData, IntData FROM SociTestTable;",
                soci::into(stringResult), soci::into(intResult);
            BEAST_EXPECT(
                stringResult.size() == stringData.size() &&
                intResult.size() == intData.size());
            for (int i = 0; i < stringResult.size(); ++i)
            {
                auto si = std::distance(
                    stringData.begin(),
                    std::ranges::find(stringData, stringResult[i]));
                auto ii = std::distance(
                    intData.begin(), std::ranges::find(intData, intResult[i]));
                BEAST_EXPECT(si == ii && si < stringResult.size());
            }
        };

        {
            soci::session s;
            sc.open(s);
            s << "CREATE TABLE IF NOT EXISTS SociTestTable ("
                 "  Key                    INTEGER PRIMARY KEY,"
                 "  StringData             TEXT,"
                 "  IntData                INTEGER"
                 ");";

            s << "INSERT INTO SociTestTable (StringData, IntData) VALUES "
                 "(:stringData, :intData);",
                soci::use(stringData), soci::use(intData);
            checkValues(s);
        }
        {
            // Check values in db after session was closed
            soci::session s;
            sc.open(s);
            checkValues(s);
        }
        {
            namespace bfs = boost::filesystem;
            // Remove the database
            bfs::path dbPath(sc.connectionString());
            if (bfs::is_regular_file(dbPath))
                bfs::remove(dbPath);
        }
    }

    void
    testSQLiteSelect()
    {
        testcase("select");
        BasicConfig c;
        setupSQLiteConfig(c, getDatabasePath());
        DBConfig sc(c, "SociTestDB");
        std::vector<std::uint64_t> const ubid(
            {static_cast<std::uint64_t>(
                 std::numeric_limits<std::int64_t>::max()),
             20,
             30});
        std::vector<std::int64_t> const bid({-10, -20, -30});
        std::vector<std::uint32_t> const uid(
            {std::numeric_limits<std::uint32_t>::max(), 2, 3});
        std::vector<std::int32_t> const id({-1, -2, -3});

        {
            soci::session s;
            sc.open(s);

            s << "DROP TABLE IF EXISTS STT;";

            s << "CREATE TABLE STT ("
                 "  I              INTEGER,"
                 "  UI             INTEGER UNSIGNED,"
                 "  BI             BIGINT,"
                 "  UBI            BIGINT UNSIGNED"
                 ");";

            s << "INSERT INTO STT (I, UI, BI, UBI) VALUES "
                 "(:id, :idu, :bid, :bidu);",
                soci::use(id), soci::use(uid), soci::use(bid), soci::use(ubid);

            try
            {
                std::int32_t ig = 0;
                std::uint32_t uig = 0;
                std::int64_t big = 0;
                std::uint64_t ubig = 0;
                s << "SELECT I, UI, BI, UBI from STT;", soci::into(ig),
                    soci::into(uig), soci::into(big), soci::into(ubig);
                BEAST_EXPECT(
                    ig == id[0] && uig == uid[0] && big == bid[0] &&
                    ubig == ubid[0]);
            }
            catch (std::exception&)
            {
                fail();
            }
            try
            {
                // SOCI requires boost::optional (not std::optional) as
                // parameters.
                boost::optional<std::int32_t> ig;
                // Known bug: https://github.com/SOCI/soci/issues/926
                // boost::optional<std::uint32_t> uig;
                uint32_t uig = 0;
                boost::optional<std::int64_t> big;
                boost::optional<std::uint64_t> ubig;
                s << "SELECT I, UI, BI, UBI from STT;", soci::into(ig),
                    soci::into(uig), soci::into(big), soci::into(ubig);
                BEAST_EXPECT(
                    *ig == id[0] && uig == uid[0] && *big == bid[0] &&
                    *ubig == ubid[0]);
            }
            catch (std::exception&)
            {
                fail();
            }
            // There are too many issues when working with soci::row and
            // boost::tuple. DO NOT USE soci row! I had a set of workarounds to
            // make soci row less error prone, I'm keeping these tests in case I
            // try to add soci::row and boost::tuple back into soci.
#if 0
            try
            {
                std::int32_t ig = 0;
                std::uint32_t uig = 0;
                std::int64_t big = 0;
                std::uint64_t ubig = 0;
                soci::row r;
                s << "SELECT I, UI, BI, UBI from STT", soci::into (r);
                ig = r.get<std::int32_t>(0);
                uig = r.get<std::uint32_t>(1);
                big = r.get<std::int64_t>(2);
                ubig = r.get<std::uint64_t>(3);
                BEAST_EXPECT(ig == id[0] && uig == uid[0] && big == bid[0] &&
                        ubig == ubid[0]);
            }
            catch (std::exception&)
            {
                fail ();
            }
            try
            {
                std::int32_t ig = 0;
                std::uint32_t uig = 0;
                std::int64_t big = 0;
                std::uint64_t ubig = 0;
                soci::row r;
                s << "SELECT I, UI, BI, UBI from STT", soci::into (r);
                ig = r.get<std::int32_t>("I");
                uig = r.get<std::uint32_t>("UI");
                big = r.get<std::int64_t>("BI");
                ubig = r.get<std::uint64_t>("UBI");
                BEAST_EXPECT(ig == id[0] && uig == uid[0] && big == bid[0] &&
                        ubig == ubid[0]);
            }
            catch (std::exception&)
            {
                fail ();
            }
            try
            {
                boost::tuple<std::int32_t,
                             std::uint32_t,
                             std::int64_t,
                             std::uint64_t> d;
                s << "SELECT I, UI, BI, UBI from STT", soci::into (d);
                BEAST_EXPECT(get<0>(d) == id[0] && get<1>(d) == uid[0] &&
                        get<2>(d) == bid[0] && get<3>(d) == ubid[0]);
            }
            catch (std::exception&)
            {
                fail ();
            }
#endif
        }
        {
            namespace bfs = boost::filesystem;
            // Remove the database
            bfs::path dbPath(sc.connectionString());
            if (bfs::is_regular_file(dbPath))
                bfs::remove(dbPath);
        }
    }
    void
    testSQLiteDeleteWithSubselect()
    {
        testcase("deleteWithSubselect");
        BasicConfig c;
        setupSQLiteConfig(c, getDatabasePath());
        DBConfig sc(c, "SociTestDB");
        {
            soci::session s;
            sc.open(s);
            const char* dbInit[] = {
                "BEGIN TRANSACTION;",
                "CREATE TABLE Ledgers (                     \
                LedgerHash      CHARACTER(64) PRIMARY KEY,  \
                LedgerSeq       BIGINT UNSIGNED             \
            );",
                "CREATE INDEX SeqLedger ON Ledgers(LedgerSeq);"};
            for (auto const c : dbInit)
                s << c;
            char lh[65];
            memset(lh, 'a', 64);
            lh[64] = '\0';
            int toIncIndex = 63;
            int const numRows = 16;
            std::vector<std::string> ledgerHashes;
            std::vector<int> ledgerIndexes;
            ledgerHashes.reserve(numRows);
            ledgerIndexes.reserve(numRows);
            for (int i = 0; i < numRows; ++i)
            {
                ++lh[toIncIndex];
                if (lh[toIncIndex] == 'z')
                    --toIncIndex;
                ledgerHashes.emplace_back(lh);
                ledgerIndexes.emplace_back(i);
            }
            s << "INSERT INTO Ledgers (LedgerHash, LedgerSeq) VALUES "
                 "(:lh, :li);",
                soci::use(ledgerHashes), soci::use(ledgerIndexes);

            std::vector<int> ledgersLS(numRows * 2);
            s << "SELECT LedgerSeq FROM Ledgers;", soci::into(ledgersLS);
            BEAST_EXPECT(ledgersLS.size() == numRows);
        }
        namespace bfs = boost::filesystem;
        // Remove the database
        bfs::path dbPath(sc.connectionString());
        if (bfs::is_regular_file(dbPath))
            bfs::remove(dbPath);
    }
    void
    run() override
    {
        testSQLiteFileNames();
        testSQLiteSession();
        testSQLiteSelect();
        testSQLiteDeleteWithSubselect();
    }
};

BEAST_DEFINE_TESTSUITE(SociDB, core, ripple);

}  // namespace ripple<|MERGE_RESOLUTION|>--- conflicted
+++ resolved
@@ -18,10 +18,7 @@
 //==============================================================================
 
 #include <test/jtx/TestSuite.h>
-<<<<<<< HEAD
-=======
-
->>>>>>> c17676a9
+
 #include <xrpld/core/SociDB.h>
 
 #include <xrpl/basics/BasicConfig.h>
@@ -141,9 +138,11 @@
             {
                 auto si = std::distance(
                     stringData.begin(),
-                    std::ranges::find(stringData, stringResult[i]));
+                    std::find(
+                        stringData.begin(), stringData.end(), stringResult[i]));
                 auto ii = std::distance(
-                    intData.begin(), std::ranges::find(intData, intResult[i]));
+                    intData.begin(),
+                    std::find(intData.begin(), intData.end(), intResult[i]));
                 BEAST_EXPECT(si == ii && si < stringResult.size());
             }
         };
@@ -185,10 +184,7 @@
         setupSQLiteConfig(c, getDatabasePath());
         DBConfig sc(c, "SociTestDB");
         std::vector<std::uint64_t> const ubid(
-            {static_cast<std::uint64_t>(
-                 std::numeric_limits<std::int64_t>::max()),
-             20,
-             30});
+            {(std::uint64_t)std::numeric_limits<std::int64_t>::max(), 20, 30});
         std::vector<std::int64_t> const bid({-10, -20, -30});
         std::vector<std::uint32_t> const uid(
             {std::numeric_limits<std::uint32_t>::max(), 2, 3});
