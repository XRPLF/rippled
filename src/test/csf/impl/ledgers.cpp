//------------------------------------------------------------------------------
/*
    This file is part of rippled: https://github.com/ripple/rippled
    Copyright (c) 2012-2017 Ripple Labs Inc

    Permission to use, copy, modify, and/or distribute this software for any
    purpose  with  or without fee is hereby granted, provided that the above
    copyright notice and this permission notice appear in all copies.

    THE  SOFTWARE IS PROVIDED "AS IS" AND THE AUTHOR DISCLAIMS ALL WARRANTIES
    WITH  REGARD  TO  THIS  SOFTWARE  INCLUDING  ALL  IMPLIED  WARRANTIES  OF
    MERCHANTABILITY  AND  FITNESS. IN NO EVENT SHALL THE AUTHOR BE LIABLE FOR
    ANY  SPECIAL ,  DIRECT, INDIRECT, OR CONSEQUENTIAL DAMAGES OR ANY DAMAGES
    WHATSOEVER  RESULTING  FROM  LOSS  OF USE, DATA OR PROFITS, WHETHER IN AN
    ACTION  OF  CONTRACT, NEGLIGENCE OR OTHER TORTIOUS ACTION, ARISING OUT OF
    OR IN CONNECTION WITH THE USE OR PERFORMANCE OF THIS SOFTWARE.
*/
//==============================================================================

#include <test/csf/ledgers.h>

<<<<<<< HEAD
=======
#include <algorithm>

>>>>>>> c17676a9
namespace ripple {
namespace test {
namespace csf {

Ledger::Instance const Ledger::genesis;

Json::Value
Ledger::getJson() const
{
    Json::Value res(Json::objectValue);
    res["id"] = static_cast<ID::value_type>(id());
    res["seq"] = static_cast<Seq::value_type>(seq());
    return res;
}

bool
Ledger::isAncestor(Ledger const& ancestor) const
{
    if (ancestor.seq() < seq())
        return operator[](ancestor.seq()) == ancestor.id();
    return false;
}

Ledger::ID
Ledger::operator[](Seq s) const
{
    if (s > seq())
        return {};
    if (s == seq())
        return id();
    return instance_->ancestors[static_cast<Seq::value_type>(s)];
}

Ledger::Seq
mismatch(Ledger const& a, Ledger const& b)
{
    using Seq = Ledger::Seq;

    // end is 1 past end of range
    Seq start{0};
    Seq end = std::min(a.seq() + Seq{1}, b.seq() + Seq{1});

    // Find mismatch in [start,end)
    // Binary search
    Seq count = end - start;
    while (count > Seq{0})
    {
        Seq step = count / Seq{2};
        Seq curr = start + step;
        if (a[curr] == b[curr])
        {
            // go to second half
            start = ++curr;
            count -= step + Seq{1};
        }
        else
            count = step;
    }
    return start;
}

LedgerOracle::LedgerOracle()
{
    instances_.insert(InstanceEntry{Ledger::genesis, nextID()});
}

Ledger::ID
LedgerOracle::nextID() const
{
    return Ledger::ID{static_cast<Ledger::ID::value_type>(instances_.size())};
}

Ledger
LedgerOracle::accept(
    Ledger const& parent,
    TxSetType const& txs,
    NetClock::duration closeTimeResolution,
    NetClock::time_point const& consensusCloseTime)
{
    using namespace std::chrono_literals;
    Ledger::Instance next(*parent.instance_);
    next.txs.insert(txs.begin(), txs.end());
    next.seq = parent.seq() + Ledger::Seq{1};
    next.closeTimeResolution = closeTimeResolution;
    next.closeTimeAgree = consensusCloseTime != NetClock::time_point{};
    if (next.closeTimeAgree)
        next.closeTime = effCloseTime(
            consensusCloseTime, closeTimeResolution, parent.closeTime());
    else
        next.closeTime = parent.closeTime() + 1s;

    next.parentCloseTime = parent.closeTime();
    next.parentID = parent.id();
    next.ancestors.push_back(parent.id());

    auto it = instances_.left.find(next);
    if (it == instances_.left.end())
    {
        using Entry = InstanceMap::left_value_type;
        it = instances_.left.insert(Entry{next, nextID()}).first;
    }
    return Ledger(it->second, &(it->first));
}

std::optional<Ledger>
LedgerOracle::lookup(Ledger::ID const& id) const
{
    auto const it = instances_.right.find(id);
    if (it != instances_.right.end())
    {
        return Ledger(it->first, &(it->second));
    }
    return std::nullopt;
}

std::size_t
LedgerOracle::branches(std::set<Ledger> const& ledgers) const
{
    // Tips always maintains the Ledgers with largest sequence number
    // along all known chains.
    std::vector<Ledger> tips;
    tips.reserve(ledgers.size());

    for (Ledger const& ledger : ledgers)
    {
        // Three options,
        //  1. ledger is on a new branch
        //  2. ledger is on a branch that we have seen tip for
        //  3. ledger is the new tip for a branch
        bool found = false;
        for (auto idx = 0; idx < tips.size() && !found; ++idx)
        {
            bool const idxEarlier = tips[idx].seq() < ledger.seq();
            Ledger const& earlier = idxEarlier ? tips[idx] : ledger;
            Ledger const& later = idxEarlier ? ledger : tips[idx];
            if (later.isAncestor(earlier))
            {
                tips[idx] = later;
                found = true;
            }
        }

        if (!found)
            tips.push_back(ledger);
    }
    // The size of tips is the number of branches
    return tips.size();
}
}  // namespace csf
}  // namespace test
}  // namespace ripple<|MERGE_RESOLUTION|>--- conflicted
+++ resolved
@@ -19,11 +19,8 @@
 
 #include <test/csf/ledgers.h>
 
-<<<<<<< HEAD
-=======
 #include <algorithm>
 
->>>>>>> c17676a9
 namespace ripple {
 namespace test {
 namespace csf {
