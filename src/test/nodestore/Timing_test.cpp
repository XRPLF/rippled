--- conflicted
+++ resolved
@@ -22,10 +22,7 @@
 
 #include <xrpld/nodestore/DummyScheduler.h>
 #include <xrpld/nodestore/Manager.h>
-<<<<<<< HEAD
-=======
-
->>>>>>> c17676a9
+
 #include <xrpl/basics/BasicConfig.h>
 #include <xrpl/basics/ByteUtilities.h>
 #include <xrpl/basics/safe_cast.h>
@@ -73,7 +70,7 @@
     {
         auto const v = g();
         memcpy(buffer, &v, sizeof(v));
-        buffer = static_cast<std::uint8_t*>(buffer) + sizeof(v);
+        buffer = reinterpret_cast<std::uint8_t*>(buffer) + sizeof(v);
         bytes -= sizeof(v);
     }
 
@@ -365,8 +362,9 @@
             {
                 try
                 {
+                    std::shared_ptr<NodeObject> obj;
                     std::shared_ptr<NodeObject> result;
-                    std::shared_ptr<NodeObject> obj = seq1_.obj(dist_(gen_));
+                    obj = seq1_.obj(dist_(gen_));
                     backend_.fetch(obj->getHash().data(), &result);
                     suite_.expect(result && isSame(result, obj));
                 }
@@ -523,9 +521,9 @@
                     }
                     else
                     {
+                        std::shared_ptr<NodeObject> obj;
                         std::shared_ptr<NodeObject> result;
-                        std::shared_ptr<NodeObject> obj =
-                            seq1_.obj(dist_(gen_));
+                        obj = seq1_.obj(dist_(gen_));
                         backend_.fetch(obj->getHash().data(), &result);
                         suite_.expect(result && isSame(result, obj));
                     }
@@ -607,9 +605,10 @@
                     if (rand_(gen_) < 200)
                     {
                         // historical lookup
+                        std::shared_ptr<NodeObject> obj;
                         std::shared_ptr<NodeObject> result;
                         auto const j = older_(gen_);
-                        std::shared_ptr<NodeObject> obj = seq1_.obj(j);
+                        obj = seq1_.obj(j);
                         std::shared_ptr<NodeObject> result1;
                         backend_.fetch(obj->getHash().data(), &result);
                         suite_.expect(result != nullptr);
