--- conflicted
+++ resolved
@@ -108,11 +108,8 @@
     std::optional<std::pair<std::vector<Account>, std::uint64_t>> pay =
         std::nullopt;
     std::optional<std::uint32_t> flags = {0};
-<<<<<<< HEAD
+    std::optional<std::uint32_t> mutableFlags = std::nullopt;
     bool authHolder = false;
-=======
-    std::optional<std::uint32_t> mutableFlags = std::nullopt;
->>>>>>> 17a26065
     std::optional<uint256> domainID = std::nullopt;
     std::optional<TER> err = std::nullopt;
 };
