//------------------------------------------------------------------------------
/*
    This file is part of rippled: https://github.com/ripple/rippled
    Copyright (c) 2024 Ripple Labs Inc.

    Permission to use, copy, modify, and/or distribute this software for any
    purpose  with  or without fee is hereby granted, provided that the above
    copyright notice and this permission notice appear in all copies.

    THE  SOFTWARE IS PROVIDED "AS IS" AND THE AUTHOR DISCLAIMS ALL WARRANTIES
    WITH  REGARD  TO  THIS  SOFTWARE  INCLUDING  ALL  IMPLIED  WARRANTIES  OF
    MERCHANTABILITY  AND  FITNESS. IN NO EVENT SHALL THE AUTHOR BE LIABLE FOR
    ANY  SPECIAL ,  DIRECT, INDIRECT, OR CONSEQUENTIAL DAMAGES OR ANY DAMAGES
    WHATSOEVER  RESULTING  FROM  LOSS  OF USE, DATA OR PROFITS, WHETHER IN AN
    ACTION  OF  CONTRACT, NEGLIGENCE OR OTHER TORTIOUS ACTION, ARISING OUT OF
    OR IN CONNECTION WITH THE USE OR PERFORMANCE OF THIS SOFTWARE.
*/
//==============================================================================

#ifndef RIPPLE_TEST_JTX_MPT_H_INCLUDED
#define RIPPLE_TEST_JTX_MPT_H_INCLUDED

#include <test/jtx/Account.h>
#include <test/jtx/Env.h>
#include <test/jtx/ter.h>
#include <test/jtx/txflags.h>

#include <xrpl/protocol/UintTypes.h>

namespace ripple {
namespace test {
namespace jtx {

class MPTTester;

auto const MPTDEXFlags = tfMPTCanTrade | tfMPTCanTransfer;

// Check flags settings on MPT create
class mptflags
{
private:
    MPTTester& tester_;
    std::uint32_t flags_;
    std::optional<Account> holder_;

public:
    mptflags(
        MPTTester& tester,
        std::uint32_t flags,
        std::optional<Account> const& holder = std::nullopt)
        : tester_(tester), flags_(flags), holder_(holder)
    {
    }

    void
    operator()(Env& env) const;
};

// Check mptissuance or mptoken amount balances on payment
class mptbalance
{
private:
    MPTTester const& tester_;
    Account const& account_;
    std::int64_t const amount_;

public:
    mptbalance(MPTTester& tester, Account const& account, std::int64_t amount)
        : tester_(tester), account_(account), amount_(amount)
    {
    }

    void
    operator()(Env& env) const;
};

class requireAny
{
private:
    std::function<bool()> cb_;

public:
    requireAny(std::function<bool()> const& cb) : cb_(cb)
    {
    }

    void
    operator()(Env& env) const;
};

using Holders = std::vector<Account>;

struct MPTCreate
{
    static inline std::vector<Account> AllHolders = {};
    std::optional<std::uint64_t> maxAmt = std::nullopt;
    std::optional<std::uint8_t> assetScale = std::nullopt;
    std::optional<std::uint16_t> transferFee = std::nullopt;
    std::optional<std::string> metadata = std::nullopt;
    std::optional<std::uint32_t> ownerCount = std::nullopt;
    std::optional<std::uint32_t> holderCount = std::nullopt;
    // authorize if seated.
    // if empty vector then authorize all holders
    std::optional<std::vector<Account>> authorize = std::nullopt;
    // pay if seated. if authorize is not seated then authorize.
    // if empty vector then pay to either authorize or all holders.
    std::optional<std::pair<std::vector<Account>, std::uint64_t>> pay =
        std::nullopt;
    std::optional<std::uint32_t> flags = {0};
    bool authHolder = false;
    std::optional<TER> err = std::nullopt;
};

struct MPTInit
{
    Holders holders = {};
    PrettyAmount const xrp = XRP(10'000);
    PrettyAmount const xrpHolders = XRP(10'000);
    bool fund = true;
    bool close = true;
    // create MPTIssuanceID if seated and follow rules for MPTCreate args
    std::optional<MPTCreate> create = std::nullopt;
};
static MPTInit const mptInitNoFund{.fund = false};

struct MPTInitDef
{
    Env& env;
    Account issuer;
    Holders holders = {};
    std::uint16_t transferFee = 0;
    std::optional<std::uint64_t> pay = std::nullopt;
    std::uint32_t flags = MPTDEXFlags;
    bool authHolder = false;
    bool fund = false;
    bool close = true;
    std::optional<std::uint64_t> maxAmt = std::nullopt;
<<<<<<< HEAD
=======
    std::optional<std::uint8_t> assetScale = std::nullopt;
    std::optional<std::uint16_t> transferFee = std::nullopt;
    std::optional<std::string> metadata = std::nullopt;
    std::optional<std::uint32_t> ownerCount = std::nullopt;
    std::optional<std::uint32_t> holderCount = std::nullopt;
    bool fund = true;
    std::optional<std::uint32_t> flags = {0};
    std::optional<uint256> domainID = std::nullopt;
>>>>>>> e7a7bb83
    std::optional<TER> err = std::nullopt;
};

struct MPTDestroy
{
    std::optional<Account> issuer = std::nullopt;
    std::optional<MPTID> id = std::nullopt;
    std::optional<std::uint32_t> ownerCount = std::nullopt;
    std::optional<std::uint32_t> holderCount = std::nullopt;
    std::optional<std::uint32_t> flags = std::nullopt;
    std::optional<TER> err = std::nullopt;
};

struct MPTAuthorize
{
    std::optional<Account> account = std::nullopt;
    std::optional<Account> holder = std::nullopt;
    std::optional<MPTID> id = std::nullopt;
    std::optional<std::uint32_t> ownerCount = std::nullopt;
    std::optional<std::uint32_t> holderCount = std::nullopt;
    std::optional<std::uint32_t> flags = std::nullopt;
    std::optional<TER> err = std::nullopt;
};

struct MPTSet
{
    std::optional<Account> account = std::nullopt;
    std::optional<std::variant<Account, AccountID>> holder = std::nullopt;
    std::optional<MPTID> id = std::nullopt;
    std::optional<std::uint32_t> ownerCount = std::nullopt;
    std::optional<std::uint32_t> holderCount = std::nullopt;
    std::optional<std::uint32_t> flags = std::nullopt;
    std::optional<Account> delegate = std::nullopt;
    std::optional<uint256> domainID = std::nullopt;
    std::optional<TER> err = std::nullopt;
};

class MPTTester
{
    Env& env_;
    Account const issuer_;
    std::unordered_map<std::string, Account> const holders_;
    std::optional<MPTID> id_;
    bool close_;

public:
    MPTTester(Env& env, Account const& issuer, MPTInit const& constr = {});
    MPTTester(MPTInitDef const& constr);
    MPTTester(
        Env& env,
        Account const& issuer,
        MPTID const& id,
        std::vector<Account> const& holders = {},
        bool close = true);
    operator MPT() const;

    void
    create(MPTCreate const& arg = MPTCreate{});

    void
    destroy(MPTDestroy const& arg = MPTDestroy{});

    void
    authorize(MPTAuthorize const& arg = MPTAuthorize{});

    void
    authorizeHolders(Holders const& holders);

    void
    set(MPTSet const& set = {});

    [[nodiscard]] bool
    checkDomainID(std::optional<uint256> expected) const;

    [[nodiscard]] bool
    checkMPTokenAmount(Account const& holder, std::int64_t expectedAmount)
        const;

    [[nodiscard]] bool
    checkMPTokenOutstandingAmount(std::int64_t expectedAmount) const;

    [[nodiscard]] bool
    checkFlags(
        uint32_t const expectedFlags,
        std::optional<Account> const& holder = std::nullopt) const;

    Account const&
    issuer() const
    {
        return issuer_;
    }
    Account const&
    holder(std::string const& h) const;

    void
    pay(Account const& src,
        Account const& dest,
        std::int64_t amount,
        std::optional<TER> err = std::nullopt,
        std::optional<std::vector<std::string>> credentials = std::nullopt);

    void
    claw(
        Account const& issuer,
        Account const& holder,
        std::int64_t amount,
        std::optional<TER> err = std::nullopt);

    PrettyAmount
    mpt(std::int64_t amount) const;

    MPTID const&
    issuanceID() const
    {
        if (!env_.test.BEAST_EXPECT(id_))
            Throw<std::logic_error>("Uninitialized issuanceID");
        return *id_;
    }

    std::int64_t
    getBalance(Account const& account) const;

    MPT
    operator[](std::string const& name);

    PrettyAmount
    operator()(std::uint64_t amount) const;

private:
    using SLEP = std::shared_ptr<SLE const>;
    bool
    forObject(
        std::function<bool(SLEP const& sle)> const& cb,
        std::optional<Account> const& holder = std::nullopt) const;

    template <typename A>
    TER
    submit(A const& arg, Json::Value const& jv)
    {
        env_(
            jv,
            txflags(arg.flags.value_or(0)),
            ter(arg.err.value_or(tesSUCCESS)));
        auto const err = env_.ter();
        if (close_)
            env_.close();
        if (arg.ownerCount)
            env_.require(owners(issuer_, *arg.ownerCount));
        if (arg.holderCount)
        {
            for (auto it : holders_)
                env_.require(owners(it.second, *arg.holderCount));
        }
        return err;
    }

    static std::unordered_map<std::string, Account>
    makeHolders(std::vector<Account> const& holders);

    std::uint32_t
    getFlags(std::optional<Account> const& holder) const;
};

}  // namespace jtx
}  // namespace test
}  // namespace ripple

#endif<|MERGE_RESOLUTION|>--- conflicted
+++ resolved
@@ -108,6 +108,7 @@
         std::nullopt;
     std::optional<std::uint32_t> flags = {0};
     bool authHolder = false;
+    std::optional<uint256> domainID = std::nullopt;
     std::optional<TER> err = std::nullopt;
 };
 
@@ -135,17 +136,6 @@
     bool fund = false;
     bool close = true;
     std::optional<std::uint64_t> maxAmt = std::nullopt;
-<<<<<<< HEAD
-=======
-    std::optional<std::uint8_t> assetScale = std::nullopt;
-    std::optional<std::uint16_t> transferFee = std::nullopt;
-    std::optional<std::string> metadata = std::nullopt;
-    std::optional<std::uint32_t> ownerCount = std::nullopt;
-    std::optional<std::uint32_t> holderCount = std::nullopt;
-    bool fund = true;
-    std::optional<std::uint32_t> flags = {0};
-    std::optional<uint256> domainID = std::nullopt;
->>>>>>> e7a7bb83
     std::optional<TER> err = std::nullopt;
 };
 
