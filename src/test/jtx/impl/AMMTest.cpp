--- conflicted
+++ resolved
@@ -196,15 +196,9 @@
         AMM ammAlice(
             env,
             alice,
-<<<<<<< HEAD
             pool1,
             pool2,
             CreateArg{.log = false, .tfee = tfee, .err = ter});
-=======
-            asset1,
-            asset2,
-            CreateArg{.log = false, .tfee = arg.tfee, .err = arg.ter});
->>>>>>> d494bf45
         if (BEAST_EXPECT(
                 ammAlice.expectBalances(pool1, pool2, ammAlice.tokens())))
             cb(ammAlice, env);
