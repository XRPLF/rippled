//------------------------------------------------------------------------------
/*
    This file is part of rippled: https://github.com/ripple/rippled
    Copyright (c) 2024 Ripple Labs Inc.

    Permission to use, copy, modify, and/or distribute this software for any
    purpose  with  or without fee is hereby granted, provided that the above
    copyright notice and this permission notice appear in all copies.

    THE  SOFTWARE IS PROVIDED "AS IS" AND THE AUTHOR DISCLAIMS ALL WARRANTIES
    WITH  REGARD  TO  THIS  SOFTWARE  INCLUDING  ALL  IMPLIED  WARRANTIES  OF
    MERCHANTABILITY  AND  FITNESS. IN NO EVENT SHALL THE AUTHOR BE LIABLE FOR
    ANY  SPECIAL ,  DIRECT, INDIRECT, OR CONSEQUENTIAL DAMAGES OR ANY DAMAGES
    WHATSOEVER  RESULTING  FROM  LOSS  OF USE, DATA OR PROFITS, WHETHER IN AN
    ACTION  OF  CONTRACT, NEGLIGENCE OR OTHER TORTIOUS ACTION, ARISING OUT OF
    OR IN CONNECTION WITH THE USE OR PERFORMANCE OF THIS SOFTWARE.
*/
//==============================================================================

#include <test/jtx.h>

#include <xrpl/protocol/SField.h>
#include <xrpl/protocol/jss.h>

namespace ripple {
namespace test {
namespace jtx {

void
mptflags::operator()(Env& env) const
{
    env.test.expect(tester_.checkFlags(flags_, holder_));
}

void
mptbalance::operator()(Env& env) const
{
    env.test.expect(amount_ == tester_.getBalance(account_));
}

void
requireAny::operator()(Env& env) const
{
    env.test.expect(cb_());
}

std::unordered_map<std::string, Account>
MPTTester::makeHolders(std::vector<Account> const& holders)
{
    std::unordered_map<std::string, Account> accounts;
    for (auto const& h : holders)
    {
        if (accounts.find(h.human()) != accounts.cend())
            Throw<std::runtime_error>("Duplicate holder");
        accounts.emplace(h.human(), h);
    }
    return accounts;
}

MPTTester::MPTTester(Env& env, Account const& issuer, MPTInit const& arg)
    : env_(env)
    , issuer_(issuer)
    , holders_(makeHolders(arg.holders))
    , close_(arg.close)
{
    if (arg.fund)
    {
        env_.fund(arg.xrp, issuer_);
        for (auto it : holders_)
            env_.fund(arg.xrpHolders, it.second);
    }
    if (close_)
        env.close();
    if (arg.fund)
    {
        env_.require(owners(issuer_, 0));
        for (auto it : holders_)
        {
            if (issuer_.id() == it.second.id())
                Throw<std::runtime_error>("Issuer can't be holder");
            env_.require(owners(it.second, 0));
        }
    }
    if (arg.create)
        create(*arg.create);
}

MPTTester::MPTTester(
    Env& env,
    Account const& issuer,
    MPTID const& id,
    std::vector<Account> const& holders,
    bool close)
    : env_(env)
    , issuer_(issuer)
    , holders_(makeHolders(holders))
    , id_(id)
    , close_(close)
{
}

static MPTCreate
makeMPTCreate(MPTInitDef const& arg)
{
    if (arg.pay)
        return {
            .maxAmt = arg.maxAmt,
            .transferFee = arg.transferFee,
            .pay = {{arg.holders, *arg.pay}},
            .flags = arg.flags,
            .authHolder = arg.authHolder};
    return {
        .maxAmt = arg.maxAmt,
        .transferFee = arg.transferFee,
        .authorize = arg.holders,
        .flags = arg.flags,
        .authHolder = arg.authHolder};
}

MPTTester::MPTTester(MPTInitDef const& arg)
    : MPTTester{
          arg.env,
          arg.issuer,
          MPTInit{
              .fund = arg.fund,
              .close = arg.close,
              .create = makeMPTCreate(arg)}}
{
}

MPTTester::operator MPT() const
{
    if (!id_)
        Throw<std::runtime_error>("MPT has not been created");
    return MPT("", *id_);
}

Json::Value
MPTTester::createjv(MPTCreate const& arg)
{
    if (!arg.issuer)
        Throw<std::runtime_error>("MPTTester::createjv: issuer is not set");
    Json::Value jv;
    jv[sfAccount] = arg.issuer->human();
    if (arg.assetScale)
        jv[sfAssetScale] = *arg.assetScale;
    if (arg.transferFee)
        jv[sfTransferFee] = *arg.transferFee;
    if (arg.metadata)
        jv[sfMPTokenMetadata] = strHex(*arg.metadata);
    if (arg.maxAmt)
        jv[sfMaximumAmount] = std::to_string(*arg.maxAmt);
    if (arg.domainID)
        jv[sfDomainID] = to_string(*arg.domainID);
<<<<<<< HEAD
    jv[sfTransactionType] = jss::MPTokenIssuanceCreate;

    return jv;
}

void
MPTTester::create(MPTCreate const& arg)
{
    if (id_)
        Throw<std::runtime_error>("MPT can't be reused");
    id_ = makeMptID(env_.seq(issuer_), issuer_);
    Json::Value jv = createjv(
        {.issuer = issuer_,
         .maxAmt = arg.maxAmt,
         .assetScale = arg.assetScale,
         .transferFee = arg.transferFee,
         .metadata = arg.metadata,
         .domainID = arg.domainID});
=======
    if (arg.mutableFlags)
        jv[sfMutableFlags] = *arg.mutableFlags;
>>>>>>> 17a26065
    if (submit(arg, jv) != tesSUCCESS)
    {
        // Verify issuance doesn't exist
        env_.require(requireAny([&]() -> bool {
            return env_.le(keylet::mptIssuance(*id_)) == nullptr;
        }));

        id_.reset();
    }
    else
    {
        env_.require(mptflags(*this, arg.flags.value_or(0)));
        auto authAndPay = [&](auto const& accts, auto const&& getAcct) {
            for (auto const& it : accts)
            {
                authorize({.account = getAcct(it)});
                if ((arg.flags.value_or(0) & tfMPTRequireAuth) &&
                    arg.authHolder)
                    authorize({.account = issuer_, .holder = getAcct(it)});
                if (arg.pay && arg.pay->first.empty())
                    pay(issuer_, getAcct(it), arg.pay->second);
            }
            if (arg.pay)
            {
                for (auto const& p : arg.pay->first)
                    pay(issuer_, p, arg.pay->second);
            }
        };
        if (arg.authorize)
        {
            if (arg.authorize->empty())
                authAndPay(holders_, [](auto const& it) { return it.second; });
            else
                authAndPay(*arg.authorize, [](auto const& it) { return it; });
        }
        else if (arg.pay)
        {
            if (arg.pay->first.empty())
                authAndPay(holders_, [](auto const& it) { return it.second; });
            else
                authAndPay(arg.pay->first, [](auto const& it) { return it; });
        }
    }
}

Json::Value
MPTTester::destroyjv(MPTDestroy const& arg)
{
    Json::Value jv;
    if (!arg.issuer || !arg.id)
        Throw<std::runtime_error>("MPTTester::destroyjv: issuer/id is not set");
    jv[sfAccount] = arg.issuer->human();
    jv[sfMPTokenIssuanceID] = to_string(*arg.id);
    jv[sfTransactionType] = jss::MPTokenIssuanceDestroy;

    return jv;
}

void
MPTTester::destroy(MPTDestroy const& arg)
{
    if (!arg.id && !id_)
        Throw<std::runtime_error>("MPT has not been created");
    Json::Value jv = destroyjv(
        {.issuer = arg.issuer ? arg.issuer : issuer_,
         .id = arg.id ? arg.id : id_});
    submit(arg, jv);
}

Account const&
MPTTester::holder(std::string const& holder_) const
{
    auto const& it = holders_.find(holder_);
    if (it == holders_.cend())
        Throw<std::runtime_error>("Holder is not found");
    return it->second;
}

Json::Value
MPTTester::authorizejv(MPTAuthorize const& arg)
{
    Json::Value jv;
    if (!arg.account || !arg.id)
        Throw<std::runtime_error>(
            "MPTTester::authorizejv: issuer/id is not set");
    jv[sfAccount] = arg.account->human();
    jv[sfMPTokenIssuanceID] = to_string(*arg.id);
    if (arg.holder)
        jv[sfHolder] = arg.holder->human();
    jv[sfTransactionType] = jss::MPTokenAuthorize;

    return jv;
}

void
MPTTester::authorize(MPTAuthorize const& arg)
{
    if (!arg.id && !id_)
        Throw<std::runtime_error>("MPT has not been created");
    Json::Value jv = authorizejv({
        .account = arg.account ? arg.account : issuer_,
        .holder = arg.holder,
        .id = arg.id ? arg.id : id_,
    });
    if (auto const result = submit(arg, jv); result == tesSUCCESS)
    {
        // Issuer authorizes
        if (!arg.account || *arg.account == issuer_)
        {
            auto const flags = getFlags(arg.holder);
            // issuer un-authorizes the holder
            if (arg.flags.value_or(0) == tfMPTUnauthorize)
                env_.require(mptflags(*this, flags, arg.holder));
            // issuer authorizes the holder
            else
                env_.require(
                    mptflags(*this, flags | lsfMPTAuthorized, arg.holder));
        }
        // Holder authorizes
        else if (arg.flags.value_or(0) != tfMPTUnauthorize)
        {
            auto const flags = getFlags(arg.account);
            // holder creates a token
            env_.require(mptflags(*this, flags, arg.account));
            env_.require(mptbalance(*this, *arg.account, 0));
        }
        else
        {
            // Verify that the MPToken doesn't exist.
            forObject(
                [&](SLEP const& sle) { return env_.test.BEAST_EXPECT(!sle); },
                arg.account);
        }
    }
    else if (
        arg.account && *arg.account != issuer_ &&
        arg.flags.value_or(0) != tfMPTUnauthorize && id_)
    {
        if (result == tecDUPLICATE)
        {
            // Verify that MPToken already exists
            env_.require(requireAny([&]() -> bool {
                return env_.le(keylet::mptoken(*id_, arg.account->id())) !=
                    nullptr;
            }));
        }
        else
        {
            // Verify MPToken doesn't exist if holder failed authorizing(unless
            // it already exists)
            env_.require(requireAny([&]() -> bool {
                return env_.le(keylet::mptoken(*id_, arg.account->id())) ==
                    nullptr;
            }));
        }
    }
}

void
MPTTester::authorizeHolders(Holders const& holders)
{
    for (auto const& holder : holders)
    {
        authorize({.account = holder});
    }
}

Json::Value
MPTTester::setjv(MPTSet const& arg)
{
    Json::Value jv;
    if (!arg.account || !arg.id)
        Throw<std::runtime_error>("MPTTester::setjv: issuer/id is not set");
    jv[sfAccount] = arg.account->human();
    jv[sfMPTokenIssuanceID] = to_string(*arg.id);
    if (arg.holder)
    {
        std::visit(
            [&jv]<typename T>(T const& holder) {
                if constexpr (std::is_same_v<T, Account>)
                    jv[sfHolder] = holder.human();
                else if constexpr (std::is_same_v<T, AccountID>)
                    jv[sfHolder] = toBase58(holder);
            },
            *arg.holder);
    }

    if (arg.delegate)
        jv[sfDelegate] = arg.delegate->human();
    if (arg.domainID)
        jv[sfDomainID] = to_string(*arg.domainID);
<<<<<<< HEAD
    jv[sfTransactionType] = jss::MPTokenIssuanceSet;

    return jv;
}

void
MPTTester::set(MPTSet const& arg)
{
    if (!arg.id && !id_)
        Throw<std::runtime_error>("MPT has not been created");
    Json::Value jv = setjv(
        {.account = arg.account ? arg.account : issuer_,
         .holder = arg.holder,
         .id = arg.id ? arg.id : id_,
         .delegate = arg.delegate,
         .domainID = arg.domainID});
    if (submit(arg, jv) == tesSUCCESS && arg.flags.value_or(0))
=======
    if (arg.mutableFlags)
        jv[sfMutableFlags] = *arg.mutableFlags;
    if (arg.transferFee)
        jv[sfTransferFee] = *arg.transferFee;
    if (arg.metadata)
        jv[sfMPTokenMetadata] = strHex(*arg.metadata);
    if (submit(arg, jv) == tesSUCCESS && (arg.flags || arg.mutableFlags))
>>>>>>> 17a26065
    {
        auto require = [&](std::optional<Account> const& holder,
                           bool unchanged) {
            auto flags = getFlags(holder);
            if (!unchanged)
            {
                if (arg.flags)
                {
                    if (*arg.flags & tfMPTLock)
                        flags |= lsfMPTLocked;
                    else if (*arg.flags & tfMPTUnlock)
                        flags &= ~lsfMPTLocked;
                }

                if (arg.mutableFlags)
                {
                    if (*arg.mutableFlags & tfMPTSetCanLock)
                        flags |= lsfMPTCanLock;
                    else if (*arg.mutableFlags & tfMPTClearCanLock)
                        flags &= ~lsfMPTCanLock;

                    if (*arg.mutableFlags & tfMPTSetRequireAuth)
                        flags |= lsfMPTRequireAuth;
                    else if (*arg.mutableFlags & tfMPTClearRequireAuth)
                        flags &= ~lsfMPTRequireAuth;

                    if (*arg.mutableFlags & tfMPTSetCanEscrow)
                        flags |= lsfMPTCanEscrow;
                    else if (*arg.mutableFlags & tfMPTClearCanEscrow)
                        flags &= ~lsfMPTCanEscrow;

                    if (*arg.mutableFlags & tfMPTSetCanClawback)
                        flags |= lsfMPTCanClawback;
                    else if (*arg.mutableFlags & tfMPTClearCanClawback)
                        flags &= ~lsfMPTCanClawback;

                    if (*arg.mutableFlags & tfMPTSetCanTrade)
                        flags |= lsfMPTCanTrade;
                    else if (*arg.mutableFlags & tfMPTClearCanTrade)
                        flags &= ~lsfMPTCanTrade;

                    if (*arg.mutableFlags & tfMPTSetCanTransfer)
                        flags |= lsfMPTCanTransfer;
                    else if (*arg.mutableFlags & tfMPTClearCanTransfer)
                        flags &= ~lsfMPTCanTransfer;
                }
            }
            env_.require(mptflags(*this, flags, holder));
        };
        if (arg.account)
            require(std::nullopt, arg.holder.has_value());
        if (auto const account =
                (arg.holder ? std::get_if<Account>(&(*arg.holder)) : nullptr))
            require(*account, false);
    }
}

bool
MPTTester::forObject(
    std::function<bool(SLEP const& sle)> const& cb,
    std::optional<Account> const& holder_) const
{
    if (!id_)
        Throw<std::runtime_error>("MPT has not been created");
    auto const key = holder_ ? keylet::mptoken(*id_, holder_->id())
                             : keylet::mptIssuance(*id_);
    if (auto const sle = env_.le(key))
        return cb(sle);
    return false;
}

[[nodiscard]] bool
MPTTester::checkDomainID(std::optional<uint256> expected) const
{
    return forObject([&](SLEP const& sle) -> bool {
        if (sle->isFieldPresent(sfDomainID))
            return expected == sle->getFieldH256(sfDomainID);
        return (!expected.has_value());
    });
}

[[nodiscard]] bool
MPTTester::checkMPTokenAmount(
    Account const& holder_,
    std::int64_t expectedAmount) const
{
    return forObject(
        [&](SLEP const& sle) { return expectedAmount == (*sle)[sfMPTAmount]; },
        holder_);
}

[[nodiscard]] bool
MPTTester::checkMPTokenOutstandingAmount(std::int64_t expectedAmount) const
{
    return forObject([&](SLEP const& sle) {
        return expectedAmount == (*sle)[sfOutstandingAmount];
    });
}

[[nodiscard]] bool
MPTTester::checkFlags(
    uint32_t const expectedFlags,
    std::optional<Account> const& holder) const
{
    return expectedFlags == getFlags(holder);
}

[[nodiscard]] bool
MPTTester::checkMetadata(std::string const& metadata) const
{
    return forObject([&](SLEP const& sle) -> bool {
        if (sle->isFieldPresent(sfMPTokenMetadata))
            return strHex(sle->getFieldVL(sfMPTokenMetadata)) ==
                strHex(metadata);
        return false;
    });
}

[[nodiscard]] bool
MPTTester::isMetadataPresent() const
{
    return forObject([&](SLEP const& sle) -> bool {
        return sle->isFieldPresent(sfMPTokenMetadata);
    });
}

[[nodiscard]] bool
MPTTester::checkTransferFee(std::uint16_t transferFee) const
{
    return forObject([&](SLEP const& sle) -> bool {
        if (sle->isFieldPresent(sfTransferFee))
            return sle->getFieldU16(sfTransferFee) == transferFee;
        return false;
    });
}

[[nodiscard]] bool
MPTTester::isTransferFeePresent() const
{
    return forObject([&](SLEP const& sle) -> bool {
        return sle->isFieldPresent(sfTransferFee);
    });
}

void
MPTTester::pay(
    Account const& src,
    Account const& dest,
    std::int64_t amount,
    std::optional<TER> err,
    std::optional<std::vector<std::string>> credentials)
{
    if (!id_)
        Throw<std::runtime_error>("MPT has not been created");
    auto const srcAmt = getBalance(src);
    auto const destAmt = getBalance(dest);
    auto const outstnAmt = getBalance(issuer_);

    if (credentials)
        env_(
            jtx::pay(src, dest, mpt(amount)),
            ter(err.value_or(tesSUCCESS)),
            credentials::ids(*credentials));
    else
        env_(jtx::pay(src, dest, mpt(amount)), ter(err.value_or(tesSUCCESS)));

    if (env_.ter() != tesSUCCESS)
        amount = 0;
    if (close_)
        env_.close();
    if (src == issuer_)
    {
        env_.require(mptbalance(*this, src, srcAmt + amount));
        env_.require(mptbalance(*this, dest, destAmt + amount));
    }
    else if (dest == issuer_)
    {
        env_.require(mptbalance(*this, src, srcAmt - amount));
        env_.require(mptbalance(*this, dest, destAmt - amount));
    }
    else
    {
        STAmount const saAmount = {*id_, amount};
        auto const actual =
            multiply(saAmount, transferRate(*env_.current(), *id_))
                .mpt()
                .value();
        // Sender pays the transfer fee if any
        env_.require(mptbalance(*this, src, srcAmt - actual));
        env_.require(mptbalance(*this, dest, destAmt + amount));
        // Outstanding amount is reduced by the transfer fee if any
        env_.require(mptbalance(*this, issuer_, outstnAmt - (actual - amount)));
    }
}

void
MPTTester::claw(
    Account const& issuer,
    Account const& holder,
    std::int64_t amount,
    std::optional<TER> err)
{
    if (!id_)
        Throw<std::runtime_error>("MPT has not been created");
    auto const issuerAmt = getBalance(issuer);
    auto const holderAmt = getBalance(holder);
    env_(jtx::claw(issuer, mpt(amount), holder), ter(err.value_or(tesSUCCESS)));
    if (env_.ter() != tesSUCCESS)
        amount = 0;
    if (close_)
        env_.close();

    env_.require(
        mptbalance(*this, issuer, issuerAmt - std::min(holderAmt, amount)));
    env_.require(
        mptbalance(*this, holder, holderAmt - std::min(holderAmt, amount)));
}

PrettyAmount
MPTTester::mpt(std::int64_t amount) const
{
    if (!id_)
        Throw<std::runtime_error>("MPT has not been created");
    return ripple::test::jtx::MPT(issuer_.name(), *id_)(amount);
}

MPTTester::operator Asset() const
{
    if (!id_)
        Throw<std::runtime_error>("MPT has not been created");
    return Asset(*id_);
}

std::int64_t
MPTTester::getBalance(Account const& account) const
{
    if (!id_)
        Throw<std::runtime_error>("MPT has not been created");
    if (account == issuer_)
    {
        if (auto const sle = env_.le(keylet::mptIssuance(*id_)))
            return sle->getFieldU64(sfOutstandingAmount);
    }
    else
    {
        if (auto const sle = env_.le(keylet::mptoken(*id_, account.id())))
            return sle->getFieldU64(sfMPTAmount);
    }
    return 0;
}

std::uint32_t
MPTTester::getFlags(std::optional<Account> const& holder) const
{
    std::uint32_t flags = 0;
    if (!forObject(
            [&](SLEP const& sle) {
                flags = sle->getFlags();
                return true;
            },
            holder))
        Throw<std::runtime_error>("Failed to get the flags");
    return flags;
}

MPT
MPTTester::operator[](std::string const& name)
{
    return MPT(name, issuanceID());
}

PrettyAmount
MPTTester::operator()(std::uint64_t amount) const
{
    return MPT("", issuanceID())(amount);
}

}  // namespace jtx
}  // namespace test
}  // namespace ripple<|MERGE_RESOLUTION|>--- conflicted
+++ resolved
@@ -152,7 +152,8 @@
         jv[sfMaximumAmount] = std::to_string(*arg.maxAmt);
     if (arg.domainID)
         jv[sfDomainID] = to_string(*arg.domainID);
-<<<<<<< HEAD
+    if (arg.mutableFlags)
+        jv[sfMutableFlags] = *arg.mutableFlags;
     jv[sfTransactionType] = jss::MPTokenIssuanceCreate;
 
     return jv;
@@ -170,11 +171,8 @@
          .assetScale = arg.assetScale,
          .transferFee = arg.transferFee,
          .metadata = arg.metadata,
+         .mutableFlags = arg.mutableFlags,
          .domainID = arg.domainID});
-=======
-    if (arg.mutableFlags)
-        jv[sfMutableFlags] = *arg.mutableFlags;
->>>>>>> 17a26065
     if (submit(arg, jv) != tesSUCCESS)
     {
         // Verify issuance doesn't exist
@@ -366,7 +364,12 @@
         jv[sfDelegate] = arg.delegate->human();
     if (arg.domainID)
         jv[sfDomainID] = to_string(*arg.domainID);
-<<<<<<< HEAD
+    if (arg.mutableFlags)
+        jv[sfMutableFlags] = *arg.mutableFlags;
+    if (arg.transferFee)
+        jv[sfTransferFee] = *arg.transferFee;
+    if (arg.metadata)
+        jv[sfMPTokenMetadata] = strHex(*arg.metadata);
     jv[sfTransactionType] = jss::MPTokenIssuanceSet;
 
     return jv;
@@ -384,15 +387,6 @@
          .delegate = arg.delegate,
          .domainID = arg.domainID});
     if (submit(arg, jv) == tesSUCCESS && arg.flags.value_or(0))
-=======
-    if (arg.mutableFlags)
-        jv[sfMutableFlags] = *arg.mutableFlags;
-    if (arg.transferFee)
-        jv[sfTransferFee] = *arg.transferFee;
-    if (arg.metadata)
-        jv[sfMPTokenMetadata] = strHex(*arg.metadata);
-    if (submit(arg, jv) == tesSUCCESS && (arg.flags || arg.mutableFlags))
->>>>>>> 17a26065
     {
         auto require = [&](std::optional<Account> const& holder,
                            bool unchanged) {
