//------------------------------------------------------------------------------
/*
  This file is part of rippled: https://github.com/ripple/rippled
  Copyright (c) 2012-2015 Ripple Labs Inc.

  Permission to use, copy, modify, and/or distribute this software for any
  purpose  with  or without fee is hereby granted, provided that the above
  copyright notice and this permission notice appear in all copies.

  THE  SOFTWARE IS PROVIDED "AS IS" AND THE AUTHOR DISCLAIMS ALL WARRANTIES
  WITH  REGARD  TO  THIS  SOFTWARE  INCLUDING  ALL  IMPLIED  WARRANTIES  OF
  MERCHANTABILITY  AND  FITNESS. IN NO EVENT SHALL THE AUTHOR BE LIABLE FOR
  ANY  SPECIAL ,  DIRECT, INDIRECT, OR CONSEQUENTIAL DAMAGES OR ANY DAMAGES
  WHATSOEVER  RESULTING  FROM  LOSS  OF USE, DATA OR PROFITS, WHETHER IN AN
  ACTION  OF  CONTRACT, NEGLIGENCE OR OTHER TORTIOUS ACTION, ARISING OUT OF
  OR IN CONNECTION WITH THE USE OR PERFORMANCE OF THIS SOFTWARE.
*/
//==============================================================================

#include <test/jtx/Account.h>
#include <test/jtx/amount.h>

#include <xrpl/basics/safe_cast.h>
<<<<<<< HEAD
=======

>>>>>>> c17676a9
#include <iomanip>

namespace ripple {
namespace test {
namespace jtx {

#if 0
std::ostream&
operator<<(std::ostream&& os,
    AnyAmount const& amount)
{
    if (amount.is_any)
    {
        os << amount.value.getText() << "/" <<
            to_string(amount.value.issue().currency) <<
                "*";
        return os;
    }
    os << amount.value.getText() << "/" <<
        to_string(amount.value.issue().currency) <<
            "(" << amount.name() << ")";
    return os;
}
#endif

PrettyAmount::operator AnyAmount() const
{
    return {amount_};
}

template <typename T>
static std::string
to_places(const T d, std::uint8_t places)
{
    assert(places <= std::numeric_limits<T>::digits10);

    std::ostringstream oss;
    oss << std::setprecision(places) << std::fixed << d;

    std::string out = oss.str();
    out.erase(out.find_last_not_of('0') + 1, std::string::npos);
    if (out.back() == '.')
        out.pop_back();

    return out;
}

std::ostream&
operator<<(std::ostream& os, PrettyAmount const& amount)
{
    if (amount.value().native())
    {
        // measure in hundredths
        auto const c = dropsPerXRP.drops() / 100;
        auto const n = amount.value().mantissa();
        if (n < c)
        {
            if (amount.value().negative())
                os << "-" << n << " drops";
            else
                os << n << " drops";
            return os;
        }
        auto const d = static_cast<double>(n) / dropsPerXRP.drops();
        if (amount.value().negative())
            os << "-";

        os << to_places(d, 6) << " XRP";
    }
    else
    {
        os << amount.value().getText() << "/"
           << to_string(amount.value().issue().currency) << "(" << amount.name()
           << ")";
    }
    return os;
}

//------------------------------------------------------------------------------

XRP_t const XRP{};

PrettyAmount
IOU::operator()(epsilon_t) const
{
    return {STAmount(issue(), 1, -81), account.name()};
}

PrettyAmount
IOU::operator()(detail::epsilon_multiple m) const
{
    return {
        STAmount(issue(), safe_cast<std::uint64_t>(m.n), -81), account.name()};
}

std::ostream&
operator<<(std::ostream& os, IOU const& iou)
{
    os << to_string(iou.issue().currency) << "(" << iou.account.name() << ")";
    return os;
}

any_t const any{};

}  // namespace jtx
}  // namespace test
}  // namespace ripple<|MERGE_RESOLUTION|>--- conflicted
+++ resolved
@@ -21,10 +21,7 @@
 #include <test/jtx/amount.h>
 
 #include <xrpl/basics/safe_cast.h>
-<<<<<<< HEAD
-=======
 
->>>>>>> c17676a9
 #include <iomanip>
 
 namespace ripple {
@@ -88,7 +85,7 @@
                 os << n << " drops";
             return os;
         }
-        auto const d = static_cast<double>(n) / dropsPerXRP.drops();
+        auto const d = double(n) / dropsPerXRP.drops();
         if (amount.value().negative())
             os << "-";
 
