//------------------------------------------------------------------------------
/*
    This file is part of rippled: https://github.com/ripple/rippled
    Copyright (c) 2016 Ripple Labs Inc.

    Permission to use, copy, modify, and/or distribute this software for any
    purpose  with  or without fee is hereby granted, provided that the above
    copyright notice and this permission notice appear in all copies.

    THE  SOFTWARE IS PROVIDED "AS IS" AND THE AUTHOR DISCLAIMS ALL WARRANTIES
    WITH  REGARD  TO  THIS  SOFTWARE  INCLUDING  ALL  IMPLIED  WARRANTIES  OF
    MERCHANTABILITY  AND  FITNESS. IN NO EVENT SHALL THE AUTHOR BE LIABLE FOR
    ANY  SPECIAL ,  DIRECT, INDIRECT, OR CONSEQUENTIAL DAMAGES OR ANY DAMAGES
    WHATSOEVER  RESULTING  FROM  LOSS  OF USE, DATA OR PROFITS, WHETHER IN AN
    ACTION  OF  CONTRACT, NEGLIGENCE OR OTHER TORTIOUS ACTION, ARISING OUT OF
    OR IN CONNECTION WITH THE USE OR PERFORMANCE OF THIS SOFTWARE.
*/
//==============================================================================

#include <test/jtx.h>
#include <test/jtx/WSClient.h>

#include <xrpl/json/json_reader.h>
#include <xrpl/json/to_string.h>
#include <xrpl/protocol/jss.h>
#include <xrpl/server/Port.h>

#include <boost/beast/core/multi_buffer.hpp>
#include <boost/beast/websocket.hpp>
<<<<<<< HEAD
=======

>>>>>>> c17676a9
#include <iostream>
#include <string>
#include <unordered_map>

namespace ripple {
namespace test {

class WSClientImpl : public WSClient
{
    using error_code = boost::system::error_code;

    struct msg
    {
        Json::Value jv;

        explicit msg(Json::Value&& jv_) : jv(jv_)
        {
        }
    };

    static boost::asio::ip::tcp::endpoint
    getEndpoint(BasicConfig const& cfg, bool v2)
    {
        auto& log = std::cerr;
        ParsedPort common;
        parse_Port(common, cfg["server"], log);
        auto const ps = v2 ? "ws2" : "ws";
        for (auto const& name : cfg.section("server").values())
        {
            if (!cfg.exists(name))
                continue;
            ParsedPort pp;
            parse_Port(pp, cfg[name], log);
            if (!pp.protocol.contains(ps))
                continue;
            using namespace boost::asio::ip;
            if (pp.ip && pp.ip->is_unspecified())
                *pp.ip = pp.ip->is_v6() ? address{address_v6::loopback()}
                                        : address{address_v4::loopback()};

            if (!pp.port)
                Throw<std::runtime_error>("Use fixConfigPorts with auto ports");

            return {*pp.ip, *pp.port};
        }
        Throw<std::runtime_error>("Missing WebSocket port");
        return {};  // Silence compiler control paths return value warning
    }

    template <class ConstBuffers>
    static std::string
    buffer_string(ConstBuffers const& b)
    {
        using boost::asio::buffer;
        using boost::asio::buffer_size;
        std::string s;
        s.resize(buffer_size(b));
        buffer_copy(buffer(&s[0], s.size()), b);
        return s;
    }

    boost::asio::io_service ios_;
    std::optional<boost::asio::io_service::work> work_;
    boost::asio::io_service::strand strand_;
    std::thread thread_;
    boost::asio::ip::tcp::socket stream_;
    boost::beast::websocket::stream<boost::asio::ip::tcp::socket&> ws_;
    boost::beast::multi_buffer rb_;

    bool peerClosed_ = false;

    // synchronize destructor
    bool b0_ = false;
    std::mutex m0_;
    std::condition_variable cv0_;

    // synchronize message queue
    std::mutex m_;
    std::condition_variable cv_;
    std::list<std::shared_ptr<msg>> msgs_;

    unsigned rpc_version_;

    void
    cleanup()
    {
        ios_.post(strand_.wrap([this] {
            if (!peerClosed_)
            {
                ws_.async_close({}, strand_.wrap([&](error_code ec) {
                    stream_.cancel(ec);
                }));
            }
        }));
        work_ = std::nullopt;
        thread_.join();
    }

public:
    WSClientImpl(
        Config const& cfg,
        bool v2,
        unsigned rpc_version,
        std::unordered_map<std::string, std::string> const& headers = {})
        : work_(ios_)
        , strand_(ios_)
        , thread_([&] { ios_.run(); })
        , stream_(ios_)
        , ws_(stream_)
        , rpc_version_(rpc_version)
    {
        try
        {
            auto const ep = getEndpoint(cfg, v2);
            stream_.connect(ep);
            ws_.set_option(boost::beast::websocket::stream_base::decorator(
                [&](boost::beast::websocket::request_type& req) {
                    for (auto const& h : headers)
                        req.set(h.first, h.second);
                }));
            ws_.handshake(
                ep.address().to_string() + ":" + std::to_string(ep.port()),
                "/");
            ws_.async_read(
                rb_,
                strand_.wrap(std::bind(
                    &WSClientImpl::on_read_msg, this, std::placeholders::_1)));
        }
        catch (std::exception&)
        {
            cleanup();
            Rethrow();
        }
    }

    ~WSClientImpl() override
    {
        cleanup();
    }

    Json::Value
    invoke(std::string const& cmd, Json::Value const& params) override
    {
        using boost::asio::buffer;
        using namespace std::chrono_literals;

        {
            Json::Value jp;
            if (params)
                jp = params;
            if (rpc_version_ == 2)
            {
                jp[jss::method] = cmd;
                jp[jss::jsonrpc] = "2.0";
                jp[jss::ripplerpc] = "2.0";
                jp[jss::id] = 5;
            }
            else
                jp[jss::command] = cmd;
            auto const s = to_string(jp);
            ws_.write_some(true, buffer(s));
        }

        auto jv = findMsg(5s, [&](Json::Value const& jval) {
            return jval[jss::type] == jss::response;
        });
        if (jv)
        {
            // Normalize JSON output
            jv->removeMember(jss::type);
            if ((*jv).isMember(jss::status) && (*jv)[jss::status] == jss::error)
            {
                Json::Value ret;
                ret[jss::result] = *jv;
                if ((*jv).isMember(jss::error))
                    ret[jss::error] = (*jv)[jss::error];
                ret[jss::status] = jss::error;
                return ret;
            }
            if ((*jv).isMember(jss::status) && (*jv).isMember(jss::result))
                (*jv)[jss::result][jss::status] = (*jv)[jss::status];
            return *jv;
        }
        return {};
    }

    std::optional<Json::Value>
    getMsg(std::chrono::milliseconds const& timeout) override
    {
        std::shared_ptr<msg> m;
        {
            std::unique_lock<std::mutex> lock(m_);
            if (!cv_.wait_for(lock, timeout, [&] { return !msgs_.empty(); }))
                return std::nullopt;
            m = std::move(msgs_.back());
            msgs_.pop_back();
        }
        return std::move(m->jv);
    }

    std::optional<Json::Value>
    findMsg(
        std::chrono::milliseconds const& timeout,
        std::function<bool(Json::Value const&)> pred) override
    {
        std::shared_ptr<msg> m;
        {
            std::unique_lock<std::mutex> lock(m_);
            if (!cv_.wait_for(lock, timeout, [&] {
                    for (auto it = msgs_.begin(); it != msgs_.end(); ++it)
                    {
                        if (pred((*it)->jv))
                        {
                            m = std::move(*it);
                            msgs_.erase(it);
                            return true;
                        }
                    }
                    return false;
                }))
            {
                return std::nullopt;
            }
        }
        return std::move(m->jv);
    }

    unsigned
    version() const override
    {
        return rpc_version_;
    }

private:
    void
    on_read_msg(error_code const& ec)
    {
        if (ec)
        {
            if (ec == boost::beast::websocket::error::closed)
                peerClosed_ = true;
            return;
        }

        Json::Value jv;
        Json::Reader jr;
        jr.parse(buffer_string(rb_.data()), jv);
        rb_.consume(rb_.size());
        auto m = std::make_shared<msg>(std::move(jv));
        {
            std::lock_guard lock(m_);
            msgs_.push_front(m);
            cv_.notify_all();
        }
        ws_.async_read(
            rb_,
            strand_.wrap(std::bind(
                &WSClientImpl::on_read_msg, this, std::placeholders::_1)));
    }

    // Called when the read op terminates
    void
    on_read_done()
    {
        std::lock_guard lock(m0_);
        b0_ = true;
        cv0_.notify_all();
    }
};

std::unique_ptr<WSClient>
makeWSClient(
    Config const& cfg,
    bool v2,
    unsigned rpc_version,
    std::unordered_map<std::string, std::string> const& headers)
{
    return std::make_unique<WSClientImpl>(cfg, v2, rpc_version, headers);
}

}  // namespace test
}  // namespace ripple<|MERGE_RESOLUTION|>--- conflicted
+++ resolved
@@ -27,10 +27,7 @@
 
 #include <boost/beast/core/multi_buffer.hpp>
 #include <boost/beast/websocket.hpp>
-<<<<<<< HEAD
-=======
-
->>>>>>> c17676a9
+
 #include <iostream>
 #include <string>
 #include <unordered_map>
@@ -64,7 +61,7 @@
                 continue;
             ParsedPort pp;
             parse_Port(pp, cfg[name], log);
-            if (!pp.protocol.contains(ps))
+            if (pp.protocol.count(ps) == 0)
                 continue;
             using namespace boost::asio::ip;
             if (pp.ip && pp.ip->is_unspecified())
