--- conflicted
+++ resolved
@@ -211,45 +211,6 @@
     return accountBalance(env, acct) == to_string(expectedValue.xrp());
 }
 
-<<<<<<< HEAD
-=======
-/* Escrow */
-/******************************************************************************/
-
-Json::Value
-escrow(AccountID const& account, AccountID const& to, STAmount const& amount)
-{
-    Json::Value jv;
-    jv[jss::TransactionType] = jss::EscrowCreate;
-    jv[jss::Account] = to_string(account);
-    jv[jss::Destination] = to_string(to);
-    jv[jss::Amount] = amount.getJson(JsonOptions::none);
-    return jv;
-}
-
-Json::Value
-finish(AccountID const& account, AccountID const& from, std::uint32_t seq)
-{
-    Json::Value jv;
-    jv[jss::TransactionType] = jss::EscrowFinish;
-    jv[jss::Account] = to_string(account);
-    jv[sfOwner.jsonName] = to_string(from);
-    jv[sfOfferSequence.jsonName] = seq;
-    return jv;
-}
-
-Json::Value
-cancel(AccountID const& account, Account const& from, std::uint32_t seq)
-{
-    Json::Value jv;
-    jv[jss::TransactionType] = jss::EscrowCancel;
-    jv[jss::Account] = to_string(account);
-    jv[sfOwner.jsonName] = from.human();
-    jv[sfOfferSequence.jsonName] = seq;
-    return jv;
-}
-
->>>>>>> 2a61aee5
 /* Payment Channel */
 /******************************************************************************/
 Json::Value
