//------------------------------------------------------------------------------
/*
    This file is part of rippled: https://github.com/ripple/rippled
    Copyright (c) 2012, 2013 Ripple Labs Inc.

    Permission to use, copy, modify, and/or distribute this software for any
    purpose  with  or without fee is hereby granted, provided that the above
    copyright notice and this permission notice appear in all copies.

    THE  SOFTWARE IS PROVIDED "AS IS" AND THE AUTHOR DISCLAIMS ALL WARRANTIES
    WITH  REGARD  TO  THIS  SOFTWARE  INCLUDING  ALL  IMPLIED  WARRANTIES  OF
    MERCHANTABILITY  AND  FITNESS. IN NO EVENT SHALL THE AUTHOR BE LIABLE FOR
    ANY  SPECIAL ,  DIRECT, INDIRECT, OR CONSEQUENTIAL DAMAGES OR ANY DAMAGES
    WHATSOEVER  RESULTING  FROM  LOSS  OF USE, DATA OR PROFITS, WHETHER IN AN
    ACTION  OF  CONTRACT, NEGLIGENCE OR OTHER TORTIOUS ACTION, ARISING OUT OF
    OR IN CONNECTION WITH THE USE OR PERFORMANCE OF THIS SOFTWARE.
*/
//==============================================================================

#ifndef RIPPLE_TEST_JTX_ENV_H_INCLUDED
#define RIPPLE_TEST_JTX_ENV_H_INCLUDED

#include <test/jtx/AbstractClient.h>
#include <test/jtx/Account.h>
#include <test/jtx/JTx.h>
#include <test/jtx/ManualTimeKeeper.h>
#include <test/jtx/amount.h>
#include <test/jtx/envconfig.h>
#include <test/jtx/require.h>
#include <test/jtx/tags.h>
#include <test/jtx/vault.h>
#include <test/unit_test/SuiteJournal.h>

#include <xrpld/app/ledger/Ledger.h>
#include <xrpld/app/ledger/OpenLedger.h>
#include <xrpld/app/main/Application.h>
#include <xrpld/app/paths/Pathfinder.h>
#include <xrpld/core/Config.h>
#include <xrpld/rpc/detail/RPCHelpers.h>

#include <xrpl/basics/Log.h>
#include <xrpl/basics/chrono.h>
#include <xrpl/beast/utility/Journal.h>
#include <xrpl/json/json_value.h>
#include <xrpl/json/to_string.h>
#include <xrpl/protocol/Feature.h>
#include <xrpl/protocol/Indexes.h>
#include <xrpl/protocol/Issue.h>
#include <xrpl/protocol/STAmount.h>
#include <xrpl/protocol/STObject.h>
#include <xrpl/protocol/STTx.h>

#include <functional>
#include <string>
#include <tuple>
#include <type_traits>
#include <unordered_map>
#include <utility>
#include <vector>

namespace ripple {
namespace test {
namespace jtx {

/** Designate accounts as no-ripple in Env::fund */
template <class... Args>
std::array<Account, 1 + sizeof...(Args)>
noripple(Account const& account, Args const&... args)
{
    return {{account, args...}};
}

inline FeatureBitset
supported_amendments()
{
    static FeatureBitset const ids = [] {
        auto const& sa = ripple::detail::supportedAmendments();
        std::vector<uint256> feats;
        feats.reserve(sa.size());
        for (auto const& [s, vote] : sa)
        {
            (void)vote;
            if (auto const f = getRegisteredFeature(s))
                feats.push_back(*f);
            else
                Throw<std::runtime_error>(
                    "Unknown feature: " + s + "  in supportedAmendments.");
        }
        return FeatureBitset(feats);
    }();
    return ids;
}

//------------------------------------------------------------------------------

class SuiteLogs : public Logs
{
    beast::unit_test::suite& suite_;

public:
    explicit SuiteLogs(beast::unit_test::suite& suite)
        : Logs(beast::severities::kError), suite_(suite)
    {
    }

    ~SuiteLogs() override = default;

    std::unique_ptr<beast::Journal::Sink>
    makeSink(
        std::string const& partition,
        beast::severities::Severity threshold) override
    {
        return std::make_unique<SuiteJournalSink>(partition, threshold, suite_);
    }
};

//------------------------------------------------------------------------------

/** A transaction testing environment. */
class Env
{
public:
    beast::unit_test::suite& test;

    Account const& master = Account::master;

    /// Used by parseResult() and postConditions()
    struct ParsedResult
    {
        std::optional<TER> ter{};
        // RPC errors tend to return either a "code" and a "message" (sometimes
        // with an "error" that corresponds to the "code"), or with an "error"
        // and an "exception". However, this structure allows all possible
        // combinations.
        std::optional<error_code_i> rpcCode{};
        std::string rpcMessage;
        std::string rpcError;
        std::string rpcException;
    };

private:
    struct AppBundle
    {
        Application* app = nullptr;
        std::unique_ptr<Application> owned;
        ManualTimeKeeper* timeKeeper = nullptr;
        std::thread thread;
        std::unique_ptr<AbstractClient> client;

        AppBundle() = default;
        AppBundle(
            beast::unit_test::suite& suite,
            std::unique_ptr<Config> config,
            std::unique_ptr<Logs> logs,
            beast::severities::Severity thresh);
        ~AppBundle();
    };

    AppBundle bundle_;

public:
    beast::Journal const journal;

    Env() = delete;
    Env&
    operator=(Env const&) = delete;
    Env(Env const&) = delete;

    /**
     * @brief Create Env using suite, Config pointer, and explicit features.
     *
     * This constructor will create an Env with the specified configuration
     * and takes ownership the passed Config pointer. Features will be enabled
     * according to rules described below (see next constructor).
     *
     * @param suite_ the current unit_test::suite
     * @param config The desired Config - ownership will be taken by moving
     * the pointer. See envconfig and related functions for common config
     * tweaks.
     * @param args with_only_features() to explicitly enable or
     * supported_features_except() to enable all and disable specific features.
     */
    // VFALCO Could wrap the suite::log in a Journal here
    Env(beast::unit_test::suite& suite_,
        std::unique_ptr<Config> config,
        FeatureBitset features,
        std::unique_ptr<Logs> logs = nullptr,
        beast::severities::Severity thresh = beast::severities::kError)
        : test(suite_)
        , bundle_(suite_, std::move(config), std::move(logs), thresh)
        , journal{bundle_.app->journal("Env")}
    {
        memoize(Account::master);
        Pathfinder::initPathTable();
        foreachFeature(
            features, [&appFeats = app().config().features](uint256 const& f) {
                appFeats.insert(f);
            });
    }

    /**
     * @brief Create Env with default config and specified
     * features.
     *
     * This constructor will create an Env with the standard Env configuration
     * (from envconfig()) and features explicitly specified. Use
     * with_only_features(...) or supported_features_except(...) to create a
     * collection of features appropriate for passing here.
     *
     * @param suite_ the current unit_test::suite
     * @param args collection of features
     *
     */
    Env(beast::unit_test::suite& suite_,
        FeatureBitset features,
        std::unique_ptr<Logs> logs = nullptr)
        : Env(suite_, envconfig(), features, std::move(logs))
    {
    }

    /**
     * @brief Create Env using suite and Config pointer.
     *
     * This constructor will create an Env with the specified configuration
     * and takes ownership the passed Config pointer. All supported amendments
     * are enabled by this version of the constructor.
     *
     * @param suite_ the current unit_test::suite
     * @param config The desired Config - ownership will be taken by moving
     * the pointer. See envconfig and related functions for common config
     * tweaks.
     */
    Env(beast::unit_test::suite& suite_,
        std::unique_ptr<Config> config,
        std::unique_ptr<Logs> logs = nullptr,
        beast::severities::Severity thresh = beast::severities::kError)
        : Env(suite_,
              std::move(config),
              supported_amendments(),
              std::move(logs),
              thresh)
    {
    }

    /**
     * @brief Create Env with only the current test suite
     *
     * This constructor will create an Env with the standard
     * test Env configuration (from envconfig()) and all supported
     * amendments enabled.
     *
     * @param suite_ the current unit_test::suite
     */
    Env(beast::unit_test::suite& suite_) : Env(suite_, envconfig())
    {
    }

    virtual ~Env() = default;

    Application&
    app()
    {
        return *bundle_.app;
    }

    Application const&
    app() const
    {
        return *bundle_.app;
    }

    ManualTimeKeeper&
    timeKeeper()
    {
        return *bundle_.timeKeeper;
    }

    /** Returns the current network time

        @note This is manually advanced when ledgers
              close or by callers.
    */
    NetClock::time_point
    now()
    {
        return timeKeeper().now();
    }

    /** Returns the connected client. */
    AbstractClient&
    client()
    {
        return *bundle_.client;
    }

    /** Execute an RPC command.

        The command is examined and used to build
        the correct JSON as per the arguments.
    */
    template <class... Args>
    Json::Value
    rpc(unsigned apiVersion,
        std::unordered_map<std::string, std::string> const& headers,
        std::string const& cmd,
        Args&&... args);

    template <class... Args>
    Json::Value
    rpc(unsigned apiVersion, std::string const& cmd, Args&&... args);

    template <class... Args>
    Json::Value
    rpc(std::unordered_map<std::string, std::string> const& headers,
        std::string const& cmd,
        Args&&... args);

    template <class... Args>
    Json::Value
    rpc(std::string const& cmd, Args&&... args);

    /** Returns the current ledger.

        This is a non-modifiable snapshot of the
        open ledger at the moment of the call.
        Transactions applied after the call to open()
        will not be visible.

    */
    std::shared_ptr<OpenView const>
    current() const
    {
        return app().openLedger().current();
    }

    /** Returns the last closed ledger.

        The open ledger is built on top of the
        last closed ledger. When the open ledger
        is closed, it becomes the new closed ledger
        and a new open ledger takes its place.
    */
    std::shared_ptr<ReadView const>
    closed();

    /** Close and advance the ledger.

        The resulting close time will be different and
        greater than the previous close time, and at or
        after the passed-in close time.

        Effects:

            Creates a new closed ledger from the last
            closed ledger.

            All transactions that made it into the open
            ledger are applied to the closed ledger.

            The Application network time is set to
            the close time of the resulting ledger.

        @return true if no error, false if error
    */
    bool
    close(
        NetClock::time_point closeTime,
        std::optional<std::chrono::milliseconds> consensusDelay = std::nullopt);

    /** Close and advance the ledger.

        The time is calculated as the duration from
        the previous ledger closing time.

        @return true if no error, false if error
    */
    template <class Rep, class Period>
    bool
    close(std::chrono::duration<Rep, Period> const& elapsed)
    {
        // VFALCO Is this the correct time?
        return close(now() + elapsed);
    }

    /** Close and advance the ledger.

        The time is calculated as five seconds from
        the previous ledger closing time.

        @return true if no error, false if error
    */
    bool
    close()
    {
        // VFALCO Is this the correct time?
        return close(std::chrono::seconds(5));
    }

    /** Turn on JSON tracing.
        With no arguments, trace all
    */
    void
    trace(int howMany = -1)
    {
        trace_ = howMany;
    }

    /** Turn off JSON tracing. */
    void
    notrace()
    {
        trace_ = 0;
    }

    void
    set_parse_failure_expected(bool b)
    {
        parseFailureExpected_ = b;
    }

    /** Turn off signature checks. */
    void
    disable_sigs()
    {
        app().checkSigs(false);
    }

    // set rpc retries
    void
    set_retries(unsigned r = 5)
    {
        retries_ = r;
    }

    // get rpc retries
    unsigned
    retries() const
    {
        return retries_;
    }

    /** Associate AccountID with account. */
    void
    memoize(Account const& account);

    /** Returns the Account given the AccountID. */
    /** @{ */
    Account const&
    lookup(AccountID const& id) const;

    Account const&
    lookup(std::string const& base58ID) const;
    /** @} */

    /** Returns the XRP balance on an account.
        Returns 0 if the account does not exist.
    */
    PrettyAmount
    balance(Account const& account) const;

    /** Returns the next sequence number on account.
        Exceptions:
            Throws if the account does not exist
    */
    std::uint32_t
    seq(Account const& account) const;

    /** Return the balance on an account.
        Returns 0 if the trust line does not exist.
    */
    // VFALCO NOTE This should return a unit-less amount
    PrettyAmount
    balance(Account const& account, Issue const& issue) const;

    PrettyAmount
<<<<<<< HEAD
    balance(Account const& account, MPTIssue const& issue) const;
=======
    balance(Account const& account, MPTIssue const& mptIssue) const;

    /** Returns the IOU limit on an account.
        Returns 0 if the trust line does not exist.
    */
    PrettyAmount
    limit(Account const& account, Issue const& issue) const;
>>>>>>> d494bf45

    /** Return the number of objects owned by an account.
     * Returns 0 if the account does not exist.
     */
    std::uint32_t
    ownerCount(Account const& account) const;

    /** Return an account root.
        @return empty if the account does not exist.
    */
    std::shared_ptr<SLE const>
    le(Account const& account) const;

    /** Return a ledger entry.
        @return empty if the ledger entry does not exist
    */
    std::shared_ptr<SLE const>
    le(Keylet const& k) const;

    /** Create a JTx from parameters. */
    template <class JsonValue, class... FN>
    JTx
    jt(JsonValue&& jv, FN const&... fN)
    {
        JTx jt(std::forward<JsonValue>(jv));
        invoke(jt, fN...);
        autofill(jt);
        jt.stx = st(jt);
        return jt;
    }

    /** Create a JTx from parameters. */
    template <class JsonValue, class... FN>
    JTx
    jtnofill(JsonValue&& jv, FN const&... fN)
    {
        JTx jt(std::forward<JsonValue>(jv));
        invoke(jt, fN...);
        autofill_sig(jt);
        jt.stx = st(jt);
        return jt;
    }

    /** Create JSON from parameters.
        This will apply funclets and autofill.
    */
    template <class JsonValue, class... FN>
    Json::Value
    json(JsonValue&& jv, FN const&... fN)
    {
        auto tj = jt(std::forward<JsonValue>(jv), fN...);
        return std::move(tj.jv);
    }

    /** Check a set of requirements.

        The requirements are formed
        from condition functors.
    */
    template <class... Args>
    void
    require(Args const&... args)
    {
        jtx::required(args...)(*this);
    }

    /** Gets the TER result and `didApply` flag from a RPC Json result object.
     */
    static ParsedResult
    parseResult(Json::Value const& jr);

    /** Submit an existing JTx.
        This calls postconditions.
    */
    virtual void
    submit(JTx const& jt);

    /** Use the submit RPC command with a provided JTx object.
        This calls postconditions.
    */
    void
    sign_and_submit(JTx const& jt, Json::Value params = Json::nullValue);

    /** Check expected postconditions
        of JTx submission.
    */
    void
    postconditions(
        JTx const& jt,
        ParsedResult const& parsed,
        Json::Value const& jr = Json::Value());

    /** Apply funclets and submit. */
    /** @{ */
    template <class JsonValue, class... FN>
    Env&
    apply(JsonValue&& jv, FN const&... fN)
    {
        submit(jt(std::forward<JsonValue>(jv), fN...));
        return *this;
    }

    template <class JsonValue, class... FN>
    Env&
    operator()(JsonValue&& jv, FN const&... fN)
    {
        return apply(std::forward<JsonValue>(jv), fN...);
    }
    /** @} */

    /** Return the TER for the last JTx. */
    TER
    ter() const
    {
        return ter_;
    }

    /** Return metadata for the last JTx.
     *
     *  NOTE: this has a side effect of closing the open ledger.
     *  The ledger will only be closed if it includes transactions.
     *
     *  Effects:
     *
     *      The open ledger is closed as if by a call
     *      to close(). The metadata for the last
     *      transaction ID, if any, is returned.
     */
    std::shared_ptr<STObject const>
    meta();

    /** Return the tx data for the last JTx.

        Effects:

            The tx data for the last transaction
            ID, if any, is returned. No side
            effects.

        @note Only necessary for JTx submitted
            with via sign-and-submit method.
    */
    std::shared_ptr<STTx const>
    tx() const;

    void
    enableFeature(uint256 const feature);

    void
    disableFeature(uint256 const feature);

    bool
    enabled(uint256 feature) const
    {
        return current()->rules().enabled(feature);
    }

private:
    void
    fund(bool setDefaultRipple, STAmount const& amount, Account const& account);

    void
    fund_arg(STAmount const& amount, Account const& account)
    {
        fund(true, amount, account);
    }

    template <std::size_t N>
    void
    fund_arg(STAmount const& amount, std::array<Account, N> const& list)
    {
        for (auto const& account : list)
            fund(false, amount, account);
    }

public:
    /** Create a new account with some XRP.

        These convenience functions are for easy set-up
        of the environment, they bypass fee, seq, and sig
        settings. The XRP is transferred from the master
        account.

        Preconditions:
            The account must not already exist

        Effects:
            The asfDefaultRipple on the account is set,
            and the sequence number is incremented, unless
            the account is wrapped with a call to noripple.

            The account's XRP balance is set to amount.

            Generates a test that the balance is set.

        @param amount The amount of XRP to transfer to
                      each account.

        @param args A heterogeneous list of accounts to fund
                    or calls to noripple with lists of accounts
                    to fund.
    */
    template <class Arg, class... Args>
    void
    fund(STAmount const& amount, Arg const& arg, Args const&... args)
    {
        fund_arg(amount, arg);
        if constexpr (sizeof...(args) > 0)
            fund(amount, args...);
    }

    /** Establish trust lines.

        These convenience functions are for easy set-up
        of the environment, they bypass fee, seq, and sig
        settings.

        Preconditions:
            The account must already exist

        Effects:
            A trust line is added for the account.
            The account's sequence number is incremented.
            The account is refunded for the transaction fee
                to set the trust line.

        The refund comes from the master account.
    */
    /** @{ */
    void
    trust(STAmount const& amount, Account const& account);

    template <class... Accounts>
    void
    trust(
        STAmount const& amount,
        Account const& to0,
        Account const& to1,
        Accounts const&... toN)
    {
        trust(amount, to0);
        trust(amount, to1, toN...);
    }
    /** @} */

    /** Create a STTx from a JTx without sanitizing
        Use to inject bogus values into test transactions by first
        editing the JSON.
    */
    std::shared_ptr<STTx const>
    ust(JTx const& jt);

protected:
    int trace_ = 0;
    TestStopwatch stopwatch_;
    uint256 txid_;
    TER ter_ = tesSUCCESS;
    bool parseFailureExpected_ = false;
    unsigned retries_ = 5;

    Json::Value
    do_rpc(
        unsigned apiVersion,
        std::vector<std::string> const& args,
        std::unordered_map<std::string, std::string> const& headers = {});

    void
    autofill_sig(JTx& jt);

    virtual void
    autofill(JTx& jt);

    /** Create a STTx from a JTx
        The framework requires that JSON is valid.
        On a parse error, the JSON is logged and
        an exception thrown.
        Throws:
            parse_error
    */
    std::shared_ptr<STTx const>
    st(JTx const& jt);

    // Invoke funclets on stx
    // Note: The STTx may not be modified
    template <class... FN>
    void
    invoke(STTx& stx, FN const&... fN)
    {
        (fN(*this, stx), ...);
    }

    // Invoke funclets on jt
    template <class... FN>
    void
    invoke(JTx& jt, FN const&... fN)
    {
        (fN(*this, jt), ...);
    }

    // Map of account IDs to Account
    std::unordered_map<AccountID, Account> map_;
};

template <class... Args>
Json::Value
Env::rpc(
    unsigned apiVersion,
    std::unordered_map<std::string, std::string> const& headers,
    std::string const& cmd,
    Args&&... args)
{
    return do_rpc(
        apiVersion,
        std::vector<std::string>{cmd, std::forward<Args>(args)...},
        headers);
}

template <class... Args>
Json::Value
Env::rpc(unsigned apiVersion, std::string const& cmd, Args&&... args)
{
    return rpc(
        apiVersion,
        std::unordered_map<std::string, std::string>(),
        cmd,
        std::forward<Args>(args)...);
}

template <class... Args>
Json::Value
Env::rpc(
    std::unordered_map<std::string, std::string> const& headers,
    std::string const& cmd,
    Args&&... args)
{
    return do_rpc(
        RPC::apiCommandLineVersion,
        std::vector<std::string>{cmd, std::forward<Args>(args)...},
        headers);
}

template <class... Args>
Json::Value
Env::rpc(std::string const& cmd, Args&&... args)
{
    return rpc(
        std::unordered_map<std::string, std::string>(),
        cmd,
        std::forward<Args>(args)...);
}

}  // namespace jtx
}  // namespace test
}  // namespace ripple

#endif<|MERGE_RESOLUTION|>--- conflicted
+++ resolved
@@ -473,9 +473,6 @@
     balance(Account const& account, Issue const& issue) const;
 
     PrettyAmount
-<<<<<<< HEAD
-    balance(Account const& account, MPTIssue const& issue) const;
-=======
     balance(Account const& account, MPTIssue const& mptIssue) const;
 
     /** Returns the IOU limit on an account.
@@ -483,7 +480,6 @@
     */
     PrettyAmount
     limit(Account const& account, Issue const& issue) const;
->>>>>>> d494bf45
 
     /** Return the number of objects owned by an account.
      * Returns 0 if the account does not exist.
