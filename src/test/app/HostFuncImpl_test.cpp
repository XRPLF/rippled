//------------------------------------------------------------------------------
/*
    This file is part of rippled: https://github.com/ripple/rippled
    Copyright (c) 2025 Ripple Labs Inc.

    Permission to use, copy, modify, and/or distribute this software for any
    purpose  with  or without fee is hereby granted, provided that the above
    copyright notice and this permission notice appear in all copies.

    THE  SOFTWARE IS PROVIDED "AS IS" AND THE AUTHOR DISCLAIMS ALL WARRANTIES
    WITH  REGARD  TO  THIS  SOFTWARE  INCLUDING  ALL  IMPLIED  WARRANTIES  OF
    MERCHANTABILITY  AND  FITNESS. IN NO EVENT SHALL THE AUTHOR BE LIABLE FOR
    ANY  SPECIAL ,  DIRECT, INDIRECT, OR CONSEQUENTIAL DAMAGES OR ANY DAMAGES
    WHATSOEVER  RESULTING  FROM  LOSS  OF USE, DATA OR PROFITS, WHETHER IN AN
    ACTION  OF  CONTRACT, NEGLIGENCE OR OTHER TORTIOUS ACTION, ARISING OUT OF
    OR IN CONNECTION WITH THE USE OR PERFORMANCE OF THIS SOFTWARE.
*/
//==============================================================================

#include <test/jtx.h>

#include <xrpld/app/wasm/HostFuncImpl.h>

namespace ripple {
namespace test {

static Bytes
toBytes(std::uint8_t value)
{
    return {value};
}

static Bytes
toBytes(std::uint16_t value)
{
    auto const* b = reinterpret_cast<uint8_t const*>(&value);
    auto const* e = reinterpret_cast<uint8_t const*>(&value + 1);
    return Bytes{b, e};
}

static Bytes
toBytes(std::uint32_t value)
{
    auto const* b = reinterpret_cast<uint8_t const*>(&value);
    auto const* e = reinterpret_cast<uint8_t const*>(&value + 1);
    return Bytes{b, e};
}

static Bytes
toBytes(Asset const& asset)
{
    if (asset.holds<Issue>())
    {
        Serializer s;
        auto const& issue = asset.get<Issue>();
        s.addBitString(issue.currency);
        if (!isXRP(issue.currency))
            s.addBitString(issue.account);
        auto const data = s.getData();
        return data;
    }

    auto const& mptIssue = asset.get<MPTIssue>();
    auto const& mptID = mptIssue.getMptID();
    return Bytes{mptID.cbegin(), mptID.cend()};
}

static Bytes
toBytes(STAmount const& amount)
{
    Serializer msg;
    amount.add(msg);
    auto const data = msg.getData();

    return data;
}

static ApplyContext
createApplyContext(
    test::jtx::Env& env,
    OpenView& ov,
    STTx const& tx = STTx(ttESCROW_FINISH, [](STObject&) {}))
{
    ApplyContext ac{
        env.app(),
        ov,
        tx,
        tesSUCCESS,
        env.current()->fees().base,
        tapNONE,
        env.journal};
    return ac;
}

struct HostFuncImpl_test : public beast::unit_test::suite
{
    void
    testGetLedgerSqn()
    {
        testcase("getLedgerSqn");
        using namespace test::jtx;

        Env env{*this};
        OpenView ov{*env.current()};
        ApplyContext ac = createApplyContext(env, ov);
        auto const dummyEscrow =
            keylet::escrow(env.master, env.seq(env.master));
        WasmHostFunctionsImpl hfs(ac, dummyEscrow);

        auto const result = hfs.getLedgerSqn();
        if (BEAST_EXPECT(result.has_value()))
            BEAST_EXPECT(result.value() == env.current()->info().seq);
    }

    void
    testGetParentLedgerTime()
    {
        testcase("getParentLedgerTime");
        using namespace test::jtx;

        Env env{*this};
        OpenView ov{*env.current()};
        ApplyContext ac = createApplyContext(env, ov);
        auto const dummyEscrow =
            keylet::escrow(env.master, env.seq(env.master));

        WasmHostFunctionsImpl hfs(ac, dummyEscrow);

        auto const result = hfs.getParentLedgerTime();
        if (BEAST_EXPECT(result.has_value()))
            BEAST_EXPECT(
                result.value() ==
                env.current()->parentCloseTime().time_since_epoch().count());
    }

    void
    testGetParentLedgerHash()
    {
        testcase("getParentLedgerHash");
        using namespace test::jtx;

        Env env{*this};
        OpenView ov{*env.current()};
        ApplyContext ac = createApplyContext(env, ov);
        auto const dummyEscrow =
            keylet::escrow(env.master, env.seq(env.master));

        WasmHostFunctionsImpl hfs(ac, dummyEscrow);

        auto const result = hfs.getParentLedgerHash();
        if (BEAST_EXPECT(result.has_value()))
            BEAST_EXPECT(result.value() == env.current()->info().parentHash);
    }

    void
    testGetLedgerAccountHash()
    {
        testcase("getLedgerAccountHash");
        using namespace test::jtx;

        Env env{*this};
        OpenView ov{*env.current()};
        ApplyContext ac = createApplyContext(env, ov);
        auto const dummyEscrow =
            keylet::escrow(env.master, env.seq(env.master));

        WasmHostFunctionsImpl hfs(ac, dummyEscrow);

        auto const result = hfs.getLedgerAccountHash();
        if (BEAST_EXPECT(result.has_value()))
            BEAST_EXPECT(result.value() == env.current()->info().accountHash);
    }

    void
    testGetLedgerTransactionHash()
    {
        testcase("getLedgerTransactionHash");
        using namespace test::jtx;

        Env env{*this};
        OpenView ov{*env.current()};
        ApplyContext ac = createApplyContext(env, ov);
        auto const dummyEscrow =
            keylet::escrow(env.master, env.seq(env.master));

        WasmHostFunctionsImpl hfs(ac, dummyEscrow);

        auto const result = hfs.getLedgerTransactionHash();
        if (BEAST_EXPECT(result.has_value()))
            BEAST_EXPECT(result.value() == env.current()->info().txHash);
    }

    void
    testGetBaseFee()
    {
        testcase("getBaseFee");
        using namespace test::jtx;

        Env env{*this};
        OpenView ov{*env.current()};
        ApplyContext ac = createApplyContext(env, ov);
        auto const dummyEscrow =
            keylet::escrow(env.master, env.seq(env.master));

        WasmHostFunctionsImpl hfs(ac, dummyEscrow);

        auto const result = hfs.getBaseFee();
        if (BEAST_EXPECT(result.has_value()))
            BEAST_EXPECT(result.value() == env.current()->fees().base.drops());

        {
            Env env2(
                *this,
                envconfig([](std::unique_ptr<Config> cfg) {
                    cfg->FEES.reference_fee =
                        static_cast<int64_t>(
                            std::numeric_limits<int32_t>::max()) +
                        1;
                    return cfg;
                }),
                testable_amendments());
            // Run past the flag ledger so that a Fee change vote occurs and
            // updates FeeSettings. (It also activates all supported
            // amendments.)
            for (auto i = env.current()->seq(); i <= 257; ++i)
                env.close();

            OpenView ov2{*env2.current()};
            ApplyContext ac2 = createApplyContext(env2, ov2);
            WasmHostFunctionsImpl hfs2(ac2, dummyEscrow);
            auto const result2 = hfs2.getBaseFee();
            BEAST_EXPECT(!result2.has_value());
            BEAST_EXPECT(result2.error() == HostFunctionError::INTERNAL);
        }
    }

    void
    testIsAmendmentEnabled()
    {
        testcase("isAmendmentEnabled");
        using namespace test::jtx;

        Env env{*this};
        OpenView ov{*env.current()};
        ApplyContext ac = createApplyContext(env, ov);
        auto const dummyEscrow =
            keylet::escrow(env.master, env.seq(env.master));
        WasmHostFunctionsImpl hfs(ac, dummyEscrow);

        // Use featureSmartEscrow for testing
        auto const amendmentId = featureSmartEscrow;

        // Test by id
        {
            auto const result = hfs.isAmendmentEnabled(amendmentId);
            BEAST_EXPECT(result.has_value());
            BEAST_EXPECT(result.value() == 1);
        }

        // Test by name
        std::string const amendmentName = "SmartEscrow";
        {
            auto const result = hfs.isAmendmentEnabled(amendmentName);
            BEAST_EXPECT(result.has_value());
            BEAST_EXPECT(result.value() == 1);
        }

        // Test with a fake amendment id (all zeros)
        uint256 fakeId;
        {
            auto const result = hfs.isAmendmentEnabled(fakeId);
            BEAST_EXPECT(result.has_value());
            BEAST_EXPECT(result.value() == 0);
        }

        // Test with a fake amendment name
        std::string fakeName = "FakeAmendment";
        {
            auto const result = hfs.isAmendmentEnabled(fakeName);
            BEAST_EXPECT(result.has_value());
            BEAST_EXPECT(result.value() == 0);
        }
    }

    void
    testCacheLedgerObj()
    {
        testcase("cacheLedgerObj");
        using namespace test::jtx;

        Env env{*this};
        OpenView ov{*env.current()};
        ApplyContext ac = createApplyContext(env, ov);
        auto const dummyEscrow = keylet::escrow(env.master, 2);
        auto const accountKeylet = keylet::account(env.master);
        {
            WasmHostFunctionsImpl hfs(ac, dummyEscrow);

            BEAST_EXPECT(
                hfs.cacheLedgerObj(accountKeylet.key, -1).error() ==
                HostFunctionError::SLOT_OUT_RANGE);
            BEAST_EXPECT(
                hfs.cacheLedgerObj(accountKeylet.key, 257).error() ==
                HostFunctionError::SLOT_OUT_RANGE);
            BEAST_EXPECT(
                hfs.cacheLedgerObj(dummyEscrow.key, 0).error() ==
                HostFunctionError::LEDGER_OBJ_NOT_FOUND);
            BEAST_EXPECT(hfs.cacheLedgerObj(accountKeylet.key, 0).value() == 1);

            for (int i = 1; i <= 256; ++i)
            {
                auto const result = hfs.cacheLedgerObj(accountKeylet.key, i);
                BEAST_EXPECT(result.has_value() && result.value() == i);
            }
            BEAST_EXPECT(
                hfs.cacheLedgerObj(accountKeylet.key, 0).error() ==
                HostFunctionError::SLOTS_FULL);
        }

        {
            WasmHostFunctionsImpl hfs(ac, dummyEscrow);

            for (int i = 1; i <= 256; ++i)
            {
                auto const result = hfs.cacheLedgerObj(accountKeylet.key, 0);
                BEAST_EXPECT(result.has_value() && result.value() == i);
            }
            BEAST_EXPECT(
                hfs.cacheLedgerObj(accountKeylet.key, 0).error() ==
                HostFunctionError::SLOTS_FULL);
        }
    }

    void
    testGetTxField()
    {
        testcase("getTxField");
        using namespace test::jtx;

        Env env{*this};
        OpenView ov{*env.current()};
        STTx const stx = STTx(ttESCROW_FINISH, [&](auto& obj) {
            obj.setAccountID(sfAccount, env.master.id());
            obj.setAccountID(sfOwner, env.master.id());
            obj.setFieldU32(sfOfferSequence, env.seq(env.master));
            obj.setFieldU32(sfComputationAllowance, 1000);
            obj.setFieldArray(sfMemos, STArray{});
        });
        ApplyContext ac = createApplyContext(env, ov, stx);
        auto const dummyEscrow =
            keylet::escrow(env.master, env.seq(env.master));

        {
            WasmHostFunctionsImpl hfs(ac, dummyEscrow);
            auto const account = hfs.getTxField(sfAccount);
            BEAST_EXPECT(
                account && std::ranges::equal(*account, env.master.id()));

            auto const owner = hfs.getTxField(sfOwner);
            BEAST_EXPECT(owner && std::ranges::equal(*owner, env.master.id()));

            auto const txType = hfs.getTxField(sfTransactionType);
            BEAST_EXPECT(txType && *txType == toBytes(ttESCROW_FINISH));

            auto const offerSeq = hfs.getTxField(sfOfferSequence);
            BEAST_EXPECT(offerSeq && *offerSeq == toBytes(env.seq(env.master)));

            auto const compAllowance = hfs.getTxField(sfComputationAllowance);
            std::uint32_t const expectedAllowance = 1000;
            BEAST_EXPECT(
                compAllowance && *compAllowance == toBytes(expectedAllowance));

            auto const notPresent = hfs.getTxField(sfDestination);
            if (BEAST_EXPECT(!notPresent.has_value()))
                BEAST_EXPECT(
                    notPresent.error() == HostFunctionError::FIELD_NOT_FOUND);

            auto const memos = hfs.getTxField(sfMemos);
            if (BEAST_EXPECT(!memos.has_value()))
                BEAST_EXPECT(
                    memos.error() == HostFunctionError::NOT_LEAF_FIELD);

            auto const nonField = hfs.getTxField(sfInvalid);
            if (BEAST_EXPECT(!nonField.has_value()))
                BEAST_EXPECT(
                    nonField.error() == HostFunctionError::FIELD_NOT_FOUND);

            auto const nonField2 = hfs.getTxField(sfGeneric);
            if (BEAST_EXPECT(!nonField2.has_value()))
                BEAST_EXPECT(
                    nonField2.error() == HostFunctionError::FIELD_NOT_FOUND);
        }

        {
            auto const iouAsset = env.master["USD"];
            STTx const stx2 = STTx(ttAMM_DEPOSIT, [&](auto& obj) {
                obj.setAccountID(sfAccount, env.master.id());
                obj.setFieldIssue(sfAsset, STIssue{sfAsset, xrpIssue()});
                obj.setFieldIssue(
                    sfAsset2, STIssue{sfAsset2, iouAsset.issue()});
            });
            ApplyContext ac2 = createApplyContext(env, ov, stx2);
            WasmHostFunctionsImpl hfs(ac2, dummyEscrow);

            auto const asset = hfs.getTxField(sfAsset);
            std::vector<std::uint8_t> expectedAsset(20, 0);
            BEAST_EXPECT(asset && *asset == expectedAsset);

            auto const asset2 = hfs.getTxField(sfAsset2);
            BEAST_EXPECT(asset2 && *asset2 == toBytes(Asset(iouAsset)));
        }

        {
            auto const iouAsset = env.master["GBP"];
            auto const mptId = makeMptID(1, env.master);
            STTx const stx2 = STTx(ttAMM_DEPOSIT, [&](auto& obj) {
                obj.setAccountID(sfAccount, env.master.id());
                obj.setFieldIssue(sfAsset, STIssue{sfAsset, iouAsset.issue()});
                obj.setFieldIssue(sfAsset2, STIssue{sfAsset2, MPTIssue{mptId}});
            });
            ApplyContext ac2 = createApplyContext(env, ov, stx2);
            WasmHostFunctionsImpl hfs(ac2, dummyEscrow);

            auto const asset = hfs.getTxField(sfAsset);
            if (BEAST_EXPECT(asset.has_value()))
            {
                BEAST_EXPECT(*asset == toBytes(Asset(iouAsset)));
            }

            auto const asset2 = hfs.getTxField(sfAsset2);
            if (BEAST_EXPECT(asset2.has_value()))
            {
                BEAST_EXPECT(*asset2 == toBytes(Asset(mptId)));
            }
        }

        {
            std::uint8_t const expectedScale = 8;
            STTx const stx2 = STTx(ttMPTOKEN_ISSUANCE_CREATE, [&](auto& obj) {
                obj.setAccountID(sfAccount, env.master.id());
                obj.setFieldU8(sfAssetScale, expectedScale);
            });
            ApplyContext ac2 = createApplyContext(env, ov, stx2);
            WasmHostFunctionsImpl hfs(ac2, dummyEscrow);

            auto const actualScale = hfs.getTxField(sfAssetScale);
            if (BEAST_EXPECT(actualScale.has_value()))
            {
                BEAST_EXPECT(
                    std::ranges::equal(*actualScale, toBytes(expectedScale)));
            }
        }
    }

    void
    testGetCurrentLedgerObjField()
    {
        testcase("getCurrentLedgerObjField");
        using namespace test::jtx;
        using namespace std::chrono;

        Env env{*this};

        // Fund the account and create an escrow so the ledger object exists
        env(escrow::create(env.master, env.master, XRP(100)),
            escrow::finish_time(env.now() + 1s));
        env.close();

        OpenView ov{*env.current()};
        ApplyContext ac = createApplyContext(env, ov);

        // Find the escrow ledger object
        auto const escrowKeylet =
            keylet::escrow(env.master, env.seq(env.master) - 1);
        BEAST_EXPECT(env.le(escrowKeylet));

        WasmHostFunctionsImpl hfs(ac, escrowKeylet);

        // Should return the Account field from the escrow ledger object
        auto const account = hfs.getCurrentLedgerObjField(sfAccount);
        if (BEAST_EXPECTS(
                account.has_value(),
                std::to_string(static_cast<int>(account.error()))))
            BEAST_EXPECT(std::ranges::equal(*account, env.master.id()));

        // Should return the Amount field from the escrow ledger object
        auto const amountField = hfs.getCurrentLedgerObjField(sfAmount);
        if (BEAST_EXPECT(amountField.has_value()))
        {
            BEAST_EXPECT(*amountField == toBytes(XRP(100)));
        }

        // Should return nullopt for a field not present
        auto const notPresent = hfs.getCurrentLedgerObjField(sfOwner);
        BEAST_EXPECT(
            !notPresent.has_value() &&
            notPresent.error() == HostFunctionError::FIELD_NOT_FOUND);

        {
            auto const dummyEscrow =
                keylet::escrow(env.master, env.seq(env.master) + 5);
            WasmHostFunctionsImpl hfs2(ac, dummyEscrow);
            auto const account = hfs2.getCurrentLedgerObjField(sfAccount);
            if (BEAST_EXPECT(!account.has_value()))
            {
                BEAST_EXPECT(
                    account.error() == HostFunctionError::LEDGER_OBJ_NOT_FOUND);
            }
        }
    }

    void
    testGetLedgerObjField()
    {
        testcase("getLedgerObjField");
        using namespace test::jtx;
        using namespace std::chrono;

        Env env{*this};
        // Fund the account and create an escrow so the ledger object exists
        env(escrow::create(env.master, env.master, XRP(100)),
            escrow::finish_time(env.now() + 1s));
        env.close();

        OpenView ov{*env.current()};
        ApplyContext ac = createApplyContext(env, ov);

        auto const accountKeylet = keylet::account(env.master.id());
        auto const escrowKeylet =
            keylet::escrow(env.master.id(), env.seq(env.master) - 1);
        WasmHostFunctionsImpl hfs(ac, escrowKeylet);

        // Cache the escrow ledger object in slot 1
        auto cacheResult = hfs.cacheLedgerObj(accountKeylet.key, 1);
        BEAST_EXPECT(cacheResult.has_value() && cacheResult.value() == 1);

        // Should return the Account field from the cached ledger object
        auto const account = hfs.getLedgerObjField(1, sfAccount);
        if (BEAST_EXPECTS(
                account.has_value(),
                std::to_string(static_cast<int>(account.error()))))
            BEAST_EXPECT(std::ranges::equal(*account, env.master.id()));

        // Should return the Balance field from the cached ledger object
        auto const balanceField = hfs.getLedgerObjField(1, sfBalance);
        if (BEAST_EXPECT(balanceField.has_value()))
        {
            BEAST_EXPECT(*balanceField == toBytes(env.balance(env.master)));
        }

        // Should return error for slot out of range
        auto const outOfRange = hfs.getLedgerObjField(0, sfAccount);
        BEAST_EXPECT(
            !outOfRange.has_value() &&
            outOfRange.error() == HostFunctionError::SLOT_OUT_RANGE);

        auto const tooHigh = hfs.getLedgerObjField(257, sfAccount);
        BEAST_EXPECT(
            !tooHigh.has_value() &&
            tooHigh.error() == HostFunctionError::SLOT_OUT_RANGE);

        // Should return error for empty slot
        auto const emptySlot = hfs.getLedgerObjField(2, sfAccount);
        BEAST_EXPECT(
            !emptySlot.has_value() &&
            emptySlot.error() == HostFunctionError::EMPTY_SLOT);

        // Should return error for field not present
        auto const notPresent = hfs.getLedgerObjField(1, sfOwner);
        BEAST_EXPECT(
            !notPresent.has_value() &&
            notPresent.error() == HostFunctionError::FIELD_NOT_FOUND);
    }

    void
    testGetTxNestedField()
    {
        testcase("getTxNestedField");
        using namespace test::jtx;

        Env env{*this};
        OpenView ov{*env.current()};

        // Create a transaction with a nested array field
        STTx const stx = STTx(ttESCROW_FINISH, [&](auto& obj) {
            obj.setAccountID(sfAccount, env.master.id());
            STArray memos;
            STObject memoObj(sfMemo);
            memoObj.setFieldVL(sfMemoData, Slice("hello", 5));
            memos.push_back(memoObj);
            obj.setFieldArray(sfMemos, memos);
        });

        ApplyContext ac = createApplyContext(env, ov, stx);
        auto const dummyEscrow =
            keylet::escrow(env.master, env.seq(env.master));

        WasmHostFunctionsImpl hfs(ac, dummyEscrow);

        {
            // Locator for sfMemos[0].sfMemo.sfMemoData
            // Locator is a sequence of int32_t codes:
            // [sfMemos.fieldCode, 0, sfMemoData.fieldCode]
            std::vector<int32_t> locatorVec = {
                sfMemos.fieldCode, 0, sfMemoData.fieldCode};
            Slice locator(
                reinterpret_cast<uint8_t const*>(locatorVec.data()),
                locatorVec.size() * sizeof(int32_t));

            auto const result = hfs.getTxNestedField(locator);
            if (BEAST_EXPECTS(
                    result.has_value(),
                    std::to_string(static_cast<int>(result.error()))))
            {
                std::string memoData(
                    result.value().begin(), result.value().end());
                BEAST_EXPECT(memoData == "hello");
            }
        }

        {
            // can use the nested locator for base fields too
            std::vector<int32_t> locatorVec = {sfAccount.fieldCode};
            Slice locator(
                reinterpret_cast<uint8_t const*>(locatorVec.data()),
                locatorVec.size() * sizeof(int32_t));

            auto const account = hfs.getTxNestedField(locator);
            if (BEAST_EXPECTS(
                    account.has_value(),
                    std::to_string(static_cast<int>(account.error()))))
            {
                BEAST_EXPECT(std::ranges::equal(*account, env.master.id()));
            }
        }

        auto expectError = [&](std::vector<int32_t> const& locatorVec,
                               HostFunctionError expectedError) {
            Slice locator(
                reinterpret_cast<uint8_t const*>(locatorVec.data()),
                locatorVec.size() * sizeof(int32_t));
            auto const result = hfs.getTxNestedField(locator);
            if (BEAST_EXPECT(!result.has_value()))
                BEAST_EXPECTS(
                    result.error() == expectedError,
                    std::to_string(static_cast<int>(result.error())));
        };
        // Locator for non-existent base field
        expectError(
            {sfSigners.fieldCode,  // sfSigners does not exist
             0,
             sfAccount.fieldCode},
            HostFunctionError::FIELD_NOT_FOUND);

        // Locator for non-existent index
        expectError(
            {sfMemos.fieldCode,
             1,  // index 1 does not exist
             sfMemoData.fieldCode},
            HostFunctionError::INDEX_OUT_OF_BOUNDS);

        // Locator for non-existent nested field
        expectError(
            {sfMemos.fieldCode,
             0,
             sfURI.fieldCode},  // sfURI does not exist in the memo
            HostFunctionError::FIELD_NOT_FOUND);

        // Locator for non-existent base sfield
        expectError(
            {field_code(20000, 20000),  // nonexistent SField code
             0,
             sfAccount.fieldCode},
            HostFunctionError::INVALID_FIELD);

        // Locator for non-existent nested sfield
        expectError(
            {sfMemos.fieldCode,  // nonexistent SField code
             0,
             field_code(20000, 20000)},
            HostFunctionError::INVALID_FIELD);

        // Locator for STArray
        expectError({sfMemos.fieldCode}, HostFunctionError::NOT_LEAF_FIELD);

        // Locator for nesting into non-array/object field
        expectError(
            {sfAccount.fieldCode,  // sfAccount is not an array or object
             0,
             sfAccount.fieldCode},
            HostFunctionError::LOCATOR_MALFORMED);

        // Locator for empty locator
        expectError({}, HostFunctionError::LOCATOR_MALFORMED);

        // Locator for malformed locator (not multiple of 4)
        {
            std::vector<int32_t> locatorVec = {sfMemos.fieldCode};
            Slice malformedLocator(
                reinterpret_cast<uint8_t const*>(locatorVec.data()), 3);
            auto const malformedResult = hfs.getTxNestedField(malformedLocator);
            BEAST_EXPECT(
                !malformedResult.has_value() &&
                malformedResult.error() ==
                    HostFunctionError::LOCATOR_MALFORMED);
        }
    }

    void
    testGetCurrentLedgerObjNestedField()
    {
        testcase("getCurrentLedgerObjNestedField");
        using namespace test::jtx;

        Env env{*this};
        Account const alice("alice");
        Account const becky("becky");
        // Create a SignerList for env.master
        env(signers(env.master, 2, {{alice, 1}, {becky, 1}}));

        OpenView ov{*env.current()};
        ApplyContext ac = createApplyContext(env, ov);

        // Find the signer ledger object
        auto const signerKeylet = keylet::signers(env.master.id());
        BEAST_EXPECT(env.le(signerKeylet));

        WasmHostFunctionsImpl hfs(ac, signerKeylet);

        // Locator for base field
        std::vector<int32_t> baseLocator = {sfSignerQuorum.fieldCode};
        Slice baseLocatorSlice(
            reinterpret_cast<uint8_t const*>(baseLocator.data()),
            baseLocator.size() * sizeof(int32_t));
        auto const signerQuorum =
            hfs.getCurrentLedgerObjNestedField(baseLocatorSlice);
        if (BEAST_EXPECTS(
                signerQuorum.has_value(),
                std::to_string(static_cast<int>(signerQuorum.error()))))
        {
            BEAST_EXPECT(*signerQuorum == toBytes(static_cast<uint32_t>(2)));
        }

        auto expectError = [&](std::vector<int32_t> const& locatorVec,
                               HostFunctionError expectedError) {
            Slice locator(
                reinterpret_cast<uint8_t const*>(locatorVec.data()),
                locatorVec.size() * sizeof(int32_t));
            auto const result = hfs.getCurrentLedgerObjNestedField(locator);
            if (BEAST_EXPECT(!result.has_value()))
                BEAST_EXPECTS(
                    result.error() == expectedError,
                    std::to_string(static_cast<int>(result.error())));
        };
        // Locator for non-existent base field
        expectError(
            {sfSigners.fieldCode,  // sfSigners does not exist
             0,
             sfAccount.fieldCode},
            HostFunctionError::FIELD_NOT_FOUND);
        // Locator for nesting into non-array/object field
        expectError(
            {sfSignerQuorum
                 .fieldCode,  // sfSignerQuorum is not an array or object
             0,
             sfAccount.fieldCode},
            HostFunctionError::LOCATOR_MALFORMED);

        // Locator for empty locator
        Slice emptyLocator(nullptr, 0);
        auto const emptyResult =
            hfs.getCurrentLedgerObjNestedField(emptyLocator);
        BEAST_EXPECT(
            !emptyResult.has_value() &&
            emptyResult.error() == HostFunctionError::LOCATOR_MALFORMED);

        // Locator for malformed locator (not multiple of 4)
        std::vector<int32_t> malformedLocatorVec = {sfMemos.fieldCode};
        Slice malformedLocator(
            reinterpret_cast<uint8_t const*>(malformedLocatorVec.data()), 3);
        auto const malformedResult =
            hfs.getCurrentLedgerObjNestedField(malformedLocator);
        BEAST_EXPECT(
            !malformedResult.has_value() &&
            malformedResult.error() == HostFunctionError::LOCATOR_MALFORMED);

        {
            auto const dummyEscrow =
                keylet::escrow(env.master, env.seq(env.master) + 5);
            WasmHostFunctionsImpl dummyHfs(ac, dummyEscrow);
            std::vector<int32_t> const locatorVec = {sfAccount.fieldCode};
            Slice locator(
                reinterpret_cast<uint8_t const*>(locatorVec.data()),
                locatorVec.size() * sizeof(int32_t));
            auto const result =
                dummyHfs.getCurrentLedgerObjNestedField(locator);
            if (BEAST_EXPECT(!result.has_value()))
                BEAST_EXPECTS(
                    result.error() == HostFunctionError::LEDGER_OBJ_NOT_FOUND,
                    std::to_string(static_cast<int>(result.error())));
        }
    }

    void
    testGetLedgerObjNestedField()
    {
        testcase("getLedgerObjNestedField");
        using namespace test::jtx;

        Env env{*this};
        Account const alice("alice");
        Account const becky("becky");
        // Create a SignerList for env.master
        env(signers(env.master, 2, {{alice, 1}, {becky, 1}}));
        env.close();

        OpenView ov{*env.current()};
        ApplyContext ac = createApplyContext(env, ov);

        auto const dummyEscrow =
            keylet::escrow(env.master, env.seq(env.master));
        WasmHostFunctionsImpl hfs(ac, dummyEscrow);

        // Cache the SignerList ledger object in slot 1
        auto const signerListKeylet = keylet::signers(env.master.id());
        auto cacheResult = hfs.cacheLedgerObj(signerListKeylet.key, 1);
        BEAST_EXPECT(cacheResult.has_value() && cacheResult.value() == 1);

        // Locator for sfSignerEntries[0].sfAccount
        {
            std::vector<int32_t> const locatorVec = {
                sfSignerEntries.fieldCode, 0, sfAccount.fieldCode};
            Slice locator(
                reinterpret_cast<uint8_t const*>(locatorVec.data()),
                locatorVec.size() * sizeof(int32_t));

            auto const result = hfs.getLedgerObjNestedField(1, locator);
            if (BEAST_EXPECTS(
                    result.has_value(),
                    std::to_string(static_cast<int>(result.error()))))
            {
                BEAST_EXPECT(std::ranges::equal(*result, alice.id()));
            }
        }

        // Locator for sfSignerEntries[1].sfAccount
        {
            std::vector<int32_t> const locatorVec = {
                sfSignerEntries.fieldCode, 1, sfAccount.fieldCode};
            Slice const locator = Slice(
                reinterpret_cast<uint8_t const*>(locatorVec.data()),
                locatorVec.size() * sizeof(int32_t));
            auto const result2 = hfs.getLedgerObjNestedField(1, locator);
            if (BEAST_EXPECTS(
                    result2.has_value(),
                    std::to_string(static_cast<int>(result2.error()))))
            {
                BEAST_EXPECT(std::ranges::equal(*result2, becky.id()));
            }
        }

        // Locator for sfSignerEntries[0].sfSignerWeight
        {
            std::vector<int32_t> const locatorVec = {
                sfSignerEntries.fieldCode, 0, sfSignerWeight.fieldCode};
            Slice const locator = Slice(
                reinterpret_cast<uint8_t const*>(locatorVec.data()),
                locatorVec.size() * sizeof(int32_t));
            auto const weightResult = hfs.getLedgerObjNestedField(1, locator);
            if (BEAST_EXPECTS(
                    weightResult.has_value(),
                    std::to_string(static_cast<int>(weightResult.error()))))
            {
                // Should be 1
                auto const expected = toBytes(static_cast<std::uint16_t>(1));
                BEAST_EXPECT(*weightResult == expected);
            }
        }

        // Locator for base field sfSignerQuorum
        {
            std::vector<int32_t> const locatorVec = {sfSignerQuorum.fieldCode};
            Slice const locator = Slice(
                reinterpret_cast<uint8_t const*>(locatorVec.data()),
                locatorVec.size() * sizeof(int32_t));
            auto const quorumResult = hfs.getLedgerObjNestedField(1, locator);
            if (BEAST_EXPECTS(
                    quorumResult.has_value(),
                    std::to_string(static_cast<int>(quorumResult.error()))))
            {
                auto const expected = toBytes(static_cast<std::uint32_t>(2));
                BEAST_EXPECT(*quorumResult == expected);
            }
        }

        // Helper for error checks
        auto expectError = [&](std::vector<int32_t> const& locatorVec,
                               HostFunctionError expectedError,
                               int slot = 1) {
            Slice const locator(
                reinterpret_cast<uint8_t const*>(locatorVec.data()),
                locatorVec.size() * sizeof(int32_t));
            auto const result = hfs.getLedgerObjNestedField(slot, locator);
            if (BEAST_EXPECT(!result.has_value()))
                BEAST_EXPECTS(
                    result.error() == expectedError,
                    std::to_string(static_cast<int>(result.error())));
        };

        // Error: base field not found
        expectError(
            {sfSigners.fieldCode,  // sfSigners does not exist
             0,
             sfAccount.fieldCode},
            HostFunctionError::FIELD_NOT_FOUND);

        // Error: index out of bounds
        expectError(
            {sfSignerEntries.fieldCode,
             2,  // index 2 does not exist
             sfAccount.fieldCode},
            HostFunctionError::INDEX_OUT_OF_BOUNDS);

        // Error: nested field not found
        expectError(
            {
                sfSignerEntries.fieldCode,
                0,
                sfDestination.fieldCode  // sfDestination does not exist
            },
            HostFunctionError::FIELD_NOT_FOUND);

        // Error: invalid field code
        expectError(
            {field_code(99999, 99999), 0, sfAccount.fieldCode},
            HostFunctionError::INVALID_FIELD);

        // Error: invalid nested field code
        expectError(
            {sfSignerEntries.fieldCode, 0, field_code(99999, 99999)},
            HostFunctionError::INVALID_FIELD);

        // Error: slot out of range
        expectError(
            {sfSignerQuorum.fieldCode}, HostFunctionError::SLOT_OUT_RANGE, 0);
        expectError(
            {sfSignerQuorum.fieldCode}, HostFunctionError::SLOT_OUT_RANGE, 257);

        // Error: empty slot
        expectError(
            {sfSignerQuorum.fieldCode}, HostFunctionError::EMPTY_SLOT, 2);

        // Error: locator for STArray (not leaf field)
        expectError(
            {sfSignerEntries.fieldCode}, HostFunctionError::NOT_LEAF_FIELD);

        // Error: nesting into non-array/object field
        expectError(
            {sfSignerQuorum.fieldCode, 0, sfAccount.fieldCode},
            HostFunctionError::LOCATOR_MALFORMED);

        // Error: empty locator
        expectError({}, HostFunctionError::LOCATOR_MALFORMED);

        // Error: locator malformed (not multiple of 4)
        std::vector<int32_t> const locatorVec = {sfSignerEntries.fieldCode};
        Slice const locator =
            Slice(reinterpret_cast<uint8_t const*>(locatorVec.data()), 3);
        auto const malformed = hfs.getLedgerObjNestedField(1, locator);
        BEAST_EXPECT(
            !malformed.has_value() &&
            malformed.error() == HostFunctionError::LOCATOR_MALFORMED);
    }

    void
    testGetTxArrayLen()
    {
        testcase("getTxArrayLen");
        using namespace test::jtx;

        Env env{*this};
        OpenView ov{*env.current()};

        // Transaction with an array field
        STTx stx = STTx(ttESCROW_FINISH, [&](auto& obj) {
            obj.setAccountID(sfAccount, env.master.id());
            STArray memos;
            {
                STObject memoObj(sfMemo);
                memoObj.setFieldVL(sfMemoData, Slice("hello", 5));
                memos.push_back(memoObj);
            }
            {
                STObject memoObj(sfMemo);
                memoObj.setFieldVL(sfMemoData, Slice("world", 5));
                memos.push_back(memoObj);
            }
            obj.setFieldArray(sfMemos, memos);
        });

        ApplyContext ac = createApplyContext(env, ov, stx);
        auto const dummyEscrow =
            keylet::escrow(env.master, env.seq(env.master));
        WasmHostFunctionsImpl hfs(ac, dummyEscrow);

        // Should return 1 for sfMemos
        auto const memosLen = hfs.getTxArrayLen(sfMemos);
        if (BEAST_EXPECT(memosLen.has_value()))
            BEAST_EXPECT(memosLen.value() == 2);

        // Should return error for non-array field
        auto const notArray = hfs.getTxArrayLen(sfAccount);
        if (BEAST_EXPECT(!notArray.has_value()))
            BEAST_EXPECT(notArray.error() == HostFunctionError::NO_ARRAY);

        // Should return error for missing array field
        auto const missingArray = hfs.getTxArrayLen(sfSigners);
        if (BEAST_EXPECT(!missingArray.has_value()))
            BEAST_EXPECT(
                missingArray.error() == HostFunctionError::FIELD_NOT_FOUND);
    }

    void
    testGetCurrentLedgerObjArrayLen()
    {
        testcase("getCurrentLedgerObjArrayLen");
        using namespace test::jtx;

        Env env{*this};
        Account const alice("alice");
        Account const becky("becky");
        // Create a SignerList for env.master
        env(signers(env.master, 2, {{alice, 1}, {becky, 1}}));
        env.close();

        OpenView ov{*env.current()};
        ApplyContext ac = createApplyContext(env, ov);

        auto const signerKeylet = keylet::signers(env.master.id());
        WasmHostFunctionsImpl hfs(ac, signerKeylet);

        auto const entriesLen =
            hfs.getCurrentLedgerObjArrayLen(sfSignerEntries);
        if (BEAST_EXPECT(entriesLen.has_value()))
            BEAST_EXPECT(entriesLen.value() == 2);

        auto const arrLen = hfs.getCurrentLedgerObjArrayLen(sfMemos);
        if (BEAST_EXPECT(!arrLen.has_value()))
            BEAST_EXPECT(arrLen.error() == HostFunctionError::FIELD_NOT_FOUND);

        // Should return NO_ARRAY for non-array field
        auto const notArray = hfs.getCurrentLedgerObjArrayLen(sfAccount);
        if (BEAST_EXPECT(!notArray.has_value()))
            BEAST_EXPECT(notArray.error() == HostFunctionError::NO_ARRAY);

        {
            auto const dummyEscrow =
                keylet::escrow(env.master, env.seq(env.master) + 5);
            WasmHostFunctionsImpl dummyHfs(ac, dummyEscrow);
            auto const len = dummyHfs.getCurrentLedgerObjArrayLen(sfMemos);
            if (BEAST_EXPECT(!len.has_value()))
                BEAST_EXPECT(
                    len.error() == HostFunctionError::LEDGER_OBJ_NOT_FOUND);
        }
    }

    void
    testGetLedgerObjArrayLen()
    {
        testcase("getLedgerObjArrayLen");
        using namespace test::jtx;

        Env env{*this};
        Account const alice("alice");
        Account const becky("becky");
        // Create a SignerList for env.master
        env(signers(env.master, 2, {{alice, 1}, {becky, 1}}));
        env.close();

        OpenView ov{*env.current()};
        ApplyContext ac = createApplyContext(env, ov);

        auto const dummyEscrow =
            keylet::escrow(env.master, env.seq(env.master));
        WasmHostFunctionsImpl hfs(ac, dummyEscrow);

        auto const signerListKeylet = keylet::signers(env.master.id());
        auto cacheResult = hfs.cacheLedgerObj(signerListKeylet.key, 1);
        BEAST_EXPECT(cacheResult.has_value() && cacheResult.value() == 1);

        {
            auto const arrLen = hfs.getLedgerObjArrayLen(1, sfSignerEntries);
            if (BEAST_EXPECT(arrLen.has_value()))
                // Should return 2 for sfSignerEntries
                BEAST_EXPECT(arrLen.value() == 2);
        }
        {
            auto const arrLen = hfs.getLedgerObjArrayLen(0, sfSignerEntries);
            if (BEAST_EXPECT(!arrLen.has_value()))
                BEAST_EXPECT(
                    arrLen.error() == HostFunctionError::SLOT_OUT_RANGE);
        }

        {
            // Should return error for non-array field
            auto const notArray = hfs.getLedgerObjArrayLen(1, sfAccount);
            if (BEAST_EXPECT(!notArray.has_value()))
                BEAST_EXPECT(notArray.error() == HostFunctionError::NO_ARRAY);
        }

        {
            // Should return error for empty slot
            auto const emptySlot = hfs.getLedgerObjArrayLen(2, sfSignerEntries);
            if (BEAST_EXPECT(!emptySlot.has_value()))
                BEAST_EXPECT(
                    emptySlot.error() == HostFunctionError::EMPTY_SLOT);
        }

        {
            // Should return error for missing array field
            auto const missingArray = hfs.getLedgerObjArrayLen(1, sfMemos);
            if (BEAST_EXPECT(!missingArray.has_value()))
                BEAST_EXPECT(
                    missingArray.error() == HostFunctionError::FIELD_NOT_FOUND);
        }
    }

    void
    testGetTxNestedArrayLen()
    {
        testcase("getTxNestedArrayLen");
        using namespace test::jtx;

        Env env{*this};
        OpenView ov{*env.current()};

        STTx stx = STTx(ttESCROW_FINISH, [&](auto& obj) {
            STArray memos;
            STObject memoObj(sfMemo);
            memoObj.setFieldVL(sfMemoData, Slice("hello", 5));
            memos.push_back(memoObj);
            obj.setFieldArray(sfMemos, memos);
        });

        ApplyContext ac = createApplyContext(env, ov, stx);
        auto const dummyEscrow =
            keylet::escrow(env.master, env.seq(env.master));
        WasmHostFunctionsImpl hfs(ac, dummyEscrow);

        // Helper for error checks
        auto expectError = [&](std::vector<int32_t> const& locatorVec,
                               HostFunctionError expectedError,
                               int slot = 1) {
            Slice const locator(
                reinterpret_cast<uint8_t const*>(locatorVec.data()),
                locatorVec.size() * sizeof(int32_t));
            auto const result = hfs.getTxNestedArrayLen(locator);
            if (BEAST_EXPECT(!result.has_value()))
                BEAST_EXPECTS(
                    result.error() == expectedError,
                    std::to_string(static_cast<int>(result.error())));
        };

        // Locator for sfMemos
        {
            std::vector<int32_t> locatorVec = {sfMemos.fieldCode};
            Slice locator(
                reinterpret_cast<uint8_t const*>(locatorVec.data()),
                locatorVec.size() * sizeof(int32_t));
            auto const arrLen = hfs.getTxNestedArrayLen(locator);
            BEAST_EXPECT(arrLen.has_value() && arrLen.value() == 1);
        }

        // Error: non-array field
        expectError({sfAccount.fieldCode}, HostFunctionError::NO_ARRAY);

        // Error: missing field
        expectError({sfSigners.fieldCode}, HostFunctionError::FIELD_NOT_FOUND);
    }

    void
    testGetCurrentLedgerObjNestedArrayLen()
    {
        testcase("getCurrentLedgerObjNestedArrayLen");
        using namespace test::jtx;

        Env env{*this};
        Account const alice("alice");
        Account const becky("becky");
        // Create a SignerList for env.master
        env(signers(env.master, 2, {{alice, 1}, {becky, 1}}));
        env.close();

        OpenView ov{*env.current()};
        ApplyContext ac = createApplyContext(env, ov);

        auto const signerKeylet = keylet::signers(env.master.id());
        WasmHostFunctionsImpl hfs(ac, signerKeylet);

        // Helper for error checks
        auto expectError = [&](std::vector<int32_t> const& locatorVec,
                               HostFunctionError expectedError,
                               int slot = 1) {
            Slice const locator(
                reinterpret_cast<uint8_t const*>(locatorVec.data()),
                locatorVec.size() * sizeof(int32_t));
            auto const result = hfs.getCurrentLedgerObjNestedArrayLen(locator);
            if (BEAST_EXPECT(!result.has_value()))
                BEAST_EXPECTS(
                    result.error() == expectedError,
                    std::to_string(static_cast<int>(result.error())));
        };

        // Locator for sfSignerEntries
        {
            std::vector<int32_t> locatorVec = {sfSignerEntries.fieldCode};
            Slice locator(
                reinterpret_cast<uint8_t const*>(locatorVec.data()),
                locatorVec.size() * sizeof(int32_t));
            auto const arrLen = hfs.getCurrentLedgerObjNestedArrayLen(locator);
            BEAST_EXPECT(arrLen.has_value() && arrLen.value() == 2);
        }

        // Error: non-array field
        expectError({sfSignerQuorum.fieldCode}, HostFunctionError::NO_ARRAY);

        // Error: missing field
        expectError({sfSigners.fieldCode}, HostFunctionError::FIELD_NOT_FOUND);

        {
            auto const dummyEscrow =
                keylet::escrow(env.master, env.seq(env.master) + 5);
            WasmHostFunctionsImpl dummyHfs(ac, dummyEscrow);
            std::vector<int32_t> locatorVec = {sfAccount.fieldCode};
            Slice const locator(
                reinterpret_cast<uint8_t const*>(locatorVec.data()),
                locatorVec.size() * sizeof(int32_t));
            auto const result =
                dummyHfs.getCurrentLedgerObjNestedArrayLen(locator);
            if (BEAST_EXPECT(!result.has_value()))
                BEAST_EXPECTS(
                    result.error() == HostFunctionError::LEDGER_OBJ_NOT_FOUND,
                    std::to_string(static_cast<int>(result.error())));
        }
    }

    void
    testGetLedgerObjNestedArrayLen()
    {
        testcase("getLedgerObjNestedArrayLen");
        using namespace test::jtx;

        Env env{*this};
        Account const alice("alice");
        Account const becky("becky");
        env(signers(env.master, 2, {{alice, 1}, {becky, 1}}));
        env.close();

        OpenView ov{*env.current()};
        ApplyContext ac = createApplyContext(env, ov);

        auto const dummyEscrow =
            keylet::escrow(env.master, env.seq(env.master));
        WasmHostFunctionsImpl hfs(ac, dummyEscrow);

        auto const signerListKeylet = keylet::signers(env.master.id());
        auto cacheResult = hfs.cacheLedgerObj(signerListKeylet.key, 1);
        BEAST_EXPECT(cacheResult.has_value() && cacheResult.value() == 1);

        // Locator for sfSignerEntries
        std::vector<int32_t> locatorVec = {sfSignerEntries.fieldCode};
        Slice locator(
            reinterpret_cast<uint8_t const*>(locatorVec.data()),
            locatorVec.size() * sizeof(int32_t));
        auto const arrLen = hfs.getLedgerObjNestedArrayLen(1, locator);
        if (BEAST_EXPECT(arrLen.has_value()))
            BEAST_EXPECT(arrLen.value() == 2);

        // Helper for error checks
        auto expectError = [&](std::vector<int32_t> const& locatorVec,
                               HostFunctionError expectedError,
                               int slot = 1) {
            Slice const locator(
                reinterpret_cast<uint8_t const*>(locatorVec.data()),
                locatorVec.size() * sizeof(int32_t));
            auto const result = hfs.getLedgerObjNestedArrayLen(slot, locator);
            if (BEAST_EXPECT(!result.has_value()))
                BEAST_EXPECTS(
                    result.error() == expectedError,
                    std::to_string(static_cast<int>(result.error())));
        };

        // Error: non-array field
        expectError({sfSignerQuorum.fieldCode}, HostFunctionError::NO_ARRAY);

        // Error: missing field
        expectError({sfSigners.fieldCode}, HostFunctionError::FIELD_NOT_FOUND);

        // Slot out of range
        expectError(locatorVec, HostFunctionError::SLOT_OUT_RANGE, 0);
        expectError(locatorVec, HostFunctionError::SLOT_OUT_RANGE, 257);

        // Empty slot
        expectError(locatorVec, HostFunctionError::EMPTY_SLOT, 2);

        // Error: empty locator
        expectError({}, HostFunctionError::LOCATOR_MALFORMED);

        // Error: locator malformed (not multiple of 4)
        Slice malformedLocator(
            reinterpret_cast<uint8_t const*>(locator.data()), 3);
        auto const malformed =
            hfs.getLedgerObjNestedArrayLen(1, malformedLocator);
        BEAST_EXPECT(
            !malformed.has_value() &&
            malformed.error() == HostFunctionError::LOCATOR_MALFORMED);

        // Error: locator for non-STArray field
        expectError(
            {sfSignerQuorum.fieldCode, 0, sfAccount.fieldCode},
            HostFunctionError::LOCATOR_MALFORMED);
    }

    void
    testUpdateData()
    {
        testcase("updateData");
        using namespace test::jtx;

        Env env{*this};
        env(escrow::create(env.master, env.master, XRP(100)),
            escrow::finish_time(env.now() + std::chrono::seconds(1)));
        env.close();

        OpenView ov{*env.current()};
        ApplyContext ac = createApplyContext(env, ov);

        auto const escrowKeylet =
            keylet::escrow(env.master, env.seq(env.master) - 1);
        WasmHostFunctionsImpl hfs(ac, escrowKeylet);

        // Should succeed for small data
        std::vector<uint8_t> data(10, 0x42);
        auto const result = hfs.updateData(Slice(data.data(), data.size()));
        BEAST_EXPECT(result.has_value() && result.value() == 0);

        // Should fail for too large data
        std::vector<uint8_t> bigData(
            1024 * 1024 + 1, 0x42);  // > maxWasmDataLength
        auto const tooBig =
            hfs.updateData(Slice(bigData.data(), bigData.size()));
        if (BEAST_EXPECT(!tooBig.has_value()))
            BEAST_EXPECT(
                tooBig.error() == HostFunctionError::DATA_FIELD_TOO_LARGE);
    }

    void
    testCheckSignature()
    {
        testcase("checkSignature");
        using namespace test::jtx;

        Env env{*this};
        OpenView ov{*env.current()};
        ApplyContext ac = createApplyContext(env, ov);

        auto const dummyEscrow =
            keylet::escrow(env.master, env.seq(env.master));
        WasmHostFunctionsImpl hfs(ac, dummyEscrow);

        // Generate a keypair and sign a message
        auto const kp = generateKeyPair(KeyType::secp256k1, randomSeed());
        PublicKey const& pk = kp.first;
        SecretKey const& sk = kp.second;
        std::string const& message = "hello signature";
        auto const sig = sign(pk, sk, Slice(message.data(), message.size()));

        // Should succeed for valid signature
        {
            auto const result = hfs.checkSignature(
                Slice(message.data(), message.size()),
                Slice(sig.data(), sig.size()),
                Slice(pk.data(), pk.size()));
            BEAST_EXPECT(result.has_value());
            BEAST_EXPECT(result.value() == 1);
        }

        // Should fail for invalid signature
        {
            std::string badSig(sig.size(), 0xFF);
            auto const result = hfs.checkSignature(
                Slice(message.data(), message.size()),
                Slice(badSig.data(), badSig.size()),
                Slice(pk.data(), pk.size()));
            BEAST_EXPECT(result.has_value());
            BEAST_EXPECT(result.value() == 0);
        }

        // Should fail for invalid public key
        {
            std::string badPk(pk.size(), 0x00);
            auto const result = hfs.checkSignature(
                Slice(message.data(), message.size()),
                Slice(sig.data(), sig.size()),
                Slice(badPk.data(), badPk.size()));
            BEAST_EXPECT(!result.has_value());
            BEAST_EXPECT(result.error() == HostFunctionError::INVALID_PARAMS);
        }

        // Should fail for empty public key
        {
            auto const result = hfs.checkSignature(
                Slice(message.data(), message.size()),
                Slice(sig.data(), sig.size()),
                Slice(nullptr, 0));
            BEAST_EXPECT(!result.has_value());
            BEAST_EXPECT(result.error() == HostFunctionError::INVALID_PARAMS);
        }

        // Should fail for empty signature
        {
            auto const result = hfs.checkSignature(
                Slice(message.data(), message.size()),
                Slice(nullptr, 0),
                Slice(pk.data(), pk.size()));
            BEAST_EXPECT(result.has_value());
            BEAST_EXPECT(result.value() == 0);
        }

        // Should fail for empty message
        {
            auto const result = hfs.checkSignature(
                Slice(nullptr, 0),
                Slice(sig.data(), sig.size()),
                Slice(pk.data(), pk.size()));
            BEAST_EXPECT(result.has_value());
            BEAST_EXPECT(result.value() == 0);
        }
    }

    void
    testComputeSha512HalfHash()
    {
        testcase("computeSha512HalfHash");
        using namespace test::jtx;

        Env env{*this};
        OpenView ov{*env.current()};
        ApplyContext ac = createApplyContext(env, ov);

        auto const dummyEscrow =
            keylet::escrow(env.master, env.seq(env.master));
        WasmHostFunctionsImpl hfs(ac, dummyEscrow);

        std::string data = "hello world";
        auto const result =
            hfs.computeSha512HalfHash(Slice(data.data(), data.size()));
        BEAST_EXPECT(result.has_value());

        // Should match direct call to sha512Half
        auto expected = sha512Half(Slice(data.data(), data.size()));
        BEAST_EXPECT(result.value() == expected);
    }

    void
    testKeyletFunctions()
    {
        testcase("keylet functions");
        using namespace test::jtx;

        Env env{*this};
        OpenView ov{*env.current()};
        ApplyContext ac = createApplyContext(env, ov);

        auto const dummyEscrow =
            keylet::escrow(env.master, env.seq(env.master));
        WasmHostFunctionsImpl hfs(ac, dummyEscrow);

        auto compareKeylet = [](std::vector<uint8_t> const& bytes,
                                Keylet const& kl) {
            return std::ranges::equal(bytes, kl.key);
        };
// Lambda to compare a Bytes (std::vector<uint8_t>) to a keylet
#define COMPARE_KEYLET(hfsFunc, keyletFunc, ...)                   \
    {                                                              \
        auto actual = hfs.hfsFunc(__VA_ARGS__);                    \
        auto expected = keyletFunc(__VA_ARGS__);                   \
        if (BEAST_EXPECT(actual.has_value()))                      \
        {                                                          \
            BEAST_EXPECT(compareKeylet(actual.value(), expected)); \
        }                                                          \
    }
<<<<<<< HEAD
#define COMPARE_KEYLET_FAIL(hfsFunc, expected, ...)                    \
    {                                                                  \
        auto actual = hfs.hfsFunc(__VA_ARGS__);                        \
        if (BEAST_EXPECT(!actual.has_value()))                         \
        {                                                              \
            BEAST_EXPECTS(                                             \
                actual.error() == expected,                            \
                std::to_string(static_cast<int32_t>(actual.error()))); \
        }                                                              \
=======
#define COMPARE_KEYLET_FAIL(hfsFunc, keyletFunc, expected, ...) \
    {                                                           \
        auto actual = hfs.hfsFunc(__VA_ARGS__);                 \
        if (BEAST_EXPECT(!actual.has_value()))                  \
        {                                                       \
            BEAST_EXPECTS(                                      \
                actual.error() == expected,                     \
                std::to_string(HfErrorToInt(actual.error())));  \
        }                                                       \
>>>>>>> 77875c91
    }

        COMPARE_KEYLET(accountKeylet, keylet::account, env.master.id());
        COMPARE_KEYLET_FAIL(
            accountKeylet, HostFunctionError::INVALID_ACCOUNT, xrpAccount());

        COMPARE_KEYLET(
            ammKeylet, keylet::amm, xrpIssue(), env.master["USD"].issue());
        COMPARE_KEYLET_FAIL(
            ammKeylet,
            HostFunctionError::INVALID_PARAMS,
            xrpIssue(),
            xrpIssue());
        COMPARE_KEYLET_FAIL(
            ammKeylet,
            HostFunctionError::INVALID_PARAMS,
            makeMptID(1, env.master.id()),
            xrpIssue());

        COMPARE_KEYLET(checkKeylet, keylet::check, env.master.id(), 1);
        COMPARE_KEYLET_FAIL(
            checkKeylet, HostFunctionError::INVALID_ACCOUNT, xrpAccount(), 1);

        std::string const credType = "test";
        COMPARE_KEYLET(
            credentialKeylet,
            keylet::credential,
            env.master.id(),
            env.master.id(),
            Slice(credType.data(), credType.size()));

        Account const alice("alice");
        constexpr std::string_view longCredType =
            "abcdefghijklmnopqrstuvwxyz01234567890qwertyuiop[]"
            "asdfghjkl;'zxcvbnm8237tr28weufwldebvfv8734t07p";
        static_assert(longCredType.size() > maxCredentialTypeLength);
        COMPARE_KEYLET_FAIL(
            credentialKeylet,
            HostFunctionError::INVALID_PARAMS,
            env.master.id(),
            alice.id(),
            Slice(longCredType.data(), longCredType.size()));
        COMPARE_KEYLET_FAIL(
            credentialKeylet,
            HostFunctionError::INVALID_ACCOUNT,
            xrpAccount(),
            alice.id(),
            Slice(credType.data(), credType.size()));
        COMPARE_KEYLET_FAIL(
            credentialKeylet,
            HostFunctionError::INVALID_ACCOUNT,
            env.master.id(),
            xrpAccount(),
            Slice(credType.data(), credType.size()));

        COMPARE_KEYLET(didKeylet, keylet::did, env.master.id());
        COMPARE_KEYLET_FAIL(
            didKeylet, HostFunctionError::INVALID_ACCOUNT, xrpAccount());

        COMPARE_KEYLET(
            delegateKeylet, keylet::delegate, env.master.id(), alice.id());
        COMPARE_KEYLET_FAIL(
            delegateKeylet,
            HostFunctionError::INVALID_PARAMS,
            env.master.id(),
            env.master.id());
        COMPARE_KEYLET_FAIL(
            delegateKeylet,
            HostFunctionError::INVALID_ACCOUNT,
            env.master.id(),
            xrpAccount());
        COMPARE_KEYLET_FAIL(
            delegateKeylet,
            HostFunctionError::INVALID_ACCOUNT,
            xrpAccount(),
            env.master.id());

        COMPARE_KEYLET(
            depositPreauthKeylet,
            keylet::depositPreauth,
            env.master.id(),
            alice.id());
        COMPARE_KEYLET_FAIL(
            depositPreauthKeylet,
            HostFunctionError::INVALID_PARAMS,
            env.master.id(),
            env.master.id());
        COMPARE_KEYLET_FAIL(
            depositPreauthKeylet,
            HostFunctionError::INVALID_ACCOUNT,
            env.master.id(),
            xrpAccount());
        COMPARE_KEYLET_FAIL(
            depositPreauthKeylet,
            HostFunctionError::INVALID_ACCOUNT,
            xrpAccount(),
            env.master.id());

        COMPARE_KEYLET(escrowKeylet, keylet::escrow, env.master.id(), 1);
        COMPARE_KEYLET_FAIL(
            escrowKeylet, HostFunctionError::INVALID_ACCOUNT, xrpAccount(), 1);

        Currency usd = to_currency("USD");
        COMPARE_KEYLET(
            lineKeylet, keylet::line, env.master.id(), alice.id(), usd);
        COMPARE_KEYLET_FAIL(
            lineKeylet,
            HostFunctionError::INVALID_PARAMS,
            env.master.id(),
            env.master.id(),
            usd);
        COMPARE_KEYLET_FAIL(
            lineKeylet,
            HostFunctionError::INVALID_ACCOUNT,
            env.master.id(),
            xrpAccount(),
            usd);
        COMPARE_KEYLET_FAIL(
            lineKeylet,
            HostFunctionError::INVALID_ACCOUNT,
            xrpAccount(),
            env.master.id(),
            usd);
        COMPARE_KEYLET_FAIL(
            lineKeylet,
            HostFunctionError::INVALID_PARAMS,
            env.master.id(),
            alice.id(),
            to_currency(""));

        {
            auto actual = hfs.mptIssuanceKeylet(env.master.id(), 1);
            auto expected = keylet::mptIssuance(1, env.master.id());
            if (BEAST_EXPECT(actual.has_value()))
            {
                BEAST_EXPECT(compareKeylet(actual.value(), expected));
            }
        }
        {
            auto actual = hfs.mptIssuanceKeylet(xrpAccount(), 1);
            if (BEAST_EXPECT(!actual.has_value()))
                BEAST_EXPECT(
                    actual.error() == HostFunctionError::INVALID_ACCOUNT);
        }

        auto const sampleMPTID = makeMptID(1, env.master.id());
        COMPARE_KEYLET(mptokenKeylet, keylet::mptoken, sampleMPTID, alice.id());
        COMPARE_KEYLET_FAIL(
            mptokenKeylet,
            HostFunctionError::INVALID_PARAMS,
            MPTID{},
            alice.id());
        COMPARE_KEYLET_FAIL(
            mptokenKeylet,
            HostFunctionError::INVALID_ACCOUNT,
            sampleMPTID,
            xrpAccount());

        COMPARE_KEYLET(nftOfferKeylet, keylet::nftoffer, env.master.id(), 1);
        COMPARE_KEYLET_FAIL(
            nftOfferKeylet,
            HostFunctionError::INVALID_ACCOUNT,
            xrpAccount(),
            1);

        COMPARE_KEYLET(offerKeylet, keylet::offer, env.master.id(), 1);
        COMPARE_KEYLET_FAIL(
            offerKeylet, HostFunctionError::INVALID_ACCOUNT, xrpAccount(), 1);

        COMPARE_KEYLET(oracleKeylet, keylet::oracle, env.master.id(), 1);
        COMPARE_KEYLET_FAIL(
            oracleKeylet, HostFunctionError::INVALID_ACCOUNT, xrpAccount(), 1);

        COMPARE_KEYLET(
            paychanKeylet, keylet::payChan, env.master.id(), alice.id(), 1);
        COMPARE_KEYLET_FAIL(
            paychanKeylet,
            HostFunctionError::INVALID_PARAMS,
            env.master.id(),
            env.master.id(),
            1);
        COMPARE_KEYLET_FAIL(
            paychanKeylet,
            HostFunctionError::INVALID_ACCOUNT,
            env.master.id(),
            xrpAccount(),
            1);
        COMPARE_KEYLET_FAIL(
            paychanKeylet,
            HostFunctionError::INVALID_ACCOUNT,
            xrpAccount(),
            env.master.id(),
            1);

        COMPARE_KEYLET(
            permissionedDomainKeylet,
            keylet::permissionedDomain,
            env.master.id(),
            1);
        COMPARE_KEYLET_FAIL(
            permissionedDomainKeylet,
            HostFunctionError::INVALID_ACCOUNT,
            xrpAccount(),
            1);

        COMPARE_KEYLET(signersKeylet, keylet::signers, env.master.id());
        COMPARE_KEYLET_FAIL(
            signersKeylet, HostFunctionError::INVALID_ACCOUNT, xrpAccount());

        COMPARE_KEYLET(ticketKeylet, keylet::ticket, env.master.id(), 1);
        COMPARE_KEYLET_FAIL(
            ticketKeylet, HostFunctionError::INVALID_ACCOUNT, xrpAccount(), 1);

        COMPARE_KEYLET(vaultKeylet, keylet::vault, env.master.id(), 1);
        COMPARE_KEYLET_FAIL(
            vaultKeylet, HostFunctionError::INVALID_ACCOUNT, xrpAccount(), 1);
    }

    void
    testGetNFT()
    {
        testcase("getNFT");
        using namespace test::jtx;

        Env env{*this};
        Account const alice("alice");
        env.fund(XRP(1000), alice);
        env.close();

        // Mint NFT for alice
        uint256 const nftId = token::getNextID(env, alice, 0u, 0u);
        std::string const uri = "https://example.com/nft";
        env(token::mint(alice), token::uri(uri));
        env.close();
        uint256 const nftId2 = token::getNextID(env, alice, 0u, 0u);
        env(token::mint(alice));
        env.close();

        OpenView ov{*env.current()};
        ApplyContext ac = createApplyContext(env, ov);

        auto const dummyEscrow = keylet::escrow(alice, env.seq(alice));
        WasmHostFunctionsImpl hfs(ac, dummyEscrow);

        // Should succeed for valid NFT
        {
            auto const result = hfs.getNFT(alice.id(), nftId);
            if (BEAST_EXPECT(result.has_value()))
                BEAST_EXPECT(std::ranges::equal(*result, uri));
        }

        // Should fail for invalid account
        {
            auto const result = hfs.getNFT(xrpAccount(), nftId);
            if (BEAST_EXPECT(!result.has_value()))
                BEAST_EXPECT(
                    result.error() == HostFunctionError::INVALID_ACCOUNT);
        }

        // Should fail for invalid nftId
        {
            auto const result = hfs.getNFT(alice.id(), uint256());
            if (BEAST_EXPECT(!result.has_value()))
                BEAST_EXPECT(
                    result.error() == HostFunctionError::INVALID_PARAMS);
        }

        // Should fail for invalid nftId
        {
            auto const badId = token::getNextID(env, alice, 0u, 1u);
            auto const result = hfs.getNFT(alice.id(), badId);
            if (BEAST_EXPECT(!result.has_value()))
                BEAST_EXPECT(
                    result.error() == HostFunctionError::LEDGER_OBJ_NOT_FOUND);
        }

        {
            auto const result = hfs.getNFT(alice.id(), nftId2);
            if (BEAST_EXPECT(!result.has_value()))
                BEAST_EXPECT(
                    result.error() == HostFunctionError::FIELD_NOT_FOUND);
        }
    }

    void
    testGetNFTIssuer()
    {
        testcase("getNFTIssuer");
        using namespace test::jtx;

        Env env{*this};
        // Mint NFT for env.master
        uint32_t const taxon = 12345;
        uint256 const nftId = token::getNextID(env, env.master, taxon);
        env(token::mint(env.master, taxon));
        env.close();

        OpenView ov{*env.current()};
        ApplyContext ac = createApplyContext(env, ov);

        auto const dummyEscrow =
            keylet::escrow(env.master, env.seq(env.master));
        WasmHostFunctionsImpl hfs(ac, dummyEscrow);

        // Should succeed for valid NFT id
        {
            auto const result = hfs.getNFTIssuer(nftId);
            if (BEAST_EXPECT(result.has_value()))
                BEAST_EXPECT(std::ranges::equal(*result, env.master.id()));
        }

        // Should fail for zero NFT id
        {
            auto const result = hfs.getNFTIssuer(uint256());
            if (BEAST_EXPECT(!result.has_value()))
                BEAST_EXPECT(
                    result.error() == HostFunctionError::INVALID_PARAMS);
        }
    }

    void
    testGetNFTTaxon()
    {
        testcase("getNFTTaxon");
        using namespace test::jtx;

        Env env{*this};

        uint32_t const taxon = 54321;
        uint256 const nftId = token::getNextID(env, env.master, taxon);
        env(token::mint(env.master, taxon));
        env.close();

        OpenView ov{*env.current()};
        ApplyContext ac = createApplyContext(env, ov);

        auto const dummyEscrow =
            keylet::escrow(env.master, env.seq(env.master));
        WasmHostFunctionsImpl hfs(ac, dummyEscrow);

        auto const result = hfs.getNFTTaxon(nftId);
        if (BEAST_EXPECT(result.has_value()))
            BEAST_EXPECT(result.value() == taxon);
    }

    void
    testGetNFTFlags()
    {
        testcase("getNFTFlags");
        using namespace test::jtx;

        Env env{*this};

        // Mint NFT with default flags
        uint256 const nftId =
            token::getNextID(env, env.master, 0u, tfTransferable);
        env(token::mint(env.master, 0), txflags(tfTransferable));
        env.close();

        OpenView ov{*env.current()};
        ApplyContext ac = createApplyContext(env, ov);

        auto const dummyEscrow =
            keylet::escrow(env.master, env.seq(env.master));
        WasmHostFunctionsImpl hfs(ac, dummyEscrow);

        {
            auto const result = hfs.getNFTFlags(nftId);
            if (BEAST_EXPECT(result.has_value()))
                BEAST_EXPECT(result.value() == tfTransferable);
        }

        // Should return 0 for zero NFT id
        {
            auto const result = hfs.getNFTFlags(uint256());
            if (BEAST_EXPECT(result.has_value()))
                BEAST_EXPECT(result.value() == 0);
        }
    }

    void
    testGetNFTTransferFee()
    {
        testcase("getNFTTransferFee");
        using namespace test::jtx;

        Env env{*this};

        uint16_t const transferFee = 250;
        uint256 const nftId =
            token::getNextID(env, env.master, 0u, tfTransferable, transferFee);
        env(token::mint(env.master, 0),
            token::xferFee(transferFee),
            txflags(tfTransferable));
        env.close();

        OpenView ov{*env.current()};
        ApplyContext ac = createApplyContext(env, ov);

        auto const dummyEscrow =
            keylet::escrow(env.master, env.seq(env.master));
        WasmHostFunctionsImpl hfs(ac, dummyEscrow);

        {
            auto const result = hfs.getNFTTransferFee(nftId);
            if (BEAST_EXPECT(result.has_value()))
                BEAST_EXPECT(result.value() == transferFee);
        }

        // Should return 0 for zero NFT id
        {
            auto const result = hfs.getNFTTransferFee(uint256());
            if (BEAST_EXPECT(result.has_value()))
                BEAST_EXPECT(result.value() == 0);
        }
    }

    void
    testGetNFTSerial()
    {
        testcase("getNFTSerial");
        using namespace test::jtx;

        Env env{*this};

        // Mint NFT with serial 0
        uint256 const nftId = token::getNextID(env, env.master, 0u);
        auto const serial = env.seq(env.master);
        env(token::mint(env.master));
        env.close();

        OpenView ov{*env.current()};
        ApplyContext ac = createApplyContext(env, ov);

        auto const dummyEscrow =
            keylet::escrow(env.master, env.seq(env.master));
        WasmHostFunctionsImpl hfs(ac, dummyEscrow);

        {
            auto const result = hfs.getNFTSerial(nftId);
            if (BEAST_EXPECT(result.has_value()))
                BEAST_EXPECT(result.value() == serial);
        }

        // Should return 0 for zero NFT id
        {
            auto const result = hfs.getNFTSerial(uint256());
            if (BEAST_EXPECT(result.has_value()))
                BEAST_EXPECT(result.value() == 0);
        }
    }

    void
    testTrace()
    {
        testcase("trace");
        using namespace test::jtx;

        Env env{*this};
        OpenView ov{*env.current()};
        ApplyContext ac = createApplyContext(env, ov);

        auto const dummyEscrow =
            keylet::escrow(env.master, env.seq(env.master));
        WasmHostFunctionsImpl hfs(ac, dummyEscrow);

        std::string msg = "test trace";
        std::string data = "abc";
        auto const slice = Slice(data.data(), data.size());
        auto const result = hfs.trace(msg, slice, false);
        BEAST_EXPECT(result.has_value());
        BEAST_EXPECT(result.value() == msg.size() + data.size());

        auto const resultHex = hfs.trace(msg, slice, true);
        BEAST_EXPECT(resultHex.has_value());
        BEAST_EXPECT(resultHex.value() == msg.size() + data.size() * 2);
    }

    void
    testTraceNum()
    {
        testcase("traceNum");
        using namespace test::jtx;

        Env env{*this};
        OpenView ov{*env.current()};
        ApplyContext ac = createApplyContext(env, ov);

        auto const dummyEscrow =
            keylet::escrow(env.master, env.seq(env.master));
        WasmHostFunctionsImpl hfs(ac, dummyEscrow);

        std::string msg = "trace number";
        int64_t num = 123456789;
        auto const result = hfs.traceNum(msg, num);
        BEAST_EXPECT(result.has_value());
        BEAST_EXPECT(result.value() == msg.size() + sizeof(num));
    }

    void
    testTraceAccount()
    {
        testcase("traceAccount");
        using namespace test::jtx;

        Env env{*this};
        OpenView ov{*env.current()};
        ApplyContext ac = createApplyContext(env, ov);

        auto const dummyEscrow =
            keylet::escrow(env.master, env.seq(env.master));
        WasmHostFunctionsImpl hfs(ac, dummyEscrow);

        std::string msg = "trace account";
        // Valid account
        {
            auto const result = hfs.traceAccount(msg, env.master.id());
            if (BEAST_EXPECT(result.has_value()))
                BEAST_EXPECT(
                    result.value() ==
                    msg.size() + toBase58(env.master.id()).size());
        }

        // Invalid (zero) account
        {
            auto const result = hfs.traceAccount(msg, xrpAccount());
            if (BEAST_EXPECT(!result.has_value()))
                BEAST_EXPECT(
                    result.error() == HostFunctionError::INVALID_ACCOUNT);
        }
    }

    void
    testTraceAmount()
    {
        testcase("traceAmount");
        using namespace test::jtx;

        Env env{*this};
        OpenView ov{*env.current()};
        ApplyContext ac = createApplyContext(env, ov);

        auto const dummyEscrow =
            keylet::escrow(env.master, env.seq(env.master));
        WasmHostFunctionsImpl hfs(ac, dummyEscrow);

        std::string msg = "trace amount";
        STAmount amount = XRP(12345);
        {
            auto const result = hfs.traceAmount(msg, amount);
            if (BEAST_EXPECT(result.has_value()))
                BEAST_EXPECT(
                    result.value() == msg.size() + amount.getFullText().size());
        }

        // IOU amount
        Account const alice("alice");
        env.fund(XRP(1000), alice);
        env.close();
        STAmount iouAmount = env.master["USD"](100);
        {
            auto const result = hfs.traceAmount(msg, iouAmount);
            if (BEAST_EXPECT(result.has_value()))
                BEAST_EXPECT(
                    result.value() ==
                    msg.size() + iouAmount.getFullText().size());
        }

        // MPT amount
        {
            auto const mptId = makeMptID(42, env.master.id());
            Asset mptAsset = Asset(mptId);
            STAmount mptAmount(mptAsset, 123456);
            auto const result = hfs.traceAmount(msg, mptAmount);
            if (BEAST_EXPECT(result.has_value()))
                BEAST_EXPECT(
                    result.value() ==
                    msg.size() + mptAmount.getFullText().size());
        }
    }

    // clang-format off

    int const normalExp = 15;

    Bytes const floatIntMin        =  {0x99, 0x20, 0xc4, 0x9b, 0xa5, 0xe3, 0x53, 0xf8};  // -2^63
    Bytes const floatIntZero       =  {0x80, 0x00, 0x00, 0x00, 0x00, 0x00, 0x00, 0x00};  // 0
    Bytes const floatIntMax        =  {0xd9, 0x20, 0xc4, 0x9b, 0xa5, 0xe3, 0x53, 0xf8};  // 2^63-1
    Bytes const floatUIntMax       =  {0xd9, 0x46, 0x8d, 0xb8, 0xba, 0xc7, 0x10, 0xcb};  // 2^64
    Bytes const floatMaxExp        =  {0xEC, 0x43, 0x8D, 0x7E, 0xA4, 0xC6, 0x80, 0x00};  // 1e(80+15)
    Bytes const floatPreMaxExp     =  {0xEC, 0x03, 0x8D, 0x7E, 0xA4, 0xC6, 0x80, 0x00};  // 1e(79+15)
    Bytes const floatMinusMaxExp   =  {0xAC, 0x43, 0x8D, 0x7E, 0xA4, 0xC6, 0x80, 0x00};  // -1e(80+15)
    Bytes const floatMaxIOU        =  {0xEC, 0x63, 0x86, 0xF2, 0x6F, 0xC0, 0xFF, 0xFF};  // 1e(81+15)-1
    Bytes const floatMinExp        =  {0xC0, 0x43, 0x8D, 0x7E, 0xA4, 0xC6, 0x80, 0x00};  // 1e-96
    Bytes const float1             =  {0xD4, 0x83, 0x8D, 0x7E, 0xA4, 0xC6, 0x80, 0x00};  // 1
    Bytes const floatMinus1        =  {0x94, 0x83, 0x8D, 0x7E, 0xA4, 0xC6, 0x80, 0x00};  // -1
    Bytes const float1More         =  {0xD4, 0x83, 0x8D, 0x7E, 0xA4, 0xC6, 0x80, 0x01};  // 1.000 000 000 000 001
    Bytes const float2             =  {0xD4, 0x87, 0x1A, 0xFD, 0x49, 0x8D, 0x00, 0x00};  // 2
    Bytes const float10            =  {0xD4, 0xC3, 0x8D, 0x7E, 0xA4, 0xC6, 0x80, 0x00};  // 10
    Bytes const floatInvalidZero   =  {0x81, 0x00, 0x00, 0x00, 0x00, 0x00, 0x00, 0x00};  // INVALID

    std::string const invalid = "invalid_data";

    // clang-format on

    void
    testFloatTrace()
    {
        testcase("FloatTrace");
        using namespace test::jtx;

        Env env{*this};
        OpenView ov{*env.current()};
        ApplyContext ac = createApplyContext(env, ov);

        auto const dummyEscrow =
            keylet::escrow(env.master, env.seq(env.master));
        WasmHostFunctionsImpl hfs(ac, dummyEscrow);

        std::string msg = "trace float";

        {
            auto const result = hfs.traceFloat(msg, makeSlice(invalid));
            BEAST_EXPECT(
                result &&
                *result ==
                    msg.size() + 14 /* error msg size*/ + invalid.size() * 2);
        }

        {
            auto const result = hfs.traceFloat(msg, makeSlice(floatMaxExp));
            BEAST_EXPECT(
                result && *result == msg.size() + 19 /* string represenation*/);
        }
    }

    void
    testFloatFromInt()
    {
        testcase("FloatFromInt");
        using namespace test::jtx;

        Env env{*this};
        OpenView ov{*env.current()};
        ApplyContext ac = createApplyContext(env, ov);
        auto const dummyEscrow =
            keylet::escrow(env.master, env.seq(env.master));
        WasmHostFunctionsImpl hfs(ac, dummyEscrow);

        {
            auto const result =
                hfs.floatFromInt(std::numeric_limits<int64_t>::min(), -1);
            BEAST_EXPECT(!result) &&
                BEAST_EXPECT(
                    result.error() == HostFunctionError::FLOAT_INPUT_MALFORMED);
        }

        {
            auto const result =
                hfs.floatFromInt(std::numeric_limits<int64_t>::min(), 4);
            BEAST_EXPECT(!result) &&
                BEAST_EXPECT(
                    result.error() == HostFunctionError::FLOAT_INPUT_MALFORMED);
        }

        {
            auto const result =
                hfs.floatFromInt(std::numeric_limits<int64_t>::min(), 0);
            BEAST_EXPECT(result) && BEAST_EXPECT(*result == floatIntMin);
        }

        {
            auto const result = hfs.floatFromInt(0, 0);
            BEAST_EXPECT(result) && BEAST_EXPECT(*result == floatIntZero);
        }

        {
            auto const result =
                hfs.floatFromInt(std::numeric_limits<int64_t>::max(), 0);
            BEAST_EXPECT(result) && BEAST_EXPECT(*result == floatIntMax);
        }
    }

    void
    testFloatFromUint()
    {
        testcase("FloatFromUint");
        using namespace test::jtx;

        Env env{*this};
        OpenView ov{*env.current()};
        ApplyContext ac = createApplyContext(env, ov);
        auto const dummyEscrow =
            keylet::escrow(env.master, env.seq(env.master));
        WasmHostFunctionsImpl hfs(ac, dummyEscrow);

        {
            auto const result =
                hfs.floatFromUint(std::numeric_limits<uint64_t>::min(), -1);
            BEAST_EXPECT(!result) &&
                BEAST_EXPECT(
                    result.error() == HostFunctionError::FLOAT_INPUT_MALFORMED);
        }

        {
            auto const result =
                hfs.floatFromUint(std::numeric_limits<uint64_t>::min(), 4);
            BEAST_EXPECT(!result) &&
                BEAST_EXPECT(
                    result.error() == HostFunctionError::FLOAT_INPUT_MALFORMED);
        }

        {
            auto const result = hfs.floatFromUint(0, 0);
            BEAST_EXPECT(result) && BEAST_EXPECT(*result == floatIntZero);
        }

        {
            auto const result =
                hfs.floatFromUint(std::numeric_limits<uint64_t>::max(), 0);
            BEAST_EXPECT(result) && BEAST_EXPECT(*result == floatUIntMax);
        }
    }

    void
    testFloatSet()
    {
        testcase("FloatSet");
        using namespace test::jtx;

        Env env{*this};
        OpenView ov{*env.current()};
        ApplyContext ac = createApplyContext(env, ov);
        auto const dummyEscrow =
            keylet::escrow(env.master, env.seq(env.master));
        WasmHostFunctionsImpl hfs(ac, dummyEscrow);

        {
            auto const result = hfs.floatSet(1, 0, -1);
            BEAST_EXPECT(!result) &&
                BEAST_EXPECT(
                    result.error() == HostFunctionError::FLOAT_INPUT_MALFORMED);
        }

        {
            auto const result = hfs.floatSet(1, 0, 4);
            BEAST_EXPECT(!result) &&
                BEAST_EXPECT(
                    result.error() == HostFunctionError::FLOAT_INPUT_MALFORMED);
        }

        {
            auto const result =
                hfs.floatSet(1, Number::maxExponent + normalExp + 1, 0);
            BEAST_EXPECT(!result) &&
                BEAST_EXPECT(
                    result.error() ==
                    HostFunctionError::FLOAT_COMPUTATION_ERROR);
        }

        {
            auto const result =
                hfs.floatSet(1, IOUAmount::maxExponent + normalExp + 1, 0);
            BEAST_EXPECT(!result) &&
                BEAST_EXPECT(
                    result.error() ==
                    HostFunctionError::FLOAT_COMPUTATION_ERROR);
        }

        {
            auto const result =
                hfs.floatSet(1, IOUAmount::minExponent + normalExp - 1, 0);
            BEAST_EXPECT(result) && BEAST_EXPECT(*result == floatIntZero);
        }

        {
            auto const result =
                hfs.floatSet(1, IOUAmount::maxExponent + normalExp, 0);
            BEAST_EXPECT(result) && BEAST_EXPECT(*result == floatMaxExp);
        }

        {
            auto const result =
                hfs.floatSet(-1, IOUAmount::maxExponent + normalExp, 0);
            BEAST_EXPECT(result) && BEAST_EXPECT(*result == floatMinusMaxExp);
        }

        {
            auto const result =
                hfs.floatSet(1, IOUAmount::maxExponent + normalExp - 1, 0);
            BEAST_EXPECT(result) && BEAST_EXPECT(*result == floatPreMaxExp);
        }

        {
            auto const result =
                hfs.floatSet(IOUAmount::maxMantissa, IOUAmount::maxExponent, 0);
            BEAST_EXPECT(result) && BEAST_EXPECT(*result == floatMaxIOU);
        }

        {
            auto const result =
                hfs.floatSet(1, IOUAmount::minExponent + normalExp, 0);
            BEAST_EXPECT(result) && BEAST_EXPECT(*result == floatMinExp);
        }

        {
            auto const result = hfs.floatSet(10, -1, 0);
            BEAST_EXPECT(result) && BEAST_EXPECT(*result == float1);
        }
    }

    void
    testFloatCompare()
    {
        testcase("FloatCompare");
        using namespace test::jtx;

        Env env{*this};
        OpenView ov{*env.current()};
        ApplyContext ac = createApplyContext(env, ov);
        auto const dummyEscrow =
            keylet::escrow(env.master, env.seq(env.master));
        WasmHostFunctionsImpl hfs(ac, dummyEscrow);

        {
            auto const result = hfs.floatCompare(Slice(), Slice());
            BEAST_EXPECT(!result) &&
                BEAST_EXPECT(
                    result.error() == HostFunctionError::FLOAT_INPUT_MALFORMED);
        }

        {
            auto const result =
                hfs.floatCompare(makeSlice(floatInvalidZero), Slice());
            BEAST_EXPECT(!result) &&
                BEAST_EXPECT(
                    result.error() == HostFunctionError::FLOAT_INPUT_MALFORMED);
        }

        {
            auto const result =
                hfs.floatCompare(makeSlice(float1), makeSlice(invalid));
            BEAST_EXPECT(
                !result &&
                result.error() == HostFunctionError::FLOAT_INPUT_MALFORMED);
        }

        {
            auto x = floatMaxExp;
            // exp = 81 + 97 = 178
            x[1] |= 0x80;
            x[1] &= 0xBF;
            auto const result =
                hfs.floatCompare(makeSlice(x), makeSlice(floatMaxExp));
            BEAST_EXPECT(
                !result &&
                result.error() == HostFunctionError::FLOAT_INPUT_MALFORMED);
        }

        {
            auto const result = hfs.floatCompare(
                makeSlice(floatIntMin), makeSlice(floatIntZero));
            BEAST_EXPECT(result) && BEAST_EXPECT(*result == 2);
        }

        {
            auto const result = hfs.floatCompare(
                makeSlice(floatIntMax), makeSlice(floatIntZero));
            BEAST_EXPECT(result) && BEAST_EXPECT(*result == 1);
        }

        {
            auto const result =
                hfs.floatCompare(makeSlice(float1), makeSlice(float1));
            BEAST_EXPECT(result) && BEAST_EXPECT(*result == 0);
        }
    }

    void
    testFloatAdd()
    {
        testcase("floatAdd");
        using namespace test::jtx;

        Env env{*this};
        OpenView ov{*env.current()};
        ApplyContext ac = createApplyContext(env, ov);
        auto const dummyEscrow =
            keylet::escrow(env.master, env.seq(env.master));
        WasmHostFunctionsImpl hfs(ac, dummyEscrow);

        {
            auto const result = hfs.floatAdd(Slice(), Slice(), -1);
            BEAST_EXPECT(!result) &&
                BEAST_EXPECT(
                    result.error() == HostFunctionError::FLOAT_INPUT_MALFORMED);
        }

        {
            auto const result = hfs.floatAdd(Slice(), Slice(), 0);
            BEAST_EXPECT(!result) &&
                BEAST_EXPECT(
                    result.error() == HostFunctionError::FLOAT_INPUT_MALFORMED);
        }

        {
            auto const result =
                hfs.floatAdd(makeSlice(float1), makeSlice(invalid), 0);
            BEAST_EXPECT(!result) &&
                BEAST_EXPECT(
                    result.error() == HostFunctionError::FLOAT_INPUT_MALFORMED);
        }

        {
            auto const result =
                hfs.floatAdd(makeSlice(floatMaxIOU), makeSlice(floatMaxExp), 0);
            BEAST_EXPECT(!result) &&
                BEAST_EXPECT(
                    result.error() ==
                    HostFunctionError::FLOAT_COMPUTATION_ERROR);
        }

        {
            auto const result = hfs.floatAdd(
                makeSlice(floatIntMin), makeSlice(floatIntZero), 0);
            BEAST_EXPECT(result) && BEAST_EXPECT(*result == floatIntMin);
        }

        {
            auto const result =
                hfs.floatAdd(makeSlice(floatIntMax), makeSlice(floatIntMin), 0);
            BEAST_EXPECT(result) && BEAST_EXPECT(*result == floatIntZero);
        }
    }

    void
    testFloatSubtract()
    {
        testcase("floatSubtract");
        using namespace test::jtx;

        Env env{*this};
        OpenView ov{*env.current()};
        ApplyContext ac = createApplyContext(env, ov);
        auto const dummyEscrow =
            keylet::escrow(env.master, env.seq(env.master));
        WasmHostFunctionsImpl hfs(ac, dummyEscrow);

        {
            auto const result = hfs.floatSubtract(Slice(), Slice(), -1);
            BEAST_EXPECT(!result) &&
                BEAST_EXPECT(
                    result.error() == HostFunctionError::FLOAT_INPUT_MALFORMED);
        }

        {
            auto const result = hfs.floatSubtract(Slice(), Slice(), 0);
            BEAST_EXPECT(!result) &&
                BEAST_EXPECT(
                    result.error() == HostFunctionError::FLOAT_INPUT_MALFORMED);
        }

        {
            auto const result =
                hfs.floatSubtract(makeSlice(float1), makeSlice(invalid), 0);
            BEAST_EXPECT(!result) &&
                BEAST_EXPECT(
                    result.error() == HostFunctionError::FLOAT_INPUT_MALFORMED);
        }

        {
            auto const result = hfs.floatSubtract(
                makeSlice(floatMaxIOU), makeSlice(floatMinusMaxExp), 0);
            BEAST_EXPECT(!result) &&
                BEAST_EXPECT(
                    result.error() ==
                    HostFunctionError::FLOAT_COMPUTATION_ERROR);
        }

        {
            auto const result = hfs.floatSubtract(
                makeSlice(floatIntMin), makeSlice(floatIntZero), 0);
            BEAST_EXPECT(result) && BEAST_EXPECT(*result == floatIntMin);
        }

        {
            auto const result = hfs.floatSubtract(
                makeSlice(floatIntZero), makeSlice(float1), 0);
            BEAST_EXPECT(result) && BEAST_EXPECT(*result == floatMinus1);
        }
    }

    void
    testFloatMultiply()
    {
        testcase("floatMultiply");
        using namespace test::jtx;

        Env env{*this};
        OpenView ov{*env.current()};
        ApplyContext ac = createApplyContext(env, ov);
        auto const dummyEscrow =
            keylet::escrow(env.master, env.seq(env.master));
        WasmHostFunctionsImpl hfs(ac, dummyEscrow);

        {
            auto const result = hfs.floatMultiply(Slice(), Slice(), -1);
            BEAST_EXPECT(!result) &&
                BEAST_EXPECT(
                    result.error() == HostFunctionError::FLOAT_INPUT_MALFORMED);
        }

        {
            auto const result = hfs.floatMultiply(Slice(), Slice(), 0);
            BEAST_EXPECT(!result) &&
                BEAST_EXPECT(
                    result.error() == HostFunctionError::FLOAT_INPUT_MALFORMED);
        }

        {
            auto const result =
                hfs.floatMultiply(makeSlice(float1), makeSlice(invalid), 0);
            BEAST_EXPECT(!result) &&
                BEAST_EXPECT(
                    result.error() == HostFunctionError::FLOAT_INPUT_MALFORMED);
        }

        {
            auto const result = hfs.floatMultiply(
                makeSlice(floatMaxIOU), makeSlice(float1More), 0);
            BEAST_EXPECT(!result) &&
                BEAST_EXPECT(
                    result.error() ==
                    HostFunctionError::FLOAT_COMPUTATION_ERROR);
        }

        {
            auto const result =
                hfs.floatMultiply(makeSlice(float1), makeSlice(float1), 0);
            BEAST_EXPECT(result) && BEAST_EXPECT(*result == float1);
        }

        {
            auto const result = hfs.floatMultiply(
                makeSlice(floatIntZero), makeSlice(floatMaxIOU), 0);
            BEAST_EXPECT(result) && BEAST_EXPECT(*result == floatIntZero);
        }

        {
            auto const result = hfs.floatMultiply(
                makeSlice(float10), makeSlice(floatPreMaxExp), 0);
            BEAST_EXPECT(result) && BEAST_EXPECT(*result == floatMaxExp);
        }
    }

    void
    testFloatDivide()
    {
        testcase("floatDivide");
        using namespace test::jtx;

        Env env{*this};
        OpenView ov{*env.current()};
        ApplyContext ac = createApplyContext(env, ov);
        auto const dummyEscrow =
            keylet::escrow(env.master, env.seq(env.master));
        WasmHostFunctionsImpl hfs(ac, dummyEscrow);

        {
            auto const result = hfs.floatDivide(Slice(), Slice(), -1);
            BEAST_EXPECT(!result) &&
                BEAST_EXPECT(
                    result.error() == HostFunctionError::FLOAT_INPUT_MALFORMED);
        }

        {
            auto const result = hfs.floatDivide(Slice(), Slice(), 0);
            BEAST_EXPECT(!result) &&
                BEAST_EXPECT(
                    result.error() == HostFunctionError::FLOAT_INPUT_MALFORMED);
        }

        {
            auto const result =
                hfs.floatDivide(makeSlice(float1), makeSlice(invalid), 0);
            BEAST_EXPECT(!result) &&
                BEAST_EXPECT(
                    result.error() == HostFunctionError::FLOAT_INPUT_MALFORMED);
        }

        {
            auto const result =
                hfs.floatDivide(makeSlice(float1), makeSlice(floatIntZero), 0);
            BEAST_EXPECT(!result) &&
                BEAST_EXPECT(
                    result.error() ==
                    HostFunctionError::FLOAT_COMPUTATION_ERROR);
        }

        {
            auto const y = hfs.floatSet(
                IOUAmount::maxMantissa, -normalExp - 1, 0);  // 0.9999999...
            if (BEAST_EXPECT(y))
            {
                auto const result =
                    hfs.floatDivide(makeSlice(floatMaxIOU), makeSlice(*y), 0);
                BEAST_EXPECT(!result) &&
                    BEAST_EXPECT(
                        result.error() ==
                        HostFunctionError::FLOAT_COMPUTATION_ERROR);
            }
        }

        {
            auto const result =
                hfs.floatDivide(makeSlice(floatIntZero), makeSlice(float1), 0);
            BEAST_EXPECT(result) && BEAST_EXPECT(*result == floatIntZero);
        }

        {
            auto const result =
                hfs.floatDivide(makeSlice(floatMaxExp), makeSlice(float10), 0);
            BEAST_EXPECT(result) && BEAST_EXPECT(*result == floatPreMaxExp);
        }
    }

    void
    testFloatRoot()
    {
        testcase("floatRoot");
        using namespace test::jtx;

        Env env{*this};
        OpenView ov{*env.current()};
        ApplyContext ac = createApplyContext(env, ov);
        auto const dummyEscrow =
            keylet::escrow(env.master, env.seq(env.master));
        WasmHostFunctionsImpl hfs(ac, dummyEscrow);

        {
            auto const result = hfs.floatRoot(Slice(), 2, -1);
            BEAST_EXPECT(!result) &&
                BEAST_EXPECT(
                    result.error() == HostFunctionError::FLOAT_INPUT_MALFORMED);
        }

        {
            auto const result = hfs.floatRoot(makeSlice(invalid), 3, 0);
            BEAST_EXPECT(!result) &&
                BEAST_EXPECT(
                    result.error() == HostFunctionError::FLOAT_INPUT_MALFORMED);
        }

        {
            auto const result = hfs.floatRoot(makeSlice(float1), -2, 0);
            BEAST_EXPECT(!result) &&
                BEAST_EXPECT(
                    result.error() == HostFunctionError::FLOAT_INPUT_MALFORMED);
        }

        {
            auto const result = hfs.floatRoot(makeSlice(floatIntZero), 2, 0);
            BEAST_EXPECT(result) && BEAST_EXPECT(*result == floatIntZero);
        }

        {
            auto const result = hfs.floatRoot(makeSlice(floatMaxIOU), 1, 0);
            BEAST_EXPECT(result) && BEAST_EXPECT(*result == floatMaxIOU);
        }

        {
            auto const x = hfs.floatSet(100, 0, 0);  // 100
            if (BEAST_EXPECT(x))
            {
                auto const result = hfs.floatRoot(makeSlice(*x), 2, 0);
                BEAST_EXPECT(result) && BEAST_EXPECT(*result == float10);
            }
        }

        {
            auto const x = hfs.floatSet(1000, 0, 0);  // 1000
            if (BEAST_EXPECT(x))
            {
                auto const result = hfs.floatRoot(makeSlice(*x), 3, 0);
                BEAST_EXPECT(result) && BEAST_EXPECT(*result == float10);
            }
        }

        {
            auto const x = hfs.floatSet(1, -2, 0);  // 0.01
            auto const y = hfs.floatSet(1, -1, 0);  // 0.1
            if (BEAST_EXPECT(x && y))
            {
                auto const result = hfs.floatRoot(makeSlice(*x), 2, 0);
                BEAST_EXPECT(result) && BEAST_EXPECT(*result == *y);
            }
        }
    }

    void
    testFloatPower()
    {
        testcase("floatPower");
        using namespace test::jtx;

        Env env{*this};
        OpenView ov{*env.current()};
        ApplyContext ac = createApplyContext(env, ov);
        auto const dummyEscrow =
            keylet::escrow(env.master, env.seq(env.master));
        WasmHostFunctionsImpl hfs(ac, dummyEscrow);

        {
            auto const result = hfs.floatPower(Slice(), 2, -1);
            BEAST_EXPECT(!result) &&
                BEAST_EXPECT(
                    result.error() == HostFunctionError::FLOAT_INPUT_MALFORMED);
        }

        {
            auto const result = hfs.floatPower(makeSlice(invalid), 3, 0);
            BEAST_EXPECT(!result) &&
                BEAST_EXPECT(
                    result.error() == HostFunctionError::FLOAT_INPUT_MALFORMED);
        }

        {
            auto const result = hfs.floatPower(makeSlice(float1), -2, 0);
            BEAST_EXPECT(!result) &&
                BEAST_EXPECT(
                    result.error() == HostFunctionError::FLOAT_INPUT_MALFORMED);
        }

        {
            auto const result = hfs.floatPower(makeSlice(floatMaxIOU), 2, 0);
            BEAST_EXPECT(!result) &&
                BEAST_EXPECT(
                    result.error() ==
                    HostFunctionError::FLOAT_COMPUTATION_ERROR);
        }

        {
            auto const result =
                hfs.floatPower(makeSlice(floatMaxIOU), 40000, 0);
            BEAST_EXPECT(!result) &&
                BEAST_EXPECT(
                    result.error() ==
                    HostFunctionError::FLOAT_COMPUTATION_ERROR);
        }

        {
            auto const result = hfs.floatPower(makeSlice(floatMaxIOU), 0, 0);
            BEAST_EXPECT(result) && BEAST_EXPECT(*result == float1);
        }

        {
            auto const result = hfs.floatPower(makeSlice(floatMaxIOU), 1, 0);
            BEAST_EXPECT(result) && BEAST_EXPECT(*result == floatMaxIOU);
        }

        {
            auto const x = hfs.floatSet(100, 0, 0);  // 100
            if (BEAST_EXPECT(x))
            {
                auto const result = hfs.floatPower(makeSlice(float10), 2, 0);
                BEAST_EXPECT(result) && BEAST_EXPECT(*result == *x);
            }
        }

        {
            auto const x = hfs.floatSet(1, -1, 0);  // 0.1
            auto const y = hfs.floatSet(1, -2, 0);  // 0.01
            if (BEAST_EXPECT(x && y))
            {
                auto const result = hfs.floatPower(makeSlice(*x), 2, 0);
                BEAST_EXPECT(result) && BEAST_EXPECT(*result == *y);
            }
        }
    }

    void
    testFloatLog()
    {
        testcase("floatLog");
        using namespace test::jtx;

        Env env{*this};
        OpenView ov{*env.current()};
        ApplyContext ac = createApplyContext(env, ov);
        auto const dummyEscrow =
            keylet::escrow(env.master, env.seq(env.master));
        WasmHostFunctionsImpl hfs(ac, dummyEscrow);

        {
            auto const result = hfs.floatLog(Slice(), -1);
            BEAST_EXPECT(!result) &&
                BEAST_EXPECT(
                    result.error() == HostFunctionError::FLOAT_INPUT_MALFORMED);
        }

        {
            auto const result = hfs.floatLog(makeSlice(invalid), 0);
            BEAST_EXPECT(!result) &&
                BEAST_EXPECT(
                    result.error() == HostFunctionError::FLOAT_INPUT_MALFORMED);
        }

        {
            auto const x =
                hfs.floatSet(9'500'000'000'000'001, -14, 0);  // almost 80+15
            if (BEAST_EXPECT(x))
            {
                auto const result = hfs.floatLog(makeSlice(floatMaxExp), 0);
                BEAST_EXPECT(result) && BEAST_EXPECT(*result == *x);
            }
        }

        {
            auto const x = hfs.floatSet(100, 0, 0);  // 100
            if (BEAST_EXPECT(x))
            {
                auto const result = hfs.floatLog(makeSlice(*x), 0);
                BEAST_EXPECT(result) && BEAST_EXPECT(*result == float2);
            }
        }

        {
            auto const x = hfs.floatSet(1000, 0, 0);  // 1000
            auto const y = hfs.floatSet(3, 0, 0);     // 0.1
            if (BEAST_EXPECT(x && y))
            {
                auto const result = hfs.floatLog(makeSlice(*x), 0);
                BEAST_EXPECT(result) && BEAST_EXPECT(*result == *y);
            }
        }

        {
            auto const x = hfs.floatSet(1, -2, 0);  // 0.01
            auto const y =
                hfs.floatSet(-1999999993734431, -15, 0);  // almost -2
            if (BEAST_EXPECT(x && y))
            {
                auto const result = hfs.floatLog(makeSlice(*x), 0);
                BEAST_EXPECT(result) && BEAST_EXPECT(*result == *y);
            }
        }
    }

    void
    testFloatNonIOU()
    {
        testcase("Float Xrp+Mpt");
        using namespace test::jtx;

        Env env{*this};
        OpenView ov{*env.current()};
        ApplyContext ac = createApplyContext(env, ov);
        auto const dummyEscrow =
            keylet::escrow(env.master, env.seq(env.master));
        WasmHostFunctionsImpl hfs(ac, dummyEscrow);

        auto const y = hfs.floatSet(20, 0, 0);
        if (!BEAST_EXPECT(y))
            return;

        Bytes x(8);

        // XRP
        memset(x.data(), 0, x.size());
        x[0] = 0x40;
        x[7] = 10;

        {
            auto const result =
                hfs.floatCompare(makeSlice(x), makeSlice(float10));
            BEAST_EXPECT(
                !result &&
                result.error() == HostFunctionError::FLOAT_INPUT_MALFORMED);
        }

        {
            auto const result =
                hfs.floatAdd(makeSlice(float10), makeSlice(x), 0);
            BEAST_EXPECT(
                !result &&
                result.error() == HostFunctionError::FLOAT_INPUT_MALFORMED);
        }

        // MPT
        memset(x.data(), 0, x.size());
        x[0] = 0x60;
        x[7] = 10;

        {
            auto const result =
                hfs.floatCompare(makeSlice(x), makeSlice(float10));
            BEAST_EXPECT(
                !result &&
                result.error() == HostFunctionError::FLOAT_INPUT_MALFORMED);
        }

        {
            auto const result =
                hfs.floatAdd(makeSlice(float10), makeSlice(x), 0);
            BEAST_EXPECT(
                !result &&
                result.error() == HostFunctionError::FLOAT_INPUT_MALFORMED);
        }
    }

    void
    testFloats()
    {
        testFloatFromInt();
        testFloatFromUint();
        testFloatSet();
        testFloatCompare();
        testFloatAdd();
        testFloatSubtract();
        testFloatMultiply();
        testFloatDivide();
        testFloatRoot();
        testFloatPower();
        testFloatLog();
        testFloatNonIOU();
        testFloatTrace();
    }

    void
    run() override
    {
        testGetLedgerSqn();
        testGetParentLedgerTime();
        testGetParentLedgerHash();
        testGetLedgerAccountHash();
        testGetLedgerTransactionHash();
        testGetBaseFee();
        testIsAmendmentEnabled();
        testCacheLedgerObj();
        testGetTxField();
        testGetCurrentLedgerObjField();
        testGetLedgerObjField();
        testGetTxNestedField();
        testGetCurrentLedgerObjNestedField();
        testGetLedgerObjNestedField();
        testGetTxArrayLen();
        testGetCurrentLedgerObjArrayLen();
        testGetLedgerObjArrayLen();
        testGetTxNestedArrayLen();
        testGetCurrentLedgerObjNestedArrayLen();
        testGetLedgerObjNestedArrayLen();
        testUpdateData();
        testCheckSignature();
        testComputeSha512HalfHash();
        testKeyletFunctions();
        testGetNFT();
        testGetNFTIssuer();
        testGetNFTTaxon();
        testGetNFTFlags();
        testGetNFTTransferFee();
        testGetNFTSerial();
        testTrace();
        testTraceNum();
        testTraceAccount();
        testTraceAmount();
        testFloats();
    }
};

BEAST_DEFINE_TESTSUITE(HostFuncImpl, app, ripple);

}  // namespace test
}  // namespace ripple<|MERGE_RESOLUTION|>--- conflicted
+++ resolved
@@ -1490,27 +1490,15 @@
             BEAST_EXPECT(compareKeylet(actual.value(), expected)); \
         }                                                          \
     }
-<<<<<<< HEAD
-#define COMPARE_KEYLET_FAIL(hfsFunc, expected, ...)                    \
-    {                                                                  \
-        auto actual = hfs.hfsFunc(__VA_ARGS__);                        \
-        if (BEAST_EXPECT(!actual.has_value()))                         \
-        {                                                              \
-            BEAST_EXPECTS(                                             \
-                actual.error() == expected,                            \
-                std::to_string(static_cast<int32_t>(actual.error()))); \
-        }                                                              \
-=======
-#define COMPARE_KEYLET_FAIL(hfsFunc, keyletFunc, expected, ...) \
-    {                                                           \
-        auto actual = hfs.hfsFunc(__VA_ARGS__);                 \
-        if (BEAST_EXPECT(!actual.has_value()))                  \
-        {                                                       \
-            BEAST_EXPECTS(                                      \
-                actual.error() == expected,                     \
-                std::to_string(HfErrorToInt(actual.error())));  \
-        }                                                       \
->>>>>>> 77875c91
+#define COMPARE_KEYLET_FAIL(hfsFunc, expected, ...)            \
+    {                                                          \
+        auto actual = hfs.hfsFunc(__VA_ARGS__);                \
+        if (BEAST_EXPECT(!actual.has_value()))                 \
+        {                                                      \
+            BEAST_EXPECTS(                                     \
+                actual.error() == expected,                    \
+                std::to_string(HfErrorToInt(actual.error()))); \
+        }                                                      \
     }
 
         COMPARE_KEYLET(accountKeylet, keylet::account, env.master.id());
