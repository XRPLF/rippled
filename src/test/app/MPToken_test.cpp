--- conflicted
+++ resolved
@@ -1876,15 +1876,9 @@
             env.close();
         }
 
-        if (!features[featureCredentials])
-        {
-<<<<<<< HEAD
-            testcase("DepositPreauth disabled featureCredentials");
-
-            Env env(*this, features);
-=======
+        testcase("DepositPreauth disabled featureCredentials");
+        {
             Env env(*this, testable_amendments() - featureCredentials);
->>>>>>> 8bfaa7fe
 
             std::string const credIdx =
                 "D007AE4B6E1274B4AF872588267B810C2F82716726351D1C7D38D3E5499FC6"
