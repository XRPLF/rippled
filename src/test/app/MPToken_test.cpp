--- conflicted
+++ resolved
@@ -18,15 +18,12 @@
 //==============================================================================
 
 #include <test/jtx.h>
-<<<<<<< HEAD
 #include <test/jtx/AMM.h>
 #include <test/jtx/AMMTest.h>
 #include <test/jtx/TestHelpers.h>
 #include <test/jtx/check.h>
-=======
 #include <test/jtx/credentials.h>
 #include <test/jtx/permissioned_domains.h>
->>>>>>> e7a7bb83
 #include <test/jtx/trust.h>
 #include <test/jtx/xchain_bridge.h>
 
@@ -1819,11 +1816,8 @@
 
         if (features[featureCredentials])
         {
-<<<<<<< HEAD
-=======
             testcase("DepositPreauth");
 
->>>>>>> e7a7bb83
             Env env(*this, features);
 
             env.fund(XRP(50000), diana, dpIssuer);
@@ -1899,11 +1893,7 @@
 
         testcase("DepositPreauth disabled featureCredentials");
         {
-<<<<<<< HEAD
-            Env env(*this, features - featureCredentials);
-=======
             Env env(*this, testable_amendments() - featureCredentials);
->>>>>>> e7a7bb83
 
             std::string const credIdx =
                 "D007AE4B6E1274B4AF872588267B810C2F82716726351D1C7D38D3E5499FC6"
@@ -2673,7 +2663,6 @@
     {
         testcase("Offer Crossing");
         using namespace test::jtx;
-<<<<<<< HEAD
         Account const gw = Account("gw");
         Account const alice = Account("alice");
         Account const carol = Account("carol");
@@ -2691,17 +2680,6 @@
             Env env{*this, features};
 
             MPTTester mpt(env, gw, {.holders = {alice}});
-=======
-        FeatureBitset const all{testable_amendments()};
-
-        // MPTokenIssuanceCreate
-        testCreateValidation(all - featureSingleAssetVault);
-        testCreateValidation(
-            (all | featureSingleAssetVault) - featurePermissionedDomains);
-        testCreateValidation(all | featureSingleAssetVault);
-        testCreateEnabled(all - featureSingleAssetVault);
-        testCreateEnabled(all | featureSingleAssetVault);
->>>>>>> e7a7bb83
 
             bool const lockMPToken =
                 (flags & (tfMPTCanLock | tfMPTCanTransfer)) == tfMPTCanLock;
@@ -2714,7 +2692,6 @@
             mpt.create({.ownerCount = 1, .holderCount = 0, .flags = flags});
             auto const MPT = mpt["MPT"];
 
-<<<<<<< HEAD
             if (!requireAuth)
             {
                 mpt.authorize({.account = alice});
@@ -2741,29 +2718,12 @@
             env(offer(alice, XRP(100), MPT(101)), ter(err));
             env.close();
         }
-=======
-        // MPTokenIssuanceSet
-        testSetValidation(all - featureSingleAssetVault);
-        testSetValidation(
-            (all | featureSingleAssetVault) - featurePermissionedDomains);
-        testSetValidation(all | featureSingleAssetVault);
-
-        testSetEnabled(all - featureSingleAssetVault);
-        testSetEnabled(all | featureSingleAssetVault);
->>>>>>> e7a7bb83
 
         // MPTokenV2 is disabled
         {
             Env env{*this, features - featureMPTokensV2};
 
-<<<<<<< HEAD
             MPTTester mpt(env, gw, {.holders = {alice}});
-=======
-        // Test Direct Payment
-        testPayment(all | featureSingleAssetVault);
-        testDepositPreauth(all);
-        testDepositPreauth(all - featureCredentials);
->>>>>>> e7a7bb83
 
             mpt.create(
                 {.ownerCount = 1, .holderCount = 0, .flags = tfMPTCanTransfer});
@@ -4955,10 +4915,12 @@
     run() override
     {
         using namespace test::jtx;
-        FeatureBitset const all{supported_amendments()};
+        FeatureBitset const all{testable_amendments()};
 
         // MPTokenIssuanceCreate
         testCreateValidation(all - featureSingleAssetVault);
+        testCreateValidation(
+            (all | featureSingleAssetVault) - featurePermissionedDomains);
         testCreateValidation(all | featureSingleAssetVault);
         testCreateEnabled(all - featureSingleAssetVault);
         testCreateEnabled(all | featureSingleAssetVault);
@@ -4993,7 +4955,11 @@
         testAuthorizeEnabled(all | featureSingleAssetVault);
 
         // MPTokenIssuanceSet
-        testSetValidation(all);
+        testSetValidation(all - featureSingleAssetVault);
+        testSetValidation(
+            (all | featureSingleAssetVault) - featurePermissionedDomains);
+        testSetValidation(all | featureSingleAssetVault);
+
         testSetEnabled(all - featureSingleAssetVault);
         testSetEnabled(all | featureSingleAssetVault);
 
@@ -5005,10 +4971,14 @@
 
         // Test Direct Payment
         testPayment(all);
+        testPayment(all | featureSingleAssetVault);
+        testPayment((all | featureSingleAssetVault) - featureMPTokensV2);
         testPayment(all - featureMPTokensV2);
 
         testDepositPreauth(all);
+        testDepositPreauth(all - featureCredentials);
         testDepositPreauth(all - featureMPTokensV2);
+        testDepositPreauth(all - featureCredentials - featureMPTokensV2);
 
         // Test MPT Amount is invalid in Tx, which don't support MPT
         testMPTInvalidInTx(all);
