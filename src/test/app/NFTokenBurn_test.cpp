//------------------------------------------------------------------------------
/*
  This file is part of rippled: https://github.com/ripple/rippled
  Copyright (c) 2021 Ripple Labs Inc.

  Permission to use, copy, modify, and/or distribute this software for any
  purpose  with  or without fee is hereby granted, provided that the above
  copyright notice and this permission notice appear in all copies.

  THE  SOFTWARE IS PROVIDED "AS IS" AND THE AUTHOR DISCLAIMS ALL WARRANTIES
  WITH  REGARD  TO  THIS  SOFTWARE  INCLUDING  ALL  IMPLIED  WARRANTIES  OF
  MERCHANTABILITY  AND  FITNESS. IN NO EVENT SHALL THE AUTHOR BE LIABLE FOR
  ANY  SPECIAL ,  DIRECT, INDIRECT, OR CONSEQUENTIAL DAMAGES OR ANY DAMAGES
  WHATSOEVER  RESULTING  FROM  LOSS  OF USE, DATA OR PROFITS, WHETHER IN AN
  ACTION  OF  CONTRACT, NEGLIGENCE OR OTHER TORTIOUS ACTION, ARISING OUT OF
  OR IN CONNECTION WITH THE USE OR PERFORMANCE OF THIS SOFTWARE.
*/
//==============================================================================

#include <ripple/app/tx/impl/details/NFTokenUtils.h>
#include <ripple/protocol/Feature.h>
#include <ripple/protocol/jss.h>
#include <test/jtx.h>

#include <random>

namespace ripple {

class NFTokenBurn_test : public beast::unit_test::suite
{
    // Helper function that returns the owner count of an account root.
    static std::uint32_t
    ownerCount(test::jtx::Env const& env, test::jtx::Account const& acct)
    {
        std::uint32_t ret{0};
        if (auto const sleAcct = env.le(acct))
            ret = sleAcct->at(sfOwnerCount);
        return ret;
    }

    // Helper function that returns the number of nfts owned by an account.
    static std::uint32_t
    nftCount(test::jtx::Env& env, test::jtx::Account const& acct)
    {
        Json::Value params;
        params[jss::account] = acct.human();
        params[jss::type] = "state";
        Json::Value nfts = env.rpc("json", "account_nfts", to_string(params));
        return nfts[jss::result][jss::account_nfts].size();
    };

    // Helper function that returns new nft id for an account and create
    // specified number of sell offers
    uint256
    createNftAndOffers(
        test::jtx::Env& env,
        test::jtx::Account const& owner,
        std::vector<uint256>& offerIndexes,
        size_t const tokenCancelCount)
    {
        using namespace test::jtx;
        uint256 const nftokenID =
            token::getNextID(env, owner, 0, tfTransferable);
        env(token::mint(owner, 0),
            token::uri(std::string(maxTokenURILength, 'u')),
            txflags(tfTransferable));
        env.close();

        offerIndexes.reserve(tokenCancelCount);

        for (uint32_t i = 0; i < tokenCancelCount; ++i)
        {
            // Create sell offer
            offerIndexes.push_back(keylet::nftoffer(owner, env.seq(owner)).key);
            env(token::createOffer(owner, nftokenID, drops(1)),
                txflags(tfSellNFToken));
            env.close();
        }

        return nftokenID;
    };

    void
    testBurnRandom(FeatureBitset features)
    {
        // Exercise a number of conditions with NFT burning.
        testcase("Burn random");

        using namespace test::jtx;

        Env env{*this, features};

        // Keep information associated with each account together.
        struct AcctStat
        {
            test::jtx::Account const acct;
            std::vector<uint256> nfts;

            AcctStat(char const* name) : acct(name)
            {
            }

            operator test::jtx::Account() const
            {
                return acct;
            }
        };
        AcctStat alice{"alice"};
        AcctStat becky{"becky"};
        AcctStat minter{"minter"};

        env.fund(XRP(10000), alice, becky, minter);
        env.close();

        // Both alice and minter mint nfts in case that makes any difference.
        env(token::setMinter(alice, minter));
        env.close();

        // Create enough NFTs that alice, becky, and minter can all have
        // at least three pages of NFTs.  This will cause more activity in
        // the page coalescing code.  If we make 210 NFTs in total, we can
        // have alice and minter each make 105.  That will allow us to
        // distribute 70 NFTs to our three participants.
        //
        // Give each NFT a pseudo-randomly chosen fee so the NFTs are
        // distributed pseudo-randomly through the pages.  This should
        // prevent alice's and minter's NFTs from clustering together
        // in becky's directory.
        //
        // Use a default initialized mercenne_twister because we want the
        // effect of random numbers, but we want the test to run the same
        // way each time.
        std::mt19937 engine;
        std::uniform_int_distribution<std::size_t> feeDist(
            decltype(maxTransferFee){}, maxTransferFee);

        alice.nfts.reserve(105);
        while (alice.nfts.size() < 105)
        {
            std::uint16_t const xferFee = feeDist(engine);
            alice.nfts.push_back(token::getNextID(
                env, alice, 0u, tfTransferable | tfBurnable, xferFee));
            env(token::mint(alice),
                txflags(tfTransferable | tfBurnable),
                token::xferFee(xferFee));
            env.close();
        }

        minter.nfts.reserve(105);
        while (minter.nfts.size() < 105)
        {
            std::uint16_t const xferFee = feeDist(engine);
            minter.nfts.push_back(token::getNextID(
                env, alice, 0u, tfTransferable | tfBurnable, xferFee));
            env(token::mint(minter),
                txflags(tfTransferable | tfBurnable),
                token::xferFee(xferFee),
                token::issuer(alice));
            env.close();
        }

        // All of the NFTs are now minted.  Transfer 35 each over to becky so
        // we end up with 70 NFTs in each account.
        becky.nfts.reserve(70);
        {
            auto aliceIter = alice.nfts.begin();
            auto minterIter = minter.nfts.begin();
            while (becky.nfts.size() < 70)
            {
                // We do the same work on alice and minter, so make a lambda.
                auto xferNFT = [&env, &becky](AcctStat& acct, auto& iter) {
                    uint256 offerIndex =
                        keylet::nftoffer(acct.acct, env.seq(acct.acct)).key;
                    env(token::createOffer(acct, *iter, XRP(0)),
                        txflags(tfSellNFToken));
                    env.close();
                    env(token::acceptSellOffer(becky, offerIndex));
                    env.close();
                    becky.nfts.push_back(*iter);
                    iter = acct.nfts.erase(iter);
                    iter += 2;
                };
                xferNFT(alice, aliceIter);
                xferNFT(minter, minterIter);
            }
            BEAST_EXPECT(aliceIter == alice.nfts.end());
            BEAST_EXPECT(minterIter == minter.nfts.end());
        }

        // Now all three participants have 70 NFTs.
        BEAST_EXPECT(nftCount(env, alice.acct) == 70);
        BEAST_EXPECT(nftCount(env, becky.acct) == 70);
        BEAST_EXPECT(nftCount(env, minter.acct) == 70);

        // Next we'll create offers for all of those NFTs.  This calls for
        // another lambda.
        auto addOffers =
            [&env](AcctStat& owner, AcctStat& other1, AcctStat& other2) {
                for (uint256 nft : owner.nfts)
                {
                    // Create sell offers for owner.
                    env(token::createOffer(owner, nft, drops(1)),
                        txflags(tfSellNFToken),
                        token::destination(other1));
                    env(token::createOffer(owner, nft, drops(1)),
                        txflags(tfSellNFToken),
                        token::destination(other2));
                    env.close();

                    // Create buy offers for other1 and other2.
                    env(token::createOffer(other1, nft, drops(1)),
                        token::owner(owner));
                    env(token::createOffer(other2, nft, drops(1)),
                        token::owner(owner));
                    env.close();

                    env(token::createOffer(other2, nft, drops(2)),
                        token::owner(owner));
                    env(token::createOffer(other1, nft, drops(2)),
                        token::owner(owner));
                    env.close();
                }
            };
        addOffers(alice, becky, minter);
        addOffers(becky, minter, alice);
        addOffers(minter, alice, becky);
        BEAST_EXPECT(ownerCount(env, alice) == 424);
        BEAST_EXPECT(ownerCount(env, becky) == 424);
        BEAST_EXPECT(ownerCount(env, minter) == 424);

        // Now each of the 270 NFTs has six offers associated with it.
        // Randomly select an NFT out of the pile and burn it.  Continue
        // the process until all NFTs are burned.
        AcctStat* const stats[3] = {&alice, &becky, &minter};
        std::uniform_int_distribution<std::size_t> acctDist(0, 2);
        std::uniform_int_distribution<std::size_t> mintDist(0, 1);

        while (stats[0]->nfts.size() > 0 || stats[1]->nfts.size() > 0 ||
               stats[2]->nfts.size() > 0)
        {
            // Pick an account to burn an nft.  If there are no nfts left
            // pick again.
            AcctStat& owner = *(stats[acctDist(engine)]);
            if (owner.nfts.empty())
                continue;

            // Pick one of the nfts.
            std::uniform_int_distribution<std::size_t> nftDist(
                0lu, owner.nfts.size() - 1);
            auto nftIter = owner.nfts.begin() + nftDist(engine);
            uint256 const nft = *nftIter;
            owner.nfts.erase(nftIter);

            // Decide which of the accounts should burn the nft.  If the
            // owner is becky then any of the three accounts can burn.
            // Otherwise either alice or minter can burn.
            AcctStat& burner = owner.acct == becky.acct
                ? *(stats[acctDist(engine)])
                : mintDist(engine) ? alice : minter;

            if (owner.acct == burner.acct)
                env(token::burn(burner, nft));
            else
                env(token::burn(burner, nft), token::owner(owner));
            env.close();

            // Every time we burn an nft, the number of nfts they hold should
            // match the number of nfts we think they hold.
            BEAST_EXPECT(nftCount(env, alice.acct) == alice.nfts.size());
            BEAST_EXPECT(nftCount(env, becky.acct) == becky.nfts.size());
            BEAST_EXPECT(nftCount(env, minter.acct) == minter.nfts.size());
        }
        BEAST_EXPECT(nftCount(env, alice.acct) == 0);
        BEAST_EXPECT(nftCount(env, becky.acct) == 0);
        BEAST_EXPECT(nftCount(env, minter.acct) == 0);

        // When all nfts are burned none of the accounts should have
        // an ownerCount.
        BEAST_EXPECT(ownerCount(env, alice) == 0);
        BEAST_EXPECT(ownerCount(env, becky) == 0);
        BEAST_EXPECT(ownerCount(env, minter) == 0);
    }

    void
    testBurnSequential(FeatureBitset features)
    {
        // The earlier burn test randomizes which nft is burned.  There are
        // a couple of directory merging scenarios that can only be tested by
        // inserting and deleting in an ordered fashion.  We do that testing
        // now.
        testcase("Burn sequential");

        using namespace test::jtx;

        Account const alice{"alice"};

        Env env{*this, features};
        env.fund(XRP(1000), alice);

        // printNFTPages is a lambda that may be used for debugging.
        //
        // It uses the ledger RPC command to show the NFT pages in the ledger.
        // This parameter controls how noisy the output is.
        enum Volume : bool {
            quiet = false,
            noisy = true,
        };

        [[maybe_unused]] auto printNFTPages = [&env](Volume vol) {
            Json::Value jvParams;
            jvParams[jss::ledger_index] = "current";
            jvParams[jss::binary] = false;
            {
                Json::Value jrr = env.rpc(
                    "json",
                    "ledger_data",
                    boost::lexical_cast<std::string>(jvParams));

                // Iterate the state and print all NFTokenPages.
                if (!jrr.isMember(jss::result) ||
                    !jrr[jss::result].isMember(jss::state))
                {
                    std::cout << "No ledger state found!" << std::endl;
                    return;
                }
                Json::Value& state = jrr[jss::result][jss::state];
                if (!state.isArray())
                {
                    std::cout << "Ledger state is not array!" << std::endl;
                    return;
                }
                for (Json::UInt i = 0; i < state.size(); ++i)
                {
                    if (state[i].isMember(sfNFTokens.jsonName) &&
                        state[i][sfNFTokens.jsonName].isArray())
                    {
                        std::uint32_t tokenCount =
                            state[i][sfNFTokens.jsonName].size();
                        std::cout << tokenCount << " NFTokens in page "
                                  << state[i][jss::index].asString()
                                  << std::endl;

                        if (vol == noisy)
                        {
                            std::cout << state[i].toStyledString() << std::endl;
                        }
                        else
                        {
                            if (tokenCount > 0)
                                std::cout << "first: "
                                          << state[i][sfNFTokens.jsonName][0u]
                                                 .toStyledString()
                                          << std::endl;
                            if (tokenCount > 1)
                                std::cout << "last: "
                                          << state[i][sfNFTokens.jsonName]
                                                  [tokenCount - 1]
                                                      .toStyledString()
                                          << std::endl;
                        }
                    }
                }
            }
        };

        // A lambda that generates 96 nfts packed into three pages of 32 each.
        auto genPackedTokens = [this, &env, &alice](
                                   std::vector<uint256>& nfts) {
            nfts.clear();
            nfts.reserve(96);

            // We want to create fully packed NFT pages.  This is a little
            // tricky since the system currently in place is inclined to
            // assign consecutive tokens to only 16 entries per page.
            //
            // By manipulating the internal form of the taxon we can force
            // creation of NFT pages that are completely full.  This lambda
            // tells us the taxon value we should pass in in order for the
            // internal representation to match the passed in value.
            auto internalTaxon = [&env](
                                     Account const& acct,
                                     std::uint32_t taxon) -> std::uint32_t {
                std::uint32_t tokenSeq;

                // If fixUnburnableNFToken amendment is on, we must
                // generate the NFT sequence using new construct
                if (env.current()->rules().enabled(fixUnburnableNFToken))
                    tokenSeq = {
                        env.le(acct)
                            ->at(~sfFirstNFTokenSequence)
                            .value_or(env.seq(acct)) +
                        env.le(acct)->at(~sfMintedNFTokens).value_or(0)};
                else
                    tokenSeq = {
                        env.le(acct)->at(~sfMintedNFTokens).value_or(0)};

                return toUInt32(
                    nft::cipheredTaxon(tokenSeq, nft::toTaxon(taxon)));
            };

            for (std::uint32_t i = 0; i < 96; ++i)
            {
                // In order to fill the pages we use the taxon to break them
                // into groups of 16 entries.  By having the internal
                // representation of the taxon go...
                //   0, 3, 2, 5, 4, 7...
                // in sets of 16 NFTs we can get each page to be fully
                // populated.
                std::uint32_t const intTaxon = (i / 16) + (i & 0b10000 ? 2 : 0);
                uint32_t const extTaxon = internalTaxon(alice, intTaxon);
                nfts.push_back(token::getNextID(env, alice, extTaxon));
                env(token::mint(alice, extTaxon));
                env.close();
            }

            // Sort the NFTs so they are listed in storage order, not
            // creation order.
            std::sort(nfts.begin(), nfts.end());

            // Verify that the ledger does indeed contain exactly three pages
            // of NFTs with 32 entries in each page.
            Json::Value jvParams;
            jvParams[jss::ledger_index] = "current";
            jvParams[jss::binary] = false;
            {
                Json::Value jrr = env.rpc(
                    "json",
                    "ledger_data",
                    boost::lexical_cast<std::string>(jvParams));

                Json::Value& state = jrr[jss::result][jss::state];

                int pageCount = 0;
                for (Json::UInt i = 0; i < state.size(); ++i)
                {
                    if (state[i].isMember(sfNFTokens.jsonName) &&
                        state[i][sfNFTokens.jsonName].isArray())
                    {
                        BEAST_EXPECT(
                            state[i][sfNFTokens.jsonName].size() == 32);
                        ++pageCount;
                    }
                }
                // If this check fails then the internal NFT directory logic
                // has changed.
                BEAST_EXPECT(pageCount == 3);
            }
        };

        // Generate three packed pages.  Then burn the tokens in order from
        // first to last.  This exercises specific cases where coalescing
        // pages is not possible.
        std::vector<uint256> nfts;
        genPackedTokens(nfts);
        BEAST_EXPECT(nftCount(env, alice) == 96);
        BEAST_EXPECT(ownerCount(env, alice) == 3);

        for (uint256 const& nft : nfts)
        {
            env(token::burn(alice, {nft}));
            env.close();
        }
        BEAST_EXPECT(nftCount(env, alice) == 0);
        BEAST_EXPECT(ownerCount(env, alice) == 0);

        // A lambda verifies that the ledger no longer contains any NFT pages.
        auto checkNoTokenPages = [this, &env]() {
            Json::Value jvParams;
            jvParams[jss::ledger_index] = "current";
            jvParams[jss::binary] = false;
            {
                Json::Value jrr = env.rpc(
                    "json",
                    "ledger_data",
                    boost::lexical_cast<std::string>(jvParams));

                Json::Value& state = jrr[jss::result][jss::state];

                for (Json::UInt i = 0; i < state.size(); ++i)
                {
                    BEAST_EXPECT(!state[i].isMember(sfNFTokens.jsonName));
                }
            }
        };
        checkNoTokenPages();

        // Generate three packed pages.  Then burn the tokens in order from
        // last to first.  This exercises different specific cases where
        // coalescing pages is not possible.
        genPackedTokens(nfts);
        BEAST_EXPECT(nftCount(env, alice) == 96);
        BEAST_EXPECT(ownerCount(env, alice) == 3);

        std::reverse(nfts.begin(), nfts.end());
        for (uint256 const& nft : nfts)
        {
            env(token::burn(alice, {nft}));
            env.close();
        }
        BEAST_EXPECT(nftCount(env, alice) == 0);
        BEAST_EXPECT(ownerCount(env, alice) == 0);
        checkNoTokenPages();

        // Generate three packed pages.  Then burn all tokens in the middle
        // page.  This exercises the case where a page is removed between
        // two fully populated pages.
        genPackedTokens(nfts);
        BEAST_EXPECT(nftCount(env, alice) == 96);
        BEAST_EXPECT(ownerCount(env, alice) == 3);

        for (std::size_t i = 32; i < 64; ++i)
        {
            env(token::burn(alice, nfts[i]));
            env.close();
        }
        nfts.erase(nfts.begin() + 32, nfts.begin() + 64);
        BEAST_EXPECT(nftCount(env, alice) == 64);
        BEAST_EXPECT(ownerCount(env, alice) == 2);

        // Burn the remaining nfts.
        for (uint256 const& nft : nfts)
        {
            env(token::burn(alice, {nft}));
            env.close();
        }
        BEAST_EXPECT(nftCount(env, alice) == 0);
        checkNoTokenPages();
    }

    void
    testBurnTooManyOffers(FeatureBitset features)
    {
        // Look at the case where too many offers prevents burning a token.
        testcase("Burn too many offers");

        using namespace test::jtx;

        // Test what happens if a NFT is unburnable when there are
<<<<<<< HEAD
        // more than 500 offers, before fixUnburnableNFToken goes live
        if (!features[fixUnburnableNFToken])
=======
        // more than 500 offers, before fixNonFungibleTokensV1_2 goes live
        if (!features[fixNonFungibleTokensV1_2])
>>>>>>> 05602af5
        {
            Env env{*this, features};

            Account const alice("alice");
            Account const becky("becky");
            env.fund(XRP(1000), alice, becky);
            env.close();

            // We structure the test to try and maximize the metadata produced.
            // This verifies that we don't create too much metadata during a
            // maximal burn operation.
            //
            // 1. alice mints an nft with a full-sized URI.
            // 2. We create 500 new accounts, each of which creates an offer
            //    for alice's nft.
            // 3. becky creates one more offer for alice's NFT
            // 4. Attempt to burn the nft which fails because there are too
            //    many offers.
            // 5. Cancel becky's offer and the nft should become burnable.
            uint256 const nftokenID =
                token::getNextID(env, alice, 0, tfTransferable);
            env(token::mint(alice, 0),
                token::uri(std::string(maxTokenURILength, 'u')),
                txflags(tfTransferable));
            env.close();
<<<<<<< HEAD

            std::vector<uint256> offerIndexes;
            offerIndexes.reserve(maxTokenOfferCancelCount);
            for (std::uint32_t i = 0; i < maxTokenOfferCancelCount; ++i)
            {
                Account const acct(std::string("acct") + std::to_string(i));
                env.fund(XRP(1000), acct);
                env.close();

                offerIndexes.push_back(
                    keylet::nftoffer(acct, env.seq(acct)).key);
                env(token::createOffer(acct, nftokenID, drops(1)),
                    token::owner(alice));
                env.close();
            }

            // Verify all offers are present in the ledger.
            for (uint256 const& offerIndex : offerIndexes)
            {
                BEAST_EXPECT(env.le(keylet::nftoffer(offerIndex)));
            }

            // Create one too many offers.
            uint256 const beckyOfferIndex =
                keylet::nftoffer(becky, env.seq(becky)).key;
            env(token::createOffer(becky, nftokenID, drops(1)),
                token::owner(alice));

            // Attempt to burn the nft which should fail.
            env(token::burn(alice, nftokenID), ter(tefTOO_BIG));

            // Close enough ledgers that the burn transaction is no longer
            // retried.
            for (int i = 0; i < 10; ++i)
                env.close();

            // Cancel becky's offer, but alice adds a sell offer.  The token
            // should still not be burnable.
            env(token::cancelOffer(becky, {beckyOfferIndex}));
            env.close();

            uint256 const aliceOfferIndex =
                keylet::nftoffer(alice, env.seq(alice)).key;
            env(token::createOffer(alice, nftokenID, drops(1)),
                txflags(tfSellNFToken));
            env.close();

            env(token::burn(alice, nftokenID), ter(tefTOO_BIG));
            env.close();

            // Cancel alice's sell offer.  Now the token should be burnable.
            env(token::cancelOffer(alice, {aliceOfferIndex}));
            env.close();

            env(token::burn(alice, nftokenID));
            env.close();

            // Burning the token should remove all the offers from the ledger.
            for (uint256 const& offerIndex : offerIndexes)
            {
                BEAST_EXPECT(!env.le(keylet::nftoffer(offerIndex)));
            }

            // Both alice and becky should have ownerCounts of zero.
            BEAST_EXPECT(ownerCount(env, alice) == 0);
            BEAST_EXPECT(ownerCount(env, becky) == 0);
        }

        // Test that up to 499 buy/sell offers will be removed when NFT is
        // burned after fixUnburnableNFToken is enabled. This is to test that we
        // can successfully remove all offers if the number of offers is less
        // than 500.
        if (features[fixUnburnableNFToken])
=======

            std::vector<uint256> offerIndexes;
            offerIndexes.reserve(maxTokenOfferCancelCount);
            for (std::uint32_t i = 0; i < maxTokenOfferCancelCount; ++i)
            {
                Account const acct(std::string("acct") + std::to_string(i));
                env.fund(XRP(1000), acct);
                env.close();

                offerIndexes.push_back(
                    keylet::nftoffer(acct, env.seq(acct)).key);
                env(token::createOffer(acct, nftokenID, drops(1)),
                    token::owner(alice));
                env.close();
            }

            // Verify all offers are present in the ledger.
            for (uint256 const& offerIndex : offerIndexes)
            {
                BEAST_EXPECT(env.le(keylet::nftoffer(offerIndex)));
            }

            // Create one too many offers.
            uint256 const beckyOfferIndex =
                keylet::nftoffer(becky, env.seq(becky)).key;
            env(token::createOffer(becky, nftokenID, drops(1)),
                token::owner(alice));

            // Attempt to burn the nft which should fail.
            env(token::burn(alice, nftokenID), ter(tefTOO_BIG));

            // Close enough ledgers that the burn transaction is no longer
            // retried.
            for (int i = 0; i < 10; ++i)
                env.close();

            // Cancel becky's offer, but alice adds a sell offer.  The token
            // should still not be burnable.
            env(token::cancelOffer(becky, {beckyOfferIndex}));
            env.close();

            uint256 const aliceOfferIndex =
                keylet::nftoffer(alice, env.seq(alice)).key;
            env(token::createOffer(alice, nftokenID, drops(1)),
                txflags(tfSellNFToken));
            env.close();

            env(token::burn(alice, nftokenID), ter(tefTOO_BIG));
            env.close();

            // Cancel alice's sell offer.  Now the token should be burnable.
            env(token::cancelOffer(alice, {aliceOfferIndex}));
            env.close();

            env(token::burn(alice, nftokenID));
            env.close();

            // Burning the token should remove all the offers from the ledger.
            for (uint256 const& offerIndex : offerIndexes)
            {
                BEAST_EXPECT(!env.le(keylet::nftoffer(offerIndex)));
            }

            // Both alice and becky should have ownerCounts of zero.
            BEAST_EXPECT(ownerCount(env, alice) == 0);
            BEAST_EXPECT(ownerCount(env, becky) == 0);
        }

        // Test that up to 499 buy/sell offers will be removed when NFT is
        // burned after fixNonFungibleTokensV1_2 is enabled. This is to test
        // that we can successfully remove all offers if the number of offers is
        // less than 500.
        if (features[fixNonFungibleTokensV1_2])
>>>>>>> 05602af5
        {
            Env env{*this, features};

            Account const alice("alice");
            Account const becky("becky");
            env.fund(XRP(100000), alice, becky);
            env.close();

            // alice creates 498 sell offers and becky creates 1 buy offers.
            // When the token is burned, 498 sell offers and 1 buy offer are
            // removed. In total, 499 offers are removed
            std::vector<uint256> offerIndexes;
            auto const nftokenID = createNftAndOffers(
                env, alice, offerIndexes, maxDeletableTokenOfferEntries - 2);

            // Verify all sell offers are present in the ledger.
            for (uint256 const& offerIndex : offerIndexes)
            {
                BEAST_EXPECT(env.le(keylet::nftoffer(offerIndex)));
            }

            // Becky creates a buy offer
            uint256 const beckyOfferIndex =
                keylet::nftoffer(becky, env.seq(becky)).key;
            env(token::createOffer(becky, nftokenID, drops(1)),
                token::owner(alice));
            env.close();

            // Burn the token
            env(token::burn(alice, nftokenID));
            env.close();

            // Burning the token should remove all 498 sell offers
            // that alice created
            for (uint256 const& offerIndex : offerIndexes)
            {
                BEAST_EXPECT(!env.le(keylet::nftoffer(offerIndex)));
            }

            // Burning the token should also remove the one buy offer
            // that becky created
            BEAST_EXPECT(!env.le(keylet::nftoffer(beckyOfferIndex)));

            // alice and becky should have ownerCounts of zero
            BEAST_EXPECT(ownerCount(env, alice) == 0);
            BEAST_EXPECT(ownerCount(env, becky) == 0);
        }

        // Test that up to 500 buy offers are removed when NFT is burned
<<<<<<< HEAD
        // after fixUnburnableNFToken is enabled
        if (features[fixUnburnableNFToken])
=======
        // after fixNonFungibleTokensV1_2 is enabled
        if (features[fixNonFungibleTokensV1_2])
>>>>>>> 05602af5
        {
            Env env{*this, features};

            Account const alice("alice");
            Account const becky("becky");
            env.fund(XRP(100000), alice, becky);
            env.close();

            // alice creates 501 sell offers for the token
            // After we burn the token, 500 of the sell offers should be
            // removed, and one is left over
            std::vector<uint256> offerIndexes;
            auto const nftokenID = createNftAndOffers(
                env, alice, offerIndexes, maxDeletableTokenOfferEntries + 1);

            // Verify all sell offers are present in the ledger.
            for (uint256 const& offerIndex : offerIndexes)
            {
                BEAST_EXPECT(env.le(keylet::nftoffer(offerIndex)));
            }
<<<<<<< HEAD

            // Burn the token
            env(token::burn(alice, nftokenID));
            env.close();

            uint32_t offerDeletedCount = 0;
            // Count the number of sell offers that have been deleted
            for (uint256 const& offerIndex : offerIndexes)
            {
                if (!env.le(keylet::nftoffer(offerIndex)))
                    offerDeletedCount++;
            }

            BEAST_EXPECT(offerIndexes.size() == maxTokenOfferCancelCount + 1);

            // 500 sell offers should be removed
            BEAST_EXPECT(offerDeletedCount == maxTokenOfferCancelCount);

=======

            // Burn the token
            env(token::burn(alice, nftokenID));
            env.close();

            uint32_t offerDeletedCount = 0;
            // Count the number of sell offers that have been deleted
            for (uint256 const& offerIndex : offerIndexes)
            {
                if (!env.le(keylet::nftoffer(offerIndex)))
                    offerDeletedCount++;
            }

            BEAST_EXPECT(offerIndexes.size() == maxTokenOfferCancelCount + 1);

            // 500 sell offers should be removed
            BEAST_EXPECT(offerDeletedCount == maxTokenOfferCancelCount);

>>>>>>> 05602af5
            // alice should have ownerCounts of one for the orphaned sell offer
            BEAST_EXPECT(ownerCount(env, alice) == 1);
        }

        // Test that up to 500 buy/sell offers are removed when NFT is burned
<<<<<<< HEAD
        // after fixUnburnableNFToken is enabled
        if (features[fixUnburnableNFToken])
=======
        // after fixNonFungibleTokensV1_2 is enabled
        if (features[fixNonFungibleTokensV1_2])
>>>>>>> 05602af5
        {
            Env env{*this, features};

            Account const alice("alice");
            Account const becky("becky");
            env.fund(XRP(100000), alice, becky);
            env.close();

            // alice creates 499 sell offers and becky creates 2 buy offers.
            // When the token is burned, 499 sell offers and 1 buy offer
            // are removed.
            // In total, 500 offers are removed
            std::vector<uint256> offerIndexes;
            auto const nftokenID = createNftAndOffers(
                env, alice, offerIndexes, maxDeletableTokenOfferEntries - 1);

            // Verify all sell offers are present in the ledger.
            for (uint256 const& offerIndex : offerIndexes)
            {
                BEAST_EXPECT(env.le(keylet::nftoffer(offerIndex)));
            }

            // becky creates 2 buy offers
            env(token::createOffer(becky, nftokenID, drops(1)),
                token::owner(alice));
            env.close();
            env(token::createOffer(becky, nftokenID, drops(1)),
                token::owner(alice));
            env.close();

            // Burn the token
            env(token::burn(alice, nftokenID));
            env.close();

            // Burning the token should remove all 499 sell offers from the
            // ledger.
            for (uint256 const& offerIndex : offerIndexes)
            {
                BEAST_EXPECT(!env.le(keylet::nftoffer(offerIndex)));
            }

            // alice should have ownerCount of zero because all her
            // sell offers have been deleted
            BEAST_EXPECT(ownerCount(env, alice) == 0);

            // becky has ownerCount of one due to an orphaned buy offer
            BEAST_EXPECT(ownerCount(env, becky) == 1);
        }
    }

    void
    testWithFeats(FeatureBitset features)
    {
        testBurnRandom(features);
        testBurnSequential(features);
        testBurnTooManyOffers(features);
    }

public:
    void
    run() override
    {
        using namespace test::jtx;
        FeatureBitset const all{supported_amendments()};
        FeatureBitset const fixNFTDir{fixNFTokenDirV1};

<<<<<<< HEAD
        testWithFeats(all - fixNFTDir - fixUnburnableNFToken);
        testWithFeats(all - fixUnburnableNFToken);
=======
        testWithFeats(all - fixNonFungibleTokensV1_2 - fixNFTDir);
        testWithFeats(all - fixNonFungibleTokensV1_2);
>>>>>>> 05602af5
        testWithFeats(all);
    }
};

BEAST_DEFINE_TESTSUITE_PRIO(NFTokenBurn, tx, ripple, 3);

}  // namespace ripple<|MERGE_RESOLUTION|>--- conflicted
+++ resolved
@@ -536,13 +536,8 @@
         using namespace test::jtx;
 
         // Test what happens if a NFT is unburnable when there are
-<<<<<<< HEAD
-        // more than 500 offers, before fixUnburnableNFToken goes live
-        if (!features[fixUnburnableNFToken])
-=======
         // more than 500 offers, before fixNonFungibleTokensV1_2 goes live
         if (!features[fixNonFungibleTokensV1_2])
->>>>>>> 05602af5
         {
             Env env{*this, features};
 
@@ -568,7 +563,6 @@
                 token::uri(std::string(maxTokenURILength, 'u')),
                 txflags(tfTransferable));
             env.close();
-<<<<<<< HEAD
 
             std::vector<uint256> offerIndexes;
             offerIndexes.reserve(maxTokenOfferCancelCount);
@@ -638,85 +632,10 @@
         }
 
         // Test that up to 499 buy/sell offers will be removed when NFT is
-        // burned after fixUnburnableNFToken is enabled. This is to test that we
-        // can successfully remove all offers if the number of offers is less
-        // than 500.
-        if (features[fixUnburnableNFToken])
-=======
-
-            std::vector<uint256> offerIndexes;
-            offerIndexes.reserve(maxTokenOfferCancelCount);
-            for (std::uint32_t i = 0; i < maxTokenOfferCancelCount; ++i)
-            {
-                Account const acct(std::string("acct") + std::to_string(i));
-                env.fund(XRP(1000), acct);
-                env.close();
-
-                offerIndexes.push_back(
-                    keylet::nftoffer(acct, env.seq(acct)).key);
-                env(token::createOffer(acct, nftokenID, drops(1)),
-                    token::owner(alice));
-                env.close();
-            }
-
-            // Verify all offers are present in the ledger.
-            for (uint256 const& offerIndex : offerIndexes)
-            {
-                BEAST_EXPECT(env.le(keylet::nftoffer(offerIndex)));
-            }
-
-            // Create one too many offers.
-            uint256 const beckyOfferIndex =
-                keylet::nftoffer(becky, env.seq(becky)).key;
-            env(token::createOffer(becky, nftokenID, drops(1)),
-                token::owner(alice));
-
-            // Attempt to burn the nft which should fail.
-            env(token::burn(alice, nftokenID), ter(tefTOO_BIG));
-
-            // Close enough ledgers that the burn transaction is no longer
-            // retried.
-            for (int i = 0; i < 10; ++i)
-                env.close();
-
-            // Cancel becky's offer, but alice adds a sell offer.  The token
-            // should still not be burnable.
-            env(token::cancelOffer(becky, {beckyOfferIndex}));
-            env.close();
-
-            uint256 const aliceOfferIndex =
-                keylet::nftoffer(alice, env.seq(alice)).key;
-            env(token::createOffer(alice, nftokenID, drops(1)),
-                txflags(tfSellNFToken));
-            env.close();
-
-            env(token::burn(alice, nftokenID), ter(tefTOO_BIG));
-            env.close();
-
-            // Cancel alice's sell offer.  Now the token should be burnable.
-            env(token::cancelOffer(alice, {aliceOfferIndex}));
-            env.close();
-
-            env(token::burn(alice, nftokenID));
-            env.close();
-
-            // Burning the token should remove all the offers from the ledger.
-            for (uint256 const& offerIndex : offerIndexes)
-            {
-                BEAST_EXPECT(!env.le(keylet::nftoffer(offerIndex)));
-            }
-
-            // Both alice and becky should have ownerCounts of zero.
-            BEAST_EXPECT(ownerCount(env, alice) == 0);
-            BEAST_EXPECT(ownerCount(env, becky) == 0);
-        }
-
-        // Test that up to 499 buy/sell offers will be removed when NFT is
         // burned after fixNonFungibleTokensV1_2 is enabled. This is to test
         // that we can successfully remove all offers if the number of offers is
         // less than 500.
         if (features[fixNonFungibleTokensV1_2])
->>>>>>> 05602af5
         {
             Env env{*this, features};
 
@@ -766,13 +685,8 @@
         }
 
         // Test that up to 500 buy offers are removed when NFT is burned
-<<<<<<< HEAD
-        // after fixUnburnableNFToken is enabled
-        if (features[fixUnburnableNFToken])
-=======
         // after fixNonFungibleTokensV1_2 is enabled
         if (features[fixNonFungibleTokensV1_2])
->>>>>>> 05602af5
         {
             Env env{*this, features};
 
@@ -793,7 +707,6 @@
             {
                 BEAST_EXPECT(env.le(keylet::nftoffer(offerIndex)));
             }
-<<<<<<< HEAD
 
             // Burn the token
             env(token::burn(alice, nftokenID));
@@ -812,38 +725,13 @@
             // 500 sell offers should be removed
             BEAST_EXPECT(offerDeletedCount == maxTokenOfferCancelCount);
 
-=======
-
-            // Burn the token
-            env(token::burn(alice, nftokenID));
-            env.close();
-
-            uint32_t offerDeletedCount = 0;
-            // Count the number of sell offers that have been deleted
-            for (uint256 const& offerIndex : offerIndexes)
-            {
-                if (!env.le(keylet::nftoffer(offerIndex)))
-                    offerDeletedCount++;
-            }
-
-            BEAST_EXPECT(offerIndexes.size() == maxTokenOfferCancelCount + 1);
-
-            // 500 sell offers should be removed
-            BEAST_EXPECT(offerDeletedCount == maxTokenOfferCancelCount);
-
->>>>>>> 05602af5
             // alice should have ownerCounts of one for the orphaned sell offer
             BEAST_EXPECT(ownerCount(env, alice) == 1);
         }
 
         // Test that up to 500 buy/sell offers are removed when NFT is burned
-<<<<<<< HEAD
-        // after fixUnburnableNFToken is enabled
-        if (features[fixUnburnableNFToken])
-=======
         // after fixNonFungibleTokensV1_2 is enabled
         if (features[fixNonFungibleTokensV1_2])
->>>>>>> 05602af5
         {
             Env env{*this, features};
 
@@ -910,13 +798,8 @@
         FeatureBitset const all{supported_amendments()};
         FeatureBitset const fixNFTDir{fixNFTokenDirV1};
 
-<<<<<<< HEAD
-        testWithFeats(all - fixNFTDir - fixUnburnableNFToken);
-        testWithFeats(all - fixUnburnableNFToken);
-=======
         testWithFeats(all - fixNonFungibleTokensV1_2 - fixNFTDir);
         testWithFeats(all - fixNonFungibleTokensV1_2);
->>>>>>> 05602af5
         testWithFeats(all);
     }
 };
