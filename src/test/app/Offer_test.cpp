//------------------------------------------------------------------------------
/*
  This file is part of rippled: https://github.com/ripple/rippled
  Copyright (c) 2012-2017 Ripple Labs Inc.

  Permission to use, copy, modify, and/or distribute this software for any
  purpose  with  or without fee is hereby granted, provided that the above
  copyright notice and this permission notice appear in all copies.

  THE  SOFTWARE IS PROVIDED "AS IS" AND THE AUTHOR DISCLAIMS ALL WARRANTIES
  WITH  REGARD  TO  THIS  SOFTWARE  INCLUDING  ALL  IMPLIED  WARRANTIES  OF
  MERCHANTABILITY  AND  FITNESS. IN NO EVENT SHALL THE AUTHOR BE LIABLE FOR
  ANY  SPECIAL ,  DIRECT, INDIRECT, OR CONSEQUENTIAL DAMAGES OR ANY DAMAGES
  WHATSOEVER  RESULTING  FROM  LOSS  OF USE, DATA OR PROFITS, WHETHER IN AN
  ACTION  OF  CONTRACT, NEGLIGENCE OR OTHER TORTIOUS ACTION, ARISING OUT OF
  OR IN CONNECTION WITH THE USE OR PERFORMANCE OF THIS SOFTWARE.
*/
//==============================================================================

#include <test/jtx.h>
#include <test/jtx/PathSet.h>
#include <test/jtx/WSClient.h>

#include <xrpl/protocol/Feature.h>
#include <xrpl/protocol/Quality.h>
#include <xrpl/protocol/jss.h>

namespace ripple {
namespace test {

class OfferBaseUtil_test : public beast::unit_test::suite
{
    XRPAmount
    reserve(jtx::Env& env, std::uint32_t count)
    {
        return env.current()->fees().accountReserve(count);
    }

    std::uint32_t
    lastClose(jtx::Env& env)
    {
        return env.current()->info().parentCloseTime.time_since_epoch().count();
    }

    static auto
    ledgerEntryOffer(
        jtx::Env& env,
        jtx::Account const& acct,
        std::uint32_t offer_seq)
    {
        Json::Value jvParams;
        jvParams[jss::offer][jss::account] = acct.human();
        jvParams[jss::offer][jss::seq] = offer_seq;
        return env.rpc(
            "json", "ledger_entry", to_string(jvParams))[jss::result];
    }

    static auto
    getBookOffers(
        jtx::Env& env,
        Issue const& taker_pays,
        Issue const& taker_gets)
    {
        Json::Value jvbp;
        jvbp[jss::ledger_index] = "current";
        jvbp[jss::taker_pays][jss::currency] = to_string(taker_pays.currency);
        jvbp[jss::taker_pays][jss::issuer] = to_string(taker_pays.account);
        jvbp[jss::taker_gets][jss::currency] = to_string(taker_gets.currency);
        jvbp[jss::taker_gets][jss::issuer] = to_string(taker_gets.account);
        return env.rpc("json", "book_offers", to_string(jvbp))[jss::result];
    }

public:
    void
    testRmFundedOffer(FeatureBitset features)
    {
        testcase("Incorrect Removal of Funded Offers");

        // We need at least two paths. One at good quality and one at bad
        // quality.  The bad quality path needs two offer books in a row.
        // Each offer book should have two offers at the same quality, the
        // offers should be completely consumed, and the payment should
        // should require both offers to be satisfied. The first offer must
        // be "taker gets" XRP. Old, broken would remove the first
        // "taker gets" xrp offer, even though the offer is still funded and
        // not used for the payment.

        using namespace jtx;
        Env env{*this, features};

        auto const gw = Account{"gateway"};
        auto const USD = gw["USD"];
        auto const BTC = gw["BTC"];
        Account const alice{"alice"};
        Account const bob{"bob"};
        Account const carol{"carol"};

        env.fund(XRP(10000), alice, bob, carol, gw);
        env.close();
        env.trust(USD(1000), alice, bob, carol);
        env.trust(BTC(1000), alice, bob, carol);

        env(pay(gw, alice, BTC(1000)));

        env(pay(gw, carol, USD(1000)));
        env(pay(gw, carol, BTC(1000)));

        // Must be two offers at the same quality
        // "taker gets" must be XRP
        // (Different amounts so I can distinguish the offers)
        env(offer(carol, BTC(49), XRP(49)));
        env(offer(carol, BTC(51), XRP(51)));

        // Offers for the poor quality path
        // Must be two offers at the same quality
        env(offer(carol, XRP(50), USD(50)));
        env(offer(carol, XRP(50), USD(50)));

        // Offers for the good quality path
        env(offer(carol, BTC(1), USD(100)));

        PathSet paths(Path(XRP, USD), Path(USD));

        env(pay(alice, bob, USD(100)),
            json(paths.json()),
            sendmax(BTC(1000)),
            txflags(tfPartialPayment));

        env.require(balance(bob, USD(100)));
        BEAST_EXPECT(
            !isOffer(env, carol, BTC(1), USD(100)) &&
            isOffer(env, carol, BTC(49), XRP(49)));
    }

    void
    testCanceledOffer(FeatureBitset features)
    {
        testcase("Removing Canceled Offers");

        using namespace jtx;
        Env env{*this, features};

        auto const gw = Account{"gateway"};
        auto const alice = Account{"alice"};
        auto const USD = gw["USD"];

        env.fund(XRP(10000), alice, gw);
        env.close();
        env.trust(USD(100), alice);
        env.close();

        env(pay(gw, alice, USD(50)));
        env.close();

        auto const offer1Seq = env.seq(alice);

        env(offer(alice, XRP(500), USD(100)), require(offers(alice, 1)));
        env.close();

        BEAST_EXPECT(isOffer(env, alice, XRP(500), USD(100)));

        // cancel the offer above and replace it with a new offer
        auto const offer2Seq = env.seq(alice);

        env(offer(alice, XRP(300), USD(100)),
            json(jss::OfferSequence, offer1Seq),
            require(offers(alice, 1)));
        env.close();

        BEAST_EXPECT(
            isOffer(env, alice, XRP(300), USD(100)) &&
            !isOffer(env, alice, XRP(500), USD(100)));

        // Test canceling non-existent offer.
        //      auto const offer3Seq = env.seq (alice);

        env(offer(alice, XRP(400), USD(200)),
            json(jss::OfferSequence, offer1Seq),
            require(offers(alice, 2)));
        env.close();

        BEAST_EXPECT(
            isOffer(env, alice, XRP(300), USD(100)) &&
            isOffer(env, alice, XRP(400), USD(200)));

        // Test cancellation now with OfferCancel tx
        auto const offer4Seq = env.seq(alice);
        env(offer(alice, XRP(222), USD(111)), require(offers(alice, 3)));
        env.close();

        BEAST_EXPECT(isOffer(env, alice, XRP(222), USD(111)));
        env(offer_cancel(alice, offer4Seq));
        env.close();
        BEAST_EXPECT(env.seq(alice) == offer4Seq + 2);

        BEAST_EXPECT(!isOffer(env, alice, XRP(222), USD(111)));

        // Create an offer that both fails with a tecEXPIRED code and removes
        // an offer.  Show that the attempt to remove the offer fails.
        env.require(offers(alice, 2));

        // featureDepositPreauths changes the return code on an expired Offer.
        // Adapt to that.
        bool const featPreauth{features[featureDepositPreauth]};
        env(offer(alice, XRP(5), USD(2)),
            json(sfExpiration.fieldName, lastClose(env)),
            json(jss::OfferSequence, offer2Seq),
            ter(featPreauth ? TER{tecEXPIRED} : TER{tesSUCCESS}));
        env.close();

        env.require(offers(alice, 2));
        BEAST_EXPECT(isOffer(env, alice, XRP(300), USD(100)));  // offer2
        BEAST_EXPECT(!isOffer(env, alice, XRP(5), USD(2)));     // expired
    }

    void
    testTinyPayment(FeatureBitset features)
    {
        testcase("Tiny payments");

        // Regression test for tiny payments
        using namespace jtx;
        using namespace std::chrono_literals;
        auto const alice = Account{"alice"};
        auto const bob = Account{"bob"};
        auto const carol = Account{"carol"};
        auto const gw = Account{"gw"};

        auto const USD = gw["USD"];
        auto const EUR = gw["EUR"];

        Env env{*this, features};

        env.fund(XRP(10000), alice, bob, carol, gw);
        env.close();
        env.trust(USD(1000), alice, bob, carol);
        env.trust(EUR(1000), alice, bob, carol);
        env(pay(gw, alice, USD(100)));
        env(pay(gw, carol, EUR(100)));

        // Create more offers than the loop max count in DeliverNodeReverse
        // Note: the DeliverNodeReverse code has been removed; however since
        // this is a regression test the original test is being left as-is for
        // now.
        for (int i = 0; i < 101; ++i)
            env(offer(carol, USD(1), EUR(2)));

        env(pay(alice, bob, EUR(epsilon)), path(~EUR), sendmax(USD(100)));
    }

    void
    testXRPTinyPayment(FeatureBitset features)
    {
        testcase("XRP Tiny payments");

        // Regression test for tiny xrp payments
        // In some cases, when the payment code calculates
        // the amount of xrp needed as input to an xrp->iou offer
        // it would incorrectly round the amount to zero (even when
        // round-up was set to true).
        // The bug would cause funded offers to be incorrectly removed
        // because the code thought they were unfunded.
        // The conditions to trigger the bug are:
        // 1) When we calculate the amount of input xrp needed for an offer
        //    from xrp->iou, the amount is less than 1 drop (after rounding
        //    up the float representation).
        // 2) There is another offer in the same book with a quality
        //    sufficiently bad that when calculating the input amount
        //    needed the amount is not set to zero.

        using namespace jtx;
        using namespace std::chrono_literals;
        auto const alice = Account{"alice"};
        auto const bob = Account{"bob"};
        auto const carol = Account{"carol"};
        auto const dan = Account{"dan"};
        auto const erin = Account{"erin"};
        auto const gw = Account{"gw"};

        auto const USD = gw["USD"];
        Env env{*this, features};

        env.fund(XRP(10000), alice, bob, carol, dan, erin, gw);
        env.close();
        env.trust(USD(1000), alice, bob, carol, dan, erin);
        env.close();
        env(pay(gw, carol, USD(0.99999)));
        env(pay(gw, dan, USD(1)));
        env(pay(gw, erin, USD(1)));
        env.close();

        // Carol doesn't quite have enough funds for this offer
        // The amount left after this offer is taken will cause
        // STAmount to incorrectly round to zero when the next offer
        // (at a good quality) is considered. (when the now removed
        // stAmountCalcSwitchover2 patch was inactive)
        env(offer(carol, drops(1), USD(0.99999)));
        // Offer at a quality poor enough so when the input xrp is
        // calculated  in the reverse pass, the amount is not zero.
        env(offer(dan, XRP(100), USD(1)));

        env.close();
        // This is the funded offer that will be incorrectly removed.
        // It is considered after the offer from carol, which leaves a
        // tiny amount left to pay. When calculating the amount of xrp
        // needed for this offer, it will incorrectly compute zero in both
        // the forward and reverse passes (when the now removed
        // stAmountCalcSwitchover2 was inactive.)
        env(offer(erin, drops(2), USD(1)));

        env(pay(alice, bob, USD(1)),
            path(~USD),
            sendmax(XRP(102)),
            txflags(tfNoRippleDirect | tfPartialPayment));

        env.require(offers(carol, 0), offers(dan, 1));

        // offer was correctly consumed. There is still some
        // liquidity left on that offer.
        env.require(balance(erin, USD(0.99999)), offers(erin, 1));
    }

    void
    testRmSmallIncreasedQOffersXRP(FeatureBitset features)
    {
        testcase("Rm small increased q offers XRP");

        // Carol places an offer, but cannot fully fund the offer. When her
        // funding is taken into account, the offer's quality drops below its
        // initial quality and has an input amount of 1 drop. This is removed as
        // an offer that may block offer books.

        using namespace jtx;
        using namespace std::chrono_literals;
        auto const alice = Account{"alice"};
        auto const bob = Account{"bob"};
        auto const carol = Account{"carol"};
        auto const gw = Account{"gw"};

        auto const USD = gw["USD"];

        // Test offer crossing
        for (auto crossBothOffers : {false, true})
        {
            Env env{*this, features};

            env.fund(XRP(10000), alice, bob, carol, gw);
            env.close();
            env.trust(USD(1000), alice, bob, carol);
            // underfund carol's offer
            auto initialCarolUSD = USD(0.499);
            env(pay(gw, carol, initialCarolUSD));
            env(pay(gw, bob, USD(100)));
            env.close();
            // This offer is underfunded
            env(offer(carol, drops(1), USD(1)));
            env.close();
            // offer at a lower quality
            env(offer(bob, drops(2), USD(1), tfPassive));
            env.close();
            env.require(offers(bob, 1), offers(carol, 1));

            // alice places an offer that crosses carol's; depending on
            // "crossBothOffers" it may cross bob's as well
            auto aliceTakerGets = crossBothOffers ? drops(2) : drops(1);
            env(offer(alice, USD(1), aliceTakerGets));
            env.close();

            if (features[fixRmSmallIncreasedQOffers])
            {
                env.require(
                    offers(carol, 0),
                    balance(
                        carol,
                        initialCarolUSD));  // offer is removed but not taken
                if (crossBothOffers)
                {
                    env.require(
                        offers(alice, 0),
                        balance(alice, USD(1)));  // alice's offer is crossed
                }
                else
                {
                    env.require(
                        offers(alice, 1),
                        balance(
                            alice, USD(0)));  // alice's offer is not crossed
                }
            }
            else
            {
                env.require(
                    offers(alice, 1),
                    offers(bob, 1),
                    offers(carol, 1),
                    balance(alice, USD(0)),
                    balance(
                        carol,
                        initialCarolUSD));  // offer is not crossed at all
            }
        }

        // Test payments
        for (auto partialPayment : {false, true})
        {
            Env env{*this, features};

            env.fund(XRP(10000), alice, bob, carol, gw);
            env.close();
            env.trust(USD(1000), alice, bob, carol);
            env.close();
            auto const initialCarolUSD = USD(0.999);
            env(pay(gw, carol, initialCarolUSD));
            env.close();
            env(pay(gw, bob, USD(100)));
            env.close();
            env(offer(carol, drops(1), USD(1)));
            env.close();
            env(offer(bob, drops(2), USD(2), tfPassive));
            env.close();
            env.require(offers(bob, 1), offers(carol, 1));

            std::uint32_t const flags = partialPayment
                ? (tfNoRippleDirect | tfPartialPayment)
                : tfNoRippleDirect;

            TER const expectedTer =
                partialPayment ? TER{tesSUCCESS} : TER{tecPATH_PARTIAL};

            env(pay(alice, bob, USD(5)),
                path(~USD),
                sendmax(XRP(1)),
                txflags(flags),
                ter(expectedTer));
            env.close();

            if (features[fixRmSmallIncreasedQOffers])
            {
                if (expectedTer == tesSUCCESS)
                {
                    env.require(offers(carol, 0));
                    env.require(balance(
                        carol,
                        initialCarolUSD));  // offer is removed but not taken
                }
                else
                {
                    // TODO: Offers are not removed when payments fail
                    // If that is addressed, the test should show that carol's
                    // offer is removed but not taken, as in the other branch of
                    // this if statement
                }
            }
            else
            {
                if (partialPayment)
                {
                    env.require(offers(carol, 0));
                    env.require(
                        balance(carol, USD(0)));  // offer is removed and taken
                }
                else
                {
                    // offer is not removed or taken
                    BEAST_EXPECT(isOffer(env, carol, drops(1), USD(1)));
                }
            }
        }
    }

    void
    testRmSmallIncreasedQOffersIOU(FeatureBitset features)
    {
        testcase("Rm small increased q offers IOU");

        // Carol places an offer, but cannot fully fund the offer. When her
        // funding is taken into account, the offer's quality drops below its
        // initial quality and has an input amount of 1 drop. This is removed as
        // an offer that may block offer books.

        using namespace jtx;
        using namespace std::chrono_literals;
        auto const alice = Account{"alice"};
        auto const bob = Account{"bob"};
        auto const carol = Account{"carol"};
        auto const gw = Account{"gw"};

        auto const USD = gw["USD"];
        auto const EUR = gw["EUR"];

        auto tinyAmount = [&](IOU const& iou) -> PrettyAmount {
            STAmount amt(
                iou,
                /*mantissa*/ 1,
                /*exponent*/ -81);
            return PrettyAmount(amt, iou.account.name());
        };

        // Test offer crossing
        for (auto crossBothOffers : {false, true})
        {
            Env env{*this, features};

            env.fund(XRP(10000), alice, bob, carol, gw);
            env.close();
            env.trust(USD(1000), alice, bob, carol);
            env.trust(EUR(1000), alice, bob, carol);
            // underfund carol's offer
            auto initialCarolUSD = tinyAmount(USD);
            env(pay(gw, carol, initialCarolUSD));
            env(pay(gw, bob, USD(100)));
            env(pay(gw, alice, EUR(100)));
            env.close();
            // This offer is underfunded
            env(offer(carol, EUR(1), USD(10)));
            env.close();
            // offer at a lower quality
            env(offer(bob, EUR(1), USD(5), tfPassive));
            env.close();
            env.require(offers(bob, 1), offers(carol, 1));

            // alice places an offer that crosses carol's; depending on
            // "crossBothOffers" it may cross bob's as well
            // Whatever
            auto aliceTakerGets = crossBothOffers ? EUR(0.2) : EUR(0.1);
            env(offer(alice, USD(1), aliceTakerGets));
            env.close();

            if (features[fixRmSmallIncreasedQOffers])
            {
                env.require(
                    offers(carol, 0),
                    balance(
                        carol,
                        initialCarolUSD));  // offer is removed but not taken
                if (crossBothOffers)
                {
                    env.require(
                        offers(alice, 0),
                        balance(alice, USD(1)));  // alice's offer is crossed
                }
                else
                {
                    env.require(
                        offers(alice, 1),
                        balance(
                            alice, USD(0)));  // alice's offer is not crossed
                }
            }
            else
            {
                env.require(
                    offers(alice, 1),
                    offers(bob, 1),
                    offers(carol, 1),
                    balance(alice, USD(0)),
                    balance(
                        carol,
                        initialCarolUSD));  // offer is not crossed at all
            }
        }

        // Test payments
        for (auto partialPayment : {false, true})
        {
            Env env{*this, features};

            env.fund(XRP(10000), alice, bob, carol, gw);
            env.close();
            env.trust(USD(1000), alice, bob, carol);
            env.trust(EUR(1000), alice, bob, carol);
            env.close();
            // underfund carol's offer
            auto const initialCarolUSD = tinyAmount(USD);
            env(pay(gw, carol, initialCarolUSD));
            env(pay(gw, bob, USD(100)));
            env(pay(gw, alice, EUR(100)));
            env.close();
            // This offer is underfunded
            env(offer(carol, EUR(1), USD(2)));
            env.close();
            env(offer(bob, EUR(2), USD(4), tfPassive));
            env.close();
            env.require(offers(bob, 1), offers(carol, 1));

            std::uint32_t const flags = partialPayment
                ? (tfNoRippleDirect | tfPartialPayment)
                : tfNoRippleDirect;

            TER const expectedTer =
                partialPayment ? TER{tesSUCCESS} : TER{tecPATH_PARTIAL};

            env(pay(alice, bob, USD(5)),
                path(~USD),
                sendmax(EUR(10)),
                txflags(flags),
                ter(expectedTer));
            env.close();

            if (features[fixRmSmallIncreasedQOffers])
            {
                if (expectedTer == tesSUCCESS)
                {
                    env.require(offers(carol, 0));
                    env.require(balance(
                        carol,
                        initialCarolUSD));  // offer is removed but not taken
                }
                else
                {
                    // TODO: Offers are not removed when payments fail
                    // If that is addressed, the test should show that carol's
                    // offer is removed but not taken, as in the other branch of
                    // this if statement
                }
            }
            else
            {
                if (partialPayment)
                {
                    env.require(offers(carol, 0));
                    env.require(
                        balance(carol, USD(0)));  // offer is removed and taken
                }
                else
                {
                    // offer is not removed or taken
                    BEAST_EXPECT(isOffer(env, carol, EUR(1), USD(2)));
                }
            }
        }
    }

    void
    testEnforceNoRipple(FeatureBitset features)
    {
        testcase("Enforce No Ripple");

        using namespace jtx;

        auto const gw = Account{"gateway"};
        auto const USD = gw["USD"];
        auto const BTC = gw["BTC"];
        auto const EUR = gw["EUR"];
        Account const alice{"alice"};
        Account const bob{"bob"};
        Account const carol{"carol"};
        Account const dan{"dan"};

        {
            // No ripple with an implied account step after an offer
            Env env{*this, features};

            auto const gw1 = Account{"gw1"};
            auto const USD1 = gw1["USD"];
            auto const gw2 = Account{"gw2"};
            auto const USD2 = gw2["USD"];

            env.fund(XRP(10000), alice, noripple(bob), carol, dan, gw1, gw2);
            env.close();
            env.trust(USD1(1000), alice, carol, dan);
            env(trust(bob, USD1(1000), tfSetNoRipple));
            env.trust(USD2(1000), alice, carol, dan);
            env(trust(bob, USD2(1000), tfSetNoRipple));

            env(pay(gw1, dan, USD1(50)));
            env(pay(gw1, bob, USD1(50)));
            env(pay(gw2, bob, USD2(50)));

            env(offer(dan, XRP(50), USD1(50)));

            env(pay(alice, carol, USD2(50)),
                path(~USD1, bob),
                sendmax(XRP(50)),
                txflags(tfNoRippleDirect),
                ter(tecPATH_DRY));
        }
        {
            // Make sure payment works with default flags
            Env env{*this, features};

            auto const gw1 = Account{"gw1"};
            auto const USD1 = gw1["USD"];
            auto const gw2 = Account{"gw2"};
            auto const USD2 = gw2["USD"];

            env.fund(XRP(10000), alice, bob, carol, dan, gw1, gw2);
            env.close();
            env.trust(USD1(1000), alice, bob, carol, dan);
            env.trust(USD2(1000), alice, bob, carol, dan);

            env(pay(gw1, dan, USD1(50)));
            env(pay(gw1, bob, USD1(50)));
            env(pay(gw2, bob, USD2(50)));

            env(offer(dan, XRP(50), USD1(50)));

            env(pay(alice, carol, USD2(50)),
                path(~USD1, bob),
                sendmax(XRP(50)),
                txflags(tfNoRippleDirect));

            env.require(balance(alice, xrpMinusFee(env, 10000 - 50)));
            env.require(balance(bob, USD1(100)));
            env.require(balance(bob, USD2(0)));
            env.require(balance(carol, USD2(50)));
        }
    }

    void
    testInsufficientReserve(FeatureBitset features)
    {
        testcase("Insufficient Reserve");

        // If an account places an offer and its balance
        // *before* the transaction began isn't high enough
        // to meet the reserve *after* the transaction runs,
        // then no offer should go on the books but if the
        // offer partially or fully crossed the tx succeeds.

        using namespace jtx;

        auto const gw = Account{"gateway"};
        auto const alice = Account{"alice"};
        auto const bob = Account{"bob"};
        auto const carol = Account{"carol"};
        auto const USD = gw["USD"];

        auto const usdOffer = USD(1000);
        auto const xrpOffer = XRP(1000);

        // No crossing:
        {
            Env env{*this, features};

            env.fund(XRP(1000000), gw);

            auto const f = env.current()->fees().base;
            auto const r = reserve(env, 0);

            env.fund(r + f, alice);

            env(trust(alice, usdOffer), ter(tesSUCCESS));
            env(pay(gw, alice, usdOffer), ter(tesSUCCESS));
            env(offer(alice, xrpOffer, usdOffer), ter(tecINSUF_RESERVE_OFFER));

            env.require(balance(alice, r - f), owners(alice, 1));
        }

        // Partial cross:
        {
            Env env{*this, features};

            env.fund(XRP(1000000), gw);

            auto const f = env.current()->fees().base;
            auto const r = reserve(env, 0);

            auto const usdOffer2 = USD(500);
            auto const xrpOffer2 = XRP(500);

            env.fund(r + f + xrpOffer, bob);

            env(offer(bob, usdOffer2, xrpOffer2), ter(tesSUCCESS));
            env.fund(r + f, alice);

            env(trust(alice, usdOffer), ter(tesSUCCESS));
            env(pay(gw, alice, usdOffer), ter(tesSUCCESS));
            env(offer(alice, xrpOffer, usdOffer), ter(tesSUCCESS));

            env.require(
                balance(alice, r - f + xrpOffer2),
                balance(alice, usdOffer2),
                owners(alice, 1),
                balance(bob, r + xrpOffer2),
                balance(bob, usdOffer2),
                owners(bob, 1));
        }

        // Account has enough reserve as is, but not enough
        // if an offer were added. Attempt to sell IOUs to
        // buy XRP. If it fully crosses, we succeed.
        {
            Env env{*this, features};

            env.fund(XRP(1000000), gw);

            auto const f = env.current()->fees().base;
            auto const r = reserve(env, 0);

            auto const usdOffer2 = USD(500);
            auto const xrpOffer2 = XRP(500);

            env.fund(r + f + xrpOffer, bob, carol);

            env(offer(bob, usdOffer2, xrpOffer2), ter(tesSUCCESS));
            env(offer(carol, usdOffer, xrpOffer), ter(tesSUCCESS));

            env.fund(r + f, alice);

            env(trust(alice, usdOffer), ter(tesSUCCESS));
            env(pay(gw, alice, usdOffer), ter(tesSUCCESS));
            env(offer(alice, xrpOffer, usdOffer), ter(tesSUCCESS));

            env.require(
                balance(alice, r - f + xrpOffer),
                balance(alice, USD(0)),
                owners(alice, 1),
                balance(bob, r + xrpOffer2),
                balance(bob, usdOffer2),
                owners(bob, 1),
                balance(carol, r + xrpOffer2),
                balance(carol, usdOffer2),
                owners(carol, 2));
        }
    }

    // Helper function that returns the Offers on an account.
    static std::vector<std::shared_ptr<SLE const>>
    offersOnAccount(jtx::Env& env, jtx::Account account)
    {
        std::vector<std::shared_ptr<SLE const>> result;
        forEachItem(
            *env.current(),
            account,
            [&result](std::shared_ptr<SLE const> const& sle) {
                if (sle->getType() == ltOFFER)
                    result.push_back(sle);
            });
        return result;
    }

    void
    testFillModes(FeatureBitset features)
    {
        testcase("Fill Modes");

        using namespace jtx;

        auto const startBalance = XRP(1000000);
        auto const gw = Account{"gateway"};
        auto const alice = Account{"alice"};
        auto const bob = Account{"bob"};
        auto const USD = gw["USD"];

        // Fill or Kill - unless we fully cross, just charge a fee and don't
        // place the offer on the books.  But also clean up expired offers
        // that are discovered along the way.
        //
        // fix1578 changes the return code.  Verify expected behavior
        // without and with fix1578.
        for (auto const& tweakedFeatures :
             {features - fix1578, features | fix1578})
        {
            Env env{*this, tweakedFeatures};

            auto const f = env.current()->fees().base;

            env.fund(startBalance, gw, alice, bob);
            env.close();

            // bob creates an offer that expires before the next ledger close.
            env(offer(bob, USD(500), XRP(500)),
                json(sfExpiration.fieldName, lastClose(env) + 1),
                ter(tesSUCCESS));

            // The offer expires (it's not removed yet).
            env.close();
            env.require(owners(bob, 1), offers(bob, 1));

            // bob creates the offer that will be crossed.
            env(offer(bob, USD(500), XRP(500)), ter(tesSUCCESS));
            env.close();
            env.require(owners(bob, 2), offers(bob, 2));

            env(trust(alice, USD(1000)), ter(tesSUCCESS));
            env(pay(gw, alice, USD(1000)), ter(tesSUCCESS));

            // Order that can't be filled but will remove bob's expired offer:
            {
                TER const killedCode{
                    tweakedFeatures[fix1578] ? TER{tecKILLED}
                                             : TER{tesSUCCESS}};
                env(offer(alice, XRP(1000), USD(1000)),
                    txflags(tfFillOrKill),
                    ter(killedCode));
            }
            env.require(
                balance(alice, startBalance - (f * 2)),
                balance(alice, USD(1000)),
                owners(alice, 1),
                offers(alice, 0),
                balance(bob, startBalance - (f * 2)),
                balance(bob, USD(none)),
                owners(bob, 1),
                offers(bob, 1));

            // Order that can be filled
            env(offer(alice, XRP(500), USD(500)),
                txflags(tfFillOrKill),
                ter(tesSUCCESS));

            env.require(
                balance(alice, startBalance - (f * 3) + XRP(500)),
                balance(alice, USD(500)),
                owners(alice, 1),
                offers(alice, 0),
                balance(bob, startBalance - (f * 2) - XRP(500)),
                balance(bob, USD(500)),
                owners(bob, 1),
                offers(bob, 0));
        }

        // Immediate or Cancel - cross as much as possible
        // and add nothing on the books:
        {
            Env env{*this, features};

            auto const f = env.current()->fees().base;

            env.fund(startBalance, gw, alice, bob);
            env.close();

            env(trust(alice, USD(1000)), ter(tesSUCCESS));
            env(pay(gw, alice, USD(1000)), ter(tesSUCCESS));

            // No cross:
            {
                TER const expectedCode = features[featureImmediateOfferKilled]
                    ? static_cast<TER>(tecKILLED)
                    : static_cast<TER>(tesSUCCESS);
                env(offer(alice, XRP(1000), USD(1000)),
                    txflags(tfImmediateOrCancel),
                    ter(expectedCode));
            }

            env.require(
                balance(alice, startBalance - f - f),
                balance(alice, USD(1000)),
                owners(alice, 1),
                offers(alice, 0));

            // Partially cross:
            env(offer(bob, USD(50), XRP(50)), ter(tesSUCCESS));
            env(offer(alice, XRP(1000), USD(1000)),
                txflags(tfImmediateOrCancel),
                ter(tesSUCCESS));

            env.require(
                balance(alice, startBalance - f - f - f + XRP(50)),
                balance(alice, USD(950)),
                owners(alice, 1),
                offers(alice, 0),
                balance(bob, startBalance - f - XRP(50)),
                balance(bob, USD(50)),
                owners(bob, 1),
                offers(bob, 0));

            // Fully cross:
            env(offer(bob, USD(50), XRP(50)), ter(tesSUCCESS));
            env(offer(alice, XRP(50), USD(50)),
                txflags(tfImmediateOrCancel),
                ter(tesSUCCESS));

            env.require(
                balance(alice, startBalance - f - f - f - f + XRP(100)),
                balance(alice, USD(900)),
                owners(alice, 1),
                offers(alice, 0),
                balance(bob, startBalance - f - f - XRP(100)),
                balance(bob, USD(100)),
                owners(bob, 1),
                offers(bob, 0));
        }

        // tfPassive -- place the offer without crossing it.
        {
            Env env(*this, features);

            env.fund(startBalance, gw, alice, bob);
            env.close();

            env(trust(bob, USD(1000)));
            env.close();

            env(pay(gw, bob, USD(1000)));
            env.close();

            env(offer(alice, USD(1000), XRP(2000)));
            env.close();

            auto const aliceOffers = offersOnAccount(env, alice);
            BEAST_EXPECT(aliceOffers.size() == 1);
            for (auto offerPtr : aliceOffers)
            {
                auto const& offer = *offerPtr;
                BEAST_EXPECT(offer[sfTakerGets] == XRP(2000));
                BEAST_EXPECT(offer[sfTakerPays] == USD(1000));
            }

            // bob creates a passive offer that could cross alice's.
            // bob's offer should stay in the ledger.
            env(offer(bob, XRP(2000), USD(1000), tfPassive));
            env.close();
            env.require(offers(alice, 1));

            auto const bobOffers = offersOnAccount(env, bob);
            BEAST_EXPECT(bobOffers.size() == 1);
            for (auto offerPtr : bobOffers)
            {
                auto const& offer = *offerPtr;
                BEAST_EXPECT(offer[sfTakerGets] == USD(1000));
                BEAST_EXPECT(offer[sfTakerPays] == XRP(2000));
            }

            // It should be possible for gw to cross both of those offers.
            env(offer(gw, XRP(2000), USD(1000)));
            env.close();
            env.require(offers(alice, 0));
            env.require(offers(gw, 0));
            env.require(offers(bob, 1));

            env(offer(gw, USD(1000), XRP(2000)));
            env.close();
            env.require(offers(bob, 0));
            env.require(offers(gw, 0));
        }

        // tfPassive -- cross only offers of better quality.
        {
            Env env(*this, features);

            env.fund(startBalance, gw, "alice", "bob");
            env.close();

            env(trust("bob", USD(1000)));
            env.close();

            env(pay(gw, "bob", USD(1000)));
            env(offer("alice", USD(500), XRP(1001)));
            env.close();

            env(offer("alice", USD(500), XRP(1000)));
            env.close();

            auto const aliceOffers = offersOnAccount(env, "alice");
            BEAST_EXPECT(aliceOffers.size() == 2);

            // bob creates a passive offer.  That offer should cross one
            // of alice's (the one with better quality) and leave alice's
            // other offer untouched.
            env(offer("bob", XRP(2000), USD(1000), tfPassive));
            env.close();
            env.require(offers("alice", 1));

            auto const bobOffers = offersOnAccount(env, "bob");
            BEAST_EXPECT(bobOffers.size() == 1);
            for (auto offerPtr : bobOffers)
            {
                auto const& offer = *offerPtr;
                BEAST_EXPECT(offer[sfTakerGets] == USD(499.5));
                BEAST_EXPECT(offer[sfTakerPays] == XRP(999));
            }
        }
    }

    void
    testMalformed(FeatureBitset features)
    {
        testcase("Malformed Detection");

        using namespace jtx;

        auto const startBalance = XRP(1000000);
        auto const gw = Account{"gateway"};
        auto const alice = Account{"alice"};
        auto const USD = gw["USD"];

        Env env{*this, features};

        env.fund(startBalance, gw, alice);
        env.close();

        // Order that has invalid flags
        env(offer(alice, USD(1000), XRP(1000)),
            txflags(tfImmediateOrCancel + 1),
            ter(temINVALID_FLAG));
        env.require(
            balance(alice, startBalance), owners(alice, 0), offers(alice, 0));

        // Order with incompatible flags
        env(offer(alice, USD(1000), XRP(1000)),
            txflags(tfImmediateOrCancel | tfFillOrKill),
            ter(temINVALID_FLAG));
        env.require(
            balance(alice, startBalance), owners(alice, 0), offers(alice, 0));

        // Sell and buy the same asset
        {
            // Alice tries an XRP to XRP order:
            env(offer(alice, XRP(1000), XRP(1000)), ter(temBAD_OFFER));
            env.require(owners(alice, 0), offers(alice, 0));

            // Alice tries an IOU to IOU order:
            env(trust(alice, USD(1000)), ter(tesSUCCESS));
            env(pay(gw, alice, USD(1000)), ter(tesSUCCESS));
            env(offer(alice, USD(1000), USD(1000)), ter(temREDUNDANT));
            env.require(owners(alice, 1), offers(alice, 0));
        }

        // Offers with negative amounts
        {
            env(offer(alice, -USD(1000), XRP(1000)), ter(temBAD_OFFER));
            env.require(owners(alice, 1), offers(alice, 0));

            env(offer(alice, USD(1000), -XRP(1000)), ter(temBAD_OFFER));
            env.require(owners(alice, 1), offers(alice, 0));
        }

        // Offer with a bad expiration
        {
            env(offer(alice, USD(1000), XRP(1000)),
                json(sfExpiration.fieldName, std::uint32_t(0)),
                ter(temBAD_EXPIRATION));
            env.require(owners(alice, 1), offers(alice, 0));
        }

        // Offer with a bad offer sequence
        {
            env(offer(alice, USD(1000), XRP(1000)),
                json(jss::OfferSequence, std::uint32_t(0)),
                ter(temBAD_SEQUENCE));
            env.require(owners(alice, 1), offers(alice, 0));
        }

        // Use XRP as a currency code
        {
            auto const BAD = IOU(gw, badCurrency());

            env(offer(alice, XRP(1000), BAD(1000)), ter(temBAD_CURRENCY));
            env.require(owners(alice, 1), offers(alice, 0));
        }
    }

    void
    testExpiration(FeatureBitset features)
    {
        testcase("Offer Expiration");

        using namespace jtx;

        auto const gw = Account{"gateway"};
        auto const alice = Account{"alice"};
        auto const bob = Account{"bob"};
        auto const USD = gw["USD"];

        auto const startBalance = XRP(1000000);
        auto const usdOffer = USD(1000);
        auto const xrpOffer = XRP(1000);

        Env env{*this, features};

        env.fund(startBalance, gw, alice, bob);
        env.close();

        auto const f = env.current()->fees().base;

        env(trust(alice, usdOffer), ter(tesSUCCESS));
        env(pay(gw, alice, usdOffer), ter(tesSUCCESS));
        env.close();
        env.require(
            balance(alice, startBalance - f),
            balance(alice, usdOffer),
            offers(alice, 0),
            owners(alice, 1));

        // Place an offer that should have already expired.
        // The DepositPreauth amendment changes the return code; adapt to that.
        bool const featPreauth{features[featureDepositPreauth]};

        env(offer(alice, xrpOffer, usdOffer),
            json(sfExpiration.fieldName, lastClose(env)),
            ter(featPreauth ? TER{tecEXPIRED} : TER{tesSUCCESS}));

        env.require(
            balance(alice, startBalance - f - f),
            balance(alice, usdOffer),
            offers(alice, 0),
            owners(alice, 1));
        env.close();

        // Add an offer that expires before the next ledger close
        env(offer(alice, xrpOffer, usdOffer),
            json(sfExpiration.fieldName, lastClose(env) + 1),
            ter(tesSUCCESS));
        env.require(
            balance(alice, startBalance - f - f - f),
            balance(alice, usdOffer),
            offers(alice, 1),
            owners(alice, 2));

        // The offer expires (it's not removed yet)
        env.close();
        env.require(
            balance(alice, startBalance - f - f - f),
            balance(alice, usdOffer),
            offers(alice, 1),
            owners(alice, 2));

        // Add offer - the expired offer is removed
        env(offer(bob, usdOffer, xrpOffer), ter(tesSUCCESS));
        env.require(
            balance(alice, startBalance - f - f - f),
            balance(alice, usdOffer),
            offers(alice, 0),
            owners(alice, 1),
            balance(bob, startBalance - f),
            balance(bob, USD(none)),
            offers(bob, 1),
            owners(bob, 1));
    }

    void
    testUnfundedCross(FeatureBitset features)
    {
        testcase("Unfunded Crossing");

        using namespace jtx;

        auto const gw = Account{"gateway"};
        auto const USD = gw["USD"];

        auto const usdOffer = USD(1000);
        auto const xrpOffer = XRP(1000);

        Env env{*this, features};

        env.fund(XRP(1000000), gw);
        env.close();

        // The fee that's charged for transactions
        auto const f = env.current()->fees().base;

        // Account is at the reserve, and will dip below once
        // fees are subtracted.
        env.fund(reserve(env, 0), "alice");
        env.close();
        env(offer("alice", usdOffer, xrpOffer), ter(tecUNFUNDED_OFFER));
        env.require(balance("alice", reserve(env, 0) - f), owners("alice", 0));

        // Account has just enough for the reserve and the
        // fee.
        env.fund(reserve(env, 0) + f, "bob");
        env.close();
        env(offer("bob", usdOffer, xrpOffer), ter(tecUNFUNDED_OFFER));
        env.require(balance("bob", reserve(env, 0)), owners("bob", 0));

        // Account has enough for the reserve, the fee and
        // the offer, and a bit more, but not enough for the
        // reserve after the offer is placed.
        env.fund(reserve(env, 0) + f + XRP(1), "carol");
        env.close();
        env(offer("carol", usdOffer, xrpOffer), ter(tecINSUF_RESERVE_OFFER));
        env.require(
            balance("carol", reserve(env, 0) + XRP(1)), owners("carol", 0));

        // Account has enough for the reserve plus one
        // offer, and the fee.
        env.fund(reserve(env, 1) + f, "dan");
        env.close();
        env(offer("dan", usdOffer, xrpOffer), ter(tesSUCCESS));
        env.require(balance("dan", reserve(env, 1)), owners("dan", 1));

        // Account has enough for the reserve plus one
        // offer, the fee and the entire offer amount.
        env.fund(reserve(env, 1) + f + xrpOffer, "eve");
        env.close();
        env(offer("eve", usdOffer, xrpOffer), ter(tesSUCCESS));
        env.require(
            balance("eve", reserve(env, 1) + xrpOffer), owners("eve", 1));
    }

    void
    testSelfCross(bool use_partner, FeatureBitset features)
    {
        testcase(
            std::string("Self-crossing") +
            (use_partner ? ", with partner account" : ""));

        using namespace jtx;

        auto const gw = Account{"gateway"};
        auto const partner = Account{"partner"};
        auto const USD = gw["USD"];
        auto const BTC = gw["BTC"];

        Env env{*this, features};
        env.close();

        env.fund(XRP(10000), gw);
        if (use_partner)
        {
            env.fund(XRP(10000), partner);
            env.close();
            env(trust(partner, USD(100)));
            env(trust(partner, BTC(500)));
            env.close();
            env(pay(gw, partner, USD(100)));
            env(pay(gw, partner, BTC(500)));
        }
        auto const& account_to_test = use_partner ? partner : gw;

        env.close();
        env.require(offers(account_to_test, 0));

        // PART 1:
        // we will make two offers that can be used to bridge BTC to USD
        // through XRP
        env(offer(account_to_test, BTC(250), XRP(1000)));
        env.require(offers(account_to_test, 1));

        // validate that the book now shows a BTC for XRP offer
        BEAST_EXPECT(isOffer(env, account_to_test, BTC(250), XRP(1000)));

        auto const secondLegSeq = env.seq(account_to_test);
        env(offer(account_to_test, XRP(1000), USD(50)));
        env.require(offers(account_to_test, 2));

        // validate that the book also shows a XRP for USD offer
        BEAST_EXPECT(isOffer(env, account_to_test, XRP(1000), USD(50)));

        // now make an offer that will cross and auto-bridge, meaning
        // the outstanding offers will be taken leaving us with none
        env(offer(account_to_test, USD(50), BTC(250)));

        auto jrr = getBookOffers(env, USD, BTC);
        BEAST_EXPECT(jrr[jss::offers].isArray());
        BEAST_EXPECT(jrr[jss::offers].size() == 0);

        jrr = getBookOffers(env, BTC, XRP);
        BEAST_EXPECT(jrr[jss::offers].isArray());
        BEAST_EXPECT(jrr[jss::offers].size() == 0);

        // At this point, all offers are expected to be consumed.
        {
            auto acctOffers = offersOnAccount(env, account_to_test);

            // No stale offers
            BEAST_EXPECT(acctOffers.size() == 0);
            for (auto const& offerPtr : acctOffers)
            {
                auto const& offer = *offerPtr;
                BEAST_EXPECT(offer[sfLedgerEntryType] == ltOFFER);
                BEAST_EXPECT(offer[sfTakerGets] == USD(0));
                BEAST_EXPECT(offer[sfTakerPays] == XRP(0));
            }
        }

        // cancel that lingering second offer so that it doesn't interfere
        // with the next set of offers we test. This will not be needed once
        // the bridging bug is fixed
        env(offer_cancel(account_to_test, secondLegSeq));
        env.require(offers(account_to_test, 0));

        // PART 2:
        // simple direct crossing  BTC to USD and then USD to BTC which causes
        // the first offer to be replaced
        env(offer(account_to_test, BTC(250), USD(50)));
        env.require(offers(account_to_test, 1));

        // validate that the book shows one BTC for USD offer and no USD for
        // BTC offers
        BEAST_EXPECT(isOffer(env, account_to_test, BTC(250), USD(50)));

        jrr = getBookOffers(env, USD, BTC);
        BEAST_EXPECT(jrr[jss::offers].isArray());
        BEAST_EXPECT(jrr[jss::offers].size() == 0);

        // this second offer would self-cross directly, so it causes the first
        // offer by the same owner/taker to be removed
        env(offer(account_to_test, USD(50), BTC(250)));
        env.require(offers(account_to_test, 1));

        // validate that we now have just the second offer...the first
        // was removed
        jrr = getBookOffers(env, BTC, USD);
        BEAST_EXPECT(jrr[jss::offers].isArray());
        BEAST_EXPECT(jrr[jss::offers].size() == 0);

        BEAST_EXPECT(isOffer(env, account_to_test, USD(50), BTC(250)));
    }

    void
    testNegativeBalance(FeatureBitset features)
    {
        // This test creates an offer test for negative balance
        // with transfer fees and miniscule funds.
        testcase("Negative Balance");

        using namespace jtx;

        // This is one of the few tests where fixReducedOffersV2 changes the
        // results.  So test both with and without fixReducedOffersV2.
        for (FeatureBitset localFeatures :
             {features - fixReducedOffersV2, features | fixReducedOffersV2})
        {
            Env env{*this, localFeatures};

            auto const gw = Account{"gateway"};
            auto const alice = Account{"alice"};
            auto const bob = Account{"bob"};
            auto const USD = gw["USD"];
            auto const BTC = gw["BTC"];

            // these *interesting* amounts were taken
            // from the original JS test that was ported here
            auto const gw_initial_balance = drops(1149999730);
            auto const alice_initial_balance = drops(499946999680);
            auto const bob_initial_balance = drops(10199999920);
            auto const small_amount =
                STAmount{bob["USD"], UINT64_C(2710505431213761), -33};

            env.fund(gw_initial_balance, gw);
            env.fund(alice_initial_balance, alice);
            env.fund(bob_initial_balance, bob);
            env.close();

            env(rate(gw, 1.005));

            env(trust(alice, USD(500)));
            env(trust(bob, USD(50)));
            env(trust(gw, alice["USD"](100)));

            env(pay(gw, alice, alice["USD"](50)));
            env(pay(gw, bob, small_amount));

            env(offer(alice, USD(50), XRP(150000)));

            // unfund the offer
            env(pay(alice, gw, USD(100)));

            // drop the trust line (set to 0)
            env(trust(gw, alice["USD"](0)));

            // verify balances
            auto jrr = ledgerEntryState(env, alice, gw, "USD");
            BEAST_EXPECT(
                jrr[jss::node][sfBalance.fieldName][jss::value] == "50");

            jrr = ledgerEntryState(env, bob, gw, "USD");
            BEAST_EXPECT(
                jrr[jss::node][sfBalance.fieldName][jss::value] ==
                "-2710505431213761e-33");

            // create crossing offer
            std::uint32_t const bobOfferSeq = env.seq(bob);
            env(offer(bob, XRP(2000), USD(1)));

            if (localFeatures[fixReducedOffersV2])
            {
                // With the rounding introduced by fixReducedOffersV2, bob's
                // offer does not cross alice's offer and goes straight into
                // the ledger.
                jrr = ledgerEntryState(env, bob, gw, "USD");
                BEAST_EXPECT(
                    jrr[jss::node][sfBalance.fieldName][jss::value] ==
                    "-2710505431213761e-33");

                Json::Value const bobOffer =
                    ledgerEntryOffer(env, bob, bobOfferSeq)[jss::node];
                BEAST_EXPECT(bobOffer[sfTakerGets.jsonName][jss::value] == "1");
                BEAST_EXPECT(bobOffer[sfTakerPays.jsonName] == "2000000000");
                return;
            }

            // verify balances again.
            //
            // NOTE:
            // Here a difference in the rounding modes of our two offer
            // crossing algorithms becomes apparent.  The old offer crossing
            // would consume small_amount and transfer no XRP.  The new offer
            // crossing transfers a single drop, rather than no drops.
            auto const crossingDelta = drops(1);

            jrr = ledgerEntryState(env, alice, gw, "USD");
            BEAST_EXPECT(
                jrr[jss::node][sfBalance.fieldName][jss::value] == "50");
            BEAST_EXPECT(
                env.balance(alice, xrpIssue()) ==
                alice_initial_balance - env.current()->fees().base * 3 -
                    crossingDelta);

            jrr = ledgerEntryState(env, bob, gw, "USD");
            BEAST_EXPECT(
                jrr[jss::node][sfBalance.fieldName][jss::value] == "0");
            BEAST_EXPECT(
                env.balance(bob, xrpIssue()) ==
                bob_initial_balance - env.current()->fees().base * 2 +
                    crossingDelta);
        }
    }

    void
    testOfferCrossWithXRP(bool reverse_order, FeatureBitset features)
    {
        testcase(
            std::string("Offer Crossing with XRP, ") +
            (reverse_order ? "Reverse" : "Normal") + " order");

        using namespace jtx;

        Env env{*this, features};

        auto const gw = Account{"gateway"};
        auto const alice = Account{"alice"};
        auto const bob = Account{"bob"};
        auto const USD = gw["USD"];

        env.fund(XRP(10000), gw, alice, bob);
        env.close();

        env(trust(alice, USD(1000)));
        env(trust(bob, USD(1000)));

        env(pay(gw, alice, alice["USD"](500)));

        if (reverse_order)
            env(offer(bob, USD(1), XRP(4000)));

        env(offer(alice, XRP(150000), USD(50)));

        if (!reverse_order)
            env(offer(bob, USD(1), XRP(4000)));

        // Existing offer pays better than this wants.
        // Fully consume existing offer.
        // Pay 1 USD, get 4000 XRP.

        auto jrr = ledgerEntryState(env, bob, gw, "USD");
        BEAST_EXPECT(jrr[jss::node][sfBalance.fieldName][jss::value] == "-1");
        jrr = ledgerEntryRoot(env, bob);
        BEAST_EXPECT(
            jrr[jss::node][sfBalance.fieldName] ==
            to_string((XRP(10000) - XRP(reverse_order ? 4000 : 3000) -
                       env.current()->fees().base * 2)
                          .xrp()));

        jrr = ledgerEntryState(env, alice, gw, "USD");
        BEAST_EXPECT(jrr[jss::node][sfBalance.fieldName][jss::value] == "-499");
        jrr = ledgerEntryRoot(env, alice);
        BEAST_EXPECT(
            jrr[jss::node][sfBalance.fieldName] ==
            to_string((XRP(10000) + XRP(reverse_order ? 4000 : 3000) -
                       env.current()->fees().base * 2)
                          .xrp()));
    }

    void
    testOfferCrossWithLimitOverride(FeatureBitset features)
    {
        testcase("Offer Crossing with Limit Override");

        using namespace jtx;

        Env env{*this, features};

        auto const gw = Account{"gateway"};
        auto const alice = Account{"alice"};
        auto const bob = Account{"bob"};
        auto const USD = gw["USD"];

        env.fund(XRP(100000), gw, alice, bob);
        env.close();

        env(trust(alice, USD(1000)));

        env(pay(gw, alice, alice["USD"](500)));

        env(offer(alice, XRP(150000), USD(50)));
        env(offer(bob, USD(1), XRP(3000)));

        auto jrr = ledgerEntryState(env, bob, gw, "USD");
        BEAST_EXPECT(jrr[jss::node][sfBalance.fieldName][jss::value] == "-1");
        jrr = ledgerEntryRoot(env, bob);
        BEAST_EXPECT(
            jrr[jss::node][sfBalance.fieldName] ==
            to_string((XRP(100000) - XRP(3000) - env.current()->fees().base * 1)
                          .xrp()));

        jrr = ledgerEntryState(env, alice, gw, "USD");
        BEAST_EXPECT(jrr[jss::node][sfBalance.fieldName][jss::value] == "-499");
        jrr = ledgerEntryRoot(env, alice);
        BEAST_EXPECT(
            jrr[jss::node][sfBalance.fieldName] ==
            to_string((XRP(100000) + XRP(3000) - env.current()->fees().base * 2)
                          .xrp()));
    }

    void
    testOfferAcceptThenCancel(FeatureBitset features)
    {
        testcase("Offer Accept then Cancel.");

        using namespace jtx;

        Env env{*this, features};

        auto const USD = env.master["USD"];

        auto const nextOfferSeq = env.seq(env.master);
        env(offer(env.master, XRP(500), USD(100)));
        env.close();

        env(offer_cancel(env.master, nextOfferSeq));
        BEAST_EXPECT(env.seq(env.master) == nextOfferSeq + 2);

        // ledger_accept, call twice and verify no odd behavior
        env.close();
        env.close();
        BEAST_EXPECT(env.seq(env.master) == nextOfferSeq + 2);
    }

    void
    testOfferCancelPastAndFuture(FeatureBitset features)
    {
        testcase("Offer Cancel Past and Future Sequence.");

        using namespace jtx;

        Env env{*this, features};

        auto const alice = Account{"alice"};

        auto const nextOfferSeq = env.seq(env.master);
        env.fund(XRP(10000), alice);
        env.close();

        env(offer_cancel(env.master, nextOfferSeq));

        env(offer_cancel(env.master, env.seq(env.master)),
            ter(temBAD_SEQUENCE));

        env(offer_cancel(env.master, env.seq(env.master) + 1),
            ter(temBAD_SEQUENCE));

        env.close();
    }

    void
    testCurrencyConversionEntire(FeatureBitset features)
    {
        testcase("Currency Conversion: Entire Offer");

        using namespace jtx;

        Env env{*this, features};

        auto const gw = Account{"gateway"};
        auto const alice = Account{"alice"};
        auto const bob = Account{"bob"};
        auto const USD = gw["USD"];

        env.fund(XRP(10000), gw, alice, bob);
        env.close();
        env.require(owners(bob, 0));

        env(trust(alice, USD(100)));
        env(trust(bob, USD(1000)));

        env.require(owners(alice, 1), owners(bob, 1));

        env(pay(gw, alice, alice["USD"](100)));
        auto const bobOfferSeq = env.seq(bob);
        env(offer(bob, USD(100), XRP(500)));

        env.require(owners(alice, 1), owners(bob, 2));
        auto jro = ledgerEntryOffer(env, bob, bobOfferSeq);
        BEAST_EXPECT(
            jro[jss::node][jss::TakerGets] == XRP(500).value().getText());
        BEAST_EXPECT(
            jro[jss::node][jss::TakerPays] ==
            USD(100).value().getJson(JsonOptions::none));

        env(pay(alice, alice, XRP(500)), sendmax(USD(100)));

        auto jrr = ledgerEntryState(env, alice, gw, "USD");
        BEAST_EXPECT(jrr[jss::node][sfBalance.fieldName][jss::value] == "0");
        jrr = ledgerEntryRoot(env, alice);
        BEAST_EXPECT(
            jrr[jss::node][sfBalance.fieldName] ==
            to_string((XRP(10000) + XRP(500) - env.current()->fees().base * 2)
                          .xrp()));

        jrr = ledgerEntryState(env, bob, gw, "USD");
        BEAST_EXPECT(jrr[jss::node][sfBalance.fieldName][jss::value] == "-100");

        jro = ledgerEntryOffer(env, bob, bobOfferSeq);
        BEAST_EXPECT(jro[jss::error] == "entryNotFound");

        env.require(owners(alice, 1), owners(bob, 1));
    }

    void
    testCurrencyConversionIntoDebt(FeatureBitset features)
    {
        testcase("Currency Conversion: Offerer Into Debt");

        using namespace jtx;

        Env env{*this, features};

        auto const alice = Account{"alice"};
        auto const bob = Account{"bob"};
        auto const carol = Account{"carol"};

        env.fund(XRP(10000), alice, bob, carol);
        env.close();

        env(trust(alice, carol["EUR"](2000)));
        env(trust(bob, alice["USD"](100)));
        env(trust(carol, bob["EUR"](1000)));

        auto const bobOfferSeq = env.seq(bob);
        env(offer(bob, alice["USD"](50), carol["EUR"](200)),
            ter(tecUNFUNDED_OFFER));

        env(offer(alice, carol["EUR"](200), alice["USD"](50)));

        auto jro = ledgerEntryOffer(env, bob, bobOfferSeq);
        BEAST_EXPECT(jro[jss::error] == "entryNotFound");
    }

    void
    testCurrencyConversionInParts(FeatureBitset features)
    {
        testcase("Currency Conversion: In Parts");

        using namespace jtx;

        Env env{*this, features};

        auto const gw = Account{"gateway"};
        auto const alice = Account{"alice"};
        auto const bob = Account{"bob"};
        auto const USD = gw["USD"];

        env.fund(XRP(10000), gw, alice, bob);
        env.close();

        env(trust(alice, USD(200)));
        env(trust(bob, USD(1000)));

        env(pay(gw, alice, alice["USD"](200)));

        auto const bobOfferSeq = env.seq(bob);
        env(offer(bob, USD(100), XRP(500)));

        env(pay(alice, alice, XRP(200)), sendmax(USD(100)));

        // The previous payment reduced the remaining offer amount by 200 XRP
        auto jro = ledgerEntryOffer(env, bob, bobOfferSeq);
        BEAST_EXPECT(
            jro[jss::node][jss::TakerGets] == XRP(300).value().getText());
        BEAST_EXPECT(
            jro[jss::node][jss::TakerPays] ==
            USD(60).value().getJson(JsonOptions::none));

        // the balance between alice and gw is 160 USD..200 less the 40 taken
        // by the offer
        auto jrr = ledgerEntryState(env, alice, gw, "USD");
        BEAST_EXPECT(jrr[jss::node][sfBalance.fieldName][jss::value] == "-160");
        // alice now has 200 more XRP from the payment
        jrr = ledgerEntryRoot(env, alice);
        BEAST_EXPECT(
            jrr[jss::node][sfBalance.fieldName] ==
            to_string((XRP(10000) + XRP(200) - env.current()->fees().base * 2)
                          .xrp()));

        // bob got 40 USD from partial consumption of the offer
        jrr = ledgerEntryState(env, bob, gw, "USD");
        BEAST_EXPECT(jrr[jss::node][sfBalance.fieldName][jss::value] == "-40");

        // Alice converts USD to XRP which should fail
        // due to PartialPayment.
        env(pay(alice, alice, XRP(600)),
            sendmax(USD(100)),
            ter(tecPATH_PARTIAL));

        // Alice converts USD to XRP, should succeed because
        // we permit partial payment
        env(pay(alice, alice, XRP(600)),
            sendmax(USD(100)),
            txflags(tfPartialPayment));

        // Verify the offer was consumed
        jro = ledgerEntryOffer(env, bob, bobOfferSeq);
        BEAST_EXPECT(jro[jss::error] == "entryNotFound");

        // verify balances look right after the partial payment
        // only 300 XRP should be have been payed since that's all
        // that remained in the offer from bob. The alice balance is now
        // 100 USD because another 60 USD were transferred to bob in the second
        // payment
        jrr = ledgerEntryState(env, alice, gw, "USD");
        BEAST_EXPECT(jrr[jss::node][sfBalance.fieldName][jss::value] == "-100");
        jrr = ledgerEntryRoot(env, alice);
        BEAST_EXPECT(
            jrr[jss::node][sfBalance.fieldName] ==
            to_string((XRP(10000) + XRP(200) + XRP(300) -
                       env.current()->fees().base * 4)
                          .xrp()));

        // bob now has 100 USD - 40 from the first payment and 60 from the
        // second (partial) payment
        jrr = ledgerEntryState(env, bob, gw, "USD");
        BEAST_EXPECT(jrr[jss::node][sfBalance.fieldName][jss::value] == "-100");
    }

    void
    testCrossCurrencyStartXRP(FeatureBitset features)
    {
        testcase("Cross Currency Payment: Start with XRP");

        using namespace jtx;

        Env env{*this, features};

        auto const gw = Account{"gateway"};
        auto const alice = Account{"alice"};
        auto const bob = Account{"bob"};
        auto const carol = Account{"carol"};
        auto const USD = gw["USD"];

        env.fund(XRP(10000), gw, alice, bob, carol);
        env.close();

        env(trust(carol, USD(1000)));
        env(trust(bob, USD(2000)));

        env(pay(gw, carol, carol["USD"](500)));

        auto const carolOfferSeq = env.seq(carol);
        env(offer(carol, XRP(500), USD(50)));

        env(pay(alice, bob, USD(25)), sendmax(XRP(333)));

        auto jrr = ledgerEntryState(env, bob, gw, "USD");
        BEAST_EXPECT(jrr[jss::node][sfBalance.fieldName][jss::value] == "-25");

        jrr = ledgerEntryState(env, carol, gw, "USD");
        BEAST_EXPECT(jrr[jss::node][sfBalance.fieldName][jss::value] == "-475");

        auto jro = ledgerEntryOffer(env, carol, carolOfferSeq);
        BEAST_EXPECT(
            jro[jss::node][jss::TakerGets] ==
            USD(25).value().getJson(JsonOptions::none));
        BEAST_EXPECT(
            jro[jss::node][jss::TakerPays] == XRP(250).value().getText());
    }

    void
    testCrossCurrencyEndXRP(FeatureBitset features)
    {
        testcase("Cross Currency Payment: End with XRP");

        using namespace jtx;

        Env env{*this, features};

        auto const gw = Account{"gateway"};
        auto const alice = Account{"alice"};
        auto const bob = Account{"bob"};
        auto const carol = Account{"carol"};
        auto const USD = gw["USD"];

        env.fund(XRP(10000), gw, alice, bob, carol);
        env.close();

        env(trust(alice, USD(1000)));
        env(trust(carol, USD(2000)));

        env(pay(gw, alice, alice["USD"](500)));

        auto const carolOfferSeq = env.seq(carol);
        env(offer(carol, USD(50), XRP(500)));

        env(pay(alice, bob, XRP(250)), sendmax(USD(333)));

        auto jrr = ledgerEntryState(env, alice, gw, "USD");
        BEAST_EXPECT(jrr[jss::node][sfBalance.fieldName][jss::value] == "-475");

        jrr = ledgerEntryState(env, carol, gw, "USD");
        BEAST_EXPECT(jrr[jss::node][sfBalance.fieldName][jss::value] == "-25");

        jrr = ledgerEntryRoot(env, bob);
        BEAST_EXPECT(
            jrr[jss::node][sfBalance.fieldName] ==
            std::to_string(
                XRP(10000).value().mantissa() + XRP(250).value().mantissa()));

        auto jro = ledgerEntryOffer(env, carol, carolOfferSeq);
        BEAST_EXPECT(
            jro[jss::node][jss::TakerGets] == XRP(250).value().getText());
        BEAST_EXPECT(
            jro[jss::node][jss::TakerPays] ==
            USD(25).value().getJson(JsonOptions::none));
    }

    void
    testCrossCurrencyBridged(FeatureBitset features)
    {
        testcase("Cross Currency Payment: Bridged");

        using namespace jtx;

        Env env{*this, features};

        auto const gw1 = Account{"gateway_1"};
        auto const gw2 = Account{"gateway_2"};
        auto const alice = Account{"alice"};
        auto const bob = Account{"bob"};
        auto const carol = Account{"carol"};
        auto const dan = Account{"dan"};
        auto const USD = gw1["USD"];
        auto const EUR = gw2["EUR"];

        env.fund(XRP(10000), gw1, gw2, alice, bob, carol, dan);
        env.close();

        env(trust(alice, USD(1000)));
        env(trust(bob, EUR(1000)));
        env(trust(carol, USD(1000)));
        env(trust(dan, EUR(1000)));

        env(pay(gw1, alice, alice["USD"](500)));
        env(pay(gw2, dan, dan["EUR"](400)));

        auto const carolOfferSeq = env.seq(carol);
        env(offer(carol, USD(50), XRP(500)));

        auto const danOfferSeq = env.seq(dan);
        env(offer(dan, XRP(500), EUR(50)));

        Json::Value jtp{Json::arrayValue};
        jtp[0u][0u][jss::currency] = "XRP";
        env(pay(alice, bob, EUR(30)), json(jss::Paths, jtp), sendmax(USD(333)));

        auto jrr = ledgerEntryState(env, alice, gw1, "USD");
        BEAST_EXPECT(jrr[jss::node][sfBalance.fieldName][jss::value] == "470");

        jrr = ledgerEntryState(env, bob, gw2, "EUR");
        BEAST_EXPECT(jrr[jss::node][sfBalance.fieldName][jss::value] == "-30");

        jrr = ledgerEntryState(env, carol, gw1, "USD");
        BEAST_EXPECT(jrr[jss::node][sfBalance.fieldName][jss::value] == "-30");

        jrr = ledgerEntryState(env, dan, gw2, "EUR");
        BEAST_EXPECT(jrr[jss::node][sfBalance.fieldName][jss::value] == "-370");

        auto jro = ledgerEntryOffer(env, carol, carolOfferSeq);
        BEAST_EXPECT(
            jro[jss::node][jss::TakerGets] == XRP(200).value().getText());
        BEAST_EXPECT(
            jro[jss::node][jss::TakerPays] ==
            USD(20).value().getJson(JsonOptions::none));

        jro = ledgerEntryOffer(env, dan, danOfferSeq);
        BEAST_EXPECT(
            jro[jss::node][jss::TakerGets] ==
            gw2["EUR"](20).value().getJson(JsonOptions::none));
        BEAST_EXPECT(
            jro[jss::node][jss::TakerPays] == XRP(200).value().getText());
    }

    void
    testBridgedSecondLegDry(FeatureBitset features)
    {
        // At least with Taker bridging, a sensitivity was identified if the
        // second leg goes dry before the first one.  This test exercises that
        // case.
        testcase("Auto Bridged Second Leg Dry");

        using namespace jtx;
        Env env(*this, features);

        Account const alice{"alice"};
        Account const bob{"bob"};
        Account const carol{"carol"};
        Account const gw{"gateway"};
        auto const USD = gw["USD"];
        auto const EUR = gw["EUR"];

        env.fund(XRP(100000000), alice, bob, carol, gw);
        env.close();

        env.trust(USD(10), alice);
        env.close();
        env(pay(gw, alice, USD(10)));
        env.trust(USD(10), carol);
        env.close();
        env(pay(gw, carol, USD(3)));

        env(offer(alice, EUR(2), XRP(1)));
        env(offer(alice, EUR(2), XRP(1)));

        env(offer(alice, XRP(1), USD(4)));
        env(offer(carol, XRP(1), USD(3)));
        env.close();

        // Bob offers to buy 10 USD for 10 EUR.
        //  1. He spends 2 EUR taking Alice's auto-bridged offers and
        //     gets 4 USD for that.
        //  2. He spends another 2 EUR taking Alice's last EUR->XRP offer and
        //     Carol's XRP-USD offer.  He gets 3 USD for that.
        // The key for this test is that Alice's XRP->USD leg goes dry before
        // Alice's EUR->XRP.  The XRP->USD leg is the second leg which showed
        // some sensitivity.
        env.trust(EUR(10), bob);
        env.close();
        env(pay(gw, bob, EUR(10)));
        env.close();
        env(offer(bob, USD(10), EUR(10)));
        env.close();

        env.require(balance(bob, USD(7)));
        env.require(balance(bob, EUR(6)));
        env.require(offers(bob, 1));
        env.require(owners(bob, 3));

        env.require(balance(alice, USD(6)));
        env.require(balance(alice, EUR(4)));
        env.require(offers(alice, 0));
        env.require(owners(alice, 2));

        env.require(balance(carol, USD(0)));
        env.require(balance(carol, EUR(none)));

        env.require(offers(carol, 0));
        env.require(owners(carol, 1));
    }

    void
    testOfferFeesConsumeFunds(FeatureBitset features)
    {
        testcase("Offer Fees Consume Funds");

        using namespace jtx;

        Env env{*this, features};

        auto const gw1 = Account{"gateway_1"};
        auto const gw2 = Account{"gateway_2"};
        auto const gw3 = Account{"gateway_3"};
        auto const alice = Account{"alice"};
        auto const bob = Account{"bob"};
        auto const USD1 = gw1["USD"];
        auto const USD2 = gw2["USD"];
        auto const USD3 = gw3["USD"];

        // Provide micro amounts to compensate for fees to make results round
        // nice.
        // reserve: Alice has 3 entries in the ledger, via trust lines
        // fees:
        //  1 for each trust limit == 3 (alice < mtgox/amazon/bitstamp) +
        //  1 for payment          == 4
        auto const starting_xrp = XRP(100) +
            env.current()->fees().accountReserve(3) +
            env.current()->fees().base * 4;

        env.fund(starting_xrp, gw1, gw2, gw3, alice, bob);
        env.close();

        env(trust(alice, USD1(1000)));
        env(trust(alice, USD2(1000)));
        env(trust(alice, USD3(1000)));
        env(trust(bob, USD1(1000)));
        env(trust(bob, USD2(1000)));

        env(pay(gw1, bob, bob["USD"](500)));

        env(offer(bob, XRP(200), USD1(200)));
        // Alice has 350 fees - a reserve of 50 = 250 reserve = 100 available.
        // Ask for more than available to prove reserve works.
        env(offer(alice, USD1(200), XRP(200)));

        auto jrr = ledgerEntryState(env, alice, gw1, "USD");
        BEAST_EXPECT(jrr[jss::node][sfBalance.fieldName][jss::value] == "100");
        jrr = ledgerEntryRoot(env, alice);
        BEAST_EXPECT(
            jrr[jss::node][sfBalance.fieldName] ==
            STAmount(env.current()->fees().accountReserve(3)).getText());

        jrr = ledgerEntryState(env, bob, gw1, "USD");
        BEAST_EXPECT(jrr[jss::node][sfBalance.fieldName][jss::value] == "-400");
    }

    void
    testOfferCreateThenCross(FeatureBitset features)
    {
        testcase("Offer Create, then Cross");

        using namespace jtx;

        for (auto NumberSwitchOver : {false, true})
        {
            Env env{*this, features};
            if (NumberSwitchOver)
                env.enableFeature(fixUniversalNumber);
            else
                env.disableFeature(fixUniversalNumber);

            auto const gw = Account{"gateway"};
            auto const alice = Account{"alice"};
            auto const bob = Account{"bob"};
            auto const USD = gw["USD"];

            env.fund(XRP(10000), gw, alice, bob);
            env.close();

            env(rate(gw, 1.005));

            env(trust(alice, USD(1000)));
            env(trust(bob, USD(1000)));
            env(trust(gw, alice["USD"](50)));

            env(pay(gw, bob, bob["USD"](1)));
            env(pay(alice, gw, USD(50)));

            env(trust(gw, alice["USD"](0)));

            env(offer(alice, USD(50), XRP(150000)));
            env(offer(bob, XRP(100), USD(0.1)));

            auto jrr = ledgerEntryState(env, alice, gw, "USD");
            BEAST_EXPECT(
                jrr[jss::node][sfBalance.fieldName][jss::value] ==
                "49.96666666666667");

            jrr = ledgerEntryState(env, bob, gw, "USD");
            Json::Value const bobsUSD =
                jrr[jss::node][sfBalance.fieldName][jss::value];
            if (!NumberSwitchOver)
            {
                BEAST_EXPECT(bobsUSD == "-0.966500000033334");
            }
            else
            {
                BEAST_EXPECT(bobsUSD == "-0.9665000000333333");
            }
        }
    }

    void
    testSellFlagBasic(FeatureBitset features)
    {
        testcase("Offer tfSell: Basic Sell");

        using namespace jtx;

        Env env{*this, features};

        auto const gw = Account{"gateway"};
        auto const alice = Account{"alice"};
        auto const bob = Account{"bob"};
        auto const USD = gw["USD"];

        auto const starting_xrp = XRP(100) +
            env.current()->fees().accountReserve(1) +
            env.current()->fees().base * 2;

        env.fund(starting_xrp, gw, alice, bob);
        env.close();

        env(trust(alice, USD(1000)));
        env(trust(bob, USD(1000)));

        env(pay(gw, bob, bob["USD"](500)));

        env(offer(bob, XRP(200), USD(200)), json(jss::Flags, tfSell));
        // Alice has 350 + fees - a reserve of 50 = 250 reserve = 100 available.
        // Alice has 350 + fees - a reserve of 50 = 250 reserve = 100 available.
        // Ask for more than available to prove reserve works.
        env(offer(alice, USD(200), XRP(200)), json(jss::Flags, tfSell));

        auto jrr = ledgerEntryState(env, alice, gw, "USD");
        BEAST_EXPECT(jrr[jss::node][sfBalance.fieldName][jss::value] == "-100");
        jrr = ledgerEntryRoot(env, alice);
        BEAST_EXPECT(
            jrr[jss::node][sfBalance.fieldName] ==
            STAmount(env.current()->fees().accountReserve(1)).getText());

        jrr = ledgerEntryState(env, bob, gw, "USD");
        BEAST_EXPECT(jrr[jss::node][sfBalance.fieldName][jss::value] == "-400");
    }

    void
    testSellFlagExceedLimit(FeatureBitset features)
    {
        testcase("Offer tfSell: 2x Sell Exceed Limit");

        using namespace jtx;

        Env env{*this, features};

        auto const gw = Account{"gateway"};
        auto const alice = Account{"alice"};
        auto const bob = Account{"bob"};
        auto const USD = gw["USD"];

        auto const starting_xrp = XRP(100) +
            env.current()->fees().accountReserve(1) +
            env.current()->fees().base * 2;

        env.fund(starting_xrp, gw, alice, bob);
        env.close();

        env(trust(alice, USD(150)));
        env(trust(bob, USD(1000)));

        env(pay(gw, bob, bob["USD"](500)));

        env(offer(bob, XRP(100), USD(200)));
        // Alice has 350 fees - a reserve of 50 = 250 reserve = 100 available.
        // Ask for more than available to prove reserve works.
        // Taker pays 100 USD for 100 XRP.
        // Selling XRP.
        // Will sell all 100 XRP and get more USD than asked for.
        env(offer(alice, USD(100), XRP(100)), json(jss::Flags, tfSell));

        auto jrr = ledgerEntryState(env, alice, gw, "USD");
        BEAST_EXPECT(jrr[jss::node][sfBalance.fieldName][jss::value] == "-200");
        jrr = ledgerEntryRoot(env, alice);
        BEAST_EXPECT(
            jrr[jss::node][sfBalance.fieldName] ==
            STAmount(env.current()->fees().accountReserve(1)).getText());

        jrr = ledgerEntryState(env, bob, gw, "USD");
        BEAST_EXPECT(jrr[jss::node][sfBalance.fieldName][jss::value] == "-300");
    }

    void
    testGatewayCrossCurrency(FeatureBitset features)
    {
        testcase("Client Issue #535: Gateway Cross Currency");

        using namespace jtx;

        Env env{*this, features};

        auto const gw = Account{"gateway"};
        auto const alice = Account{"alice"};
        auto const bob = Account{"bob"};
        auto const XTS = gw["XTS"];
        auto const XXX = gw["XXX"];

        auto const starting_xrp = XRP(100.1) +
            env.current()->fees().accountReserve(1) +
            env.current()->fees().base * 2;

        env.fund(starting_xrp, gw, alice, bob);
        env.close();

        env(trust(alice, XTS(1000)));
        env(trust(alice, XXX(1000)));
        env(trust(bob, XTS(1000)));
        env(trust(bob, XXX(1000)));

        env(pay(gw, alice, alice["XTS"](100)));
        env(pay(gw, alice, alice["XXX"](100)));
        env(pay(gw, bob, bob["XTS"](100)));
        env(pay(gw, bob, bob["XXX"](100)));

        env(offer(alice, XTS(100), XXX(100)));

        // WS client is used here because the RPC client could not
        // be convinced to pass the build_path argument
        auto wsc = makeWSClient(env.app().config());
        Json::Value payment;
        payment[jss::secret] = toBase58(generateSeed("bob"));
        payment[jss::id] = env.seq(bob);
        payment[jss::build_path] = true;
        payment[jss::tx_json] = pay(bob, bob, bob["XXX"](1));
        payment[jss::tx_json][jss::Sequence] =
            env.current()
                ->read(keylet::account(bob.id()))
                ->getFieldU32(sfSequence);
        payment[jss::tx_json][jss::Fee] = to_string(env.current()->fees().base);
        payment[jss::tx_json][jss::SendMax] =
            bob["XTS"](1.5).value().getJson(JsonOptions::none);
        auto jrr = wsc->invoke("submit", payment);
        BEAST_EXPECT(jrr[jss::status] == "success");
        BEAST_EXPECT(jrr[jss::result][jss::engine_result] == "tesSUCCESS");
        if (wsc->version() == 2)
        {
            BEAST_EXPECT(
                jrr.isMember(jss::jsonrpc) && jrr[jss::jsonrpc] == "2.0");
            BEAST_EXPECT(
                jrr.isMember(jss::ripplerpc) && jrr[jss::ripplerpc] == "2.0");
            BEAST_EXPECT(jrr.isMember(jss::id) && jrr[jss::id] == 5);
        }

        jrr = ledgerEntryState(env, alice, gw, "XTS");
        BEAST_EXPECT(jrr[jss::node][sfBalance.fieldName][jss::value] == "-101");
        jrr = ledgerEntryState(env, alice, gw, "XXX");
        BEAST_EXPECT(jrr[jss::node][sfBalance.fieldName][jss::value] == "-99");

        jrr = ledgerEntryState(env, bob, gw, "XTS");
        BEAST_EXPECT(jrr[jss::node][sfBalance.fieldName][jss::value] == "-99");
        jrr = ledgerEntryState(env, bob, gw, "XXX");
        BEAST_EXPECT(jrr[jss::node][sfBalance.fieldName][jss::value] == "-101");
    }

    // Helper function that validates a *defaulted* trustline: one that has
    // no unusual flags set and doesn't have high or low limits set. Such a
    // trustline may have an actual balance (it can be created automatically
    // if a user places an offer to acquire an IOU for which they don't have
    // a trust line defined). If the trustline is not defaulted then the tests
    // will not pass.
    void
    verifyDefaultTrustline(
        jtx::Env& env,
        jtx::Account const& account,
        jtx::PrettyAmount const& expectBalance)
    {
        Issue const& issue = expectBalance.value().get<Issue>();
        auto const sleTrust = env.le(keylet::line(account.id(), issue));
        BEAST_EXPECT(sleTrust);
        if (sleTrust)
        {
            bool const accountLow = account.id() < issue.account;

            STAmount low{issue};
            STAmount high{issue};

            low.setIssuer(accountLow ? account.id() : issue.account);
            high.setIssuer(accountLow ? issue.account : account.id());

            BEAST_EXPECT(sleTrust->getFieldAmount(sfLowLimit) == low);
            BEAST_EXPECT(sleTrust->getFieldAmount(sfHighLimit) == high);

            STAmount actualBalance{sleTrust->getFieldAmount(sfBalance)};
            if (!accountLow)
                actualBalance.negate();

            BEAST_EXPECT(actualBalance == expectBalance);
        }
    }

    void
    testPartialCross(FeatureBitset features)
    {
        // Test a number of different corner cases regarding adding a
        // possibly crossable offer to an account.  The test is table
        // driven so it should be easy to add or remove tests.
        testcase("Partial Crossing");

        using namespace jtx;

        auto const gw = Account("gateway");
        auto const USD = gw["USD"];

        Env env{*this, features};

        env.fund(XRP(10000000), gw);
        env.close();

        // The fee that's charged for transactions
        auto const f = env.current()->fees().base;

        // To keep things simple all offers are 1 : 1 for XRP : USD.
        enum preTrustType { noPreTrust, gwPreTrust, acctPreTrust };
        struct TestData
        {
            std::string account;      // Account operated on
            STAmount fundXrp;         // Account funded with
            int bookAmount;           // USD -> XRP offer on the books
            preTrustType preTrust;    // If true, pre-establish trust line
            int offerAmount;          // Account offers this much XRP -> USD
            TER tec;                  // Returned tec code
            STAmount spentXrp;        // Amount removed from fundXrp
            PrettyAmount balanceUsd;  // Balance on account end
            int offers;               // Offers on account
            int owners;               // Owners on account
        };

        // clang-format off
        TestData const tests[]{
            // acct                     fundXrp        bookAmt   preTrust  offerAmt                   tec     spentXrp       balanceUSD offers  owners
            {"ann",             reserve(env, 0) + 0 * f,    1,   noPreTrust, 1000,      tecUNFUNDED_OFFER,               f, USD(      0),    0, 0},  // Account is at the reserve, and will dip below once fees are subtracted.
            {"bev",             reserve(env, 0) + 1 * f,    1,   noPreTrust, 1000,      tecUNFUNDED_OFFER,               f, USD(      0),    0, 0},  // Account has just enough for the reserve and the fee.
            {"cam",             reserve(env, 0) + 2 * f,    0,   noPreTrust, 1000, tecINSUF_RESERVE_OFFER,               f, USD(      0),    0, 0},  // Account has enough for the reserve, the fee and the offer, and a bit more, but not enough for the reserve after the offer is placed.
            {"deb", drops(10) + reserve(env, 0) + 1 * f,    1,   noPreTrust, 1000,             tesSUCCESS, drops(10)   + f, USD(0.00001),    0, 1},  // Account has enough to buy a little USD then the offer runs dry.
            {"eve",             reserve(env, 1) + 0 * f,    0,   noPreTrust, 1000,             tesSUCCESS,               f, USD(      0),    1, 1},  // No offer to cross
            {"flo",             reserve(env, 1) + 0 * f,    1,   noPreTrust, 1000,             tesSUCCESS, XRP(   1)   + f, USD(      1),    0, 1},
            {"gay",             reserve(env, 1) + 1 * f, 1000,   noPreTrust, 1000,             tesSUCCESS, XRP(  50)   + f, USD(     50),    0, 1},
            {"hye", XRP(1000)                   + 1 * f, 1000,   noPreTrust, 1000,             tesSUCCESS, XRP( 800)   + f, USD(    800),    0, 1},
            {"ivy", XRP(   1) + reserve(env, 1) + 1 * f,    1,   noPreTrust, 1000,             tesSUCCESS, XRP(   1)   + f, USD(      1),    0, 1},
            {"joy", XRP(   1) + reserve(env, 2) + 1 * f,    1,   noPreTrust, 1000,             tesSUCCESS, XRP(   1)   + f, USD(      1),    1, 2},
            {"kim", XRP( 900) + reserve(env, 2) + 1 * f,  999,   noPreTrust, 1000,             tesSUCCESS, XRP( 999)   + f, USD(    999),    0, 1},
            {"liz", XRP( 998) + reserve(env, 0) + 1 * f,  999,   noPreTrust, 1000,             tesSUCCESS, XRP( 998)   + f, USD(    998),    0, 1},
            {"meg", XRP( 998) + reserve(env, 1) + 1 * f,  999,   noPreTrust, 1000,             tesSUCCESS, XRP( 999)   + f, USD(    999),    0, 1},
            {"nia", XRP( 998) + reserve(env, 2) + 1 * f,  999,   noPreTrust, 1000,             tesSUCCESS, XRP( 999)   + f, USD(    999),    1, 2},
            {"ova", XRP( 999) + reserve(env, 0) + 1 * f, 1000,   noPreTrust, 1000,             tesSUCCESS, XRP( 999)   + f, USD(    999),    0, 1},
            {"pam", XRP( 999) + reserve(env, 1) + 1 * f, 1000,   noPreTrust, 1000,             tesSUCCESS, XRP(1000)   + f, USD(   1000),    0, 1},
            {"rae", XRP( 999) + reserve(env, 2) + 1 * f, 1000,   noPreTrust, 1000,             tesSUCCESS, XRP(1000)   + f, USD(   1000),    0, 1},
            {"sue", XRP(1000) + reserve(env, 2) + 1 * f,    0,   noPreTrust, 1000,             tesSUCCESS,               f, USD(      0),    1, 1},
            //---------------- Pre-established trust lines ---------------------
            {"abe",             reserve(env, 0) + 0 * f,    1,   gwPreTrust, 1000,      tecUNFUNDED_OFFER,               f, USD(      0),    0, 0},
            {"bud",             reserve(env, 0) + 1 * f,    1,   gwPreTrust, 1000,      tecUNFUNDED_OFFER,               f, USD(      0),    0, 0},
            {"che",             reserve(env, 0) + 2 * f,    0,   gwPreTrust, 1000, tecINSUF_RESERVE_OFFER,               f, USD(      0),    0, 0},
            {"dan", drops(10) + reserve(env, 0) + 1 * f,    1,   gwPreTrust, 1000,             tesSUCCESS, drops(10)   + f, USD(0.00001),    0, 0},
            {"eli", XRP(  20) + reserve(env, 0) + 1 * f, 1000,   gwPreTrust, 1000,             tesSUCCESS, XRP(20) + 1 * f, USD(     20),    0, 0},
            {"fyn",             reserve(env, 1) + 0 * f,    0,   gwPreTrust, 1000,             tesSUCCESS,               f, USD(      0),    1, 1},
            {"gar",             reserve(env, 1) + 0 * f,    1,   gwPreTrust, 1000,             tesSUCCESS, XRP( 1) +     f, USD(      1),    1, 1},
            {"hal",             reserve(env, 1) + 1 * f,    1,   gwPreTrust, 1000,             tesSUCCESS, XRP( 1) +     f, USD(      1),    1, 1},

            {"ned",             reserve(env, 1) + 0 * f,    1, acctPreTrust, 1000,      tecUNFUNDED_OFFER,           2 * f, USD(      0),    0, 1},
            {"ole",             reserve(env, 1) + 1 * f,    1, acctPreTrust, 1000,      tecUNFUNDED_OFFER,           2 * f, USD(      0),    0, 1},
            {"pat",             reserve(env, 1) + 2 * f,    0, acctPreTrust, 1000,      tecUNFUNDED_OFFER,           2 * f, USD(      0),    0, 1},
            {"quy",             reserve(env, 1) + 2 * f,    1, acctPreTrust, 1000,      tecUNFUNDED_OFFER,           2 * f, USD(      0),    0, 1},
            {"ron",             reserve(env, 1) + 3 * f,    0, acctPreTrust, 1000, tecINSUF_RESERVE_OFFER,           2 * f, USD(      0),    0, 1},
            {"syd", drops(10) + reserve(env, 1) + 2 * f,    1, acctPreTrust, 1000,             tesSUCCESS, drops(10) + 2 * f, USD(0.00001),    0, 1},
            {"ted", XRP(  20) + reserve(env, 1) + 2 * f, 1000, acctPreTrust, 1000,             tesSUCCESS, XRP(20) + 2 * f, USD(     20),    0, 1},
            {"uli",             reserve(env, 2) + 0 * f,    0, acctPreTrust, 1000, tecINSUF_RESERVE_OFFER,           2 * f, USD(      0),    0, 1},
            {"vic",             reserve(env, 2) + 0 * f,    1, acctPreTrust, 1000,             tesSUCCESS, XRP( 1) + 2 * f, USD(      1),    0, 1},
            {"wes",             reserve(env, 2) + 1 * f,    0, acctPreTrust, 1000,             tesSUCCESS,           2 * f, USD(      0),    1, 2},
            {"xan",             reserve(env, 2) + 1 * f,    1, acctPreTrust, 1000,             tesSUCCESS, XRP( 1) + 2 * f, USD(      1),    1, 2},
        };
        // clang-format on

        for (auto const& t : tests)
        {
            auto const acct = Account(t.account);
            env.fund(t.fundXrp, acct);
            env.close();

            // Make sure gateway has no current offers.
            env.require(offers(gw, 0));

            // The gateway optionally creates an offer that would be crossed.
            auto const book = t.bookAmount;
            if (book)
                env(offer(gw, XRP(book), USD(book)));
            env.close();
            std::uint32_t const gwOfferSeq = env.seq(gw) - 1;

            // Optionally pre-establish a trustline between gw and acct.
            if (t.preTrust == gwPreTrust)
                env(trust(gw, acct["USD"](1)));
            env.close();

            // Optionally pre-establish a trustline between acct and gw.
            // Note this is not really part of the test, so we expect there
            // to be enough XRP reserve for acct to create the trust line.
            if (t.preTrust == acctPreTrust)
                env(trust(acct, USD(1)));
            env.close();

            {
                // Acct creates an offer.  This is the heart of the test.
                auto const acctOffer = t.offerAmount;
                env(offer(acct, USD(acctOffer), XRP(acctOffer)), ter(t.tec));
                env.close();
            }
            std::uint32_t const acctOfferSeq = env.seq(acct) - 1;

            BEAST_EXPECT(env.balance(acct, USD) == t.balanceUsd);
            BEAST_EXPECT(
                env.balance(acct, xrpIssue()) == t.fundXrp - t.spentXrp);
            env.require(offers(acct, t.offers));
            env.require(owners(acct, t.owners));

            auto acctOffers = offersOnAccount(env, acct);
            BEAST_EXPECT(acctOffers.size() == t.offers);
            if (acctOffers.size() && t.offers)
            {
                auto const& acctOffer = *(acctOffers.front());

                auto const leftover = t.offerAmount - t.bookAmount;
                BEAST_EXPECT(acctOffer[sfTakerGets] == XRP(leftover));
                BEAST_EXPECT(acctOffer[sfTakerPays] == USD(leftover));
            }

            if (t.preTrust == noPreTrust)
            {
                if (t.balanceUsd.value().signum())
                {
                    // Verify the correct contents of the trustline
                    verifyDefaultTrustline(env, acct, t.balanceUsd);
                }
                else
                {
                    // Verify that no trustline was created.
                    auto const sleTrust = env.le(keylet::line(acct, USD));
                    BEAST_EXPECT(!sleTrust);
                }
            }

            // Give the next loop a clean slate by canceling any left-overs
            // in the offers.
            env(offer_cancel(acct, acctOfferSeq));
            env(offer_cancel(gw, gwOfferSeq));
            env.close();
        }
    }

    void
    testXRPDirectCross(FeatureBitset features)
    {
        testcase("XRP Direct Crossing");

        using namespace jtx;

        auto const gw = Account("gateway");
        auto const alice = Account("alice");
        auto const bob = Account("bob");
        auto const USD = gw["USD"];

        auto const usdOffer = USD(1000);
        auto const xrpOffer = XRP(1000);

        Env env{*this, features};

        env.fund(XRP(1000000), gw, bob);
        env.close();

        // The fee that's charged for transactions.
        auto const fee = env.current()->fees().base;

        // alice's account has enough for the reserve, one trust line plus two
        // offers, and two fees.
        env.fund(reserve(env, 2) + fee * 2, alice);
        env.close();

        env(trust(alice, usdOffer));

        env.close();

        env(pay(gw, alice, usdOffer));
        env.close();
        env.require(balance(alice, usdOffer), offers(alice, 0), offers(bob, 0));

        // The scenario:
        //   o alice has USD but wants XRP.
        //   o bob has XRP but wants USD.
        auto const alicesXRP = env.balance(alice);
        auto const bobsXRP = env.balance(bob);

        env(offer(alice, xrpOffer, usdOffer));
        env.close();
        env(offer(bob, usdOffer, xrpOffer));

        env.close();
        env.require(
            balance(alice, USD(0)),
            balance(bob, usdOffer),
            balance(alice, alicesXRP + xrpOffer - fee),
            balance(bob, bobsXRP - xrpOffer - fee),
            offers(alice, 0),
            offers(bob, 0));

        verifyDefaultTrustline(env, bob, usdOffer);

        // Make two more offers that leave one of the offers non-dry.
        env(offer(alice, USD(999), XRP(999)));
        env(offer(bob, xrpOffer, usdOffer));

        env.close();
        env.require(balance(alice, USD(999)));
        env.require(balance(bob, USD(1)));
        env.require(offers(alice, 0));
        verifyDefaultTrustline(env, bob, USD(1));
        {
            auto const bobsOffers = offersOnAccount(env, bob);
            BEAST_EXPECT(bobsOffers.size() == 1);
            auto const& bobsOffer = *(bobsOffers.front());

            BEAST_EXPECT(bobsOffer[sfLedgerEntryType] == ltOFFER);
            BEAST_EXPECT(bobsOffer[sfTakerGets] == USD(1));
            BEAST_EXPECT(bobsOffer[sfTakerPays] == XRP(1));
        }
    }

    void
    testDirectCross(FeatureBitset features)
    {
        testcase("Direct Crossing");

        using namespace jtx;

        auto const gw = Account("gateway");
        auto const alice = Account("alice");
        auto const bob = Account("bob");
        auto const USD = gw["USD"];
        auto const EUR = gw["EUR"];

        auto const usdOffer = USD(1000);
        auto const eurOffer = EUR(1000);

        Env env{*this, features};

        env.fund(XRP(1000000), gw);
        env.close();

        // The fee that's charged for transactions.
        auto const fee = env.current()->fees().base;

        // Each account has enough for the reserve, two trust lines, one
        // offer, and two fees.
        env.fund(reserve(env, 3) + fee * 3, alice);
        env.fund(reserve(env, 3) + fee * 2, bob);
        env.close();

        env(trust(alice, usdOffer));
        env(trust(bob, eurOffer));
        env.close();

        env(pay(gw, alice, usdOffer));
        env(pay(gw, bob, eurOffer));
        env.close();

        env.require(balance(alice, usdOffer), balance(bob, eurOffer));

        // The scenario:
        //   o alice has USD but wants EUR.
        //   o bob has EUR but wants USD.
        env(offer(alice, eurOffer, usdOffer));
        env(offer(bob, usdOffer, eurOffer));

        env.close();
        env.require(
            balance(alice, eurOffer),
            balance(bob, usdOffer),
            offers(alice, 0),
            offers(bob, 0));

        // Alice's offer crossing created a default EUR trustline and
        // Bob's offer crossing created a default USD trustline:
        verifyDefaultTrustline(env, alice, eurOffer);
        verifyDefaultTrustline(env, bob, usdOffer);

        // Make two more offers that leave one of the offers non-dry.
        // Guarantee the order of application by putting a close()
        // between them.
        env(offer(bob, eurOffer, usdOffer));
        env.close();

        env(offer(alice, USD(999), eurOffer));
        env.close();

        env.require(offers(alice, 0));
        env.require(offers(bob, 1));

        env.require(balance(alice, USD(999)));
        env.require(balance(alice, EUR(1)));
        env.require(balance(bob, USD(1)));
        env.require(balance(bob, EUR(999)));

        {
            auto bobsOffers = offersOnAccount(env, bob);
            if (BEAST_EXPECT(bobsOffers.size() == 1))
            {
                auto const& bobsOffer = *(bobsOffers.front());

                BEAST_EXPECT(bobsOffer[sfTakerGets] == USD(1));
                BEAST_EXPECT(bobsOffer[sfTakerPays] == EUR(1));
            }
        }

        // alice makes one more offer that cleans out bob's offer.
        env(offer(alice, USD(1), EUR(1)));
        env.close();

        env.require(balance(alice, USD(1000)));
        env.require(balance(alice, EUR(none)));
        env.require(balance(bob, USD(none)));
        env.require(balance(bob, EUR(1000)));
        env.require(offers(alice, 0));
        env.require(offers(bob, 0));

        // The two trustlines that were generated by offers should be gone.
        BEAST_EXPECT(!env.le(keylet::line(alice.id(), EUR)));
        BEAST_EXPECT(!env.le(keylet::line(bob.id(), USD)));

        // Make two more offers that leave one of the offers non-dry. We
        // need to properly sequence the transactions:
        env(offer(alice, EUR(999), usdOffer));
        env.close();

        env(offer(bob, usdOffer, eurOffer));
        env.close();

        env.require(offers(alice, 0));
        env.require(offers(bob, 0));

        env.require(balance(alice, USD(0)));
        env.require(balance(alice, EUR(999)));
        env.require(balance(bob, USD(1000)));
        env.require(balance(bob, EUR(1)));
    }

    void
    testBridgedCross(FeatureBitset features)
    {
        testcase("Bridged Crossing");

        using namespace jtx;

        auto const gw = Account("gateway");
        auto const alice = Account("alice");
        auto const bob = Account("bob");
        auto const carol = Account("carol");
        auto const USD = gw["USD"];
        auto const EUR = gw["EUR"];

        auto const usdOffer = USD(1000);
        auto const eurOffer = EUR(1000);

        Env env{*this, features};

        env.fund(XRP(1000000), gw, alice, bob, carol);
        env.close();

        env(trust(alice, usdOffer));
        env(trust(carol, eurOffer));
        env.close();
        env(pay(gw, alice, usdOffer));
        env(pay(gw, carol, eurOffer));
        env.close();

        // The scenario:
        //   o alice has USD but wants XRP.
        //   o bob has XRP but wants EUR.
        //   o carol has EUR but wants USD.
        // Note that carol's offer must come last.  If carol's offer is placed
        // before bob's or alice's, then autobridging will not occur.
        env(offer(alice, XRP(1000), usdOffer));
        env(offer(bob, eurOffer, XRP(1000)));
        auto const bobXrpBalance = env.balance(bob);
        env.close();

        // carol makes an offer that partially consumes alice and bob's offers.
        env(offer(carol, USD(400), EUR(400)));
        env.close();

        env.require(
            balance(alice, USD(600)),
            balance(bob, EUR(400)),
            balance(carol, USD(400)),
            balance(bob, bobXrpBalance - XRP(400)),
            offers(carol, 0));
        verifyDefaultTrustline(env, bob, EUR(400));
        verifyDefaultTrustline(env, carol, USD(400));
        {
            auto const alicesOffers = offersOnAccount(env, alice);
            BEAST_EXPECT(alicesOffers.size() == 1);
            auto const& alicesOffer = *(alicesOffers.front());

            BEAST_EXPECT(alicesOffer[sfLedgerEntryType] == ltOFFER);
            BEAST_EXPECT(alicesOffer[sfTakerGets] == USD(600));
            BEAST_EXPECT(alicesOffer[sfTakerPays] == XRP(600));
        }
        {
            auto const bobsOffers = offersOnAccount(env, bob);
            BEAST_EXPECT(bobsOffers.size() == 1);
            auto const& bobsOffer = *(bobsOffers.front());

            BEAST_EXPECT(bobsOffer[sfLedgerEntryType] == ltOFFER);
            BEAST_EXPECT(bobsOffer[sfTakerGets] == XRP(600));
            BEAST_EXPECT(bobsOffer[sfTakerPays] == EUR(600));
        }

        // carol makes an offer that exactly consumes alice and bob's offers.
        env(offer(carol, USD(600), EUR(600)));
        env.close();

        env.require(
            balance(alice, USD(0)),
            balance(bob, eurOffer),
            balance(carol, usdOffer),
            balance(bob, bobXrpBalance - XRP(1000)),
            offers(bob, 0),
            offers(carol, 0));
        verifyDefaultTrustline(env, bob, EUR(1000));
        verifyDefaultTrustline(env, carol, USD(1000));

        // In pre-flow code alice's offer is left empty in the ledger.
        auto const alicesOffers = offersOnAccount(env, alice);
        if (alicesOffers.size() != 0)
        {
            BEAST_EXPECT(alicesOffers.size() == 1);
            auto const& alicesOffer = *(alicesOffers.front());

            BEAST_EXPECT(alicesOffer[sfLedgerEntryType] == ltOFFER);
            BEAST_EXPECT(alicesOffer[sfTakerGets] == USD(0));
            BEAST_EXPECT(alicesOffer[sfTakerPays] == XRP(0));
        }
    }

    void
    testSellOffer(FeatureBitset features)
    {
        // Test a number of different corner cases regarding offer crossing
        // when the tfSell flag is set.  The test is table driven so it
        // should be easy to add or remove tests.
        testcase("Sell Offer");

        using namespace jtx;

        auto const gw = Account("gateway");
        auto const USD = gw["USD"];

        Env env{*this, features};

        env.fund(XRP(10000000), gw);
        env.close();

        // The fee that's charged for transactions
        auto const f = env.current()->fees().base;

        // To keep things simple all offers are 1 : 1 for XRP : USD.
        enum preTrustType { noPreTrust, gwPreTrust, acctPreTrust };
        struct TestData
        {
            std::string account;  // Account operated on
            STAmount fundXrp;     // XRP acct funded with
            STAmount fundUSD;     // USD acct funded with
            STAmount gwGets;      // gw's offer
            STAmount gwPays;      //
            STAmount acctGets;    // acct's offer
            STAmount acctPays;    //
            TER tec;              // Returned tec code
            STAmount spentXrp;    // Amount removed from fundXrp
            STAmount finalUsd;    // Final USD balance on acct
            int offers;           // Offers on acct
            int owners;           // Owners on acct
            STAmount takerGets;   // Remainder of acct's offer
            STAmount takerPays;   //

            // Constructor with takerGets/takerPays
            TestData(
                std::string&& account_,      // Account operated on
                STAmount const& fundXrp_,    // XRP acct funded with
                STAmount const& fundUSD_,    // USD acct funded with
                STAmount const& gwGets_,     // gw's offer
                STAmount const& gwPays_,     //
                STAmount const& acctGets_,   // acct's offer
                STAmount const& acctPays_,   //
                TER tec_,                    // Returned tec code
                STAmount const& spentXrp_,   // Amount removed from fundXrp
                STAmount const& finalUsd_,   // Final USD balance on acct
                int offers_,                 // Offers on acct
                int owners_,                 // Owners on acct
                STAmount const& takerGets_,  // Remainder of acct's offer
                STAmount const& takerPays_)  //
                : account(std::move(account_))
                , fundXrp(fundXrp_)
                , fundUSD(fundUSD_)
                , gwGets(gwGets_)
                , gwPays(gwPays_)
                , acctGets(acctGets_)
                , acctPays(acctPays_)
                , tec(tec_)
                , spentXrp(spentXrp_)
                , finalUsd(finalUsd_)
                , offers(offers_)
                , owners(owners_)
                , takerGets(takerGets_)
                , takerPays(takerPays_)
            {
            }

            // Constructor without takerGets/takerPays
            TestData(
                std::string&& account_,     // Account operated on
                STAmount const& fundXrp_,   // XRP acct funded with
                STAmount const& fundUSD_,   // USD acct funded with
                STAmount const& gwGets_,    // gw's offer
                STAmount const& gwPays_,    //
                STAmount const& acctGets_,  // acct's offer
                STAmount const& acctPays_,  //
                TER tec_,                   // Returned tec code
                STAmount const& spentXrp_,  // Amount removed from fundXrp
                STAmount const& finalUsd_,  // Final USD balance on acct
                int offers_,                // Offers on acct
                int owners_)                // Owners on acct
                : TestData(
                      std::move(account_),
                      fundXrp_,
                      fundUSD_,
                      gwGets_,
                      gwPays_,
                      acctGets_,
                      acctPays_,
                      tec_,
                      spentXrp_,
                      finalUsd_,
                      offers_,
                      owners_,
                      STAmount{0},
                      STAmount{0})
            {
            }
        };

        // clang-format off
        TestData const tests[]{
            // acct pays XRP
            // acct                           fundXrp  fundUSD   gwGets   gwPays acctGets acctPays                     tec            spentXrp  finalUSD offers  owners  takerGets  takerPays
            {"ann", XRP(10) + reserve(env, 0) + 1 * f, USD( 0), XRP(10), USD( 5), USD(10), XRP(10), tecINSUF_RESERVE_OFFER, XRP(  0) + (1 * f), USD( 0),      0,      0},
            {"bev", XRP(10) + reserve(env, 1) + 1 * f, USD( 0), XRP(10), USD( 5), USD(10), XRP(10),             tesSUCCESS, XRP(  0) + (1 * f), USD( 0),      1,      1,   XRP(10), USD(10)},
            {"cam", XRP(10) + reserve(env, 0) + 1 * f, USD( 0), XRP(10), USD(10), USD(10), XRP(10),             tesSUCCESS, XRP( 10) + (1 * f), USD(10),      0,      1},
            {"deb", XRP(10) + reserve(env, 0) + 1 * f, USD( 0), XRP(10), USD(20), USD(10), XRP(10),             tesSUCCESS, XRP( 10) + (1 * f), USD(20),      0,      1},
            {"eve", XRP(10) + reserve(env, 0) + 1 * f, USD( 0), XRP(10), USD(20), USD( 5), XRP( 5),             tesSUCCESS, XRP(  5) + (1 * f), USD(10),      0,      1},
            {"flo", XRP(10) + reserve(env, 0) + 1 * f, USD( 0), XRP(10), USD(20), USD(20), XRP(20),             tesSUCCESS, XRP( 10) + (1 * f), USD(20),      0,      1},
            {"gay", XRP(20) + reserve(env, 1) + 1 * f, USD( 0), XRP(10), USD(20), USD(20), XRP(20),             tesSUCCESS, XRP( 10) + (1 * f), USD(20),      0,      1},
            {"hye", XRP(20) + reserve(env, 2) + 1 * f, USD( 0), XRP(10), USD(20), USD(20), XRP(20),             tesSUCCESS, XRP( 10) + (1 * f), USD(20),      1,      2,   XRP(10), USD(10)},
            // acct pays USD
            {"meg",           reserve(env, 1) + 2 * f, USD(10), USD(10), XRP( 5), XRP(10), USD(10), tecINSUF_RESERVE_OFFER, XRP(  0) + (2 * f), USD(10),      0,      1},
            {"nia",           reserve(env, 2) + 2 * f, USD(10), USD(10), XRP( 5), XRP(10), USD(10),             tesSUCCESS, XRP(  0) + (2 * f), USD(10),      1,      2,   USD(10), XRP(10)},
            {"ova",           reserve(env, 1) + 2 * f, USD(10), USD(10), XRP(10), XRP(10), USD(10),             tesSUCCESS, XRP(-10) + (2 * f), USD( 0),      0,      1},
            {"pam",           reserve(env, 1) + 2 * f, USD(10), USD(10), XRP(20), XRP(10), USD(10),             tesSUCCESS, XRP(-20) + (2 * f), USD( 0),      0,      1},
            {"qui",           reserve(env, 1) + 2 * f, USD(10), USD(20), XRP(40), XRP(10), USD(10),             tesSUCCESS, XRP(-20) + (2 * f), USD( 0),      0,      1},
            {"rae",           reserve(env, 2) + 2 * f, USD(10), USD( 5), XRP( 5), XRP(10), USD(10),             tesSUCCESS, XRP( -5) + (2 * f), USD( 5),      1,      2,   USD( 5), XRP( 5)},
            {"sue",           reserve(env, 2) + 2 * f, USD(10), USD( 5), XRP(10), XRP(10), USD(10),             tesSUCCESS, XRP(-10) + (2 * f), USD( 5),      1,      2,   USD( 5), XRP( 5)},
        };
        // clang-format on

        auto const zeroUsd = USD(0);
        for (auto const& t : tests)
        {
            // Make sure gateway has no current offers.
            env.require(offers(gw, 0));

            auto const acct = Account(t.account);

            env.fund(t.fundXrp, acct);
            env.close();

            // Optionally give acct some USD.  This is not part of the test,
            // so we assume that acct has sufficient USD to cover the reserve
            // on the trust line.
            if (t.fundUSD != zeroUsd)
            {
                env(trust(acct, t.fundUSD));
                env.close();
                env(pay(gw, acct, t.fundUSD));
                env.close();
            }

            env(offer(gw, t.gwGets, t.gwPays));
            env.close();
            std::uint32_t const gwOfferSeq = env.seq(gw) - 1;

            // Acct creates a tfSell offer.  This is the heart of the test.
            env(offer(acct, t.acctGets, t.acctPays, tfSell), ter(t.tec));
            env.close();
            std::uint32_t const acctOfferSeq = env.seq(acct) - 1;

            // Check results
            BEAST_EXPECT(env.balance(acct, USD) == t.finalUsd);
            BEAST_EXPECT(
                env.balance(acct, xrpIssue()) == t.fundXrp - t.spentXrp);
            env.require(offers(acct, t.offers));
            env.require(owners(acct, t.owners));

            if (t.offers)
            {
                auto const acctOffers = offersOnAccount(env, acct);
                if (acctOffers.size() > 0)
                {
                    BEAST_EXPECT(acctOffers.size() == 1);
                    auto const& acctOffer = *(acctOffers.front());

                    BEAST_EXPECT(acctOffer[sfLedgerEntryType] == ltOFFER);
                    BEAST_EXPECT(acctOffer[sfTakerGets] == t.takerGets);
                    BEAST_EXPECT(acctOffer[sfTakerPays] == t.takerPays);
                }
            }

            // Give the next loop a clean slate by canceling any left-overs
            // in the offers.
            env(offer_cancel(acct, acctOfferSeq));
            env(offer_cancel(gw, gwOfferSeq));
            env.close();
        }
    }

    void
    testSellWithFillOrKill(FeatureBitset features)
    {
        // Test a number of different corner cases regarding offer crossing
        // when both the tfSell flag and tfFillOrKill flags are set.
        testcase("Combine tfSell with tfFillOrKill");

        using namespace jtx;

        auto const gw = Account("gateway");
        auto const alice = Account("alice");
        auto const bob = Account("bob");
        auto const USD = gw["USD"];

        Env env{*this, features};

        env.fund(XRP(10000000), gw, alice, bob);
        env.close();

        // Code returned if an offer is killed.
        TER const killedCode{
            features[fix1578] ? TER{tecKILLED} : TER{tesSUCCESS}};

        // bob offers XRP for USD.
        env(trust(bob, USD(200)));
        env.close();
        env(pay(gw, bob, USD(100)));
        env.close();
        env(offer(bob, XRP(2000), USD(20)));
        env.close();
        {
            // alice submits a tfSell | tfFillOrKill offer that does not cross.
            env(offer(alice, USD(21), XRP(2100), tfSell | tfFillOrKill),
                ter(killedCode));
            env.close();
            env.require(balance(alice, USD(none)));
            env.require(offers(alice, 0));
            env.require(balance(bob, USD(100)));
        }
        {
            // alice submits a tfSell | tfFillOrKill offer that crosses.
            // Even though tfSell is present it doesn't matter this time.
            env(offer(alice, USD(20), XRP(2000), tfSell | tfFillOrKill));
            env.close();
            env.require(balance(alice, USD(20)));
            env.require(offers(alice, 0));
            env.require(balance(bob, USD(80)));
        }
        {
            // alice submits a tfSell | tfFillOrKill offer that crosses and
            // returns more than was asked for (because of the tfSell flag).
            env(offer(bob, XRP(2000), USD(20)));
            env.close();
            env(offer(alice, USD(10), XRP(1500), tfSell | tfFillOrKill));
            env.close();
            env.require(balance(alice, USD(35)));
            env.require(offers(alice, 0));
            env.require(balance(bob, USD(65)));
        }
        {
            // alice submits a tfSell | tfFillOrKill offer that doesn't cross.
            // This would have succeeded with a regular tfSell, but the
            // fillOrKill prevents the transaction from crossing since not
            // all of the offer is consumed.

            // We're using bob's left-over offer for XRP(500), USD(5)
            env(offer(alice, USD(1), XRP(501), tfSell | tfFillOrKill),
                ter(killedCode));
            env.close();
            env.require(balance(alice, USD(35)));
            env.require(offers(alice, 0));
            env.require(balance(bob, USD(65)));
        }
        {
            // Alice submits a tfSell | tfFillOrKill offer that finishes
            // off the remainder of bob's offer.

            // We're using bob's left-over offer for XRP(500), USD(5)
            env(offer(alice, USD(1), XRP(500), tfSell | tfFillOrKill));
            env.close();
            env.require(balance(alice, USD(40)));
            env.require(offers(alice, 0));
            env.require(balance(bob, USD(60)));
        }
    }

    void
    testTransferRateOffer(FeatureBitset features)
    {
        testcase("Transfer Rate Offer");

        using namespace jtx;

        auto const gw1 = Account("gateway1");
        auto const USD = gw1["USD"];

        Env env{*this, features};

        // The fee that's charged for transactions.
        auto const fee = env.current()->fees().base;

        env.fund(XRP(100000), gw1);
        env.close();

        env(rate(gw1, 1.25));
        {
            auto const ann = Account("ann");
            auto const bob = Account("bob");
            env.fund(XRP(100) + reserve(env, 2) + (fee * 2), ann, bob);
            env.close();

            env(trust(ann, USD(200)));
            env(trust(bob, USD(200)));
            env.close();

            env(pay(gw1, bob, USD(125)));
            env.close();

            // bob offers to sell USD(100) for XRP.  alice takes bob's offer.
            // Notice that although bob only offered USD(100), USD(125) was
            // removed from his account due to the gateway fee.
            //
            // A comparable payment would look like this:
            //   env (pay (bob, alice, USD(100)), sendmax(USD(125)))
            env(offer(bob, XRP(1), USD(100)));
            env.close();

            env(offer(ann, USD(100), XRP(1)));
            env.close();

            env.require(balance(ann, USD(100)));
            env.require(balance(ann, XRP(99) + reserve(env, 2)));
            env.require(offers(ann, 0));

            env.require(balance(bob, USD(0)));
            env.require(balance(bob, XRP(101) + reserve(env, 2)));
            env.require(offers(bob, 0));
        }
        {
            // Reverse the order, so the offer in the books is to sell XRP
            // in return for USD.  Gateway rate should still apply identically.
            auto const che = Account("che");
            auto const deb = Account("deb");
            env.fund(XRP(100) + reserve(env, 2) + (fee * 2), che, deb);
            env.close();

            env(trust(che, USD(200)));
            env(trust(deb, USD(200)));
            env.close();

            env(pay(gw1, deb, USD(125)));
            env.close();

            env(offer(che, USD(100), XRP(1)));
            env.close();

            env(offer(deb, XRP(1), USD(100)));
            env.close();

            env.require(balance(che, USD(100)));
            env.require(balance(che, XRP(99) + reserve(env, 2)));
            env.require(offers(che, 0));

            env.require(balance(deb, USD(0)));
            env.require(balance(deb, XRP(101) + reserve(env, 2)));
            env.require(offers(deb, 0));
        }
        {
            auto const eve = Account("eve");
            auto const fyn = Account("fyn");

            env.fund(XRP(20000) + (fee * 2), eve, fyn);
            env.close();

            env(trust(eve, USD(1000)));
            env(trust(fyn, USD(1000)));
            env.close();

            env(pay(gw1, eve, USD(100)));
            env(pay(gw1, fyn, USD(100)));
            env.close();

            // This test verifies that the amount removed from an offer
            // accounts for the transfer fee that is removed from the
            // account but not from the remaining offer.
            env(offer(eve, USD(10), XRP(4000)));
            env.close();
            std::uint32_t const eveOfferSeq = env.seq(eve) - 1;

            env(offer(fyn, XRP(2000), USD(5)));
            env.close();

            env.require(balance(eve, USD(105)));
            env.require(balance(eve, XRP(18000)));
            auto const evesOffers = offersOnAccount(env, eve);
            BEAST_EXPECT(evesOffers.size() == 1);
            if (evesOffers.size() != 0)
            {
                auto const& evesOffer = *(evesOffers.front());
                BEAST_EXPECT(evesOffer[sfLedgerEntryType] == ltOFFER);
                BEAST_EXPECT(evesOffer[sfTakerGets] == XRP(2000));
                BEAST_EXPECT(evesOffer[sfTakerPays] == USD(5));
            }
            env(offer_cancel(eve, eveOfferSeq));  // For later tests

            env.require(balance(fyn, USD(93.75)));
            env.require(balance(fyn, XRP(22000)));
            env.require(offers(fyn, 0));
        }
        // Start messing with two non-native currencies.
        auto const gw2 = Account("gateway2");
        auto const EUR = gw2["EUR"];

        env.fund(XRP(100000), gw2);
        env.close();

        env(rate(gw2, 1.5));
        {
            // Remove XRP from the equation.  Give the two currencies two
            // different transfer rates so we can see both transfer rates
            // apply in the same transaction.
            auto const gay = Account("gay");
            auto const hal = Account("hal");
            env.fund(reserve(env, 3) + (fee * 3), gay, hal);
            env.close();

            env(trust(gay, USD(200)));
            env(trust(gay, EUR(200)));
            env(trust(hal, USD(200)));
            env(trust(hal, EUR(200)));
            env.close();

            env(pay(gw1, gay, USD(125)));
            env(pay(gw2, hal, EUR(150)));
            env.close();

            env(offer(gay, EUR(100), USD(100)));
            env.close();

            env(offer(hal, USD(100), EUR(100)));
            env.close();

            env.require(balance(gay, USD(0)));
            env.require(balance(gay, EUR(100)));
            env.require(balance(gay, reserve(env, 3)));
            env.require(offers(gay, 0));

            env.require(balance(hal, USD(100)));
            env.require(balance(hal, EUR(0)));
            env.require(balance(hal, reserve(env, 3)));
            env.require(offers(hal, 0));
        }
        {
            // A trust line's QualityIn should not affect offer crossing.
            auto const ivy = Account("ivy");
            auto const joe = Account("joe");
            env.fund(reserve(env, 3) + (fee * 3), ivy, joe);
            env.close();

            env(trust(ivy, USD(400)), qualityInPercent(90));
            env(trust(ivy, EUR(400)), qualityInPercent(80));
            env(trust(joe, USD(400)), qualityInPercent(70));
            env(trust(joe, EUR(400)), qualityInPercent(60));
            env.close();

            env(pay(gw1, ivy, USD(270)), sendmax(USD(500)));
            env(pay(gw2, joe, EUR(150)), sendmax(EUR(300)));
            env.close();
            env.require(balance(ivy, USD(300)));
            env.require(balance(joe, EUR(250)));

            env(offer(ivy, EUR(100), USD(200)));
            env.close();

            env(offer(joe, USD(200), EUR(100)));
            env.close();

            env.require(balance(ivy, USD(50)));
            env.require(balance(ivy, EUR(100)));
            env.require(balance(ivy, reserve(env, 3)));
            env.require(offers(ivy, 0));

            env.require(balance(joe, USD(200)));
            env.require(balance(joe, EUR(100)));
            env.require(balance(joe, reserve(env, 3)));
            env.require(offers(joe, 0));
        }
        {
            // A trust line's QualityOut should not affect offer crossing.
            auto const kim = Account("kim");
            auto const K_BUX = kim["BUX"];
            auto const lex = Account("lex");
            auto const meg = Account("meg");
            auto const ned = Account("ned");
            auto const N_BUX = ned["BUX"];

            // Verify trust line QualityOut affects payments.
            env.fund(reserve(env, 4) + (fee * 4), kim, lex, meg, ned);
            env.close();

            env(trust(lex, K_BUX(400)));
            env(trust(lex, N_BUX(200)), qualityOutPercent(120));
            env(trust(meg, N_BUX(100)));
            env.close();
            env(pay(ned, lex, N_BUX(100)));
            env.close();
            env.require(balance(lex, N_BUX(100)));

            env(pay(kim, meg, N_BUX(60)), path(lex, ned), sendmax(K_BUX(200)));
            env.close();

            env.require(balance(kim, K_BUX(none)));
            env.require(balance(kim, N_BUX(none)));
            env.require(balance(lex, K_BUX(72)));
            env.require(balance(lex, N_BUX(40)));
            env.require(balance(meg, K_BUX(none)));
            env.require(balance(meg, N_BUX(60)));
            env.require(balance(ned, K_BUX(none)));
            env.require(balance(ned, N_BUX(none)));

            // Now verify that offer crossing is unaffected by QualityOut.
            env(offer(lex, K_BUX(30), N_BUX(30)));
            env.close();

            env(offer(kim, N_BUX(30), K_BUX(30)));
            env.close();

            env.require(balance(kim, K_BUX(none)));
            env.require(balance(kim, N_BUX(30)));
            env.require(balance(lex, K_BUX(102)));
            env.require(balance(lex, N_BUX(10)));
            env.require(balance(meg, K_BUX(none)));
            env.require(balance(meg, N_BUX(60)));
            env.require(balance(ned, K_BUX(-30)));
            env.require(balance(ned, N_BUX(none)));
        }
        {
            // Make sure things work right when we're auto-bridging as well.
            auto const ova = Account("ova");
            auto const pat = Account("pat");
            auto const qae = Account("qae");
            env.fund(XRP(2) + reserve(env, 3) + (fee * 3), ova, pat, qae);
            env.close();

            //   o ova has USD but wants XRP.
            //   o pat has XRP but wants EUR.
            //   o qae has EUR but wants USD.
            env(trust(ova, USD(200)));
            env(trust(ova, EUR(200)));
            env(trust(pat, USD(200)));
            env(trust(pat, EUR(200)));
            env(trust(qae, USD(200)));
            env(trust(qae, EUR(200)));
            env.close();

            env(pay(gw1, ova, USD(125)));
            env(pay(gw2, qae, EUR(150)));
            env.close();

            env(offer(ova, XRP(2), USD(100)));
            env(offer(pat, EUR(100), XRP(2)));
            env.close();

            env(offer(qae, USD(100), EUR(100)));
            env.close();

            env.require(balance(ova, USD(0)));
            env.require(balance(ova, EUR(0)));
            env.require(balance(ova, XRP(4) + reserve(env, 3)));

            // In pre-flow code ova's offer is left empty in the ledger.
            auto const ovasOffers = offersOnAccount(env, ova);
            if (ovasOffers.size() != 0)
            {
                BEAST_EXPECT(ovasOffers.size() == 1);
                auto const& ovasOffer = *(ovasOffers.front());

                BEAST_EXPECT(ovasOffer[sfLedgerEntryType] == ltOFFER);
                BEAST_EXPECT(ovasOffer[sfTakerGets] == USD(0));
                BEAST_EXPECT(ovasOffer[sfTakerPays] == XRP(0));
            }

            env.require(balance(pat, USD(0)));
            env.require(balance(pat, EUR(100)));
            env.require(balance(pat, XRP(0) + reserve(env, 3)));
            env.require(offers(pat, 0));

            env.require(balance(qae, USD(100)));
            env.require(balance(qae, EUR(0)));
            env.require(balance(qae, XRP(2) + reserve(env, 3)));
            env.require(offers(qae, 0));
        }
    }

    void
    testSelfCrossOffer1(FeatureBitset features)
    {
        // The following test verifies some correct but slightly surprising
        // behavior in offer crossing.  The scenario:
        //
        //  o An entity has created one or more offers.
        //  o The entity creates another offer that can be directly crossed
        //    (not autobridged) by the previously created offer(s).
        //  o Rather than self crossing the offers, delete the old offer(s).
        //
        // See a more complete explanation in the comments for
        // BookOfferCrossingStep::limitSelfCrossQuality().
        //
        // Note that, in this particular example, one offer causes several
        // crossable offers (worth considerably more than the new offer)
        // to be removed from the book.
        using namespace jtx;

        auto const gw = Account("gateway");
        auto const USD = gw["USD"];

        Env env{*this, features};

        // The fee that's charged for transactions.
        auto const fee = env.current()->fees().base;
        auto const startBalance = XRP(1000000);

        env.fund(startBalance + (fee * 4), gw);
        env.close();

        env(offer(gw, USD(60), XRP(600)));
        env.close();
        env(offer(gw, USD(60), XRP(600)));
        env.close();
        env(offer(gw, USD(60), XRP(600)));
        env.close();

        env.require(owners(gw, 3));
        env.require(balance(gw, startBalance + fee));

        auto gwOffers = offersOnAccount(env, gw);
        BEAST_EXPECT(gwOffers.size() == 3);
        for (auto const& offerPtr : gwOffers)
        {
            auto const& offer = *offerPtr;
            BEAST_EXPECT(offer[sfLedgerEntryType] == ltOFFER);
            BEAST_EXPECT(offer[sfTakerGets] == XRP(600));
            BEAST_EXPECT(offer[sfTakerPays] == USD(60));
        }

        // Since this offer crosses the first offers, the previous offers
        // will be deleted and this offer will be put on the order book.
        env(offer(gw, XRP(1000), USD(100)));
        env.close();
        env.require(owners(gw, 1));
        env.require(offers(gw, 1));
        env.require(balance(gw, startBalance));

        gwOffers = offersOnAccount(env, gw);
        BEAST_EXPECT(gwOffers.size() == 1);
        for (auto const& offerPtr : gwOffers)
        {
            auto const& offer = *offerPtr;
            BEAST_EXPECT(offer[sfLedgerEntryType] == ltOFFER);
            BEAST_EXPECT(offer[sfTakerGets] == USD(100));
            BEAST_EXPECT(offer[sfTakerPays] == XRP(1000));
        }
    }

    void
    testSelfCrossOffer2(FeatureBitset features)
    {
        using namespace jtx;

        auto const gw1 = Account("gateway1");
        auto const gw2 = Account("gateway2");
        auto const alice = Account("alice");
        auto const USD = gw1["USD"];
        auto const EUR = gw2["EUR"];

        Env env{*this, features};

        env.fund(XRP(1000000), gw1, gw2);
        env.close();

        // The fee that's charged for transactions.
        auto const f = env.current()->fees().base;

        // Test cases
        struct TestData
        {
            std::string acct;    // Account operated on
            STAmount fundXRP;    // XRP acct funded with
            STAmount fundUSD;    // USD acct funded with
            STAmount fundEUR;    // EUR acct funded with
            TER firstOfferTec;   // tec code on first offer
            TER secondOfferTec;  // tec code on second offer
        };

        // clang-format off
        TestData const tests[]{
            // acct                 fundXRP   fundUSD    fundEUR            firstOfferTec           secondOfferTec
            {"ann", reserve(env, 3) + f * 4, USD(1000), EUR(1000),             tesSUCCESS,             tesSUCCESS},
            {"bev", reserve(env, 3) + f * 4, USD(   1), EUR(1000),             tesSUCCESS,             tesSUCCESS},
            {"cam", reserve(env, 3) + f * 4, USD(1000), EUR(   1),             tesSUCCESS,             tesSUCCESS},
            {"deb", reserve(env, 3) + f * 4, USD(   0), EUR(   1),             tesSUCCESS,      tecUNFUNDED_OFFER},
            {"eve", reserve(env, 3) + f * 4, USD(   1), EUR(   0),      tecUNFUNDED_OFFER,             tesSUCCESS},
            {"flo", reserve(env, 3) +     0, USD(1000), EUR(1000), tecINSUF_RESERVE_OFFER, tecINSUF_RESERVE_OFFER},
        };
        //clang-format on

        for (auto const& t : tests)
        {
            auto const acct = Account{t.acct};
            env.fund(t.fundXRP, acct);
            env.close();

            env(trust(acct, USD(1000)));
            env(trust(acct, EUR(1000)));
            env.close();

            if (t.fundUSD > USD(0))
                env(pay(gw1, acct, t.fundUSD));
            if (t.fundEUR > EUR(0))
                env(pay(gw2, acct, t.fundEUR));
            env.close();

            env(offer(acct, USD(500), EUR(600)), ter(t.firstOfferTec));
            env.close();
            std::uint32_t const firstOfferSeq = env.seq(acct) - 1;

            int offerCount = t.firstOfferTec == tesSUCCESS ? 1 : 0;
            env.require(owners(acct, 2 + offerCount));
            env.require(balance(acct, t.fundUSD));
            env.require(balance(acct, t.fundEUR));

            auto acctOffers = offersOnAccount(env, acct);
            BEAST_EXPECT(acctOffers.size() == offerCount);
            for (auto const& offerPtr : acctOffers)
            {
                auto const& offer = *offerPtr;
                BEAST_EXPECT(offer[sfLedgerEntryType] == ltOFFER);
                BEAST_EXPECT(offer[sfTakerGets] == EUR(600));
                BEAST_EXPECT(offer[sfTakerPays] == USD(500));
            }

            env(offer(acct, EUR(600), USD(500)), ter(t.secondOfferTec));
            env.close();
            std::uint32_t const secondOfferSeq = env.seq(acct) - 1;

            offerCount = t.secondOfferTec == tesSUCCESS ? 1 : offerCount;
            env.require(owners(acct, 2 + offerCount));
            env.require(balance(acct, t.fundUSD));
            env.require(balance(acct, t.fundEUR));

            acctOffers = offersOnAccount(env, acct);
            BEAST_EXPECT(acctOffers.size() == offerCount);
            for (auto const& offerPtr : acctOffers)
            {
                auto const& offer = *offerPtr;
                BEAST_EXPECT(offer[sfLedgerEntryType] == ltOFFER);
                if (offer[sfSequence] == firstOfferSeq)
                {
                    BEAST_EXPECT(offer[sfTakerGets] == EUR(600));
                    BEAST_EXPECT(offer[sfTakerPays] == USD(500));
                }
                else
                {
                    BEAST_EXPECT(offer[sfTakerGets] == USD(500));
                    BEAST_EXPECT(offer[sfTakerPays] == EUR(600));
                }
            }

            // Remove any offers from acct for the next pass.
            env(offer_cancel(acct, firstOfferSeq));
            env.close();
            env(offer_cancel(acct, secondOfferSeq));
            env.close();
        }
    }

    void
    testSelfCrossOffer(FeatureBitset features)
    {
        testcase("Self Cross Offer");
        testSelfCrossOffer1(features);
        testSelfCrossOffer2(features);
    }

    void
    testSelfIssueOffer(FeatureBitset features)
    {
        // Folks who issue their own currency have, in effect, as many
        // funds as they are trusted for.  This test used to fail because
        // self-issuing was not properly checked.  Verify that it works
        // correctly now.
        using namespace jtx;

        Env env{*this, features};

        auto const alice = Account("alice");
        auto const bob = Account("bob");
        auto const USD = bob["USD"];
        auto const f = env.current()->fees().base;

        env.fund(XRP(50000) + f, alice, bob);
        env.close();

        env(offer(alice, USD(5000), XRP(50000)));
        env.close();

        // This offer should take alice's offer up to Alice's reserve.
        env(offer(bob, XRP(50000), USD(5000)));
        env.close();

        // alice's offer should have been removed, since she's down to her
        // XRP reserve.
        env.require(balance(alice, XRP(250)));
        env.require(owners(alice, 1));
        env.require(lines(alice, 1));

        // However bob's offer should be in the ledger, since it was not
        // fully crossed.
        auto const bobOffers = offersOnAccount(env, bob);
        BEAST_EXPECT(bobOffers.size() == 1);
        for (auto const& offerPtr : bobOffers)
        {
            auto const& offer = *offerPtr;
            BEAST_EXPECT(offer[sfLedgerEntryType] == ltOFFER);
            BEAST_EXPECT(offer[sfTakerGets] == USD(25));
            BEAST_EXPECT(offer[sfTakerPays] == XRP(250));
        }
    }

    void
    testBadPathAssert(FeatureBitset features)
    {
        // At one point in the past this invalid path caused an assert.  It
        // should not be possible for user-supplied data to cause an assert.
        // Make sure the assert is gone.
        testcase("Bad path assert");

        using namespace jtx;

        // The problem was identified when featureOwnerPaysFee was enabled,
        // so make sure that gets included.
        Env env{*this, features | featureOwnerPaysFee};

        // The fee that's charged for transactions.
        auto const fee = env.current()->fees().base;
        {
            // A trust line's QualityOut should not affect offer crossing.
            auto const ann = Account("ann");
            auto const A_BUX = ann["BUX"];
            auto const bob = Account("bob");
            auto const cam = Account("cam");
            auto const dan = Account("dan");
            auto const D_BUX = dan["BUX"];

            // Verify trust line QualityOut affects payments.
            env.fund(reserve(env, 4) + (fee * 4), ann, bob, cam, dan);
            env.close();

            env(trust(bob, A_BUX(400)));
            env(trust(bob, D_BUX(200)), qualityOutPercent(120));
            env(trust(cam, D_BUX(100)));
            env.close();
            env(pay(dan, bob, D_BUX(100)));
            env.close();
            env.require(balance(bob, D_BUX(100)));

            env(pay(ann, cam, D_BUX(60)), path(bob, dan), sendmax(A_BUX(200)));
            env.close();

            env.require(balance(ann, A_BUX(none)));
            env.require(balance(ann, D_BUX(none)));
            env.require(balance(bob, A_BUX(72)));
            env.require(balance(bob, D_BUX(40)));
            env.require(balance(cam, A_BUX(none)));
            env.require(balance(cam, D_BUX(60)));
            env.require(balance(dan, A_BUX(none)));
            env.require(balance(dan, D_BUX(none)));

            env(offer(bob, A_BUX(30), D_BUX(30)));
            env.close();

            env(trust(ann, D_BUX(100)));
            env.close();

            // This payment caused the assert.
            env(pay(ann, ann, D_BUX(30)),
                path(A_BUX, D_BUX),
                sendmax(A_BUX(30)),
                ter(temBAD_PATH));
            env.close();

            env.require(balance(ann, A_BUX(none)));
            env.require(balance(ann, D_BUX(0)));
            env.require(balance(bob, A_BUX(72)));
            env.require(balance(bob, D_BUX(40)));
            env.require(balance(cam, A_BUX(none)));
            env.require(balance(cam, D_BUX(60)));
            env.require(balance(dan, A_BUX(0)));
            env.require(balance(dan, D_BUX(none)));
        }
    }

    void
    testDirectToDirectPath(FeatureBitset features)
    {
        // The offer crossing code expects that a DirectStep is always
        // preceded by a BookStep.  In one instance the default path
        // was not matching that assumption.  Here we recreate that case
        // so we can prove the bug stays fixed.
        testcase("Direct to Direct path");

        using namespace jtx;

        Env env{*this, features};

        auto const ann = Account("ann");
        auto const bob = Account("bob");
        auto const cam = Account("cam");
        auto const A_BUX = ann["BUX"];
        auto const B_BUX = bob["BUX"];

        auto const fee = env.current()->fees().base;
        env.fund(reserve(env, 4) + (fee * 5), ann, bob, cam);
        env.close();

        env(trust(ann, B_BUX(40)));
        env(trust(cam, A_BUX(40)));
        env(trust(cam, B_BUX(40)));
        env.close();

        env(pay(ann, cam, A_BUX(35)));
        env(pay(bob, cam, B_BUX(35)));

        env(offer(bob, A_BUX(30), B_BUX(30)));
        env.close();

        // cam puts an offer on the books that her upcoming offer could cross.
        // But this offer should be deleted, not crossed, by her upcoming
        // offer.
        env(offer(cam, A_BUX(29), B_BUX(30), tfPassive));
        env.close();
        env.require(balance(cam, A_BUX(35)));
        env.require(balance(cam, B_BUX(35)));
        env.require(offers(cam, 1));

        // This offer caused the assert.
        env(offer(cam, B_BUX(30), A_BUX(30)));
        env.close();

        env.require(balance(bob, A_BUX(30)));
        env.require(balance(cam, A_BUX(5)));
        env.require(balance(cam, B_BUX(65)));
        env.require(offers(cam, 0));
    }

    void
    testSelfCrossLowQualityOffer(FeatureBitset features)
    {
        // The Flow offer crossing code used to assert if an offer was made
        // for more XRP than the offering account held.  This unit test
        // reproduces that failing case.
        testcase("Self crossing low quality offer");

        using namespace jtx;

        Env env{*this, features};

        auto const ann = Account("ann");
        auto const gw = Account("gateway");
        auto const BTC = gw["BTC"];

        auto const fee = env.current()->fees().base;
        env.fund(reserve(env, 2) + drops(9999640) + (fee), ann);
        env.fund(reserve(env, 2) + (fee * 4), gw);
        env.close();

        env(rate(gw, 1.002));
        env(trust(ann, BTC(10)));
        env.close();

        env(pay(gw, ann, BTC(2.856)));
        env.close();

        env(offer(ann, drops(365611702030), BTC(5.713)));
        env.close();

        // This offer caused the assert.
        env(offer(ann, BTC(0.687), drops(20000000000)),
            ter(tecINSUF_RESERVE_OFFER));
    }

    void
    testOfferInScaling(FeatureBitset features)
    {
        // The Flow offer crossing code had a case where it was not rounding
        // the offer crossing correctly after a partial crossing.  The
        // failing case was found on the network.  Here we add the case to
        // the unit tests.
        testcase("Offer In Scaling");

        using namespace jtx;

        Env env{*this, features};

        auto const gw = Account("gateway");
        auto const alice = Account("alice");
        auto const bob = Account("bob");
        auto const CNY = gw["CNY"];

        auto const fee = env.current()->fees().base;
        env.fund(reserve(env, 2) + drops(400000000000) + (fee), alice, bob);
        env.fund(reserve(env, 2) + (fee * 4), gw);
        env.close();

        env(trust(bob, CNY(500)));
        env.close();

        env(pay(gw, bob, CNY(300)));
        env.close();

        env(offer(bob, drops(5400000000), CNY(216.054)));
        env.close();

        // This offer did not round result of partial crossing correctly.
        env(offer(alice, CNY(13562.0001), drops(339000000000)));
        env.close();

        auto const aliceOffers = offersOnAccount(env, alice);
        BEAST_EXPECT(aliceOffers.size() == 1);
        for (auto const& offerPtr : aliceOffers)
        {
            auto const& offer = *offerPtr;
            BEAST_EXPECT(offer[sfLedgerEntryType] == ltOFFER);
            BEAST_EXPECT(offer[sfTakerGets] == drops(333599446582));
            BEAST_EXPECT(offer[sfTakerPays] == CNY(13345.9461));
        }
    }

    void
    testOfferInScalingWithXferRate(FeatureBitset features)
    {
        // After adding the previous case, there were still failing rounding
        // cases in Flow offer crossing.  This one was because the gateway
        // transfer rate was not being correctly handled.
        testcase("Offer In Scaling With Xfer Rate");

        using namespace jtx;

        Env env{*this, features};

        auto const gw = Account("gateway");
        auto const alice = Account("alice");
        auto const bob = Account("bob");
        auto const BTC = gw["BTC"];
        auto const JPY = gw["JPY"];

        auto const fee = env.current()->fees().base;
        env.fund(reserve(env, 2) + drops(400000000000) + (fee), alice, bob);
        env.fund(reserve(env, 2) + (fee * 4), gw);
        env.close();

        env(rate(gw, 1.002));
        env(trust(alice, JPY(4000)));
        env(trust(bob, BTC(2)));
        env.close();

        env(pay(gw, alice, JPY(3699.034802280317)));
        env(pay(gw, bob, BTC(1.156722559140311)));
        env.close();

        env(offer(bob, JPY(1241.913390770747), BTC(0.01969825690469254)));
        env.close();

        // This offer did not round result of partial crossing correctly.
        env(offer(alice, BTC(0.05507568706427876), JPY(3472.696773391072)));
        env.close();

        auto const aliceOffers = offersOnAccount(env, alice);
        BEAST_EXPECT(aliceOffers.size() == 1);
        for (auto const& offerPtr : aliceOffers)
        {
            auto const& offer = *offerPtr;
            BEAST_EXPECT(offer[sfLedgerEntryType] == ltOFFER);
            BEAST_EXPECT(
                offer[sfTakerGets] ==
                STAmount(JPY, std::uint64_t(2230682446713524ul), -12));
            BEAST_EXPECT(offer[sfTakerPays] == BTC(0.035378));
        }
    }

    void
    testOfferThresholdWithReducedFunds(FeatureBitset features)
    {
        // Another instance where Flow offer crossing was not always
        // working right was if the Taker had fewer funds than the Offer
        // was offering.  The basis for this test came off the network.
        testcase("Offer Threshold With Reduced Funds");

        using namespace jtx;

        Env env{*this, features};

        auto const gw1 = Account("gw1");
        auto const gw2 = Account("gw2");
        auto const alice = Account("alice");
        auto const bob = Account("bob");
        auto const USD = gw1["USD"];
        auto const JPY = gw2["JPY"];

        auto const fee = env.current()->fees().base;
        env.fund(reserve(env, 2) + drops(400000000000) + (fee), alice, bob);
        env.fund(reserve(env, 2) + (fee * 4), gw1, gw2);
        env.close();

        env(rate(gw1, 1.002));
        env(trust(alice, USD(1000)));
        env(trust(bob, JPY(100000)));
        env.close();

        env(
            pay(gw1,
                alice,
                STAmount{USD, std::uint64_t(2185410179555600), -14}));
        env(
            pay(gw2,
                bob,
                STAmount{JPY, std::uint64_t(6351823459548956), -12}));
        env.close();

        env(offer(
            bob,
            STAmount{USD, std::uint64_t(4371257532306000), -17},
            STAmount{JPY, std::uint64_t(4573216636606000), -15}));
        env.close();

        // This offer did not partially cross correctly.
        env(offer(
            alice,
            STAmount{JPY, std::uint64_t(2291181510070762), -12},
            STAmount{USD, std::uint64_t(2190218999914694), -14}));
        env.close();

        auto const aliceOffers = offersOnAccount(env, alice);
        BEAST_EXPECT(aliceOffers.size() == 1);
        for (auto const& offerPtr : aliceOffers)
        {
            auto const& offer = *offerPtr;
            BEAST_EXPECT(offer[sfLedgerEntryType] == ltOFFER);
            BEAST_EXPECT(
                offer[sfTakerGets] ==
                STAmount(USD, std::uint64_t(2185847305256635), -14));
            BEAST_EXPECT(
                offer[sfTakerPays] ==
                STAmount(JPY, std::uint64_t(2286608293434156), -12));
        }
    }

    void
    testTinyOffer(FeatureBitset features)
    {
        testcase("Tiny Offer");

        using namespace jtx;

        Env env{*this, features};

        auto const gw = Account("gw");
        auto const alice = Account("alice");
        auto const bob = Account("bob");
        auto const CNY = gw["CNY"];
        auto const fee = env.current()->fees().base;
        auto const startXrpBalance = drops(400000000000) + (fee * 2);

        env.fund(startXrpBalance, gw, alice, bob);
        env.close();

        env(trust(bob, CNY(100000)));
        env.close();

        // Place alice's tiny offer in the book first.  Let's see what happens
        // when a reasonable offer crosses it.
        STAmount const alicesCnyOffer{
            CNY, std::uint64_t(4926000000000000), -23};

        env(offer(alice, alicesCnyOffer, drops(1), tfPassive));
        env.close();

        // bob places an ordinary offer
        STAmount const bobsCnyStartBalance{
            CNY, std::uint64_t(3767479960090235), -15};
        env(pay(gw, bob, bobsCnyStartBalance));
        env.close();

        env(offer(
            bob,
            drops(203),
            STAmount{CNY, std::uint64_t(1000000000000000), -20}));
        env.close();

        env.require(balance(alice, alicesCnyOffer));
        env.require(balance(alice, startXrpBalance - fee - drops(1)));
        env.require(balance(bob, bobsCnyStartBalance - alicesCnyOffer));
        env.require(balance(bob, startXrpBalance - (fee * 2) + drops(1)));
    }

    void
    testSelfPayXferFeeOffer(FeatureBitset features)
    {
        testcase("Self Pay Xfer Fee");
        // The old offer crossing code does not charge a transfer fee
        // if alice pays alice.  That's different from how payments work.
        // Payments always charge a transfer fee even if the money is staying
        // in the same hands.
        //
        // What's an example where alice pays alice?  There are three actors:
        // gw, alice, and bob.
        //
        //  1. gw issues BTC and USD.  qw charges a 0.2% transfer fee.
        //
        //  2. alice makes an offer to buy XRP and sell USD.
        //  3. bob makes an offer to buy BTC and sell XRP.
        //
        //  4. alice now makes an offer to sell BTC and buy USD.
        //
        // This last offer crosses using auto-bridging.
        //  o alice's last offer sells BTC to...
        //  o bob' offer which takes alice's BTC and sells XRP to...
        //  o alice's first offer which takes bob's XRP and sells USD to...
        //  o alice's last offer.
        //
        // So alice sells USD to herself.
        //
        // There are six cases that we need to test:
        //  o alice crosses her own offer on the first leg (BTC).
        //  o alice crosses her own offer on the second leg (USD).
        //  o alice crosses her own offers on both legs.
        // All three cases need to be tested:
        //  o In reverse (alice has enough BTC to cover her offer) and
        //  o Forward (alice owns less BTC than is in her final offer.
        //
        // It turns out that two of the forward cases fail for a different
        // reason.  They are therefore commented out here, But they are
        // revisited in the testSelfPayUnlimitedFunds() unit test.

        using namespace jtx;

        Env env{*this, features};
        auto const baseFee = env.current()->fees().base.drops();

        auto const gw = Account("gw");
        auto const BTC = gw["BTC"];
        auto const USD = gw["USD"];
        auto const startXrpBalance = XRP(4000000);

        env.fund(startXrpBalance, gw);
        env.close();

        env(rate(gw, 1.25));
        env.close();

        // Test cases
        struct Actor
        {
            Account acct;
            int offers;        // offers on account after crossing
            PrettyAmount xrp;  // final expected after crossing
            PrettyAmount btc;  // final expected after crossing
            PrettyAmount usd;  // final expected after crossing
        };
        struct TestData
        {
            // The first three three integers give the *index* in actors
            // to assign each of the three roles.  By using indices it is
            // easy for alice to own the offer in the first leg, the second
            // leg, or both.
            std::size_t self;
            std::size_t leg0;
            std::size_t leg1;
            PrettyAmount btcStart;
            std::vector<Actor> actors;
        };

        // clang-format off
        TestData const tests[]{
            //        btcStart   --------------------- actor[0] ---------------------    -------------------- actor[1] -------------------
            {0, 0, 1, BTC(20), {{"ann", 0, drops(3900000'000000 - 4 * baseFee), BTC(20.0), USD(3000)}, {"abe", 0, drops(4100000'000000 - 3 * baseFee), BTC( 0), USD(750)}}},  // no BTC xfer fee
            {0, 1, 0, BTC(20), {{"bev", 0, drops(4100000'000000 - 4 * baseFee), BTC( 7.5), USD(2000)}, {"bob", 0, drops(3900000'000000 - 3 * baseFee), BTC(10), USD(  0)}}},  // no USD xfer fee
            {0, 0, 0, BTC(20), {{"cam", 0, drops(4000000'000000 - 5 * baseFee), BTC(20.0), USD(2000)}                                                     }},  // no xfer fee
            {0, 1, 0, BTC( 5), {{"deb", 1, drops(4040000'000000 - 4 * baseFee), BTC( 0.0), USD(2000)}, {"dan", 1, drops(3960000'000000 - 3 * baseFee), BTC( 4), USD(  0)}}},  // no USD xfer fee
        };
        // clang-format on

        for (auto const& t : tests)
        {
            Account const& self = t.actors[t.self].acct;
            Account const& leg0 = t.actors[t.leg0].acct;
            Account const& leg1 = t.actors[t.leg1].acct;

            for (auto const& actor : t.actors)
            {
                env.fund(XRP(4000000), actor.acct);
                env.close();

                env(trust(actor.acct, BTC(40)));
                env(trust(actor.acct, USD(8000)));
                env.close();
            }

            env(pay(gw, self, t.btcStart));
            env(pay(gw, self, USD(2000)));
            if (self.id() != leg1.id())
                env(pay(gw, leg1, USD(2000)));
            env.close();

            // Get the initial offers in place.  Remember their sequences
            // so we can delete them later.
            env(offer(leg0, BTC(10), XRP(100000), tfPassive));
            env.close();
            std::uint32_t const leg0OfferSeq = env.seq(leg0) - 1;

            env(offer(leg1, XRP(100000), USD(1000), tfPassive));
            env.close();
            std::uint32_t const leg1OfferSeq = env.seq(leg1) - 1;

            // This is the offer that matters.
            env(offer(self, USD(1000), BTC(10)));
            env.close();
            std::uint32_t const selfOfferSeq = env.seq(self) - 1;

            // Verify results.
            for (auto const& actor : t.actors)
            {
                // Sometimes Taker crossing gets lazy about deleting offers.
                // Treat an empty offer as though it is deleted.
                auto actorOffers = offersOnAccount(env, actor.acct);
                auto const offerCount = std::distance(
                    actorOffers.begin(),
                    std::remove_if(
                        actorOffers.begin(),
                        actorOffers.end(),
                        [](std::shared_ptr<SLE const>& offer) {
                            return (*offer)[sfTakerGets].signum() == 0;
                        }));
                BEAST_EXPECT(offerCount == actor.offers);

                env.require(balance(actor.acct, actor.xrp));
                env.require(balance(actor.acct, actor.btc));
                env.require(balance(actor.acct, actor.usd));
            }
            // Remove any offers that might be left hanging around.  They
            // could bollix up later loops.
            env(offer_cancel(leg0, leg0OfferSeq));
            env.close();
            env(offer_cancel(leg1, leg1OfferSeq));
            env.close();
            env(offer_cancel(self, selfOfferSeq));
            env.close();
        }
    }

    void
    testSelfPayUnlimitedFunds(FeatureBitset features)
    {
        testcase("Self Pay Unlimited Funds");
        // The Taker offer crossing code recognized when Alice was paying
        // Alice the same denomination.  In this case, as long as Alice
        // has a little bit of that denomination, it treats Alice as though
        // she has unlimited funds in that denomination.
        //
        // Huh?  What kind of sense does that make?
        //
        // One way to think about it is to break a single payment into a
        // series of very small payments executed sequentially but very
        // quickly.  Alice needs to pay herself 1 USD, but she only has
        // 0.01 USD.  Alice says, "Hey Alice, let me pay you a penny."
        // Alice does this, taking the penny out of her pocket and then
        // putting it back in her pocket.  Then she says, "Hey Alice,
        // I found another penny.  I can pay you another penny."  Repeat
        // these steps 100 times and Alice has paid herself 1 USD even though
        // she only owns 0.01 USD.
        //
        // That's all very nice, but the payment code does not support this
        // optimization.  In part that's because the payment code can
        // operate on a whole batch of offers.  As a matter of fact, it can
        // deal in two consecutive batches of offers.  It would take a great
        // deal of sorting out to figure out which offers in the two batches
        // had the same owner and give them special processing.  And,
        // honestly, it's a weird little corner case.
        //
        // So, since Flow offer crossing uses the payments engine, Flow
        // offer crossing no longer supports this optimization.
        //
        // The following test shows the difference in the behaviors between
        // Taker offer crossing and Flow offer crossing.

        using namespace jtx;

        Env env{*this, features};
        auto const baseFee = env.current()->fees().base.drops();

        auto const gw = Account("gw");
        auto const BTC = gw["BTC"];
        auto const USD = gw["USD"];
        auto const startXrpBalance = XRP(4000000);

        env.fund(startXrpBalance, gw);
        env.close();

        env(rate(gw, 1.25));
        env.close();

        // Test cases
        struct Actor
        {
            Account acct;
            int offers;        // offers on account after crossing
            PrettyAmount xrp;  // final expected after crossing
            PrettyAmount btc;  // final expected after crossing
            PrettyAmount usd;  // final expected after crossing
        };
        struct TestData
        {
            // The first three three integers give the *index* in actors
            // to assign each of the three roles.  By using indices it is
            // easy for alice to own the offer in the first leg, the second
            // leg, or both.
            std::size_t self;
            std::size_t leg0;
            std::size_t leg1;
            PrettyAmount btcStart;
            std::vector<Actor> actors;
        };

        // clang-format off
        TestData const flowTests[]{
            //         btcStart    ------------------- actor[0] --------------------    ------------------- actor[1] --------------------
            {0, 0, 1, BTC(5), {{"gay", 1, drops(3950000'000000 - 4 * baseFee), BTC(5), USD(2500)}, {"gar", 1, drops(4050000'000000 - 3 * baseFee), BTC(0), USD(1375)}}}, // no BTC xfer fee
            {0, 0, 0, BTC(5), {{"hye", 2, drops(4000000'000000 - 5 * baseFee), BTC(5), USD(2000)}                                                     }}  // no xfer fee
        };
        // clang-format on

        for (auto const& t : flowTests)
        {
            Account const& self = t.actors[t.self].acct;
            Account const& leg0 = t.actors[t.leg0].acct;
            Account const& leg1 = t.actors[t.leg1].acct;

            for (auto const& actor : t.actors)
            {
                env.fund(XRP(4000000), actor.acct);
                env.close();

                env(trust(actor.acct, BTC(40)));
                env(trust(actor.acct, USD(8000)));
                env.close();
            }

            env(pay(gw, self, t.btcStart));
            env(pay(gw, self, USD(2000)));
            if (self.id() != leg1.id())
                env(pay(gw, leg1, USD(2000)));
            env.close();

            // Get the initial offers in place.  Remember their sequences
            // so we can delete them later.
            env(offer(leg0, BTC(10), XRP(100000), tfPassive));
            env.close();
            std::uint32_t const leg0OfferSeq = env.seq(leg0) - 1;

            env(offer(leg1, XRP(100000), USD(1000), tfPassive));
            env.close();
            std::uint32_t const leg1OfferSeq = env.seq(leg1) - 1;

            // This is the offer that matters.
            env(offer(self, USD(1000), BTC(10)));
            env.close();
            std::uint32_t const selfOfferSeq = env.seq(self) - 1;

            // Verify results.
            for (auto const& actor : t.actors)
            {
                // Sometimes Taker offer crossing gets lazy about deleting
                // offers.  Treat an empty offer as though it is deleted.
                auto actorOffers = offersOnAccount(env, actor.acct);
                auto const offerCount = std::distance(
                    actorOffers.begin(),
                    std::remove_if(
                        actorOffers.begin(),
                        actorOffers.end(),
                        [](std::shared_ptr<SLE const>& offer) {
                            return (*offer)[sfTakerGets].signum() == 0;
                        }));
                BEAST_EXPECT(offerCount == actor.offers);

                env.require(balance(actor.acct, actor.xrp));
                env.require(balance(actor.acct, actor.btc));
                env.require(balance(actor.acct, actor.usd));
            }
            // Remove any offers that might be left hanging around.  They
            // could bollix up later loops.
            env(offer_cancel(leg0, leg0OfferSeq));
            env.close();
            env(offer_cancel(leg1, leg1OfferSeq));
            env.close();
            env(offer_cancel(self, selfOfferSeq));
            env.close();
        }
    }

    void
    testRequireAuth(FeatureBitset features)
    {
        testcase("lsfRequireAuth");

        using namespace jtx;

        Env env{*this, features};

        auto const gw = Account("gw");
        auto const alice = Account("alice");
        auto const bob = Account("bob");
        auto const gwUSD = gw["USD"];
        auto const aliceUSD = alice["USD"];
        auto const bobUSD = bob["USD"];

        env.fund(XRP(400000), gw, alice, bob);
        env.close();

        // GW requires authorization for holders of its IOUs
        env(fset(gw, asfRequireAuth));
        env.close();

        // Properly set trust and have gw authorize bob and alice
        env(trust(gw, bobUSD(100)), txflags(tfSetfAuth));
        env(trust(bob, gwUSD(100)));
        env(trust(gw, aliceUSD(100)), txflags(tfSetfAuth));
        env(trust(alice, gwUSD(100)));
        // Alice is able to place the offer since the GW has authorized her
        env(offer(alice, gwUSD(40), XRP(4000)));
        env.close();

        env.require(offers(alice, 1));
        env.require(balance(alice, gwUSD(0)));

        env(pay(gw, bob, gwUSD(50)));
        env.close();

        env.require(balance(bob, gwUSD(50)));

        // Bob's offer should cross Alice's
        env(offer(bob, XRP(4000), gwUSD(40)));
        env.close();

        env.require(offers(alice, 0));
        env.require(balance(alice, gwUSD(40)));

        env.require(offers(bob, 0));
        env.require(balance(bob, gwUSD(10)));
    }

    void
    testMissingAuth(FeatureBitset features)
    {
        testcase("Missing Auth");
        // 1. alice creates an offer to acquire USD/gw, an asset for which
        //    she does not have a trust line.  At some point in the future,
        //    gw adds lsfRequireAuth.  Then, later, alice's offer is crossed.
        //    alice's offer is deleted, not consumed,
        //        since alice is not authorized to hold USD/gw.
        //
        // 2. alice tries to create an offer for USD/gw, now that gw has
        //    lsfRequireAuth set.  This time the offer create fails because
        //    alice is not authorized to hold USD/gw.
        //
        // 3. Next, gw creates a trust line to alice, but does not set
        //    tfSetfAuth on that trust line.  alice attempts to create an
        //    offer and again fails.
        //
        // 4. Finally, gw sets tsfSetAuth on the trust line authorizing
        //    alice to own USD/gw.  At this point alice successfully
        //    creates and crosses an offer for USD/gw.

        using namespace jtx;

        Env env{*this, features};

        auto const gw = Account("gw");
        auto const alice = Account("alice");
        auto const bob = Account("bob");
        auto const gwUSD = gw["USD"];
        auto const aliceUSD = alice["USD"];
        auto const bobUSD = bob["USD"];

        env.fund(XRP(400000), gw, alice, bob);
        env.close();

        env(offer(alice, gwUSD(40), XRP(4000)));
        env.close();

        env.require(offers(alice, 1));
        env.require(balance(alice, gwUSD(none)));
        env(fset(gw, asfRequireAuth));
        env.close();

        env(trust(gw, bobUSD(100)), txflags(tfSetfAuth));
        env.close();
        env(trust(bob, gwUSD(100)));
        env.close();

        env(pay(gw, bob, gwUSD(50)));
        env.close();
        env.require(balance(bob, gwUSD(50)));

        // gw now requires authorization and bob has gwUSD(50).  Let's see if
        // bob can cross alice's offer.
        //
        // bob's offer shouldn't cross and alice's
        //   unauthorized offer should be deleted.
        env(offer(bob, XRP(4000), gwUSD(40)));
        env.close();
        std::uint32_t const bobOfferSeq = env.seq(bob) - 1;

        env.require(offers(alice, 0));

        // alice's unauthorized offer is deleted & bob's offer not crossed.
        env.require(balance(alice, gwUSD(none)));
        env.require(offers(bob, 1));
        env.require(balance(bob, gwUSD(50)));

        // See if alice can create an offer without authorization.  alice
        // should not be able to create the offer and bob's offer should be
        // untouched.
        env(offer(alice, gwUSD(40), XRP(4000)), ter(tecNO_LINE));
        env.close();

        env.require(offers(alice, 0));
        env.require(balance(alice, gwUSD(none)));

        env.require(offers(bob, 1));
        env.require(balance(bob, gwUSD(50)));

        // Set up a trust line for alice, but don't authorize it.  alice
        // should still not be able to create an offer for USD/gw.
        env(trust(gw, aliceUSD(100)));
        env.close();

        env(offer(alice, gwUSD(40), XRP(4000)), ter(tecNO_AUTH));
        env.close();

        env.require(offers(alice, 0));
        env.require(balance(alice, gwUSD(0)));

        env.require(offers(bob, 1));
        env.require(balance(bob, gwUSD(50)));

        // Delete bob's offer so alice can create an offer without crossing.
        env(offer_cancel(bob, bobOfferSeq));
        env.close();
        env.require(offers(bob, 0));

        // Finally, set up an authorized trust line for alice.  Now alice's
        // offer should succeed.  Note that, since this is an offer rather
        // than a payment, alice does not need to set a trust line limit.
        env(trust(gw, aliceUSD(100)), txflags(tfSetfAuth));
        env.close();

        env(offer(alice, gwUSD(40), XRP(4000)));
        env.close();

        env.require(offers(alice, 1));

        // Now bob creates his offer again.  alice's offer should cross.
        env(offer(bob, XRP(4000), gwUSD(40)));
        env.close();

        env.require(offers(alice, 0));
        env.require(balance(alice, gwUSD(40)));

        env.require(offers(bob, 0));
        env.require(balance(bob, gwUSD(10)));
    }

    void
    testRCSmoketest(FeatureBitset features)
    {
        testcase("RippleConnect Smoketest payment flow");
        using namespace jtx;

        Env env{*this, features};

        // This test mimics the payment flow used in the Ripple Connect
        // smoke test.  The players:
        //   A USD gateway with hot and cold wallets
        //   A EUR gateway with hot and cold walllets
        //   A MM gateway that will provide offers from USD->EUR and EUR->USD
        // A path from hot US to cold EUR is found and then used to send
        // USD for EUR that goes through the market maker

        auto const hotUS = Account("hotUS");
        auto const coldUS = Account("coldUS");
        auto const hotEU = Account("hotEU");
        auto const coldEU = Account("coldEU");
        auto const mm = Account("mm");

        auto const USD = coldUS["USD"];
        auto const EUR = coldEU["EUR"];

        env.fund(XRP(100000), hotUS, coldUS, hotEU, coldEU, mm);
        env.close();

        // Cold wallets require trust but will ripple by default
        for (auto const& cold : {coldUS, coldEU})
        {
            env(fset(cold, asfRequireAuth));
            env(fset(cold, asfDefaultRipple));
        }
        env.close();

        // Each hot wallet trusts the related cold wallet for a large amount
        env(trust(hotUS, USD(10000000)), txflags(tfSetNoRipple));
        env(trust(hotEU, EUR(10000000)), txflags(tfSetNoRipple));
        // Market maker trusts both cold wallets for a large amount
        env(trust(mm, USD(10000000)), txflags(tfSetNoRipple));
        env(trust(mm, EUR(10000000)), txflags(tfSetNoRipple));
        env.close();

        // Gateways authorize the trustlines of hot and market maker
        env(trust(coldUS, USD(0), hotUS, tfSetfAuth));
        env(trust(coldEU, EUR(0), hotEU, tfSetfAuth));
        env(trust(coldUS, USD(0), mm, tfSetfAuth));
        env(trust(coldEU, EUR(0), mm, tfSetfAuth));
        env.close();

        // Issue currency from cold wallets to hot and market maker
        env(pay(coldUS, hotUS, USD(5000000)));
        env(pay(coldEU, hotEU, EUR(5000000)));
        env(pay(coldUS, mm, USD(5000000)));
        env(pay(coldEU, mm, EUR(5000000)));
        env.close();

        // MM places offers
        float const rate = 0.9f;  // 0.9 USD = 1 EUR
        env(offer(mm, EUR(4000000 * rate), USD(4000000)),
            json(jss::Flags, tfSell));

        float const reverseRate = 1.0f / rate * 1.00101f;
        env(offer(mm, USD(4000000 * reverseRate), EUR(4000000)),
            json(jss::Flags, tfSell));
        env.close();

        // There should be a path available from hot US to cold EUR
        {
            Json::Value jvParams;
            jvParams[jss::destination_account] = coldEU.human();
            jvParams[jss::destination_amount][jss::issuer] = coldEU.human();
            jvParams[jss::destination_amount][jss::currency] = "EUR";
            jvParams[jss::destination_amount][jss::value] = 10;
            jvParams[jss::source_account] = hotUS.human();

            Json::Value const jrr{env.rpc(
                "json", "ripple_path_find", to_string(jvParams))[jss::result]};

            BEAST_EXPECT(jrr[jss::status] == "success");
            BEAST_EXPECT(
                jrr[jss::alternatives].isArray() &&
                jrr[jss::alternatives].size() > 0);
        }
        // Send the payment using the found path.
        env(pay(hotUS, coldEU, EUR(10)), sendmax(USD(11.1223326)));
    }

    void
    testSelfAuth(FeatureBitset features)
    {
        testcase("Self Auth");

        using namespace jtx;

        Env env{*this, features};

        auto const gw = Account("gw");
        auto const alice = Account("alice");
        auto const gwUSD = gw["USD"];
        auto const aliceUSD = alice["USD"];

        env.fund(XRP(400000), gw, alice);
        env.close();

        // Test that gw can create an offer to buy gw's currency.
        env(offer(gw, gwUSD(40), XRP(4000)));
        env.close();
        std::uint32_t const gwOfferSeq = env.seq(gw) - 1;
        env.require(offers(gw, 1));

        // Since gw has an offer out, gw should not be able to set RequireAuth.
        env(fset(gw, asfRequireAuth), ter(tecOWNERS));
        env.close();

        // Cancel gw's offer so we can set RequireAuth.
        env(offer_cancel(gw, gwOfferSeq));
        env.close();
        env.require(offers(gw, 0));

        // gw now requires authorization for holders of its IOUs
        env(fset(gw, asfRequireAuth));
        env.close();

        // The test behaves differently with or without DepositPreauth.
        bool const preauth = features[featureDepositPreauth];

        // Before DepositPreauth an account with lsfRequireAuth set could not
        // create an offer to buy their own currency.  After DepositPreauth
        // they can.
        env(offer(gw, gwUSD(40), XRP(4000)),
            ter(preauth ? TER{tesSUCCESS} : TER{tecNO_LINE}));
        env.close();

        env.require(offers(gw, preauth ? 1 : 0));

        if (!preauth)
            // The rest of the test verifies DepositPreauth behavior.
            return;

        // Set up an authorized trust line and pay alice gwUSD 50.
        env(trust(gw, aliceUSD(100)), txflags(tfSetfAuth));
        env(trust(alice, gwUSD(100)));
        env.close();

        env(pay(gw, alice, gwUSD(50)));
        env.close();

        env.require(balance(alice, gwUSD(50)));

        // alice's offer should cross gw's
        env(offer(alice, XRP(4000), gwUSD(40)));
        env.close();

        env.require(offers(alice, 0));
        env.require(balance(alice, gwUSD(10)));

        env.require(offers(gw, 0));
    }

    void
    testDeletedOfferIssuer(FeatureBitset features)
    {
        // Show that an offer who's issuer has been deleted cannot be crossed.
        using namespace jtx;

        testcase("Deleted offer issuer");

        auto trustLineExists = [](jtx::Env const& env,
                                  jtx::Account const& src,
                                  jtx::Account const& dst,
                                  Currency const& cur) -> bool {
            return bool(env.le(keylet::line(src, dst, cur)));
        };

        Account const alice("alice");
        Account const becky("becky");
        Account const carol("carol");
        Account const gw("gateway");
        auto const USD = gw["USD"];
        auto const BUX = alice["BUX"];

        Env env{*this, features};

        env.fund(XRP(10000), alice, becky, carol, noripple(gw));
        env.close();
        env.trust(USD(1000), becky);
        env(pay(gw, becky, USD(5)));
        env.close();
        BEAST_EXPECT(trustLineExists(env, gw, becky, USD.currency));

        // Make offers that produce USD and can be crossed two ways:
        // direct XRP -> USD
        // direct BUX -> USD
        env(offer(becky, XRP(2), USD(2)), txflags(tfPassive));
        std::uint32_t const beckyBuxUsdSeq{env.seq(becky)};
        env(offer(becky, BUX(3), USD(3)), txflags(tfPassive));
        env.close();

        // becky keeps the offers, but removes the trustline.
        env(pay(becky, gw, USD(5)));
        env.trust(USD(0), becky);
        env.close();
        BEAST_EXPECT(!trustLineExists(env, gw, becky, USD.currency));
        BEAST_EXPECT(isOffer(env, becky, XRP(2), USD(2)));
        BEAST_EXPECT(isOffer(env, becky, BUX(3), USD(3)));

        // Delete gw's account.
        {
            // The ledger sequence needs to far enough ahead of the account
            // sequence before the account can be deleted.
            int const delta =
                [&env, &gw, openLedgerSeq = env.current()->seq()]() -> int {
                std::uint32_t const gwSeq{env.seq(gw)};
                if (gwSeq + 255 > openLedgerSeq)
                    return gwSeq - openLedgerSeq + 255;
                return 0;
            }();

            for (int i = 0; i < delta; ++i)
                env.close();

            // Account deletion has a high fee.  Account for that.
            env(acctdelete(gw, alice),
                fee(drops(env.current()->fees().increment)));
            env.close();

            // Verify that gw's account root is gone from the ledger.
            BEAST_EXPECT(!env.closed()->exists(keylet::account(gw.id())));
        }

        // alice crosses becky's first offer.  The offer create fails because
        // the USD issuer is not in the ledger.
        env(offer(alice, USD(2), XRP(2)), ter(tecNO_ISSUER));
        env.close();
        env.require(offers(alice, 0));
        BEAST_EXPECT(isOffer(env, becky, XRP(2), USD(2)));
        BEAST_EXPECT(isOffer(env, becky, BUX(3), USD(3)));

        // alice crosses becky's second offer.  Again, the offer create fails
        // because the USD issuer is not in the ledger.
        env(offer(alice, USD(3), BUX(3)), ter(tecNO_ISSUER));
        env.require(offers(alice, 0));
        BEAST_EXPECT(isOffer(env, becky, XRP(2), USD(2)));
        BEAST_EXPECT(isOffer(env, becky, BUX(3), USD(3)));

        // Cancel becky's BUX -> USD offer so we can try auto-bridging.
        env(offer_cancel(becky, beckyBuxUsdSeq));
        env.close();
        BEAST_EXPECT(!isOffer(env, becky, BUX(3), USD(3)));

        // alice creates an offer that can be auto-bridged with becky's
        // remaining offer.
        env.trust(BUX(1000), carol);
        env(pay(alice, carol, BUX(2)));

        env(offer(alice, BUX(2), XRP(2)));
        env.close();

        // carol attempts the auto-bridge.  Again, the offer create fails
        // because the USD issuer is not in the ledger.
        env(offer(carol, USD(2), BUX(2)), ter(tecNO_ISSUER));
        env.close();
        BEAST_EXPECT(isOffer(env, alice, BUX(2), XRP(2)));
        BEAST_EXPECT(isOffer(env, becky, XRP(2), USD(2)));
    }

    void
    testTickSize(FeatureBitset features)
    {
        testcase("Tick Size");

        using namespace jtx;

        // Try to set tick size out of range
        {
            Env env{*this, features};
            auto const gw = Account{"gateway"};
            env.fund(XRP(10000), gw);
            env.close();

            auto txn = noop(gw);
            txn[sfTickSize.fieldName] = Quality::minTickSize - 1;
            env(txn, ter(temBAD_TICK_SIZE));

            txn[sfTickSize.fieldName] = Quality::minTickSize;
            env(txn);
            BEAST_EXPECT((*env.le(gw))[sfTickSize] == Quality::minTickSize);

            txn = noop(gw);
            txn[sfTickSize.fieldName] = Quality::maxTickSize;
            env(txn);
            BEAST_EXPECT(!env.le(gw)->isFieldPresent(sfTickSize));

            txn = noop(gw);
            txn[sfTickSize.fieldName] = Quality::maxTickSize - 1;
            env(txn);
            BEAST_EXPECT((*env.le(gw))[sfTickSize] == Quality::maxTickSize - 1);

            txn = noop(gw);
            txn[sfTickSize.fieldName] = Quality::maxTickSize + 1;
            env(txn, ter(temBAD_TICK_SIZE));

            txn[sfTickSize.fieldName] = 0;
            env(txn);
            BEAST_EXPECT(!env.le(gw)->isFieldPresent(sfTickSize));
        }

        Env env{*this, features};
        auto const gw = Account{"gateway"};
        auto const alice = Account{"alice"};
        auto const XTS = gw["XTS"];
        auto const XXX = gw["XXX"];

        env.fund(XRP(10000), gw, alice);
        env.close();

        {
            // Gateway sets its tick size to 5
            auto txn = noop(gw);
            txn[sfTickSize.fieldName] = 5;
            env(txn);
            BEAST_EXPECT((*env.le(gw))[sfTickSize] == 5);
        }

        env(trust(alice, XTS(1000)));
        env(trust(alice, XXX(1000)));

        env(pay(gw, alice, alice["XTS"](100)));
        env(pay(gw, alice, alice["XXX"](100)));

        env(offer(alice, XTS(10), XXX(30)));
        env(offer(alice, XTS(30), XXX(10)));
        env(offer(alice, XTS(10), XXX(30)), json(jss::Flags, tfSell));
        env(offer(alice, XTS(30), XXX(10)), json(jss::Flags, tfSell));

        std::map<std::uint32_t, std::pair<STAmount, STAmount>> offers;
        forEachItem(
            *env.current(), alice, [&](std::shared_ptr<SLE const> const& sle) {
                if (sle->getType() == ltOFFER)
                    offers.emplace(
                        (*sle)[sfSequence],
                        std::make_pair(
                            (*sle)[sfTakerPays], (*sle)[sfTakerGets]));
            });

        // first offer
        auto it = offers.begin();
        BEAST_EXPECT(it != offers.end());
        BEAST_EXPECT(
            it->second.first == XTS(10) && it->second.second < XXX(30) &&
            it->second.second > XXX(29.9994));

        // second offer
        ++it;
        BEAST_EXPECT(it != offers.end());
        BEAST_EXPECT(
            it->second.first == XTS(30) && it->second.second == XXX(10));

        // third offer
        ++it;
        BEAST_EXPECT(it != offers.end());
        BEAST_EXPECT(
            it->second.first == XTS(10.0002) && it->second.second == XXX(30));

        // fourth offer
        // exact TakerPays is XTS(1/.033333)
        ++it;
        BEAST_EXPECT(it != offers.end());
        BEAST_EXPECT(
            it->second.first == XTS(30) && it->second.second == XXX(10));

        BEAST_EXPECT(++it == offers.end());
    }

    // Helper function that returns offers on an account sorted by sequence.
    static std::vector<std::shared_ptr<SLE const>>
    sortedOffersOnAccount(jtx::Env& env, jtx::Account const& acct)
    {
        std::vector<std::shared_ptr<SLE const>> offers{
            offersOnAccount(env, acct)};
        std::sort(
            offers.begin(),
            offers.end(),
            [](std::shared_ptr<SLE const> const& rhs,
               std::shared_ptr<SLE const> const& lhs) {
                return (*rhs)[sfSequence] < (*lhs)[sfSequence];
            });
        return offers;
    }

    void
    testTicketOffer(FeatureBitset features)
    {
        testcase("Ticket Offers");

        using namespace jtx;

        // Two goals for this test.
        //
        //  o Verify that offers can be created using tickets.
        //
        //  o Show that offers in the _same_ order book remain in
        //    chronological order regardless of sequence/ticket numbers.
        Env env{*this, features};
        auto const gw = Account{"gateway"};
        auto const alice = Account{"alice"};
        auto const bob = Account{"bob"};
        auto const USD = gw["USD"];

        env.fund(XRP(10000), gw, alice, bob);
        env.close();

        env(trust(alice, USD(1000)));
        env(trust(bob, USD(1000)));
        env.close();

        env(pay(gw, alice, USD(200)));
        env.close();

        // Create four offers from the same account with identical quality
        // so they go in the same order book.  Each offer goes in a different
        // ledger so the chronology is clear.
        std::uint32_t const offerId_0{env.seq(alice)};
        env(offer(alice, XRP(50), USD(50)));
        env.close();

        // Create two tickets.
        std::uint32_t const ticketSeq{env.seq(alice) + 1};
        env(ticket::create(alice, 2));
        env.close();

        // Create another sequence-based offer.
        std::uint32_t const offerId_1{env.seq(alice)};
        BEAST_EXPECT(offerId_1 == offerId_0 + 4);
        env(offer(alice, XRP(50), USD(50)));
        env.close();

        // Create two ticket based offers in reverse order.
        std::uint32_t const offerId_2{ticketSeq + 1};
        env(offer(alice, XRP(50), USD(50)), ticket::use(offerId_2));
        env.close();

        // Create the last offer.
        std::uint32_t const offerId_3{ticketSeq};
        env(offer(alice, XRP(50), USD(50)), ticket::use(offerId_3));
        env.close();

        // Verify that all of alice's offers are present.
        {
            auto offers = sortedOffersOnAccount(env, alice);
            BEAST_EXPECT(offers.size() == 4);
            BEAST_EXPECT(offers[0]->getFieldU32(sfSequence) == offerId_0);
            BEAST_EXPECT(offers[1]->getFieldU32(sfSequence) == offerId_3);
            BEAST_EXPECT(offers[2]->getFieldU32(sfSequence) == offerId_2);
            BEAST_EXPECT(offers[3]->getFieldU32(sfSequence) == offerId_1);
            env.require(balance(alice, USD(200)));
            env.require(owners(alice, 5));
        }

        // Cross alice's first offer.
        env(offer(bob, USD(50), XRP(50)));
        env.close();

        // Verify that the first offer alice created was consumed.
        {
            auto offers = sortedOffersOnAccount(env, alice);
            BEAST_EXPECT(offers.size() == 3);
            BEAST_EXPECT(offers[0]->getFieldU32(sfSequence) == offerId_3);
            BEAST_EXPECT(offers[1]->getFieldU32(sfSequence) == offerId_2);
            BEAST_EXPECT(offers[2]->getFieldU32(sfSequence) == offerId_1);
        }

        // Cross alice's second offer.
        env(offer(bob, USD(50), XRP(50)));
        env.close();

        // Verify that the second offer alice created was consumed.
        {
            auto offers = sortedOffersOnAccount(env, alice);
            BEAST_EXPECT(offers.size() == 2);
            BEAST_EXPECT(offers[0]->getFieldU32(sfSequence) == offerId_3);
            BEAST_EXPECT(offers[1]->getFieldU32(sfSequence) == offerId_2);
        }

        // Cross alice's third offer.
        env(offer(bob, USD(50), XRP(50)));
        env.close();

        // Verify that the third offer alice created was consumed.
        {
            auto offers = sortedOffersOnAccount(env, alice);
            BEAST_EXPECT(offers.size() == 1);
            BEAST_EXPECT(offers[0]->getFieldU32(sfSequence) == offerId_3);
        }

        // Cross alice's last offer.
        env(offer(bob, USD(50), XRP(50)));
        env.close();

        // Verify that the third offer alice created was consumed.
        {
            auto offers = sortedOffersOnAccount(env, alice);
            BEAST_EXPECT(offers.size() == 0);
        }
        env.require(balance(alice, USD(0)));
        env.require(owners(alice, 1));
        env.require(balance(bob, USD(200)));
        env.require(owners(bob, 1));
    }

    void
    testTicketCancelOffer(FeatureBitset features)
    {
        testcase("Ticket Cancel Offers");

        using namespace jtx;

        // Verify that offers created with or without tickets can be canceled
        // by transactions with or without tickets.
        Env env{*this, features};
        auto const gw = Account{"gateway"};
        auto const alice = Account{"alice"};
        auto const USD = gw["USD"];

        env.fund(XRP(10000), gw, alice);
        env.close();

        env(trust(alice, USD(1000)));
        env.close();
        env.require(owners(alice, 1), tickets(alice, 0));

        env(pay(gw, alice, USD(200)));
        env.close();

        // Create the first of four offers using a sequence.
        std::uint32_t const offerSeqId_0{env.seq(alice)};
        env(offer(alice, XRP(50), USD(50)));
        env.close();
        env.require(owners(alice, 2), tickets(alice, 0));

        // Create four tickets.
        std::uint32_t const ticketSeq{env.seq(alice) + 1};
        env(ticket::create(alice, 4));
        env.close();
        env.require(owners(alice, 6), tickets(alice, 4));

        // Create the second (also sequence-based) offer.
        std::uint32_t const offerSeqId_1{env.seq(alice)};
        BEAST_EXPECT(offerSeqId_1 == offerSeqId_0 + 6);
        env(offer(alice, XRP(50), USD(50)));
        env.close();

        // Create the third (ticket-based) offer.
        std::uint32_t const offerTixId_0{ticketSeq + 1};
        env(offer(alice, XRP(50), USD(50)), ticket::use(offerTixId_0));
        env.close();

        // Create the last offer.
        std::uint32_t const offerTixId_1{ticketSeq};
        env(offer(alice, XRP(50), USD(50)), ticket::use(offerTixId_1));
        env.close();

        // Verify that all of alice's offers are present.
        {
            auto offers = sortedOffersOnAccount(env, alice);
            BEAST_EXPECT(offers.size() == 4);
            BEAST_EXPECT(offers[0]->getFieldU32(sfSequence) == offerSeqId_0);
            BEAST_EXPECT(offers[1]->getFieldU32(sfSequence) == offerTixId_1);
            BEAST_EXPECT(offers[2]->getFieldU32(sfSequence) == offerTixId_0);
            BEAST_EXPECT(offers[3]->getFieldU32(sfSequence) == offerSeqId_1);
            env.require(balance(alice, USD(200)));
            env.require(owners(alice, 7));
        }

        // Use a ticket to cancel an offer created with a sequence.
        env(offer_cancel(alice, offerSeqId_0), ticket::use(ticketSeq + 2));
        env.close();

        // Verify that offerSeqId_0 was canceled.
        {
            auto offers = sortedOffersOnAccount(env, alice);
            BEAST_EXPECT(offers.size() == 3);
            BEAST_EXPECT(offers[0]->getFieldU32(sfSequence) == offerTixId_1);
            BEAST_EXPECT(offers[1]->getFieldU32(sfSequence) == offerTixId_0);
            BEAST_EXPECT(offers[2]->getFieldU32(sfSequence) == offerSeqId_1);
        }

        // Use a ticket to cancel an offer created with a ticket.
        env(offer_cancel(alice, offerTixId_0), ticket::use(ticketSeq + 3));
        env.close();

        // Verify that offerTixId_0 was canceled.
        {
            auto offers = sortedOffersOnAccount(env, alice);
            BEAST_EXPECT(offers.size() == 2);
            BEAST_EXPECT(offers[0]->getFieldU32(sfSequence) == offerTixId_1);
            BEAST_EXPECT(offers[1]->getFieldU32(sfSequence) == offerSeqId_1);
        }

        // All of alice's tickets should now be used up.
        env.require(owners(alice, 3), tickets(alice, 0));

        // Use a sequence to cancel an offer created with a ticket.
        env(offer_cancel(alice, offerTixId_1));
        env.close();

        // Verify that offerTixId_1 was canceled.
        {
            auto offers = sortedOffersOnAccount(env, alice);
            BEAST_EXPECT(offers.size() == 1);
            BEAST_EXPECT(offers[0]->getFieldU32(sfSequence) == offerSeqId_1);
        }

        // Use a sequence to cancel an offer created with a sequence.
        env(offer_cancel(alice, offerSeqId_1));
        env.close();

        // Verify that offerSeqId_1 was canceled.
        // All of alice's tickets should now be used up.
        env.require(owners(alice, 1), tickets(alice, 0), offers(alice, 0));
    }

    void
    testFalseAssert()
    {
        // An assert was falsely triggering when computing rates for offers.
        // This unit test would trigger that assert (which has been removed).
        testcase("incorrect assert fixed");
        using namespace jtx;

        Env env{*this};
        auto const alice = Account("alice");
        auto const USD = alice["USD"];

        env.fund(XRP(10000), alice);
        env.close();
        env(offer(alice, XRP(100000000000), USD(100000000)));
        pass();
    }

    void
    testFillOrKill(FeatureBitset features)
    {
        testcase("fixFillOrKill");
        using namespace jtx;
        Env env(*this, features);
        Account const issuer("issuer");
        Account const maker("maker");
        Account const taker("taker");
        auto const USD = issuer["USD"];
        auto const EUR = issuer["EUR"];

        env.fund(XRP(1'000), issuer);
        env.fund(XRP(1'000), maker, taker);
        env.close();

        env.trust(USD(1'000), maker, taker);
        env.trust(EUR(1'000), maker, taker);
        env.close();

        env(pay(issuer, maker, USD(1'000)));
        env(pay(issuer, taker, USD(1'000)));
        env(pay(issuer, maker, EUR(1'000)));
        env.close();

        auto makerUSDBalance = env.balance(maker, USD).value();
        auto takerUSDBalance = env.balance(taker, USD).value();
        auto makerEURBalance = env.balance(maker, EUR).value();
        auto takerEURBalance = env.balance(taker, EUR).value();
        auto makerXRPBalance = env.balance(maker, XRP).value();
        auto takerXRPBalance = env.balance(taker, XRP).value();

        // tfFillOrKill, TakerPays must be filled
        {
            TER const err =
                features[fixFillOrKill] ? TER(tesSUCCESS) : tecKILLED;

            env(offer(maker, XRP(100), USD(100)));
            env.close();

            env(offer(taker, USD(100), XRP(101)),
                txflags(tfFillOrKill),
                ter(err));
            env.close();

            makerXRPBalance -= txfee(env, 1);
            takerXRPBalance -= txfee(env, 1);
            if (err == tesSUCCESS)
            {
                makerUSDBalance -= USD(100);
                takerUSDBalance += USD(100);
                makerXRPBalance += XRP(100).value();
                takerXRPBalance -= XRP(100).value();
            }
            BEAST_EXPECT(expectOffers(env, taker, 0));

            env(offer(maker, USD(100), XRP(100)));
            env.close();

            env(offer(taker, XRP(100), USD(101)),
                txflags(tfFillOrKill),
                ter(err));
            env.close();

            makerXRPBalance -= txfee(env, 1);
            takerXRPBalance -= txfee(env, 1);
            if (err == tesSUCCESS)
            {
                makerUSDBalance += USD(100);
                takerUSDBalance -= USD(100);
                makerXRPBalance -= XRP(100).value();
                takerXRPBalance += XRP(100).value();
            }
            BEAST_EXPECT(expectOffers(env, taker, 0));

            env(offer(maker, USD(100), EUR(100)));
            env.close();

            env(offer(taker, EUR(100), USD(101)),
                txflags(tfFillOrKill),
                ter(err));
            env.close();

            makerXRPBalance -= txfee(env, 1);
            takerXRPBalance -= txfee(env, 1);
            if (err == tesSUCCESS)
            {
                makerUSDBalance += USD(100);
                takerUSDBalance -= USD(100);
                makerEURBalance -= EUR(100);
                takerEURBalance += EUR(100);
            }
            BEAST_EXPECT(expectOffers(env, taker, 0));
        }

        // tfFillOrKill + tfSell, TakerGets must be filled
        {
            env(offer(maker, XRP(101), USD(101)));
            env.close();

            env(offer(taker, USD(100), XRP(101)),
                txflags(tfFillOrKill | tfSell));
            env.close();

            makerUSDBalance -= USD(101);
            takerUSDBalance += USD(101);
            makerXRPBalance += XRP(101).value() - txfee(env, 1);
            takerXRPBalance -= XRP(101).value() + txfee(env, 1);
            BEAST_EXPECT(expectOffers(env, taker, 0));

            env(offer(maker, USD(101), XRP(101)));
            env.close();

            env(offer(taker, XRP(100), USD(101)),
                txflags(tfFillOrKill | tfSell));
            env.close();

            makerUSDBalance += USD(101);
            takerUSDBalance -= USD(101);
            makerXRPBalance -= XRP(101).value() + txfee(env, 1);
            takerXRPBalance += XRP(101).value() - txfee(env, 1);
            BEAST_EXPECT(expectOffers(env, taker, 0));

            env(offer(maker, USD(101), EUR(101)));
            env.close();

            env(offer(taker, EUR(100), USD(101)),
                txflags(tfFillOrKill | tfSell));
            env.close();

            makerUSDBalance += USD(101);
            takerUSDBalance -= USD(101);
            makerEURBalance -= EUR(101);
            takerEURBalance += EUR(101);
            makerXRPBalance -= txfee(env, 1);
            takerXRPBalance -= txfee(env, 1);
            BEAST_EXPECT(expectOffers(env, taker, 0));
        }

        // Fail regardless of fixFillOrKill amendment
        for (auto const flags : {tfFillOrKill, tfFillOrKill + tfSell})
        {
            env(offer(maker, XRP(100), USD(100)));
            env.close();

            env(offer(taker, USD(100), XRP(99)),
                txflags(flags),
                ter(tecKILLED));
            env.close();

            makerXRPBalance -= txfee(env, 1);
            takerXRPBalance -= txfee(env, 1);
            BEAST_EXPECT(expectOffers(env, taker, 0));

            env(offer(maker, USD(100), XRP(100)));
            env.close();

            env(offer(taker, XRP(100), USD(99)),
                txflags(flags),
                ter(tecKILLED));
            env.close();

            makerXRPBalance -= txfee(env, 1);
            takerXRPBalance -= txfee(env, 1);
            BEAST_EXPECT(expectOffers(env, taker, 0));

            env(offer(maker, USD(100), EUR(100)));
            env.close();

            env(offer(taker, EUR(100), USD(99)),
                txflags(flags),
                ter(tecKILLED));
            env.close();

            makerXRPBalance -= txfee(env, 1);
            takerXRPBalance -= txfee(env, 1);
            BEAST_EXPECT(expectOffers(env, taker, 0));
        }

        BEAST_EXPECT(
            env.balance(maker, USD) == makerUSDBalance &&
            env.balance(taker, USD) == takerUSDBalance &&
            env.balance(maker, EUR) == makerEURBalance &&
            env.balance(taker, EUR) == takerEURBalance &&
            env.balance(maker, XRP) == makerXRPBalance &&
            env.balance(taker, XRP) == takerXRPBalance);
    }

    void
    testAll(FeatureBitset features)
    {
        testCanceledOffer(features);
        testRmFundedOffer(features);
        testTinyPayment(features);
        testXRPTinyPayment(features);
        testEnforceNoRipple(features);
        testInsufficientReserve(features);
        testFillModes(features);
        testMalformed(features);
        testExpiration(features);
        testUnfundedCross(features);
        testSelfCross(false, features);
        testSelfCross(true, features);
        testNegativeBalance(features);
        testOfferCrossWithXRP(true, features);
        testOfferCrossWithXRP(false, features);
        testOfferCrossWithLimitOverride(features);
        testOfferAcceptThenCancel(features);
        testOfferCancelPastAndFuture(features);
        testCurrencyConversionEntire(features);
        testCurrencyConversionIntoDebt(features);
        testCurrencyConversionInParts(features);
        testCrossCurrencyStartXRP(features);
        testCrossCurrencyEndXRP(features);
        testCrossCurrencyBridged(features);
        testBridgedSecondLegDry(features);
        testOfferFeesConsumeFunds(features);
        testOfferCreateThenCross(features);
        testSellFlagBasic(features);
        testSellFlagExceedLimit(features);
        testGatewayCrossCurrency(features);
        testPartialCross(features);
        testXRPDirectCross(features);
        testDirectCross(features);
        testBridgedCross(features);
        testSellOffer(features);
        testSellWithFillOrKill(features);
        testTransferRateOffer(features);
        testSelfCrossOffer(features);
        testSelfIssueOffer(features);
        testBadPathAssert(features);
        testDirectToDirectPath(features);
        testSelfCrossLowQualityOffer(features);
        testOfferInScaling(features);
        testOfferInScalingWithXferRate(features);
        testOfferThresholdWithReducedFunds(features);
        testTinyOffer(features);
        testSelfPayXferFeeOffer(features);
        testSelfPayUnlimitedFunds(features);
        testRequireAuth(features);
        testMissingAuth(features);
        testRCSmoketest(features);
        testSelfAuth(features);
        testDeletedOfferIssuer(features);
        testTickSize(features);
        testTicketOffer(features);
        testTicketCancelOffer(features);
        testRmSmallIncreasedQOffersXRP(features);
        testRmSmallIncreasedQOffersIOU(features);
        testFillOrKill(features);
    }

    void
    run(std::uint32_t instance, bool last = false)
    {
        using namespace jtx;
        static FeatureBitset const all{supported_amendments()};
        static FeatureBitset const takerDryOffer{fixTakerDryOfferRemoval};
        static FeatureBitset const rmSmallIncreasedQOffers{
            fixRmSmallIncreasedQOffers};
        static FeatureBitset const immediateOfferKilled{
            featureImmediateOfferKilled};
        FeatureBitset const fillOrKill{fixFillOrKill};
<<<<<<< HEAD

        static std::array<FeatureBitset, 5> const feats{
            all - takerDryOffer - immediateOfferKilled,
            all - immediateOfferKilled,
            all - rmSmallIncreasedQOffers - immediateOfferKilled - fillOrKill,
            all - fillOrKill,
=======
        FeatureBitset const permDEX{featurePermissionedDEX};

        static std::array<FeatureBitset, 7> const feats{
            all - takerDryOffer - immediateOfferKilled - permDEX,
            all - flowCross - takerDryOffer - immediateOfferKilled - permDEX,
            all - flowCross - immediateOfferKilled - permDEX,
            all - rmSmallIncreasedQOffers - immediateOfferKilled - fillOrKill -
                permDEX,
            all - fillOrKill - permDEX,
            all - permDEX,
>>>>>>> d494bf45
            all};

        if (BEAST_EXPECT(instance < feats.size()))
        {
            testAll(feats[instance]);
        }
        BEAST_EXPECT(!last || instance == feats.size() - 1);
    }

    void
    run() override
    {
        run(0);
        testFalseAssert();
    }
};

class OfferWTakerDryOffer_test : public OfferBaseUtil_test
{
    void
    run() override
    {
        OfferBaseUtil_test::run(1);
    }
};

class OfferWOSmallQOffers_test : public OfferBaseUtil_test
{
    void
    run() override
    {
        OfferBaseUtil_test::run(2);
    }
};

class OfferWOFillOrKill_test : public OfferBaseUtil_test
{
    void
    run() override
    {
        OfferBaseUtil_test::run(3);
    }
};

class OfferWOPermDEX_test : public OfferBaseUtil_test
{
    void
    run() override
    {
        OfferBaseUtil_test::run(5);
    }
};

class OfferAllFeatures_test : public OfferBaseUtil_test
{
    void
    run() override
    {
<<<<<<< HEAD
        OfferBaseUtil_test::run(4, true);
=======
        OfferBaseUtil_test::run(6, true);
>>>>>>> d494bf45
    }
};

class Offer_manual_test : public OfferBaseUtil_test
{
    void
    run() override
    {
        using namespace jtx;
        FeatureBitset const all{supported_amendments()};
        FeatureBitset const f1513{fix1513};
        FeatureBitset const immediateOfferKilled{featureImmediateOfferKilled};
        FeatureBitset const takerDryOffer{fixTakerDryOfferRemoval};
        FeatureBitset const fillOrKill{fixFillOrKill};
        FeatureBitset const permDEX{featurePermissionedDEX};

<<<<<<< HEAD
        testAll(all - f1513 - immediateOfferKilled);
        testAll(all - immediateOfferKilled);
        testAll(all - immediateOfferKilled - fillOrKill);
        testAll(all - fillOrKill);
        testAll(all);

        testAll(all - takerDryOffer);
=======
        testAll(all - flowCross - f1513 - immediateOfferKilled - permDEX);
        testAll(all - flowCross - immediateOfferKilled - permDEX);
        testAll(all - immediateOfferKilled - fillOrKill - permDEX);
        testAll(all - fillOrKill - permDEX);
        testAll(all - permDEX);
        testAll(all);

        testAll(all - flowCross - takerDryOffer - permDEX);
>>>>>>> d494bf45
    }
};

BEAST_DEFINE_TESTSUITE_PRIO(OfferBaseUtil, tx, ripple, 2);
BEAST_DEFINE_TESTSUITE_PRIO(OfferWTakerDryOffer, tx, ripple, 2);
BEAST_DEFINE_TESTSUITE_PRIO(OfferWOSmallQOffers, tx, ripple, 2);
BEAST_DEFINE_TESTSUITE_PRIO(OfferWOFillOrKill, tx, ripple, 2);
BEAST_DEFINE_TESTSUITE_PRIO(OfferWOPermDEX, tx, ripple, 2);
BEAST_DEFINE_TESTSUITE_PRIO(OfferAllFeatures, tx, ripple, 2);
BEAST_DEFINE_TESTSUITE_MANUAL_PRIO(Offer_manual, tx, ripple, 20);

}  // namespace test
}  // namespace ripple<|MERGE_RESOLUTION|>--- conflicted
+++ resolved
@@ -5373,25 +5373,15 @@
         static FeatureBitset const immediateOfferKilled{
             featureImmediateOfferKilled};
         FeatureBitset const fillOrKill{fixFillOrKill};
-<<<<<<< HEAD
-
-        static std::array<FeatureBitset, 5> const feats{
-            all - takerDryOffer - immediateOfferKilled,
-            all - immediateOfferKilled,
-            all - rmSmallIncreasedQOffers - immediateOfferKilled - fillOrKill,
-            all - fillOrKill,
-=======
         FeatureBitset const permDEX{featurePermissionedDEX};
 
         static std::array<FeatureBitset, 7> const feats{
             all - takerDryOffer - immediateOfferKilled - permDEX,
-            all - flowCross - takerDryOffer - immediateOfferKilled - permDEX,
-            all - flowCross - immediateOfferKilled - permDEX,
+            all - immediateOfferKilled - permDEX,
             all - rmSmallIncreasedQOffers - immediateOfferKilled - fillOrKill -
                 permDEX,
             all - fillOrKill - permDEX,
             all - permDEX,
->>>>>>> d494bf45
             all};
 
         if (BEAST_EXPECT(instance < feats.size()))
@@ -5441,7 +5431,7 @@
     void
     run() override
     {
-        OfferBaseUtil_test::run(5);
+        OfferBaseUtil_test::run(4);
     }
 };
 
@@ -5450,11 +5440,7 @@
     void
     run() override
     {
-<<<<<<< HEAD
-        OfferBaseUtil_test::run(4, true);
-=======
-        OfferBaseUtil_test::run(6, true);
->>>>>>> d494bf45
+        OfferBaseUtil_test::run(5, true);
     }
 };
 
@@ -5471,24 +5457,14 @@
         FeatureBitset const fillOrKill{fixFillOrKill};
         FeatureBitset const permDEX{featurePermissionedDEX};
 
-<<<<<<< HEAD
-        testAll(all - f1513 - immediateOfferKilled);
-        testAll(all - immediateOfferKilled);
-        testAll(all - immediateOfferKilled - fillOrKill);
-        testAll(all - fillOrKill);
-        testAll(all);
-
-        testAll(all - takerDryOffer);
-=======
-        testAll(all - flowCross - f1513 - immediateOfferKilled - permDEX);
-        testAll(all - flowCross - immediateOfferKilled - permDEX);
+        testAll(all - f1513 - immediateOfferKilled - permDEX);
+        testAll(all - immediateOfferKilled - permDEX);
         testAll(all - immediateOfferKilled - fillOrKill - permDEX);
         testAll(all - fillOrKill - permDEX);
         testAll(all - permDEX);
         testAll(all);
 
-        testAll(all - flowCross - takerDryOffer - permDEX);
->>>>>>> d494bf45
+        testAll(all - takerDryOffer - permDEX);
     }
 };
 
