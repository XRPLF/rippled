--- conflicted
+++ resolved
@@ -1281,10 +1281,6 @@
         {
             auto acctOffers = offersOnAccount(env, account_to_test);
 
-<<<<<<< HEAD
-            // No stale offers
-=======
->>>>>>> e7a7bb83
             BEAST_EXPECT(acctOffers.size() == 0);
             for (auto const& offerPtr : acctOffers)
             {
@@ -4157,22 +4153,14 @@
         };
 
         // clang-format off
-<<<<<<< HEAD
-        TestData const flowTests[]{
-=======
         TestData const tests[]{
->>>>>>> e7a7bb83
             //         btcStart    ------------------- actor[0] --------------------    ------------------- actor[1] --------------------
             {0, 0, 1, BTC(5), {{"gay", 1, drops(3950000'000000 - 4 * baseFee), BTC(5), USD(2500)}, {"gar", 1, drops(4050000'000000 - 3 * baseFee), BTC(0), USD(1375)}}}, // no BTC xfer fee
             {0, 0, 0, BTC(5), {{"hye", 2, drops(4000000'000000 - 5 * baseFee), BTC(5), USD(2000)}                                                     }}  // no xfer fee
         };
         // clang-format on
 
-<<<<<<< HEAD
-        for (auto const& t : flowTests)
-=======
         for (auto const& t : tests)
->>>>>>> e7a7bb83
         {
             Account const& self = t.actors[t.self].acct;
             Account const& leg0 = t.actors[t.leg0].acct;
@@ -4298,13 +4286,8 @@
         // 1. alice creates an offer to acquire USD/gw, an asset for which
         //    she does not have a trust line.  At some point in the future,
         //    gw adds lsfRequireAuth.  Then, later, alice's offer is crossed.
-<<<<<<< HEAD
-        //    alice's offer is deleted, not consumed,
-        //        since alice is not authorized to hold USD/gw.
-=======
         //     Alice's offer is deleted, not consumed, since alice is not
         //     authorized to hold USD/gw.
->>>>>>> e7a7bb83
         //
         // 2. alice tries to create an offer for USD/gw, now that gw has
         //    lsfRequireAuth set.  This time the offer create fails because
@@ -4352,22 +4335,13 @@
         // gw now requires authorization and bob has gwUSD(50).  Let's see if
         // bob can cross alice's offer.
         //
-<<<<<<< HEAD
-        // bob's offer shouldn't cross and alice's
-        //   unauthorized offer should be deleted.
-=======
         // Bob's offer shouldn't cross and alice's unauthorized offer should be
         // deleted.
->>>>>>> e7a7bb83
         env(offer(bob, XRP(4000), gwUSD(40)));
         env.close();
         std::uint32_t const bobOfferSeq = env.seq(bob) - 1;
 
         env.require(offers(alice, 0));
-<<<<<<< HEAD
-
-=======
->>>>>>> e7a7bb83
         // alice's unauthorized offer is deleted & bob's offer not crossed.
         env.require(balance(alice, gwUSD(none)));
         env.require(offers(bob, 1));
@@ -5324,11 +5298,7 @@
     run(std::uint32_t instance, bool last = false)
     {
         using namespace jtx;
-<<<<<<< HEAD
-        static FeatureBitset const all{supported_amendments()};
-=======
         static FeatureBitset const all{testable_amendments()};
->>>>>>> e7a7bb83
         static FeatureBitset const takerDryOffer{fixTakerDryOfferRemoval};
         static FeatureBitset const immediateOfferKilled{
             featureImmediateOfferKilled};
@@ -5338,12 +5308,7 @@
         static std::array<FeatureBitset, 6> const feats{
             all - takerDryOffer - immediateOfferKilled - permDEX,
             all - immediateOfferKilled - permDEX,
-<<<<<<< HEAD
             all - immediateOfferKilled - fillOrKill - permDEX,
-=======
-            all - rmSmallIncreasedQOffers - immediateOfferKilled - fillOrKill -
-                permDEX,
->>>>>>> e7a7bb83
             all - fillOrKill - permDEX,
             all - permDEX,
             all};
@@ -5414,11 +5379,7 @@
     run() override
     {
         using namespace jtx;
-<<<<<<< HEAD
-        FeatureBitset const all{supported_amendments()};
-=======
         FeatureBitset const all{testable_amendments()};
->>>>>>> e7a7bb83
         FeatureBitset const f1513{fix1513};
         FeatureBitset const immediateOfferKilled{featureImmediateOfferKilled};
         FeatureBitset const takerDryOffer{fixTakerDryOfferRemoval};
@@ -5426,10 +5387,6 @@
         FeatureBitset const permDEX{featurePermissionedDEX};
 
         testAll(all - f1513 - immediateOfferKilled - permDEX);
-<<<<<<< HEAD
-        testAll(all - immediateOfferKilled - permDEX);
-=======
->>>>>>> e7a7bb83
         testAll(all - immediateOfferKilled - fillOrKill - permDEX);
         testAll(all - fillOrKill - permDEX);
         testAll(all - permDEX);
