//------------------------------------------------------------------------------
/*
    This file is part of rippled: https://github.com/ripple/rippled
    Copyright (c) 2023 Ripple Labs Inc.

    Permission to use, copy, modify, and/or distribute this software for any
    purpose  with  or without fee is hereby granted, provided that the above
    copyright notice and this permission notice appear in all copies.

    THE  SOFTWARE IS PROVIDED "AS IS" AND THE AUTHOR DISCLAIMS ALL WARRANTIES
    WITH  REGARD  TO  THIS  SOFTWARE  INCLUDING  ALL  IMPLIED  WARRANTIES  OF
    MERCHANTABILITY  AND  FITNESS. IN NO EVENT SHALL THE AUTHOR BE LIABLE FOR
    ANY  SPECIAL ,  DIRECT, INDIRECT, OR CONSEQUENTIAL DAMAGES OR ANY DAMAGES
    WHATSOEVER  RESULTING  FROM  LOSS  OF USE, DATA OR PROFITS, WHETHER IN AN
    ACTION  OF  CONTRACT, NEGLIGENCE OR OTHER TORTIOUS ACTION, ARISING OUT OF
    OR IN CONNECTION WITH THE USE OR PERFORMANCE OF THIS SOFTWARE.
*/
//==============================================================================

#include <test/jtx.h>
#include <test/jtx/AMM.h>
#include <test/jtx/AMMTest.h>
#include <test/jtx/PathSet.h>
#include <test/jtx/amount.h>
#include <test/jtx/sendmax.h>
<<<<<<< HEAD
=======

>>>>>>> c17676a9
#include <xrpld/app/misc/AMMUtils.h>
#include <xrpld/app/paths/AMMContext.h>
#include <xrpld/app/paths/AMMOffer.h>
#include <xrpld/app/paths/Flow.h>
#include <xrpld/app/paths/detail/StrandFlow.h>
#include <xrpld/ledger/PaymentSandbox.h>
<<<<<<< HEAD
#include <xrpl/protocol/Feature.h>
#include <xrpl/protocol/STParsedJSON.h>
=======

#include <xrpl/protocol/Feature.h>
#include <xrpl/protocol/STParsedJSON.h>

>>>>>>> c17676a9
#include <utility>
#include <vector>

namespace ripple {
namespace test {

/**
 * Tests of AMM that use offers too.
 */
struct AMMExtended_test : public jtx::AMMTest
{
private:
    void
    testRmFundedOffer(FeatureBitset features)
    {
        testcase("Incorrect Removal of Funded Offers");

        // We need at least two paths. One at good quality and one at bad
        // quality.  The bad quality path needs two offer books in a row.
        // Each offer book should have two offers at the same quality, the
        // offers should be completely consumed, and the payment should
        // require both offers to be satisfied. The first offer must
        // be "taker gets" XRP. Ensure that the payment engine does not remove
        // the first "taker gets" xrp offer, because the offer is still
        // funded and not used for the payment.

        using namespace jtx;
        Env env{*this, features};

        fund(
            env,
            gw,
            {alice, bob, carol},
            XRP(10'000),
            {USD(200'000), BTC(2'000)});

        // Must be two offers at the same quality
        // "taker gets" must be XRP
        // (Different amounts so I can distinguish the offers)
        env(offer(carol, BTC(49), XRP(49)));
        env(offer(carol, BTC(51), XRP(51)));

        // Offers for the poor quality path
        // Must be two offers at the same quality
        env(offer(carol, XRP(50), USD(50)));
        env(offer(carol, XRP(50), USD(50)));

        // Good quality path
        AMM ammCarol(env, carol, BTC(1'000), USD(100'100));

        PathSet paths(Path(XRP, USD), Path(USD));

        env(pay(alice, bob, USD(100)),
            json(paths.json()),
            sendmax(BTC(1'000)),
            txflags(tfPartialPayment));

        if (!features[fixAMMv1_1])
        {
            BEAST_EXPECT(ammCarol.expectBalances(
                STAmount{BTC, UINT64_C(1'001'000000374812), -12},
                USD(100'000),
                ammCarol.tokens()));
        }
        else
        {
            BEAST_EXPECT(ammCarol.expectBalances(
                STAmount{BTC, UINT64_C(1'001'000000374815), -12},
                USD(100'000),
                ammCarol.tokens()));
        }

        env.require(balance(bob, USD(200'100)));
        BEAST_EXPECT(isOffer(env, carol, BTC(49), XRP(49)));
    }

    void
    testEnforceNoRipple(FeatureBitset features)
    {
        testcase("Enforce No Ripple");
        using namespace jtx;

        {
            // No ripple with an implied account step after AMM
            Env env{*this, features};

            Account const dan("dan");
            Account const gw1("gw1");
            Account const gw2("gw2");
            auto const USD1 = gw1["USD"];
            auto const USD2 = gw2["USD"];

            env.fund(XRP(20'000), alice, noripple(bob), carol, dan, gw1, gw2);
            env.trust(USD1(20'000), alice, carol, dan);
            env(trust(bob, USD1(1'000), tfSetNoRipple));
            env.trust(USD2(1'000), alice, carol, dan);
            env(trust(bob, USD2(1'000), tfSetNoRipple));

            env(pay(gw1, dan, USD1(10'000)));
            env(pay(gw1, bob, USD1(50)));
            env(pay(gw2, bob, USD2(50)));

            AMM ammDan(env, dan, XRP(10'000), USD1(10'000));

            env(pay(alice, carol, USD2(50)),
                path(~USD1, bob),
                sendmax(XRP(50)),
                txflags(tfNoRippleDirect),
                ter(tecPATH_DRY));
        }

        {
            // Make sure payment works with default flags
            Env env{*this, features};

            Account const dan("dan");
            Account const gw1("gw1");
            Account const gw2("gw2");
            auto const USD1 = gw1["USD"];
            auto const USD2 = gw2["USD"];

            env.fund(XRP(20'000), alice, bob, carol, gw1, gw2);
            env.fund(XRP(20'000), dan);
            env.trust(USD1(20'000), alice, bob, carol, dan);
            env.trust(USD2(1'000), alice, bob, carol, dan);

            env(pay(gw1, dan, USD1(10'050)));
            env(pay(gw1, bob, USD1(50)));
            env(pay(gw2, bob, USD2(50)));

            AMM ammDan(env, dan, XRP(10'000), USD1(10'050));

            env(pay(alice, carol, USD2(50)),
                path(~USD1, bob),
                sendmax(XRP(50)),
                txflags(tfNoRippleDirect));
            BEAST_EXPECT(ammDan.expectBalances(
                XRP(10'050), USD1(10'000), ammDan.tokens()));

            BEAST_EXPECT(expectLedgerEntryRoot(
                env, alice, XRP(20'000) - XRP(50) - txfee(env, 1)));
            BEAST_EXPECT(expectLine(env, bob, USD1(100)));
            BEAST_EXPECT(expectLine(env, bob, USD2(0)));
            BEAST_EXPECT(expectLine(env, carol, USD2(50)));
        }
    }

    void
    testFillModes(FeatureBitset features)
    {
        testcase("Fill Modes");
        using namespace jtx;

        auto const startBalance = XRP(1'000'000);

        // Fill or Kill - unless we fully cross, just charge a fee and don't
        // place the offer on the books.  But also clean up expired offers
        // that are discovered along the way.
        //
        // fix1578 changes the return code.  Verify expected behavior
        // without and with fix1578.
        for (auto const& tweakedFeatures :
             {features - fix1578, features | fix1578})
        {
            testAMM(
                [&](AMM& ammAlice, Env& env) {
                    // Order that can't be filled
                    TER const killedCode{
                        tweakedFeatures[fix1578] ? TER{tecKILLED}
                                                 : TER{tesSUCCESS}};
                    env(offer(carol, USD(100), XRP(100)),
                        txflags(tfFillOrKill),
                        ter(killedCode));
                    env.close();
                    BEAST_EXPECT(ammAlice.expectBalances(
                        XRP(10'100), USD(10'000), ammAlice.tokens()));
                    // fee = AMM
                    BEAST_EXPECT(expectLedgerEntryRoot(
                        env, carol, XRP(30'000) - (txfee(env, 1))));
                    BEAST_EXPECT(expectOffers(env, carol, 0));
                    BEAST_EXPECT(expectLine(env, carol, USD(30'000)));

                    // Order that can be filled
                    env(offer(carol, XRP(100), USD(100)),
                        txflags(tfFillOrKill),
                        ter(tesSUCCESS));
                    BEAST_EXPECT(ammAlice.expectBalances(
                        XRP(10'000), USD(10'100), ammAlice.tokens()));
                    BEAST_EXPECT(expectLedgerEntryRoot(
                        env, carol, XRP(30'000) + XRP(100) - txfee(env, 2)));
                    BEAST_EXPECT(expectLine(env, carol, USD(29'900)));
                    BEAST_EXPECT(expectOffers(env, carol, 0));
                },
                {{XRP(10'100), USD(10'000)}},
                0,
                std::nullopt,
                {tweakedFeatures});

            // Immediate or Cancel - cross as much as possible
            // and add nothing on the books.
            testAMM(
                [&](AMM& ammAlice, Env& env) {
                    env(offer(carol, XRP(200), USD(200)),
                        txflags(tfImmediateOrCancel),
                        ter(tesSUCCESS));

                    // AMM generates a synthetic offer of 100USD/100XRP
                    // to match the CLOB offer quality.
                    BEAST_EXPECT(ammAlice.expectBalances(
                        XRP(10'000), USD(10'100), ammAlice.tokens()));
                    // +AMM - offer * fee
                    BEAST_EXPECT(expectLedgerEntryRoot(
                        env, carol, XRP(30'000) + XRP(100) - txfee(env, 1)));
                    // AMM
                    BEAST_EXPECT(expectLine(env, carol, USD(29'900)));
                    BEAST_EXPECT(expectOffers(env, carol, 0));
                },
                {{XRP(10'100), USD(10'000)}},
                0,
                std::nullopt,
                {tweakedFeatures});

            // tfPassive -- place the offer without crossing it.
            testAMM(
                [&](AMM& ammAlice, Env& env) {
                    // Carol creates a passive offer that could cross AMM.
                    // Carol's offer should stay in the ledger.
                    env(offer(carol, XRP(100), USD(100), tfPassive));
                    env.close();
                    BEAST_EXPECT(ammAlice.expectBalances(
                        XRP(10'100), STAmount{USD, 10'000}, ammAlice.tokens()));
                    BEAST_EXPECT(expectOffers(
                        env, carol, 1, {{{XRP(100), STAmount{USD, 100}}}}));
                },
                {{XRP(10'100), USD(10'000)}},
                0,
                std::nullopt,
                {tweakedFeatures});

            // tfPassive -- cross only offers of better quality.
            testAMM(
                [&](AMM& ammAlice, Env& env) {
                    env(offer(alice, USD(110), XRP(100)));
                    env.close();

                    // Carol creates a passive offer.  That offer should cross
                    // AMM and leave Alice's offer untouched.
                    env(offer(carol, XRP(100), USD(100), tfPassive));
                    env.close();
                    BEAST_EXPECT(ammAlice.expectBalances(
                        XRP(10'900),
                        STAmount{USD, UINT64_C(9'082'56880733945), -11},
                        ammAlice.tokens()));
                    BEAST_EXPECT(expectOffers(env, carol, 0));
                    BEAST_EXPECT(expectOffers(env, alice, 1));
                },
                {{XRP(11'000), USD(9'000)}},
                0,
                std::nullopt,
                {tweakedFeatures});
        }
    }

    void
    testOfferCrossWithXRP(FeatureBitset features)
    {
        testcase("Offer Crossing with XRP, Normal order");

        using namespace jtx;

        Env env{*this, features};

        fund(env, gw, {bob, alice}, XRP(300'000), {USD(100)}, Fund::All);

        AMM ammAlice(env, alice, XRP(150'000), USD(50));

        // Existing offer pays better than this wants.
        // Partially consume existing offer.
        // Pay 1 USD, get 3061224490 Drops.
        auto const xrpTransferred = XRPAmount{3'061'224'490};
        env(offer(bob, USD(1), XRP(4'000)));

        BEAST_EXPECT(ammAlice.expectBalances(
            XRP(150'000) + xrpTransferred,
            USD(49),
            IOUAmount{273'861'278752583, -8}));

        BEAST_EXPECT(expectLine(env, bob, STAmount{USD, 101}));
        BEAST_EXPECT(expectLedgerEntryRoot(
            env, bob, XRP(300'000) - xrpTransferred - txfee(env, 1)));
        BEAST_EXPECT(expectOffers(env, bob, 0));
    }

    void
    testOfferCrossWithLimitOverride(FeatureBitset features)
    {
        testcase("Offer Crossing with Limit Override");

        using namespace jtx;

        Env env{*this, features};

        env.fund(XRP(200'000), gw, alice, bob);

        env(trust(alice, USD(1'000)));

        env(pay(gw, alice, alice["USD"](500)));

        AMM ammAlice(env, alice, XRP(150'000), USD(51));
        env(offer(bob, USD(1), XRP(3'000)));

        BEAST_EXPECT(
            ammAlice.expectBalances(XRP(153'000), USD(50), ammAlice.tokens()));

        auto jrr = ledgerEntryState(env, bob, gw, "USD");
        BEAST_EXPECT(jrr[jss::node][sfBalance.fieldName][jss::value] == "-1");
        jrr = ledgerEntryRoot(env, bob);
        BEAST_EXPECT(
            jrr[jss::node][sfBalance.fieldName] ==
            to_string(
                (XRP(200'000) - XRP(3'000) - env.current()->fees().base * 1)
                    .xrp()));
    }

    void
    testCurrencyConversionEntire(FeatureBitset features)
    {
        testcase("Currency Conversion: Entire Offer");

        using namespace jtx;

        Env env{*this, features};

        fund(env, gw, {alice, bob}, XRP(10'000));
        env.require(owners(bob, 0));

        env(trust(alice, USD(100)));
        env(trust(bob, USD(1'000)));
        env(pay(gw, bob, USD(1'000)));

        env.require(owners(alice, 1), owners(bob, 1));

        env(pay(gw, alice, alice["USD"](100)));
        AMM ammBob(env, bob, USD(200), XRP(1'500));

        env(pay(alice, alice, XRP(500)), sendmax(USD(100)));

        BEAST_EXPECT(
            ammBob.expectBalances(USD(300), XRP(1'000), ammBob.tokens()));
        BEAST_EXPECT(expectLine(env, alice, USD(0)));

        auto jrr = ledgerEntryRoot(env, alice);
        BEAST_EXPECT(
            jrr[jss::node][sfBalance.fieldName] ==
            to_string((XRP(10'000) + XRP(500) - env.current()->fees().base * 2)
                          .xrp()));
    }

    void
    testCurrencyConversionInParts(FeatureBitset features)
    {
        testcase("Currency Conversion: In Parts");

        using namespace jtx;

        testAMM(
            [&](AMM& ammAlice, Env& env) {
                // Alice converts USD to XRP which should fail
                // due to PartialPayment.
                env(pay(alice, alice, XRP(100)),
                    sendmax(USD(100)),
                    ter(tecPATH_PARTIAL));

                // Alice converts USD to XRP, should succeed because
                // we permit partial payment
                env(pay(alice, alice, XRP(100)),
                    sendmax(USD(100)),
                    txflags(tfPartialPayment));
                env.close();
                BEAST_EXPECT(ammAlice.expectBalances(
                    XRPAmount{9'900'990'100}, USD(10'100), ammAlice.tokens()));
                // initial 30,000 - 10,000AMM - 100pay
                BEAST_EXPECT(expectLine(env, alice, USD(19'900)));
                // initial 30,000 - 10,0000AMM + 99.009900pay - fee*3
                BEAST_EXPECT(expectLedgerEntryRoot(
                    env,
                    alice,
                    XRP(30'000) - XRP(10'000) + XRPAmount{99'009'900} -
                        ammCrtFee(env) - txfee(env, 2)));
            },
            {{XRP(10'000), USD(10'000)}},
            0,
            std::nullopt,
            {features});
    }

    void
    testCrossCurrencyStartXRP(FeatureBitset features)
    {
        testcase("Cross Currency Payment: Start with XRP");

        using namespace jtx;

        testAMM(
            [&](AMM& ammAlice, Env& env) {
                env.fund(XRP(1'000), bob);
                env(trust(bob, USD(100)));
                env.close();
                env(pay(alice, bob, USD(100)), sendmax(XRP(100)));
                BEAST_EXPECT(ammAlice.expectBalances(
                    XRP(10'100), USD(10'000), ammAlice.tokens()));
                BEAST_EXPECT(expectLine(env, bob, USD(100)));
            },
            {{XRP(10'000), USD(10'100)}},
            0,
            std::nullopt,
            {features});
    }

    void
    testCrossCurrencyEndXRP(FeatureBitset features)
    {
        testcase("Cross Currency Payment: End with XRP");

        using namespace jtx;

        testAMM(
            [&](AMM& ammAlice, Env& env) {
                env.fund(XRP(1'000), bob);
                env(trust(bob, USD(100)));
                env.close();
                env(pay(alice, bob, XRP(100)), sendmax(USD(100)));
                BEAST_EXPECT(ammAlice.expectBalances(
                    XRP(10'000), USD(10'100), ammAlice.tokens()));
                BEAST_EXPECT(expectLedgerEntryRoot(
                    env, bob, XRP(1'000) + XRP(100) - txfee(env, 1)));
            },
            {{XRP(10'100), USD(10'000)}},
            0,
            std::nullopt,
            {features});
    }

    void
    testCrossCurrencyBridged(FeatureBitset features)
    {
        testcase("Cross Currency Payment: Bridged");

        using namespace jtx;

        Env env{*this, features};

        auto const gw1 = Account{"gateway_1"};
        auto const gw2 = Account{"gateway_2"};
        auto const dan = Account{"dan"};
        auto const USD1 = gw1["USD"];
        auto const EUR1 = gw2["EUR"];

        fund(env, gw1, {gw2, alice, bob, carol, dan}, XRP(60'000));

        env(trust(alice, USD1(1'000)));
        env.close();
        env(trust(bob, EUR1(1'000)));
        env.close();
        env(trust(carol, USD1(10'000)));
        env.close();
        env(trust(dan, EUR1(1'000)));
        env.close();

        env(pay(gw1, alice, alice["USD"](500)));
        env.close();
        env(pay(gw1, carol, carol["USD"](6'000)));
        env(pay(gw2, dan, dan["EUR"](400)));
        env.close();

        AMM ammCarol(env, carol, USD1(5'000), XRP(50'000));

        env(offer(dan, XRP(500), EUR1(50)));
        env.close();

        Json::Value jtp{Json::arrayValue};
        jtp[0u][0u][jss::currency] = "XRP";
        env(pay(alice, bob, EUR1(30)),
            json(jss::Paths, jtp),
            sendmax(USD1(333)));
        env.close();
        BEAST_EXPECT(ammCarol.expectBalances(
            XRP(49'700),
            STAmount{USD1, UINT64_C(5'030'181086519115), -12},
            ammCarol.tokens()));
        BEAST_EXPECT(expectOffers(env, dan, 1, {{Amounts{XRP(200), EUR(20)}}}));
        BEAST_EXPECT(expectLine(env, bob, STAmount{EUR1, 30}));
    }

    void
    testOfferFeesConsumeFunds(FeatureBitset features)
    {
        testcase("Offer Fees Consume Funds");

        using namespace jtx;

        Env env{*this, features};

        auto const gw1 = Account{"gateway_1"};
        auto const gw2 = Account{"gateway_2"};
        auto const gw3 = Account{"gateway_3"};
        auto const alice = Account{"alice"};
        auto const bob = Account{"bob"};
        auto const USD1 = gw1["USD"];
        auto const USD2 = gw2["USD"];
        auto const USD3 = gw3["USD"];

        // Provide micro amounts to compensate for fees to make results round
        // nice.
        // reserve: Alice has 3 entries in the ledger, via trust lines
        // fees:
        //  1 for each trust limit == 3 (alice < mtgox/amazon/bitstamp) +
        //  1 for payment          == 4
        auto const starting_xrp = XRP(100) +
            env.current()->fees().accountReserve(3) +
            env.current()->fees().base * 4;

        env.fund(starting_xrp, gw1, gw2, gw3, alice);
        env.fund(XRP(2'000), bob);

        env(trust(alice, USD1(1'000)));
        env(trust(alice, USD2(1'000)));
        env(trust(alice, USD3(1'000)));
        env(trust(bob, USD1(1'200)));
        env(trust(bob, USD2(1'100)));

        env(pay(gw1, bob, bob["USD"](1'200)));

        AMM ammBob(env, bob, XRP(1'000), USD1(1'200));
        // Alice has 350 fees - a reserve of 50 = 250 reserve = 100 available.
        // Ask for more than available to prove reserve works.
        env(offer(alice, USD1(200), XRP(200)));

        // The pool gets only 100XRP for ~109.09USD, even though
        // it can exchange more.
        BEAST_EXPECT(ammBob.expectBalances(
            XRP(1'100),
            STAmount{USD1, UINT64_C(1'090'909090909091), -12},
            ammBob.tokens()));

        auto jrr = ledgerEntryState(env, alice, gw1, "USD");
        BEAST_EXPECT(
            jrr[jss::node][sfBalance.fieldName][jss::value] ==
            "109.090909090909");
        jrr = ledgerEntryRoot(env, alice);
        BEAST_EXPECT(
            jrr[jss::node][sfBalance.fieldName] == XRP(350).value().getText());
    }

    void
    testOfferCreateThenCross(FeatureBitset features)
    {
        testcase("Offer Create, then Cross");

        using namespace jtx;

        Env env{*this, features};

        fund(env, gw, {alice, bob}, XRP(200'000));

        env(rate(gw, 1.005));

        env(trust(alice, USD(1'000)));
        env(trust(bob, USD(1'000)));

        env(pay(gw, bob, USD(1)));
        env(pay(gw, alice, USD(200)));

        AMM ammAlice(env, alice, USD(150), XRP(150'100));
        env(offer(bob, XRP(100), USD(0.1)));

        BEAST_EXPECT(ammAlice.expectBalances(
            USD(150.1), XRP(150'000), ammAlice.tokens()));

        auto const jrr = ledgerEntryState(env, bob, gw, "USD");
        // Bob pays 0.005 transfer fee. Note 10**-10 round-off.
        BEAST_EXPECT(
            jrr[jss::node][sfBalance.fieldName][jss::value] == "-0.8995000001");
    }

    void
    testSellFlagBasic(FeatureBitset features)
    {
        testcase("Offer tfSell: Basic Sell");

        using namespace jtx;

        testAMM(
            [&](AMM& ammAlice, Env& env) {
                env(offer(carol, USD(100), XRP(100)), json(jss::Flags, tfSell));
                env.close();
                BEAST_EXPECT(ammAlice.expectBalances(
                    XRP(10'000), USD(9'999), ammAlice.tokens()));
                BEAST_EXPECT(expectOffers(env, carol, 0));
                BEAST_EXPECT(expectLine(env, carol, USD(30'101)));
                BEAST_EXPECT(expectLedgerEntryRoot(
                    env, carol, XRP(30'000) - XRP(100) - txfee(env, 1)));
            },
            {{XRP(9'900), USD(10'100)}},
            0,
            std::nullopt,
            {features});
    }

    void
    testSellFlagExceedLimit(FeatureBitset features)
    {
        testcase("Offer tfSell: 2x Sell Exceed Limit");

        using namespace jtx;

        Env env{*this, features};

        auto const starting_xrp =
            XRP(100) + reserve(env, 1) + env.current()->fees().base * 2;

        env.fund(starting_xrp, gw, alice);
        env.fund(XRP(2'000), bob);

        env(trust(alice, USD(150)));
        env(trust(bob, USD(4'000)));

        env(pay(gw, bob, bob["USD"](2'200)));

        AMM ammBob(env, bob, XRP(1'000), USD(2'200));
        // Alice has 350 fees - a reserve of 50 = 250 reserve = 100 available.
        // Ask for more than available to prove reserve works.
        // Taker pays 100 USD for 100 XRP.
        // Selling XRP.
        // Will sell all 100 XRP and get more USD than asked for.
        env(offer(alice, USD(100), XRP(200)), json(jss::Flags, tfSell));
        BEAST_EXPECT(
            ammBob.expectBalances(XRP(1'100), USD(2'000), ammBob.tokens()));
        BEAST_EXPECT(expectLine(env, alice, USD(200)));
        BEAST_EXPECT(expectLedgerEntryRoot(env, alice, XRP(250)));
        BEAST_EXPECT(expectOffers(env, alice, 0));
    }

    void
    testGatewayCrossCurrency(FeatureBitset features)
    {
        testcase("Client Issue: Gateway Cross Currency");

        using namespace jtx;

        Env env{*this, features};

        auto const XTS = gw["XTS"];
        auto const XXX = gw["XXX"];

        auto const starting_xrp =
            XRP(100.1) + reserve(env, 1) + env.current()->fees().base * 2;
        fund(
            env,
            gw,
            {alice, bob},
            starting_xrp,
            {XTS(100), XXX(100)},
            Fund::All);

        AMM ammAlice(env, alice, XTS(100), XXX(100));

        Json::Value payment;
        payment[jss::secret] = toBase58(generateSeed("bob"));
        payment[jss::id] = env.seq(bob);
        payment[jss::build_path] = true;
        payment[jss::tx_json] = pay(bob, bob, bob["XXX"](1));
        payment[jss::tx_json][jss::Sequence] =
            env.current()
                ->read(keylet::account(bob.id()))
                ->getFieldU32(sfSequence);
        payment[jss::tx_json][jss::Fee] = to_string(env.current()->fees().base);
        payment[jss::tx_json][jss::SendMax] =
            bob["XTS"](1.5).value().getJson(JsonOptions::none);
        payment[jss::tx_json][jss::Flags] = tfPartialPayment;
        auto const jrr = env.rpc("json", "submit", to_string(payment));
        BEAST_EXPECT(jrr[jss::result][jss::status] == "success");
        BEAST_EXPECT(jrr[jss::result][jss::engine_result] == "tesSUCCESS");
        if (!features[fixAMMv1_1])
        {
            BEAST_EXPECT(ammAlice.expectBalances(
                STAmount(XTS, UINT64_C(101'010101010101), -12),
                XXX(99),
                ammAlice.tokens()));
            BEAST_EXPECT(expectLine(
                env, bob, STAmount{XTS, UINT64_C(98'989898989899), -12}));
        }
        else
        {
            BEAST_EXPECT(ammAlice.expectBalances(
                STAmount(XTS, UINT64_C(101'0101010101011), -13),
                XXX(99),
                ammAlice.tokens()));
            BEAST_EXPECT(expectLine(
                env, bob, STAmount{XTS, UINT64_C(98'9898989898989), -13}));
        }
        BEAST_EXPECT(expectLine(env, bob, XXX(101)));
    }

    void
    testBridgedCross(FeatureBitset features)
    {
        testcase("Bridged Crossing");

        using namespace jtx;

        {
            Env env{*this, features};

            fund(
                env,
                gw,
                {alice, bob, carol},
                {USD(15'000), EUR(15'000)},
                Fund::All);

            // The scenario:
            //   o USD/XRP AMM is created.
            //   o EUR/XRP AMM is created.
            //   o carol has EUR but wants USD.
            // Note that carol's offer must come last.  If carol's offer is
            // placed before AMM is created, then autobridging will not occur.
            AMM ammAlice(env, alice, XRP(10'000), USD(10'100));
            AMM ammBob(env, bob, EUR(10'000), XRP(10'100));

            // Carol makes an offer that consumes AMM liquidity and
            // fully consumes Carol's offer.
            env(offer(carol, USD(100), EUR(100)));
            env.close();

            BEAST_EXPECT(ammAlice.expectBalances(
                XRP(10'100), USD(10'000), ammAlice.tokens()));
            BEAST_EXPECT(ammBob.expectBalances(
                XRP(10'000), EUR(10'100), ammBob.tokens()));
            BEAST_EXPECT(expectLine(env, carol, USD(15'100)));
            BEAST_EXPECT(expectLine(env, carol, EUR(14'900)));
            BEAST_EXPECT(expectOffers(env, carol, 0));
        }

        {
            Env env{*this, features};

            fund(
                env,
                gw,
                {alice, bob, carol},
                {USD(15'000), EUR(15'000)},
                Fund::All);

            // The scenario:
            //   o USD/XRP AMM is created.
            //   o EUR/XRP offer is created.
            //   o carol has EUR but wants USD.
            // Note that carol's offer must come last.  If carol's offer is
            // placed before AMM and bob's offer are created, then autobridging
            // will not occur.
            AMM ammAlice(env, alice, XRP(10'000), USD(10'100));
            env(offer(bob, EUR(100), XRP(100)));
            env.close();

            // Carol makes an offer that consumes AMM liquidity and
            // fully consumes Carol's offer.
            env(offer(carol, USD(100), EUR(100)));
            env.close();

            BEAST_EXPECT(ammAlice.expectBalances(
                XRP(10'100), USD(10'000), ammAlice.tokens()));
            BEAST_EXPECT(expectLine(env, carol, USD(15'100)));
            BEAST_EXPECT(expectLine(env, carol, EUR(14'900)));
            BEAST_EXPECT(expectOffers(env, carol, 0));
            BEAST_EXPECT(expectOffers(env, bob, 0));
        }

        {
            Env env{*this, features};

            fund(
                env,
                gw,
                {alice, bob, carol},
                {USD(15'000), EUR(15'000)},
                Fund::All);

            // The scenario:
            //   o USD/XRP offer is created.
            //   o EUR/XRP AMM is created.
            //   o carol has EUR but wants USD.
            // Note that carol's offer must come last.  If carol's offer is
            // placed before AMM and alice's offer are created, then
            // autobridging will not occur.
            env(offer(alice, XRP(100), USD(100)));
            env.close();
            AMM ammBob(env, bob, EUR(10'000), XRP(10'100));

            // Carol makes an offer that consumes AMM liquidity and
            // fully consumes Carol's offer.
            env(offer(carol, USD(100), EUR(100)));
            env.close();

            BEAST_EXPECT(ammBob.expectBalances(
                XRP(10'000), EUR(10'100), ammBob.tokens()));
            BEAST_EXPECT(expectLine(env, carol, USD(15'100)));
            BEAST_EXPECT(expectLine(env, carol, EUR(14'900)));
            BEAST_EXPECT(expectOffers(env, carol, 0));
            BEAST_EXPECT(expectOffers(env, alice, 0));
        }
    }

    void
    testSellWithFillOrKill(FeatureBitset features)
    {
        // Test a number of different corner cases regarding offer crossing
        // when both the tfSell flag and tfFillOrKill flags are set.
        testcase("Combine tfSell with tfFillOrKill");

        using namespace jtx;

        // Code returned if an offer is killed.
        TER const killedCode{
            features[fix1578] ? TER{tecKILLED} : TER{tesSUCCESS}};

        {
            Env env{*this, features};
            fund(env, gw, {alice, bob}, {USD(20'000)}, Fund::All);
            AMM ammBob(env, bob, XRP(20'000), USD(200));
            // alice submits a tfSell | tfFillOrKill offer that does not cross.
            env(offer(alice, USD(2.1), XRP(210), tfSell | tfFillOrKill),
                ter(killedCode));

            BEAST_EXPECT(
                ammBob.expectBalances(XRP(20'000), USD(200), ammBob.tokens()));
            BEAST_EXPECT(expectOffers(env, bob, 0));
        }
        {
            Env env{*this, features};
            fund(env, gw, {alice, bob}, {USD(1'000)}, Fund::All);
            AMM ammBob(env, bob, XRP(20'000), USD(200));
            // alice submits a tfSell | tfFillOrKill offer that crosses.
            // Even though tfSell is present it doesn't matter this time.
            env(offer(alice, USD(2), XRP(220), tfSell | tfFillOrKill));
            env.close();
            BEAST_EXPECT(ammBob.expectBalances(
                XRP(20'220),
                STAmount{USD, UINT64_C(197'8239366963403), -13},
                ammBob.tokens()));
            BEAST_EXPECT(expectLine(
                env, alice, STAmount{USD, UINT64_C(1'002'17606330366), -11}));
            BEAST_EXPECT(expectOffers(env, alice, 0));
        }
        {
            // alice submits a tfSell | tfFillOrKill offer that crosses and
            // returns more than was asked for (because of the tfSell flag).
            Env env{*this, features};
            fund(env, gw, {alice, bob}, {USD(1'000)}, Fund::All);
            AMM ammBob(env, bob, XRP(20'000), USD(200));

            env(offer(alice, USD(10), XRP(1'500), tfSell | tfFillOrKill));
            env.close();

            BEAST_EXPECT(ammBob.expectBalances(
                XRP(21'500),
                STAmount{USD, UINT64_C(186'046511627907), -12},
                ammBob.tokens()));
            BEAST_EXPECT(expectLine(
                env, alice, STAmount{USD, UINT64_C(1'013'953488372093), -12}));
            BEAST_EXPECT(expectOffers(env, alice, 0));
        }
        {
            // alice submits a tfSell | tfFillOrKill offer that doesn't cross.
            // This would have succeeded with a regular tfSell, but the
            // fillOrKill prevents the transaction from crossing since not
            // all of the offer is consumed because AMM generated offer,
            // which matches alice's offer quality is ~ 10XRP/0.01996USD.
            Env env{*this, features};
            fund(env, gw, {alice, bob}, {USD(10'000)}, Fund::All);
            AMM ammBob(env, bob, XRP(5000), USD(10));

            env(offer(alice, USD(1), XRP(501), tfSell | tfFillOrKill),
                ter(tecKILLED));
            env.close();
            BEAST_EXPECT(expectOffers(env, alice, 0));
            BEAST_EXPECT(expectOffers(env, bob, 0));
        }
    }

    void
    testTransferRateOffer(FeatureBitset features)
    {
        testcase("Transfer Rate Offer");

        using namespace jtx;

        // AMM XRP/USD. Alice places USD/XRP offer.
        testAMM(
            [&](AMM& ammAlice, Env& env) {
                env(rate(gw, 1.25));
                env.close();

                env(offer(carol, USD(100), XRP(100)));
                env.close();

                // AMM doesn't pay the transfer fee
                BEAST_EXPECT(ammAlice.expectBalances(
                    XRP(10'100), USD(10'000), ammAlice.tokens()));
                BEAST_EXPECT(expectLine(env, carol, USD(30'100)));
                BEAST_EXPECT(expectOffers(env, carol, 0));
            },
            {{XRP(10'000), USD(10'100)}},
            0,
            std::nullopt,
            {features});

        // Reverse the order, so the offer in the books is to sell XRP
        // in return for USD.
        testAMM(
            [&](AMM& ammAlice, Env& env) {
                env(rate(gw, 1.25));
                env.close();

                env(offer(carol, XRP(100), USD(100)));
                env.close();

                BEAST_EXPECT(ammAlice.expectBalances(
                    XRP(10'000), USD(10'100), ammAlice.tokens()));
                // Carol pays 25% transfer fee
                BEAST_EXPECT(expectLine(env, carol, USD(29'875)));
                BEAST_EXPECT(expectOffers(env, carol, 0));
            },
            {{XRP(10'100), USD(10'000)}},
            0,
            std::nullopt,
            {features});

        {
            // Bridged crossing.
            Env env{*this, features};
            fund(
                env,
                gw,
                {alice, bob, carol},
                {USD(15'000), EUR(15'000)},
                Fund::All);
            env(rate(gw, 1.25));

            // The scenario:
            //   o USD/XRP AMM is created.
            //   o EUR/XRP Offer is created.
            //   o carol has EUR but wants USD.
            // Note that Carol's offer must come last.  If Carol's offer is
            // placed before AMM is created, then autobridging will not occur.
            AMM ammAlice(env, alice, XRP(10'000), USD(10'100));
            env(offer(bob, EUR(100), XRP(100)));
            env.close();

            // Carol makes an offer that consumes AMM liquidity and
            // fully consumes Bob's offer.
            env(offer(carol, USD(100), EUR(100)));
            env.close();

            // AMM doesn't pay the transfer fee
            BEAST_EXPECT(ammAlice.expectBalances(
                XRP(10'100), USD(10'000), ammAlice.tokens()));
            BEAST_EXPECT(expectLine(env, carol, USD(15'100)));
            // Carol pays 25% transfer fee.
            BEAST_EXPECT(expectLine(env, carol, EUR(14'875)));
            BEAST_EXPECT(expectOffers(env, carol, 0));
            BEAST_EXPECT(expectOffers(env, bob, 0));
        }

        {
            // Bridged crossing. The transfer fee is paid on the step not
            // involving AMM as src/dst.
            Env env{*this, features};
            fund(
                env,
                gw,
                {alice, bob, carol},
                {USD(15'000), EUR(15'000)},
                Fund::All);
            env(rate(gw, 1.25));

            // The scenario:
            //   o USD/XRP AMM is created.
            //   o EUR/XRP Offer is created.
            //   o carol has EUR but wants USD.
            // Note that Carol's offer must come last.  If Carol's offer is
            // placed before AMM is created, then autobridging will not occur.
            AMM ammAlice(env, alice, XRP(10'000), USD(10'050));
            env(offer(bob, EUR(100), XRP(100)));
            env.close();

            // Carol makes an offer that consumes AMM liquidity and
            // partially consumes Bob's offer.
            env(offer(carol, USD(50), EUR(50)));
            env.close();
            // This test verifies that the amount removed from an offer
            // accounts for the transfer fee that is removed from the
            // account but not from the remaining offer.

            // AMM doesn't pay the transfer fee
            BEAST_EXPECT(ammAlice.expectBalances(
                XRP(10'050), USD(10'000), ammAlice.tokens()));
            BEAST_EXPECT(expectLine(env, carol, USD(15'050)));
            // Carol pays 25% transfer fee.
            BEAST_EXPECT(expectLine(env, carol, EUR(14'937.5)));
            BEAST_EXPECT(expectOffers(env, carol, 0));
            BEAST_EXPECT(
                expectOffers(env, bob, 1, {{Amounts{EUR(50), XRP(50)}}}));
        }

        {
            // A trust line's QualityIn should not affect offer crossing.
            // Bridged crossing. The transfer fee is paid on the step not
            // involving AMM as src/dst.
            Env env{*this, features};
            fund(env, gw, {alice, carol, bob}, XRP(30'000));
            env(rate(gw, 1.25));
            env(trust(alice, USD(15'000)));
            env(trust(bob, EUR(15'000)));
            env(trust(carol, EUR(15'000)), qualityInPercent(80));
            env(trust(bob, USD(15'000)));
            env(trust(carol, USD(15'000)));
            env.close();

            env(pay(gw, alice, USD(11'000)));
            env(pay(gw, carol, EUR(1'000)), sendmax(EUR(10'000)));
            env.close();
            // 1000 / 0.8
            BEAST_EXPECT(expectLine(env, carol, EUR(1'250)));
            // The scenario:
            //   o USD/XRP AMM is created.
            //   o EUR/XRP Offer is created.
            //   o carol has EUR but wants USD.
            // Note that Carol's offer must come last.  If Carol's offer is
            // placed before AMM is created, then autobridging will not occur.
            AMM ammAlice(env, alice, XRP(10'000), USD(10'100));
            env(offer(bob, EUR(100), XRP(100)));
            env.close();

            // Carol makes an offer that consumes AMM liquidity and
            // fully consumes Bob's offer.
            env(offer(carol, USD(100), EUR(100)));
            env.close();

            // AMM doesn't pay the transfer fee
            BEAST_EXPECT(ammAlice.expectBalances(
                XRP(10'100), USD(10'000), ammAlice.tokens()));
            BEAST_EXPECT(expectLine(env, carol, USD(100)));
            // Carol pays 25% transfer fee: 1250 - 100(offer) - 25(transfer fee)
            BEAST_EXPECT(expectLine(env, carol, EUR(1'125)));
            BEAST_EXPECT(expectOffers(env, carol, 0));
            BEAST_EXPECT(expectOffers(env, bob, 0));
        }

        {
            // A trust line's QualityOut should not affect offer crossing.
            // Bridged crossing. The transfer fee is paid on the step not
            // involving AMM as src/dst.
            Env env{*this, features};
            fund(env, gw, {alice, carol, bob}, XRP(30'000));
            env(rate(gw, 1.25));
            env(trust(alice, USD(15'000)));
            env(trust(bob, EUR(15'000)));
            env(trust(carol, EUR(15'000)), qualityOutPercent(120));
            env(trust(bob, USD(15'000)));
            env(trust(carol, USD(15'000)));
            env.close();

            env(pay(gw, alice, USD(11'000)));
            env(pay(gw, carol, EUR(1'000)), sendmax(EUR(10'000)));
            env.close();
            BEAST_EXPECT(expectLine(env, carol, EUR(1'000)));
            // The scenario:
            //   o USD/XRP AMM is created.
            //   o EUR/XRP Offer is created.
            //   o carol has EUR but wants USD.
            // Note that Carol's offer must come last.  If Carol's offer is
            // placed before AMM is created, then autobridging will not occur.
            AMM ammAlice(env, alice, XRP(10'000), USD(10'100));
            env(offer(bob, EUR(100), XRP(100)));
            env.close();

            // Carol makes an offer that consumes AMM liquidity and
            // fully consumes Bob's offer.
            env(offer(carol, USD(100), EUR(100)));
            env.close();

            // AMM pay doesn't transfer fee
            BEAST_EXPECT(ammAlice.expectBalances(
                XRP(10'100), USD(10'000), ammAlice.tokens()));
            BEAST_EXPECT(expectLine(env, carol, USD(100)));
            // Carol pays 25% transfer fee: 1000 - 100(offer) - 25(transfer fee)
            BEAST_EXPECT(expectLine(env, carol, EUR(875)));
            BEAST_EXPECT(expectOffers(env, carol, 0));
            BEAST_EXPECT(expectOffers(env, bob, 0));
        }
    }

    void
    testSelfIssueOffer(FeatureBitset features)
    {
        // This test is not the same as corresponding testSelfIssueOffer()
        // in the Offer_test. It simply tests AMM with self issue and
        // offer crossing.
        using namespace jtx;

        Env env{*this, features};

        auto const USD_bob = bob["USD"];
        auto const f = env.current()->fees().base;

        env.fund(XRP(30'000) + f, alice, bob);
        env.close();
        AMM ammBob(env, bob, XRP(10'000), USD_bob(10'100));

        env(offer(alice, USD_bob(100), XRP(100)));
        env.close();

        BEAST_EXPECT(ammBob.expectBalances(
            XRP(10'100), USD_bob(10'000), ammBob.tokens()));
        BEAST_EXPECT(expectOffers(env, alice, 0));
        BEAST_EXPECT(expectLine(env, alice, USD_bob(100)));
    }

    void
    testBadPathAssert(FeatureBitset features)
    {
        // At one point in the past this invalid path caused assert.  It
        // should not be possible for user-supplied data to cause assert.
        // Make sure assert is gone.
        testcase("Bad path assert");

        using namespace jtx;

        // The problem was identified when featureOwnerPaysFee was enabled,
        // so make sure that gets included.
        Env env{*this, features | featureOwnerPaysFee};

        // The fee that's charged for transactions.
        auto const fee = env.current()->fees().base;
        {
            // A trust line's QualityOut should not affect offer crossing.
            auto const ann = Account("ann");
            auto const A_BUX = ann["BUX"];
            auto const bob = Account("bob");
            auto const cam = Account("cam");
            auto const dan = Account("dan");
            auto const D_BUX = dan["BUX"];

            // Verify trust line QualityOut affects payments.
            env.fund(reserve(env, 4) + (fee * 4), ann, bob, cam, dan);
            env.close();

            env(trust(bob, A_BUX(400)));
            env(trust(bob, D_BUX(200)), qualityOutPercent(120));
            env(trust(cam, D_BUX(100)));
            env.close();
            env(pay(dan, bob, D_BUX(100)));
            env.close();
            BEAST_EXPECT(expectLine(env, bob, D_BUX(100)));

            env(pay(ann, cam, D_BUX(60)), path(bob, dan), sendmax(A_BUX(200)));
            env.close();

            BEAST_EXPECT(expectLine(env, ann, A_BUX(none)));
            BEAST_EXPECT(expectLine(env, ann, D_BUX(none)));
            BEAST_EXPECT(expectLine(env, bob, A_BUX(72)));
            BEAST_EXPECT(expectLine(env, bob, D_BUX(40)));
            BEAST_EXPECT(expectLine(env, cam, A_BUX(none)));
            BEAST_EXPECT(expectLine(env, cam, D_BUX(60)));
            BEAST_EXPECT(expectLine(env, dan, A_BUX(none)));
            BEAST_EXPECT(expectLine(env, dan, D_BUX(none)));

            AMM ammBob(env, bob, A_BUX(30), D_BUX(30));

            env(trust(ann, D_BUX(100)));
            env.close();

            // This payment caused the assert.
            env(pay(ann, ann, D_BUX(30)),
                path(A_BUX, D_BUX),
                sendmax(A_BUX(30)),
                ter(temBAD_PATH));
            env.close();

            BEAST_EXPECT(
                ammBob.expectBalances(A_BUX(30), D_BUX(30), ammBob.tokens()));
            BEAST_EXPECT(expectLine(env, ann, A_BUX(none)));
            BEAST_EXPECT(expectLine(env, ann, D_BUX(0)));
            BEAST_EXPECT(expectLine(env, cam, A_BUX(none)));
            BEAST_EXPECT(expectLine(env, cam, D_BUX(60)));
            BEAST_EXPECT(expectLine(env, dan, A_BUX(0)));
            BEAST_EXPECT(expectLine(env, dan, D_BUX(none)));
        }
    }

    void
    testDirectToDirectPath(FeatureBitset features)
    {
        // The offer crossing code expects that a DirectStep is always
        // preceded by a BookStep.  In one instance the default path
        // was not matching that assumption.  Here we recreate that case
        // so we can prove the bug stays fixed.
        testcase("Direct to Direct path");

        using namespace jtx;

        Env env{*this, features};

        auto const ann = Account("ann");
        auto const bob = Account("bob");
        auto const cam = Account("cam");
        auto const carol = Account("carol");
        auto const A_BUX = ann["BUX"];
        auto const B_BUX = bob["BUX"];

        auto const fee = env.current()->fees().base;
        env.fund(XRP(1'000), carol);
        env.fund(reserve(env, 4) + (fee * 5), ann, bob, cam);
        env.close();

        env(trust(ann, B_BUX(40)));
        env(trust(cam, A_BUX(40)));
        env(trust(bob, A_BUX(30)));
        env(trust(cam, B_BUX(40)));
        env(trust(carol, B_BUX(400)));
        env(trust(carol, A_BUX(400)));
        env.close();

        env(pay(ann, cam, A_BUX(35)));
        env(pay(bob, cam, B_BUX(35)));
        env(pay(bob, carol, B_BUX(400)));
        env(pay(ann, carol, A_BUX(400)));

        AMM ammCarol(env, carol, A_BUX(300), B_BUX(330));

        // cam puts an offer on the books that her upcoming offer could cross.
        // But this offer should be deleted, not crossed, by her upcoming
        // offer.
        env(offer(cam, A_BUX(29), B_BUX(30), tfPassive));
        env.close();
        env.require(balance(cam, A_BUX(35)));
        env.require(balance(cam, B_BUX(35)));
        env.require(offers(cam, 1));

        // This offer caused the assert.
        env(offer(cam, B_BUX(30), A_BUX(30)));

        // AMM is consumed up to the first cam Offer quality
        if (!features[fixAMMv1_1])
        {
            BEAST_EXPECT(ammCarol.expectBalances(
                STAmount{A_BUX, UINT64_C(309'3541659651605), -13},
                STAmount{B_BUX, UINT64_C(320'0215509984417), -13},
                ammCarol.tokens()));
            BEAST_EXPECT(expectOffers(
                env,
                cam,
                1,
                {{Amounts{
                    STAmount{B_BUX, UINT64_C(20'0215509984417), -13},
                    STAmount{A_BUX, UINT64_C(20'0215509984417), -13}}}}));
        }
        else
        {
            BEAST_EXPECT(ammCarol.expectBalances(
                STAmount{A_BUX, UINT64_C(309'3541659651604), -13},
                STAmount{B_BUX, UINT64_C(320'0215509984419), -13},
                ammCarol.tokens()));
            BEAST_EXPECT(expectOffers(
                env,
                cam,
                1,
                {{Amounts{
                    STAmount{B_BUX, UINT64_C(20'0215509984419), -13},
                    STAmount{A_BUX, UINT64_C(20'0215509984419), -13}}}}));
        }
    }

    void
    testRequireAuth(FeatureBitset features)
    {
        testcase("lsfRequireAuth");

        using namespace jtx;

        Env env{*this, features};

        auto const aliceUSD = alice["USD"];
        auto const bobUSD = bob["USD"];

        env.fund(XRP(400'000), gw, alice, bob);
        env.close();

        // GW requires authorization for holders of its IOUs
        env(fset(gw, asfRequireAuth));
        env.close();

        // Properly set trust and have gw authorize bob and alice
        env(trust(gw, bobUSD(100)), txflags(tfSetfAuth));
        env(trust(bob, USD(100)));
        env(trust(gw, aliceUSD(100)), txflags(tfSetfAuth));
        env(trust(alice, USD(2'000)));
        env(pay(gw, alice, USD(1'000)));
        env.close();
        // Alice is able to create AMM since the GW has authorized her
        AMM ammAlice(env, alice, USD(1'000), XRP(1'050));

        // Set up authorized trust line for AMM.
        env(trust(gw, STAmount{Issue{USD.currency, ammAlice.ammAccount()}, 10}),
            txflags(tfSetfAuth));
        env.close();

        env(pay(gw, bob, USD(50)));
        env.close();

        BEAST_EXPECT(expectLine(env, bob, USD(50)));

        // Bob's offer should cross Alice's AMM
        env(offer(bob, XRP(50), USD(50)));
        env.close();

        BEAST_EXPECT(
            ammAlice.expectBalances(USD(1'050), XRP(1'000), ammAlice.tokens()));
        BEAST_EXPECT(expectOffers(env, bob, 0));
        BEAST_EXPECT(expectLine(env, bob, USD(0)));
    }

    void
    testMissingAuth(FeatureBitset features)
    {
        testcase("Missing Auth");

        using namespace jtx;

        Env env{*this, features};

        env.fund(XRP(400'000), gw, alice, bob);
        env.close();

        // Alice doesn't have the funds
        {
            AMM ammAlice(
                env, alice, USD(1'000), XRP(1'000), ter(tecUNFUNDED_AMM));
        }

        env(fset(gw, asfRequireAuth));
        env.close();

        env(trust(gw, bob["USD"](50)), txflags(tfSetfAuth));
        env.close();
        env(trust(bob, USD(50)));
        env.close();

        env(pay(gw, bob, USD(50)));
        env.close();
        BEAST_EXPECT(expectLine(env, bob, USD(50)));

        // Alice should not be able to create AMM without authorization.
        {
            AMM ammAlice(env, alice, USD(1'000), XRP(1'000), ter(tecNO_LINE));
        }

        // Set up a trust line for Alice, but don't authorize it. Alice
        // should still not be able to create AMM for USD/gw.
        env(trust(gw, alice["USD"](2'000)));
        env.close();

        {
            AMM ammAlice(env, alice, USD(1'000), XRP(1'000), ter(tecNO_AUTH));
        }

        // Finally, set up an authorized trust line for Alice. Now Alice's
        // AMM create should succeed.
        env(trust(gw, alice["USD"](100)), txflags(tfSetfAuth));
        env(trust(alice, USD(2'000)));
        env(pay(gw, alice, USD(1'000)));
        env.close();

        AMM ammAlice(env, alice, USD(1'000), XRP(1'050));

        // Set up authorized trust line for AMM.
        env(trust(gw, STAmount{Issue{USD.currency, ammAlice.ammAccount()}, 10}),
            txflags(tfSetfAuth));
        env.close();

        // Now bob creates his offer again, which crosses with  alice's AMM.
        env(offer(bob, XRP(50), USD(50)));
        env.close();

        BEAST_EXPECT(
            ammAlice.expectBalances(USD(1'050), XRP(1'000), ammAlice.tokens()));
        BEAST_EXPECT(expectOffers(env, bob, 0));
        BEAST_EXPECT(expectLine(env, bob, USD(0)));
    }

    void
    testOffers()
    {
        using namespace jtx;
        FeatureBitset const all{supported_amendments()};
        testRmFundedOffer(all);
        testRmFundedOffer(all - fixAMMv1_1);
        testEnforceNoRipple(all);
        testFillModes(all);
        testOfferCrossWithXRP(all);
        testOfferCrossWithLimitOverride(all);
        testCurrencyConversionEntire(all);
        testCurrencyConversionInParts(all);
        testCrossCurrencyStartXRP(all);
        testCrossCurrencyEndXRP(all);
        testCrossCurrencyBridged(all);
        testOfferFeesConsumeFunds(all);
        testOfferCreateThenCross(all);
        testSellFlagExceedLimit(all);
        testGatewayCrossCurrency(all);
        testGatewayCrossCurrency(all - fixAMMv1_1);
        testBridgedCross(all);
        testSellWithFillOrKill(all);
        testTransferRateOffer(all);
        testSelfIssueOffer(all);
        testBadPathAssert(all);
        testSellFlagBasic(all);
        testDirectToDirectPath(all);
        testDirectToDirectPath(all - fixAMMv1_1);
        testRequireAuth(all);
        testMissingAuth(all);
    }

    void
    path_find_consume_all()
    {
        testcase("path find consume all");
        using namespace jtx;

        Env env = pathTestEnv();
        env.fund(XRP(100'000'250), alice);
        fund(env, gw, {carol, bob}, {USD(100)}, Fund::All);
        fund(env, gw, {alice}, {USD(100)}, Fund::IOUOnly);
        AMM ammCarol(env, carol, XRP(100), USD(100));

        STPathSet st;
        STAmount sa;
        STAmount da;
        std::tie(st, sa, da) = find_paths(
            env,
            alice,
            bob,
            bob["AUD"](-1),
            std::optional<STAmount>(XRP(100'000'000)));
        BEAST_EXPECT(st.empty());
        std::tie(st, sa, da) = find_paths(
            env,
            alice,
            bob,
            bob["USD"](-1),
            std::optional<STAmount>(XRP(100'000'000)));
        // Alice sends all requested 100,000,000XRP
        BEAST_EXPECT(sa == XRP(100'000'000));
        // Bob gets ~99.99USD. This is the amount Bob
        // can get out of AMM for 100,000,000XRP.
        BEAST_EXPECT(equal(
            da, STAmount{bob["USD"].issue(), UINT64_C(99'9999000001), -10}));
    }

    // carol holds gateway AUD, sells gateway AUD for XRP
    // bob will hold gateway AUD
    // alice pays bob gateway AUD using XRP
    void
    via_offers_via_gateway()
    {
        testcase("via gateway");
        using namespace jtx;

        Env env = pathTestEnv();
        auto const AUD = gw["AUD"];
        env.fund(XRP(10'000), alice, bob, carol, gw);
        env(rate(gw, 1.1));
        env.trust(AUD(2'000), bob, carol);
        env(pay(gw, carol, AUD(51)));
        env.close();
        AMM ammCarol(env, carol, XRP(40), AUD(51));
        env(pay(alice, bob, AUD(10)), sendmax(XRP(100)), paths(XRP));
        env.close();
        // AMM offer is 51.282052XRP/11AUD, 11AUD/1.1 = 10AUD to bob
        BEAST_EXPECT(
            ammCarol.expectBalances(XRP(51), AUD(40), ammCarol.tokens()));
        BEAST_EXPECT(expectLine(env, bob, AUD(10)));

        auto const result =
            find_paths(env, alice, bob, Account(bob)["USD"](25));
        BEAST_EXPECT(std::get<0>(result).empty());
    }

    void
    receive_max()
    {
        testcase("Receive max");
        using namespace jtx;
        auto const charlie = Account("charlie");
        {
            // XRP -> IOU receive max
            Env env = pathTestEnv();
            fund(env, gw, {alice, bob, charlie}, {USD(11)}, Fund::All);
            AMM ammCharlie(env, charlie, XRP(10), USD(11));
            auto [st, sa, da] =
                find_paths(env, alice, bob, USD(-1), XRP(1).value());
            BEAST_EXPECT(sa == XRP(1));
            BEAST_EXPECT(equal(da, USD(1)));
            if (BEAST_EXPECT(st.size() == 1 && st[0].size() == 1))
            {
                auto const& pathElem = st[0][0];
                BEAST_EXPECT(
                    pathElem.isOffer() && pathElem.getIssuerID() == gw.id() &&
                    pathElem.getCurrency() == USD.currency);
            }
        }
        {
            // IOU -> XRP receive max
            Env env = pathTestEnv();
            fund(env, gw, {alice, bob, charlie}, {USD(11)}, Fund::All);
            AMM ammCharlie(env, charlie, XRP(11), USD(10));
            env.close();
            auto [st, sa, da] =
                find_paths(env, alice, bob, drops(-1), USD(1).value());
            BEAST_EXPECT(sa == USD(1));
            BEAST_EXPECT(equal(da, XRP(1)));
            if (BEAST_EXPECT(st.size() == 1 && st[0].size() == 1))
            {
                auto const& pathElem = st[0][0];
                BEAST_EXPECT(
                    pathElem.isOffer() &&
                    pathElem.getIssuerID() == xrpAccount() &&
                    pathElem.getCurrency() == xrpCurrency());
            }
        }
    }

    void
    path_find_01()
    {
        testcase("Path Find: XRP -> XRP and XRP -> IOU");
        using namespace jtx;
        Env env = pathTestEnv();
        Account A1{"A1"};
        Account A2{"A2"};
        Account A3{"A3"};
        Account G1{"G1"};
        Account G2{"G2"};
        Account G3{"G3"};
        Account M1{"M1"};

        env.fund(XRP(100'000), A1);
        env.fund(XRP(10'000), A2);
        env.fund(XRP(1'000), A3, G1, G2, G3);
        env.fund(XRP(20'000), M1);
        env.close();

        env.trust(G1["XYZ"](5'000), A1);
        env.trust(G3["ABC"](5'000), A1);
        env.trust(G2["XYZ"](5'000), A2);
        env.trust(G3["ABC"](5'000), A2);
        env.trust(A2["ABC"](1'000), A3);
        env.trust(G1["XYZ"](100'000), M1);
        env.trust(G2["XYZ"](100'000), M1);
        env.trust(G3["ABC"](100'000), M1);
        env.close();

        env(pay(G1, A1, G1["XYZ"](3'500)));
        env(pay(G3, A1, G3["ABC"](1'200)));
        env(pay(G1, M1, G1["XYZ"](25'000)));
        env(pay(G2, M1, G2["XYZ"](25'000)));
        env(pay(G3, M1, G3["ABC"](25'000)));
        env.close();

        AMM ammM1_G1_G2(env, M1, G1["XYZ"](1'000), G2["XYZ"](1'000));
        AMM ammM1_XRP_G3(env, M1, XRP(10'000), G3["ABC"](1'000));

        STPathSet st;
        STAmount sa, da;

        {
            auto const& send_amt = XRP(10);
            std::tie(st, sa, da) =
                find_paths(env, A1, A2, send_amt, std::nullopt, xrpCurrency());
            BEAST_EXPECT(equal(da, send_amt));
            BEAST_EXPECT(st.empty());
        }

        {
            // no path should exist for this since dest account
            // does not exist.
            auto const& send_amt = XRP(200);
            std::tie(st, sa, da) = find_paths(
                env, A1, Account{"A0"}, send_amt, std::nullopt, xrpCurrency());
            BEAST_EXPECT(equal(da, send_amt));
            BEAST_EXPECT(st.empty());
        }

        {
            auto const& send_amt = G3["ABC"](10);
            std::tie(st, sa, da) =
                find_paths(env, A2, G3, send_amt, std::nullopt, xrpCurrency());
            BEAST_EXPECT(equal(da, send_amt));
            BEAST_EXPECT(equal(sa, XRPAmount{101'010'102}));
            BEAST_EXPECT(same(st, stpath(IPE(G3["ABC"]))));
        }

        {
            auto const& send_amt = A2["ABC"](1);
            std::tie(st, sa, da) =
                find_paths(env, A1, A2, send_amt, std::nullopt, xrpCurrency());
            BEAST_EXPECT(equal(da, send_amt));
            BEAST_EXPECT(equal(sa, XRPAmount{10'010'011}));
            BEAST_EXPECT(same(st, stpath(IPE(G3["ABC"]), G3)));
        }

        {
            auto const& send_amt = A3["ABC"](1);
            std::tie(st, sa, da) =
                find_paths(env, A1, A3, send_amt, std::nullopt, xrpCurrency());
            BEAST_EXPECT(equal(da, send_amt));
            BEAST_EXPECT(equal(sa, XRPAmount{10'010'011}));
            BEAST_EXPECT(same(st, stpath(IPE(G3["ABC"]), G3, A2)));
        }
    }

    void
    path_find_02()
    {
        testcase("Path Find: non-XRP -> XRP");
        using namespace jtx;
        Env env = pathTestEnv();
        Account A1{"A1"};
        Account A2{"A2"};
        Account G3{"G3"};
        Account M1{"M1"};

        env.fund(XRP(1'000), A1, A2, G3);
        env.fund(XRP(11'000), M1);
        env.close();

        env.trust(G3["ABC"](1'000), A1, A2);
        env.trust(G3["ABC"](100'000), M1);
        env.close();

        env(pay(G3, A1, G3["ABC"](1'000)));
        env(pay(G3, A2, G3["ABC"](1'000)));
        env(pay(G3, M1, G3["ABC"](1'200)));
        env.close();

        AMM ammM1(env, M1, G3["ABC"](1'000), XRP(10'010));

        STPathSet st;
        STAmount sa, da;

        auto const& send_amt = XRP(10);
        std::tie(st, sa, da) =
            find_paths(env, A1, A2, send_amt, std::nullopt, A2["ABC"].currency);
        BEAST_EXPECT(equal(da, send_amt));
        BEAST_EXPECT(equal(sa, A1["ABC"](1)));
        BEAST_EXPECT(same(st, stpath(G3, IPE(xrpIssue()))));
    }

    void
    path_find_05()
    {
        testcase("Path Find: non-XRP -> non-XRP, same currency");
        using namespace jtx;
        Env env = pathTestEnv();
        Account A1{"A1"};
        Account A2{"A2"};
        Account A3{"A3"};
        Account A4{"A4"};
        Account G1{"G1"};
        Account G2{"G2"};
        Account G3{"G3"};
        Account G4{"G4"};
        Account M1{"M1"};
        Account M2{"M2"};

        env.fund(XRP(1'000), A1, A2, A3, G1, G2, G3, G4);
        env.fund(XRP(10'000), A4);
        env.fund(XRP(21'000), M1, M2);
        env.close();

        env.trust(G1["HKD"](2'000), A1);
        env.trust(G2["HKD"](2'000), A2);
        env.trust(G1["HKD"](2'000), A3);
        env.trust(G1["HKD"](100'000), M1);
        env.trust(G2["HKD"](100'000), M1);
        env.trust(G1["HKD"](100'000), M2);
        env.trust(G2["HKD"](100'000), M2);
        env.close();

        env(pay(G1, A1, G1["HKD"](1'000)));
        env(pay(G2, A2, G2["HKD"](1'000)));
        env(pay(G1, A3, G1["HKD"](1'000)));
        env(pay(G1, M1, G1["HKD"](1'200)));
        env(pay(G2, M1, G2["HKD"](5'000)));
        env(pay(G1, M2, G1["HKD"](1'200)));
        env(pay(G2, M2, G2["HKD"](5'000)));
        env.close();

        AMM ammM1(env, M1, G1["HKD"](1'010), G2["HKD"](1'000));
        AMM ammM2XRP_G2(env, M2, XRP(10'000), G2["HKD"](1'010));
        AMM ammM2G1_XRP(env, M2, G1["HKD"](1'010), XRP(10'000));

        STPathSet st;
        STAmount sa, da;

        {
            // A) Borrow or repay --
            //  Source -> Destination (repay source issuer)
            auto const& send_amt = G1["HKD"](10);
            std::tie(st, sa, da) = find_paths(
                env, A1, G1, send_amt, std::nullopt, G1["HKD"].currency);
            BEAST_EXPECT(st.empty());
            BEAST_EXPECT(equal(da, send_amt));
            BEAST_EXPECT(equal(sa, A1["HKD"](10)));
        }

        {
            // A2) Borrow or repay --
            //  Source -> Destination (repay destination issuer)
            auto const& send_amt = A1["HKD"](10);
            std::tie(st, sa, da) = find_paths(
                env, A1, G1, send_amt, std::nullopt, G1["HKD"].currency);
            BEAST_EXPECT(st.empty());
            BEAST_EXPECT(equal(da, send_amt));
            BEAST_EXPECT(equal(sa, A1["HKD"](10)));
        }

        {
            // B) Common gateway --
            //  Source -> AC -> Destination
            auto const& send_amt = A3["HKD"](10);
            std::tie(st, sa, da) = find_paths(
                env, A1, A3, send_amt, std::nullopt, G1["HKD"].currency);
            BEAST_EXPECT(equal(da, send_amt));
            BEAST_EXPECT(equal(sa, A1["HKD"](10)));
            BEAST_EXPECT(same(st, stpath(G1)));
        }

        {
            // C) Gateway to gateway --
            //  Source -> OB -> Destination
            auto const& send_amt = G2["HKD"](10);
            std::tie(st, sa, da) = find_paths(
                env, G1, G2, send_amt, std::nullopt, G1["HKD"].currency);
            BEAST_EXPECT(equal(da, send_amt));
            BEAST_EXPECT(equal(sa, G1["HKD"](10)));
            BEAST_EXPECT(same(
                st,
                stpath(IPE(G2["HKD"])),
                stpath(M1),
                stpath(M2),
                stpath(IPE(xrpIssue()), IPE(G2["HKD"]))));
        }

        {
            // D) User to unlinked gateway via order book --
            //  Source -> AC -> OB -> Destination
            auto const& send_amt = G2["HKD"](10);
            std::tie(st, sa, da) = find_paths(
                env, A1, G2, send_amt, std::nullopt, G1["HKD"].currency);
            BEAST_EXPECT(equal(da, send_amt));
            BEAST_EXPECT(equal(sa, A1["HKD"](10)));
            BEAST_EXPECT(same(
                st,
                stpath(G1, M1),
                stpath(G1, M2),
                stpath(G1, IPE(G2["HKD"])),
                stpath(G1, IPE(xrpIssue()), IPE(G2["HKD"]))));
        }

        {
            // I4) XRP bridge" --
            //  Source -> AC -> OB to XRP -> OB from XRP -> AC ->
            //  Destination
            auto const& send_amt = A2["HKD"](10);
            std::tie(st, sa, da) = find_paths(
                env, A1, A2, send_amt, std::nullopt, G1["HKD"].currency);
            BEAST_EXPECT(equal(da, send_amt));
            BEAST_EXPECT(equal(sa, A1["HKD"](10)));
            BEAST_EXPECT(same(
                st,
                stpath(G1, M1, G2),
                stpath(G1, M2, G2),
                stpath(G1, IPE(G2["HKD"]), G2),
                stpath(G1, IPE(xrpIssue()), IPE(G2["HKD"]), G2)));
        }
    }

    void
    path_find_06()
    {
        testcase("Path Find: non-XRP -> non-XRP, same currency");
        using namespace jtx;
        Env env = pathTestEnv();
        Account A1{"A1"};
        Account A2{"A2"};
        Account A3{"A3"};
        Account G1{"G1"};
        Account G2{"G2"};
        Account M1{"M1"};

        env.fund(XRP(11'000), M1);
        env.fund(XRP(1'000), A1, A2, A3, G1, G2);
        env.close();

        env.trust(G1["HKD"](2'000), A1);
        env.trust(G2["HKD"](2'000), A2);
        env.trust(A2["HKD"](2'000), A3);
        env.trust(G1["HKD"](100'000), M1);
        env.trust(G2["HKD"](100'000), M1);
        env.close();

        env(pay(G1, A1, G1["HKD"](1'000)));
        env(pay(G2, A2, G2["HKD"](1'000)));
        env(pay(G1, M1, G1["HKD"](5'000)));
        env(pay(G2, M1, G2["HKD"](5'000)));
        env.close();

        AMM ammM1(env, M1, G1["HKD"](1'010), G2["HKD"](1'000));

        // E) Gateway to user
        //  Source -> OB -> AC -> Destination
        auto const& send_amt = A2["HKD"](10);
        STPathSet st;
        STAmount sa, da;
        std::tie(st, sa, da) =
            find_paths(env, G1, A2, send_amt, std::nullopt, G1["HKD"].currency);
        BEAST_EXPECT(equal(da, send_amt));
        BEAST_EXPECT(equal(sa, G1["HKD"](10)));
        BEAST_EXPECT(same(st, stpath(M1, G2), stpath(IPE(G2["HKD"]), G2)));
    }

    void
    testFalseDry(FeatureBitset features)
    {
        testcase("falseDryChanges");

        using namespace jtx;

        Env env(*this, features);

        env.fund(XRP(10'000), alice, gw);
        // This removes no ripple for carol,
        // different from the original test
        fund(env, gw, {carol}, XRP(10'000), {}, Fund::Acct);
        auto const AMMXRPPool = env.current()->fees().increment * 2;
        env.fund(reserve(env, 5) + ammCrtFee(env) + AMMXRPPool, bob);
        env.trust(USD(1'000), alice, bob, carol);
        env.trust(EUR(1'000), alice, bob, carol);

        env(pay(gw, alice, EUR(50)));
        env(pay(gw, bob, USD(150)));

        // Bob has _just_ slightly less than 50 xrp available
        // If his owner count changes, he will have more liquidity.
        // This is one error case to test (when Flow is used).
        // Computing the incoming xrp to the XRP/USD offer will require two
        // recursive calls to the EUR/XRP offer. The second call will return
        // tecPATH_DRY, but the entire path should not be marked as dry.
        // This is the second error case to test (when flowV1 is used).
        env(offer(bob, EUR(50), XRP(50)));
        AMM ammBob(env, bob, AMMXRPPool, USD(150));

        env(pay(alice, carol, USD(1'000'000)),
            path(~XRP, ~USD),
            sendmax(EUR(500)),
            txflags(tfNoRippleDirect | tfPartialPayment));

        auto const carolUSD = env.balance(carol, USD).value();
        BEAST_EXPECT(carolUSD > USD(0) && carolUSD < USD(50));
    }

    void
    testBookStep(FeatureBitset features)
    {
        testcase("Book Step");

        using namespace jtx;

        {
            // simple IOU/IOU offer
            Env env(*this, features);

            fund(
                env,
                gw,
                {alice, bob, carol},
                XRP(10'000),
                {BTC(100), USD(150)},
                Fund::All);

            AMM ammBob(env, bob, BTC(100), USD(150));

            env(pay(alice, carol, USD(50)), path(~USD), sendmax(BTC(50)));

            BEAST_EXPECT(expectLine(env, alice, BTC(50)));
            BEAST_EXPECT(expectLine(env, bob, BTC(0)));
            BEAST_EXPECT(expectLine(env, bob, USD(0)));
            BEAST_EXPECT(expectLine(env, carol, USD(200)));
            BEAST_EXPECT(
                ammBob.expectBalances(BTC(150), USD(100), ammBob.tokens()));
        }
        {
            // simple IOU/XRP XRP/IOU offer
            Env env(*this, features);

            fund(
                env,
                gw,
                {alice, carol, bob},
                XRP(10'000),
                {BTC(100), USD(150)},
                Fund::All);

            AMM ammBobBTC_XRP(env, bob, BTC(100), XRP(150));
            AMM ammBobXRP_USD(env, bob, XRP(100), USD(150));

            env(pay(alice, carol, USD(50)), path(~XRP, ~USD), sendmax(BTC(50)));

            BEAST_EXPECT(expectLine(env, alice, BTC(50)));
            BEAST_EXPECT(expectLine(env, bob, BTC(0)));
            BEAST_EXPECT(expectLine(env, bob, USD(0)));
            BEAST_EXPECT(expectLine(env, carol, USD(200)));
            BEAST_EXPECT(ammBobBTC_XRP.expectBalances(
                BTC(150), XRP(100), ammBobBTC_XRP.tokens()));
            BEAST_EXPECT(ammBobXRP_USD.expectBalances(
                XRP(150), USD(100), ammBobXRP_USD.tokens()));
        }
        {
            // simple XRP -> USD through offer and sendmax
            Env env(*this, features);

            fund(
                env,
                gw,
                {alice, carol, bob},
                XRP(10'000),
                {USD(150)},
                Fund::All);

            AMM ammBob(env, bob, XRP(100), USD(150));

            env(pay(alice, carol, USD(50)), path(~USD), sendmax(XRP(50)));

            BEAST_EXPECT(expectLedgerEntryRoot(
                env, alice, xrpMinusFee(env, 10'000 - 50)));
            BEAST_EXPECT(expectLedgerEntryRoot(
                env, bob, XRP(10'000) - XRP(100) - ammCrtFee(env)));
            BEAST_EXPECT(expectLine(env, bob, USD(0)));
            BEAST_EXPECT(expectLine(env, carol, USD(200)));
            BEAST_EXPECT(
                ammBob.expectBalances(XRP(150), USD(100), ammBob.tokens()));
        }
        {
            // simple USD -> XRP through offer and sendmax
            Env env(*this, features);

            fund(
                env,
                gw,
                {alice, carol, bob},
                XRP(10'000),
                {USD(100)},
                Fund::All);

            AMM ammBob(env, bob, USD(100), XRP(150));

            env(pay(alice, carol, XRP(50)), path(~XRP), sendmax(USD(50)));

            BEAST_EXPECT(expectLine(env, alice, USD(50)));
            BEAST_EXPECT(expectLedgerEntryRoot(
                env, bob, XRP(10'000) - XRP(150) - ammCrtFee(env)));
            BEAST_EXPECT(expectLine(env, bob, USD(0)));
            BEAST_EXPECT(expectLedgerEntryRoot(env, carol, XRP(10'000 + 50)));
            BEAST_EXPECT(
                ammBob.expectBalances(USD(150), XRP(100), ammBob.tokens()));
        }
        {
            // test unfunded offers are removed when payment succeeds
            Env env(*this, features);

            env.fund(XRP(10'000), alice, carol, gw);
            env.fund(XRP(10'000), bob);
            env.trust(USD(1'000), alice, bob, carol);
            env.trust(BTC(1'000), alice, bob, carol);
            env.trust(EUR(1'000), alice, bob, carol);

            env(pay(gw, alice, BTC(60)));
            env(pay(gw, bob, USD(200)));
            env(pay(gw, bob, EUR(150)));

            env(offer(bob, BTC(50), USD(50)));
            env(offer(bob, BTC(40), EUR(50)));
            AMM ammBob(env, bob, EUR(100), USD(150));

            // unfund offer
            env(pay(bob, gw, EUR(50)));
            BEAST_EXPECT(isOffer(env, bob, BTC(50), USD(50)));
            BEAST_EXPECT(isOffer(env, bob, BTC(40), EUR(50)));

            env(pay(alice, carol, USD(50)),
                path(~USD),
                path(~EUR, ~USD),
                sendmax(BTC(60)));

            env.require(balance(alice, BTC(10)));
            env.require(balance(bob, BTC(50)));
            env.require(balance(bob, USD(0)));
            env.require(balance(bob, EUR(0)));
            env.require(balance(carol, USD(50)));
            // used in the payment
            BEAST_EXPECT(!isOffer(env, bob, BTC(50), USD(50)));
            // found unfunded
            BEAST_EXPECT(!isOffer(env, bob, BTC(40), EUR(50)));
            // unchanged
            BEAST_EXPECT(
                ammBob.expectBalances(EUR(100), USD(150), ammBob.tokens()));
        }
        {
            // test unfunded offers are removed when the payment fails.
            // bob makes two offers: a funded 50 USD for 50 BTC and an
            // unfunded 50 EUR for 60 BTC. alice pays carol 61 USD with 61
            // BTC. alice only has 60 BTC, so the payment will fail. The
            // payment uses two paths: one through bob's funded offer and
            // one through his unfunded offer. When the payment fails `flow`
            // should return the unfunded offer. This test is intentionally
            // similar to the one that removes unfunded offers when the
            // payment succeeds.
            Env env(*this, features);

            env.fund(XRP(10'000), bob, carol, gw);
            // Sets rippling on, this is different from
            // the original test
            fund(env, gw, {alice}, XRP(10'000), {}, Fund::Acct);
            env.trust(USD(1'000), alice, bob, carol);
            env.trust(BTC(1'000), alice, bob, carol);
            env.trust(EUR(1'000), alice, bob, carol);

            env(pay(gw, alice, BTC(60)));
            env(pay(gw, bob, BTC(100)));
            env(pay(gw, bob, USD(100)));
            env(pay(gw, bob, EUR(50)));
            env(pay(gw, carol, EUR(1)));

            // This is multiplath, which generates limited # of offers
            AMM ammBobBTC_USD(env, bob, BTC(50), USD(50));
            env(offer(bob, BTC(60), EUR(50)));
            env(offer(carol, BTC(1'000), EUR(1)));
            env(offer(bob, EUR(50), USD(50)));

            // unfund offer
            env(pay(bob, gw, EUR(50)));
            BEAST_EXPECT(ammBobBTC_USD.expectBalances(
                BTC(50), USD(50), ammBobBTC_USD.tokens()));
            BEAST_EXPECT(isOffer(env, bob, BTC(60), EUR(50)));
            BEAST_EXPECT(isOffer(env, carol, BTC(1'000), EUR(1)));
            BEAST_EXPECT(isOffer(env, bob, EUR(50), USD(50)));

            auto flowJournal = env.app().logs().journal("Flow");
            auto const flowResult = [&] {
                STAmount deliver(USD(51));
                STAmount smax(BTC(61));
                PaymentSandbox sb(env.current().get(), tapNONE);
                STPathSet paths;
                auto IPE = [](Issue const& iss) {
                    return STPathElement(
                        STPathElement::typeCurrency | STPathElement::typeIssuer,
                        xrpAccount(),
                        iss.currency,
                        iss.account);
                };
                {
                    // BTC -> USD
                    STPath p1({IPE(USD.issue())});
                    paths.push_back(p1);
                    // BTC -> EUR -> USD
                    STPath p2({IPE(EUR.issue()), IPE(USD.issue())});
                    paths.push_back(p2);
                }

                return flow(
                    sb,
                    deliver,
                    alice,
                    carol,
                    paths,
                    false,
                    false,
                    true,
                    OfferCrossing::no,
                    std::nullopt,
                    smax,
                    flowJournal);
            }();

            BEAST_EXPECT(flowResult.removableOffers.size() == 1);
            env.app().openLedger().modify(
                [&](OpenView& view, beast::Journal j) {
                    if (flowResult.removableOffers.empty())
                        return false;
                    Sandbox sb(&view, tapNONE);
                    for (auto const& o : flowResult.removableOffers)
                        if (auto ok = sb.peek(keylet::offer(o)))
                            offerDelete(sb, ok, flowJournal);
                    sb.apply(view);
                    return true;
                });

            // used in payment, but since payment failed should be untouched
            BEAST_EXPECT(ammBobBTC_USD.expectBalances(
                BTC(50), USD(50), ammBobBTC_USD.tokens()));
            BEAST_EXPECT(isOffer(env, carol, BTC(1'000), EUR(1)));
            // found unfunded
            BEAST_EXPECT(!isOffer(env, bob, BTC(60), EUR(50)));
        }
        {
            // Do not produce more in the forward pass than the reverse pass
            // This test uses a path that whose reverse pass will compute a
            // 0.5 USD input required for a 1 EUR output. It sets a sendmax
            // of 0.4 USD, so the payment engine will need to do a forward
            // pass. Without limits, the 0.4 USD would produce 1000 EUR in
            // the forward pass. This test checks that the payment produces
            // 1 EUR, as expected.

            Env env(*this, features);
            env.fund(XRP(10'000), bob, carol, gw);
            fund(env, gw, {alice}, XRP(10'000), {}, Fund::Acct);
            env.trust(USD(1'000), alice, bob, carol);
            env.trust(EUR(1'000), alice, bob, carol);

            env(pay(gw, alice, USD(1'000)));
            env(pay(gw, bob, EUR(1'000)));
            env(pay(gw, bob, USD(1'000)));

            // env(offer(bob, USD(1), drops(2)), txflags(tfPassive));
            AMM ammBob(env, bob, USD(8), XRPAmount{21});
            env(offer(bob, drops(1), EUR(1'000)), txflags(tfPassive));

            env(pay(alice, carol, EUR(1)),
                path(~XRP, ~EUR),
                sendmax(USD(0.4)),
                txflags(tfNoRippleDirect | tfPartialPayment));

            BEAST_EXPECT(expectLine(env, carol, EUR(1)));
            BEAST_EXPECT(ammBob.expectBalances(
                USD(8.4), XRPAmount{20}, ammBob.tokens()));
        }
    }

    void
    testTransferRate(FeatureBitset features)
    {
        testcase("Transfer Rate");

        using namespace jtx;

        {
            // transfer fee on AMM
            Env env(*this, features);

            fund(env, gw, {alice, bob, carol}, XRP(10'000), {USD(1'000)});
            env(rate(gw, 1.25));
            env.close();

            AMM ammBob(env, bob, XRP(100), USD(150));
            // no transfer fee on create
            BEAST_EXPECT(expectLine(env, bob, USD(1000 - 150)));

            env(pay(alice, carol, USD(50)), path(~USD), sendmax(XRP(50)));
            env.close();

            BEAST_EXPECT(expectLine(env, bob, USD(1'000 - 150)));
            BEAST_EXPECT(
                ammBob.expectBalances(XRP(150), USD(100), ammBob.tokens()));
            BEAST_EXPECT(expectLedgerEntryRoot(
                env, alice, xrpMinusFee(env, 10'000 - 50)));
            BEAST_EXPECT(expectLine(env, carol, USD(1'050)));
        }

        {
            // Transfer fee AMM and offer
            Env env(*this, features);

            fund(
                env,
                gw,
                {alice, bob, carol},
                XRP(10'000),
                {USD(1'000), EUR(1'000)});
            env(rate(gw, 1.25));
            env.close();

            AMM ammBob(env, bob, XRP(100), USD(140));
            BEAST_EXPECT(expectLine(env, bob, USD(1'000 - 140)));

            env(offer(bob, USD(50), EUR(50)));

            // alice buys 40EUR with 40XRP
            env(pay(alice, carol, EUR(40)), path(~USD, ~EUR), sendmax(XRP(40)));

            // 40XRP is swapped in for 40USD
            BEAST_EXPECT(
                ammBob.expectBalances(XRP(140), USD(100), ammBob.tokens()));
            // 40USD buys 40EUR via bob's offer. 40EUR delivered to carol
            // and bob pays 25% on 40EUR, 40EUR*0.25=10EUR
            BEAST_EXPECT(expectLine(env, bob, EUR(1'000 - 40 - 40 * 0.25)));
            // bob gets 40USD back from the offer
            BEAST_EXPECT(expectLine(env, bob, USD(1'000 - 140 + 40)));
            BEAST_EXPECT(expectLedgerEntryRoot(
                env, alice, xrpMinusFee(env, 10'000 - 40)));
            BEAST_EXPECT(expectLine(env, carol, EUR(1'040)));
            BEAST_EXPECT(expectOffers(env, bob, 1, {{USD(10), EUR(10)}}));
        }

        {
            // Transfer fee two consecutive AMM
            Env env(*this, features);

            fund(
                env,
                gw,
                {alice, bob, carol},
                XRP(10'000),
                {USD(1'000), EUR(1'000)});
            env(rate(gw, 1.25));
            env.close();

            AMM ammBobXRP_USD(env, bob, XRP(100), USD(140));
            BEAST_EXPECT(expectLine(env, bob, USD(1'000 - 140)));

            AMM ammBobUSD_EUR(env, bob, USD(100), EUR(140));
            BEAST_EXPECT(expectLine(env, bob, EUR(1'000 - 140)));
            BEAST_EXPECT(expectLine(env, bob, USD(1'000 - 140 - 100)));

            // alice buys 40EUR with 40XRP
            env(pay(alice, carol, EUR(40)), path(~USD, ~EUR), sendmax(XRP(40)));

            // 40XRP is swapped in for 40USD
            BEAST_EXPECT(ammBobXRP_USD.expectBalances(
                XRP(140), USD(100), ammBobXRP_USD.tokens()));
            // 40USD is swapped in for 40EUR
            BEAST_EXPECT(ammBobUSD_EUR.expectBalances(
                USD(140), EUR(100), ammBobUSD_EUR.tokens()));
            // no other charges on bob
            BEAST_EXPECT(expectLine(env, bob, USD(1'000 - 140 - 100)));
            BEAST_EXPECT(expectLine(env, bob, EUR(1'000 - 140)));
            BEAST_EXPECT(expectLedgerEntryRoot(
                env, alice, xrpMinusFee(env, 10'000 - 40)));
            BEAST_EXPECT(expectLine(env, carol, EUR(1'040)));
        }

        {
            // Payment via AMM with limit quality, deliver less
            // than requested
            Env env(*this, features);

            fund(
                env,
                gw,
                {alice, bob, carol},
                XRP(1'000),
                {USD(1'200), GBP(1'200)});
            env(rate(gw, 1.25));
            env.close();

            AMM amm(env, bob, GBP(1'000), USD(1'100));

            // requested quality limit is 90USD/110GBP = 0.8181
            // trade quality is 77.2727USD/94.4444GBP = 0.8181
            env(pay(alice, carol, USD(90)),
                path(~USD),
                sendmax(GBP(110)),
                txflags(tfNoRippleDirect | tfPartialPayment | tfLimitQuality));
            env.close();

            if (!features[fixAMMv1_1])
            {
                // alice buys 77.2727USD with 75.5555GBP and pays 25% tr fee
                // on 75.5555GBP
                // 1,200 - 75.55555*1.25 = 1200 - 94.4444 = 1105.55555GBP
                BEAST_EXPECT(expectLine(
                    env,
                    alice,
                    STAmount{GBP, UINT64_C(1'105'555555555555), -12}));
                // 75.5555GBP is swapped in for 77.7272USD
                BEAST_EXPECT(amm.expectBalances(
                    STAmount{GBP, UINT64_C(1'075'555555555556), -12},
                    STAmount{USD, UINT64_C(1'022'727272727272), -12},
                    amm.tokens()));
            }
            else
            {
                // alice buys 77.2727USD with 75.5555GBP and pays 25% tr fee
                // on 75.5555GBP
                // 1,200 - 75.55555*1.25 = 1200 - 94.4444 = 1105.55555GBP
                BEAST_EXPECT(expectLine(
                    env,
                    alice,
                    STAmount{GBP, UINT64_C(1'105'555555555554), -12}));
                // 75.5555GBP is swapped in for 77.7272USD
                BEAST_EXPECT(amm.expectBalances(
                    STAmount{GBP, UINT64_C(1'075'555555555557), -12},
                    STAmount{USD, UINT64_C(1'022'727272727272), -12},
                    amm.tokens()));
            }
            BEAST_EXPECT(expectLine(
                env, carol, STAmount{USD, UINT64_C(1'277'272727272728), -12}));
        }

        {
            // AMM offer crossing
            Env env(*this, features);

            fund(env, gw, {alice, bob}, XRP(1'000), {USD(1'200), EUR(1'200)});
            env(rate(gw, 1.25));
            env.close();

            AMM amm(env, bob, USD(1'000), EUR(1'150));

            env(offer(alice, EUR(100), USD(100)));
            env.close();

            if (!features[fixAMMv1_1])
            {
                // 95.2380USD is swapped in for 100EUR
                BEAST_EXPECT(amm.expectBalances(
                    STAmount{USD, UINT64_C(1'095'238095238095), -12},
                    EUR(1'050),
                    amm.tokens()));
                // alice pays 25% tr fee on 95.2380USD
                // 1200-95.2380*1.25 = 1200 - 119.0477 = 1080.9523USD
                BEAST_EXPECT(expectLine(
                    env,
                    alice,
                    STAmount{USD, UINT64_C(1'080'952380952381), -12},
                    EUR(1'300)));
            }
            else
            {
                // 95.2380USD is swapped in for 100EUR
                BEAST_EXPECT(amm.expectBalances(
                    STAmount{USD, UINT64_C(1'095'238095238096), -12},
                    EUR(1'050),
                    amm.tokens()));
                // alice pays 25% tr fee on 95.2380USD
                // 1200-95.2380*1.25 = 1200 - 119.0477 = 1080.9523USD
                BEAST_EXPECT(expectLine(
                    env,
                    alice,
                    STAmount{USD, UINT64_C(1'080'95238095238), -11},
                    EUR(1'300)));
            }
            BEAST_EXPECT(expectOffers(env, alice, 0));
        }

        {
            // First pass through a strand redeems, second pass issues,
            // through an offer limiting step is not an endpoint
            Env env(*this, features);
            auto const USDA = alice["USD"];
            auto const USDB = bob["USD"];
            Account const dan("dan");

            env.fund(XRP(10'000), bob, carol, dan, gw);
            fund(env, {alice}, XRP(10'000));
            env(rate(gw, 1.25));
            env.trust(USD(2'000), alice, bob, carol, dan);
            env.trust(EUR(2'000), carol, dan);
            env.trust(USDA(1'000), bob);
            env.trust(USDB(1'000), gw);
            env(pay(gw, bob, USD(50)));
            env(pay(gw, dan, EUR(1'050)));
            env(pay(gw, dan, USD(1'000)));
            AMM ammDan(env, dan, USD(1'000), EUR(1'050));

            if (!features[fixAMMv1_1])
            {
                // alice -> bob -> gw -> carol. $50 should have transfer fee;
                // $10, no fee
                env(pay(alice, carol, EUR(50)),
                    path(bob, gw, ~EUR),
                    sendmax(USDA(60)),
                    txflags(tfNoRippleDirect));
                BEAST_EXPECT(ammDan.expectBalances(
                    USD(1'050), EUR(1'000), ammDan.tokens()));
                BEAST_EXPECT(expectLine(env, dan, USD(0)));
                BEAST_EXPECT(expectLine(env, dan, EUR(0)));
                BEAST_EXPECT(expectLine(env, bob, USD(-10)));
                BEAST_EXPECT(expectLine(env, bob, USDA(60)));
                BEAST_EXPECT(expectLine(env, carol, EUR(50)));
            }
            else
            {
                // alice -> bob -> gw -> carol. $50 should have transfer fee;
                // $10, no fee
                env(pay(alice, carol, EUR(50)),
                    path(bob, gw, ~EUR),
                    sendmax(USDA(60.1)),
                    txflags(tfNoRippleDirect));
                BEAST_EXPECT(ammDan.expectBalances(
                    STAmount{USD, UINT64_C(1'050'000000000001), -12},
                    EUR(1'000),
                    ammDan.tokens()));
                BEAST_EXPECT(expectLine(env, dan, USD(0)));
                BEAST_EXPECT(expectLine(env, dan, EUR(0)));
                BEAST_EXPECT(expectLine(
                    env, bob, STAmount{USD, INT64_C(-10'000000000001), -12}));
                BEAST_EXPECT(expectLine(
                    env, bob, STAmount{USDA, UINT64_C(60'000000000001), -12}));
                BEAST_EXPECT(expectLine(env, carol, EUR(50)));
            }
        }
    }

    void
    testTransferRateNoOwnerFee(FeatureBitset features)
    {
        testcase("No Owner Fee");
        using namespace jtx;

        {
            // payment via AMM
            Env env(*this, features);

            fund(
                env,
                gw,
                {alice, bob, carol},
                XRP(1'000),
                {USD(1'000), GBP(1'000)});
            env(rate(gw, 1.25));
            env.close();

            AMM amm(env, bob, GBP(1'000), USD(1'000));

            env(pay(alice, carol, USD(100)),
                path(~USD),
                sendmax(GBP(150)),
                txflags(tfNoRippleDirect | tfPartialPayment));
            env.close();

            // alice buys 107.1428USD with 120GBP and pays 25% tr fee on 120GBP
            // 1,000 - 120*1.25 = 850GBP
            BEAST_EXPECT(expectLine(env, alice, GBP(850)));
            if (!features[fixAMMv1_1])
            {
                // 120GBP is swapped in for 107.1428USD
                BEAST_EXPECT(amm.expectBalances(
                    GBP(1'120),
                    STAmount{USD, UINT64_C(892'8571428571428), -13},
                    amm.tokens()));
            }
            else
            {
                BEAST_EXPECT(amm.expectBalances(
                    GBP(1'120),
                    STAmount{USD, UINT64_C(892'8571428571429), -13},
                    amm.tokens()));
            }
            // 25% of 85.7142USD is paid in tr fee
            // 85.7142*1.25 = 107.1428USD
            BEAST_EXPECT(expectLine(
                env, carol, STAmount(USD, UINT64_C(1'085'714285714286), -12)));
        }

        {
            // Payment via offer and AMM
            Env env(*this, features);
            Account const ed("ed");

            fund(
                env,
                gw,
                {alice, bob, carol, ed},
                XRP(1'000),
                {USD(1'000), EUR(1'000), GBP(1'000)});
            env(rate(gw, 1.25));
            env.close();

            env(offer(ed, GBP(1'000), EUR(1'000)), txflags(tfPassive));
            env.close();

            AMM amm(env, bob, EUR(1'000), USD(1'000));

            env(pay(alice, carol, USD(100)),
                path(~EUR, ~USD),
                sendmax(GBP(150)),
                txflags(tfNoRippleDirect | tfPartialPayment));
            env.close();

            // alice buys 120EUR with 120GBP via the offer
            // and pays 25% tr fee on 120GBP
            // 1,000 - 120*1.25 = 850GBP
            BEAST_EXPECT(expectLine(env, alice, GBP(850)));
            // consumed offer is 120GBP/120EUR
            // ed doesn't pay tr fee
            BEAST_EXPECT(expectLine(env, ed, EUR(880), GBP(1'120)));
            BEAST_EXPECT(
                expectOffers(env, ed, 1, {Amounts{GBP(880), EUR(880)}}));
            // 25% on 96EUR is paid in tr fee 96*1.25 = 120EUR
            // 96EUR is swapped in for 87.5912USD
            BEAST_EXPECT(amm.expectBalances(
                EUR(1'096),
                STAmount{USD, UINT64_C(912'4087591240876), -13},
                amm.tokens()));
            // 25% on 70.0729USD is paid in tr fee 70.0729*1.25 = 87.5912USD
            BEAST_EXPECT(expectLine(
                env, carol, STAmount(USD, UINT64_C(1'070'07299270073), -11)));
        }
        {
            // Payment via AMM, AMM
            Env env(*this, features);
            Account const ed("ed");

            fund(
                env,
                gw,
                {alice, bob, carol, ed},
                XRP(1'000),
                {USD(1'000), EUR(1'000), GBP(1'000)});
            env(rate(gw, 1.25));
            env.close();

            AMM amm1(env, bob, GBP(1'000), EUR(1'000));
            AMM amm2(env, ed, EUR(1'000), USD(1'000));

            env(pay(alice, carol, USD(100)),
                path(~EUR, ~USD),
                sendmax(GBP(150)),
                txflags(tfNoRippleDirect | tfPartialPayment));
            env.close();

            BEAST_EXPECT(expectLine(env, alice, GBP(850)));
            if (!features[fixAMMv1_1])
            {
                // alice buys 107.1428EUR with 120GBP and pays 25% tr fee on
                // 120GBP 1,000 - 120*1.25 = 850GBP 120GBP is swapped in for
                // 107.1428EUR
                BEAST_EXPECT(amm1.expectBalances(
                    GBP(1'120),
                    STAmount{EUR, UINT64_C(892'8571428571428), -13},
                    amm1.tokens()));
                // 25% on 85.7142EUR is paid in tr fee 85.7142*1.25 =
                // 107.1428EUR 85.7142EUR is swapped in for 78.9473USD
                BEAST_EXPECT(amm2.expectBalances(
                    STAmount(EUR, UINT64_C(1'085'714285714286), -12),
                    STAmount{USD, UINT64_C(921'0526315789471), -13},
                    amm2.tokens()));
            }
            else
            {
                // alice buys 107.1428EUR with 120GBP and pays 25% tr fee on
                // 120GBP 1,000 - 120*1.25 = 850GBP 120GBP is swapped in for
                // 107.1428EUR
                BEAST_EXPECT(amm1.expectBalances(
                    GBP(1'120),
                    STAmount{EUR, UINT64_C(892'8571428571429), -13},
                    amm1.tokens()));
                // 25% on 85.7142EUR is paid in tr fee 85.7142*1.25 =
                // 107.1428EUR 85.7142EUR is swapped in for 78.9473USD
                BEAST_EXPECT(amm2.expectBalances(
                    STAmount(EUR, UINT64_C(1'085'714285714286), -12),
                    STAmount{USD, UINT64_C(921'052631578948), -12},
                    amm2.tokens()));
            }
            // 25% on 63.1578USD is paid in tr fee 63.1578*1.25 = 78.9473USD
            BEAST_EXPECT(expectLine(
                env, carol, STAmount(USD, UINT64_C(1'063'157894736842), -12)));
        }
        {
            // AMM offer crossing
            Env env(*this, features);

            fund(env, gw, {alice, bob}, XRP(1'000), {USD(1'100), EUR(1'100)});
            env(rate(gw, 1.25));
            env.close();

            AMM amm(env, bob, USD(1'000), EUR(1'100));
            env(offer(alice, EUR(100), USD(100)));
            env.close();

            // 100USD is swapped in for 100EUR
            BEAST_EXPECT(
                amm.expectBalances(USD(1'100), EUR(1'000), amm.tokens()));
            // alice pays 25% tr fee on 100USD 1100-100*1.25 = 975USD
            BEAST_EXPECT(expectLine(env, alice, USD(975), EUR(1'200)));
            BEAST_EXPECT(expectOffers(env, alice, 0));
        }

        {
            // Payment via AMM with limit quality
            Env env(*this, features);

            fund(
                env,
                gw,
                {alice, bob, carol},
                XRP(1'000),
                {USD(1'000), GBP(1'000)});
            env(rate(gw, 1.25));
            env.close();

            AMM amm(env, bob, GBP(1'000), USD(1'000));

            // requested quality limit is 100USD/178.58GBP = 0.55997
            // trade quality is 100USD/178.5714 = 0.55999
            env(pay(alice, carol, USD(100)),
                path(~USD),
                sendmax(GBP(178.58)),
                txflags(tfNoRippleDirect | tfPartialPayment | tfLimitQuality));
            env.close();

            // alice buys 125USD with 142.8571GBP and pays 25% tr fee
            // on 142.8571GBP
            // 1,000 - 142.8571*1.25 = 821.4285GBP
            BEAST_EXPECT(expectLine(
                env, alice, STAmount(GBP, UINT64_C(821'4285714285712), -13)));
            // 142.8571GBP is swapped in for 125USD
            BEAST_EXPECT(amm.expectBalances(
                STAmount{GBP, UINT64_C(1'142'857142857143), -12},
                USD(875),
                amm.tokens()));
            // 25% on 100USD is paid in tr fee
            // 100*1.25 = 125USD
            BEAST_EXPECT(expectLine(env, carol, USD(1'100)));
        }
        {
            // Payment via AMM with limit quality, deliver less
            // than requested
            Env env(*this, features);

            fund(
                env,
                gw,
                {alice, bob, carol},
                XRP(1'000),
                {USD(1'200), GBP(1'200)});
            env(rate(gw, 1.25));
            env.close();

            AMM amm(env, bob, GBP(1'000), USD(1'200));

            // requested quality limit is 90USD/120GBP = 0.75
            // trade quality is 22.5USD/30GBP = 0.75
            env(pay(alice, carol, USD(90)),
                path(~USD),
                sendmax(GBP(120)),
                txflags(tfNoRippleDirect | tfPartialPayment | tfLimitQuality));
            env.close();

            if (!features[fixAMMv1_1])
            {
                // alice buys 28.125USD with 24GBP and pays 25% tr fee
                // on 24GBP
                // 1,200 - 24*1.25 = 1,170GBP
                BEAST_EXPECT(expectLine(env, alice, GBP(1'170)));
                // 24GBP is swapped in for 28.125USD
                BEAST_EXPECT(amm.expectBalances(
                    GBP(1'024), USD(1'171.875), amm.tokens()));
            }
            else
            {
                // alice buys 28.125USD with 24GBP and pays 25% tr fee
                // on 24GBP
                // 1,200 - 24*1.25 =~ 1,170GBP
                BEAST_EXPECT(expectLine(
                    env,
                    alice,
                    STAmount{GBP, UINT64_C(1'169'999999999999), -12}));
                // 24GBP is swapped in for 28.125USD
                BEAST_EXPECT(amm.expectBalances(
                    STAmount{GBP, UINT64_C(1'024'000000000001), -12},
                    USD(1'171.875),
                    amm.tokens()));
            }
            // 25% on 22.5USD is paid in tr fee
            // 22.5*1.25 = 28.125USD
            BEAST_EXPECT(expectLine(env, carol, USD(1'222.5)));
        }
        {
            // Payment via offer and AMM with limit quality, deliver less
            // than requested
            Env env(*this, features);
            Account const ed("ed");

            fund(
                env,
                gw,
                {alice, bob, carol, ed},
                XRP(1'000),
                {USD(1'400), EUR(1'400), GBP(1'400)});
            env(rate(gw, 1.25));
            env.close();

            env(offer(ed, GBP(1'000), EUR(1'000)), txflags(tfPassive));
            env.close();

            AMM amm(env, bob, EUR(1'000), USD(1'400));

            // requested quality limit is 95USD/140GBP = 0.6785
            // trade quality is 59.7321USD/88.0262GBP = 0.6785
            env(pay(alice, carol, USD(95)),
                path(~EUR, ~USD),
                sendmax(GBP(140)),
                txflags(tfNoRippleDirect | tfPartialPayment | tfLimitQuality));
            env.close();

            if (!features[fixAMMv1_1])
            {
                // alice buys 70.4210EUR with 70.4210GBP via the offer
                // and pays 25% tr fee on 70.4210GBP
                // 1,400 - 70.4210*1.25 = 1400 - 88.0262 = 1311.9736GBP
                BEAST_EXPECT(expectLine(
                    env,
                    alice,
                    STAmount{GBP, UINT64_C(1'311'973684210527), -12}));
                // ed doesn't pay tr fee, the balances reflect consumed offer
                // 70.4210GBP/70.4210EUR
                BEAST_EXPECT(expectLine(
                    env,
                    ed,
                    STAmount{EUR, UINT64_C(1'329'578947368421), -12},
                    STAmount{GBP, UINT64_C(1'470'421052631579), -12}));
                BEAST_EXPECT(expectOffers(
                    env,
                    ed,
                    1,
                    {Amounts{
                        STAmount{GBP, UINT64_C(929'5789473684212), -13},
                        STAmount{EUR, UINT64_C(929'5789473684212), -13}}}));
                // 25% on 56.3368EUR is paid in tr fee 56.3368*1.25 = 70.4210EUR
                // 56.3368EUR is swapped in for 74.6651USD
                BEAST_EXPECT(amm.expectBalances(
                    STAmount{EUR, UINT64_C(1'056'336842105263), -12},
                    STAmount{USD, UINT64_C(1'325'334821428571), -12},
                    amm.tokens()));
            }
            else
            {
                // alice buys 70.4210EUR with 70.4210GBP via the offer
                // and pays 25% tr fee on 70.4210GBP
                // 1,400 - 70.4210*1.25 = 1400 - 88.0262 = 1311.9736GBP
                BEAST_EXPECT(expectLine(
                    env,
                    alice,
                    STAmount{GBP, UINT64_C(1'311'973684210525), -12}));
                // ed doesn't pay tr fee, the balances reflect consumed offer
                // 70.4210GBP/70.4210EUR
                BEAST_EXPECT(expectLine(
                    env,
                    ed,
                    STAmount{EUR, UINT64_C(1'329'57894736842), -11},
                    STAmount{GBP, UINT64_C(1'470'42105263158), -11}));
                BEAST_EXPECT(expectOffers(
                    env,
                    ed,
                    1,
                    {Amounts{
                        STAmount{GBP, UINT64_C(929'57894736842), -11},
                        STAmount{EUR, UINT64_C(929'57894736842), -11}}}));
                // 25% on 56.3368EUR is paid in tr fee 56.3368*1.25 = 70.4210EUR
                // 56.3368EUR is swapped in for 74.6651USD
                BEAST_EXPECT(amm.expectBalances(
                    STAmount{EUR, UINT64_C(1'056'336842105264), -12},
                    STAmount{USD, UINT64_C(1'325'334821428571), -12},
                    amm.tokens()));
            }
            // 25% on 59.7321USD is paid in tr fee 59.7321*1.25 = 74.6651USD
            BEAST_EXPECT(expectLine(
                env, carol, STAmount(USD, UINT64_C(1'459'732142857143), -12)));
        }
        {
            // Payment via AMM and offer with limit quality, deliver less
            // than requested
            Env env(*this, features);
            Account const ed("ed");

            fund(
                env,
                gw,
                {alice, bob, carol, ed},
                XRP(1'000),
                {USD(1'400), EUR(1'400), GBP(1'400)});
            env(rate(gw, 1.25));
            env.close();

            AMM amm(env, bob, GBP(1'000), EUR(1'000));

            env(offer(ed, EUR(1'000), USD(1'400)), txflags(tfPassive));
            env.close();

            // requested quality limit is 95USD/140GBP = 0.6785
            // trade quality is 47.7857USD/70.4210GBP = 0.6785
            env(pay(alice, carol, USD(95)),
                path(~EUR, ~USD),
                sendmax(GBP(140)),
                txflags(tfNoRippleDirect | tfPartialPayment | tfLimitQuality));
            env.close();

            if (!features[fixAMMv1_1])
            {
                // alice buys 53.3322EUR with 56.3368GBP via the amm
                // and pays 25% tr fee on 56.3368GBP
                // 1,400 - 56.3368*1.25 = 1400 - 70.4210 = 1329.5789GBP
                BEAST_EXPECT(expectLine(
                    env,
                    alice,
                    STAmount{GBP, UINT64_C(1'329'578947368421), -12}));
                //// 25% on 56.3368EUR is paid in tr fee 56.3368*1.25
                ///= 70.4210EUR
                // 56.3368GBP is swapped in for 53.3322EUR
                BEAST_EXPECT(amm.expectBalances(
                    STAmount{GBP, UINT64_C(1'056'336842105263), -12},
                    STAmount{EUR, UINT64_C(946'6677295918366), -13},
                    amm.tokens()));
            }
            else
            {
                // alice buys 53.3322EUR with 56.3368GBP via the amm
                // and pays 25% tr fee on 56.3368GBP
                // 1,400 - 56.3368*1.25 = 1400 - 70.4210 = 1329.5789GBP
                BEAST_EXPECT(expectLine(
                    env,
                    alice,
                    STAmount{GBP, UINT64_C(1'329'57894736842), -11}));
                //// 25% on 56.3368EUR is paid in tr fee 56.3368*1.25
                ///= 70.4210EUR
                // 56.3368GBP is swapped in for 53.3322EUR
                BEAST_EXPECT(amm.expectBalances(
                    STAmount{GBP, UINT64_C(1'056'336842105264), -12},
                    STAmount{EUR, UINT64_C(946'6677295918366), -13},
                    amm.tokens()));
            }
            // 25% on 42.6658EUR is paid in tr fee 42.6658*1.25 = 53.3322EUR
            // 42.6658EUR/59.7321USD
            BEAST_EXPECT(expectLine(
                env,
                ed,
                STAmount{USD, UINT64_C(1'340'267857142857), -12},
                STAmount{EUR, UINT64_C(1'442'665816326531), -12}));
            BEAST_EXPECT(expectOffers(
                env,
                ed,
                1,
                {Amounts{
                    STAmount{EUR, UINT64_C(957'3341836734693), -13},
                    STAmount{USD, UINT64_C(1'340'267857142857), -12}}}));
            // 25% on 47.7857USD is paid in tr fee 47.7857*1.25 = 59.7321USD
            BEAST_EXPECT(expectLine(
                env, carol, STAmount(USD, UINT64_C(1'447'785714285714), -12)));
        }
        {
            // Payment via AMM, AMM  with limit quality, deliver less
            // than requested
            Env env(*this, features);
            Account const ed("ed");

            fund(
                env,
                gw,
                {alice, bob, carol, ed},
                XRP(1'000),
                {USD(1'400), EUR(1'400), GBP(1'400)});
            env(rate(gw, 1.25));
            env.close();

            AMM amm1(env, bob, GBP(1'000), EUR(1'000));
            AMM amm2(env, ed, EUR(1'000), USD(1'400));

            // requested quality limit is 90USD/145GBP = 0.6206
            // trade quality is 66.7432USD/107.5308GBP = 0.6206
            env(pay(alice, carol, USD(90)),
                path(~EUR, ~USD),
                sendmax(GBP(145)),
                txflags(tfNoRippleDirect | tfPartialPayment | tfLimitQuality));
            env.close();

            if (!features[fixAMMv1_1])
            {
                // alice buys 53.3322EUR with 107.5308GBP
                // 25% on 86.0246GBP is paid in tr fee
                // 1,400 - 86.0246*1.25 = 1400 - 107.5308 = 1229.4691GBP
                BEAST_EXPECT(expectLine(
                    env,
                    alice,
                    STAmount{GBP, UINT64_C(1'292'469135802469), -12}));
                // 86.0246GBP is swapped in for 79.2106EUR
                BEAST_EXPECT(amm1.expectBalances(
                    STAmount{GBP, UINT64_C(1'086'024691358025), -12},
                    STAmount{EUR, UINT64_C(920'78937795562), -11},
                    amm1.tokens()));
                // 25% on 63.3684EUR is paid in tr fee 63.3684*1.25 = 79.2106EUR
                // 63.3684EUR is swapped in for 83.4291USD
                BEAST_EXPECT(amm2.expectBalances(
                    STAmount{EUR, UINT64_C(1'063'368497635504), -12},
                    STAmount{USD, UINT64_C(1'316'570881226053), -12},
                    amm2.tokens()));
            }
            else
            {
                // alice buys 53.3322EUR with 107.5308GBP
                // 25% on 86.0246GBP is paid in tr fee
                // 1,400 - 86.0246*1.25 = 1400 - 107.5308 = 1229.4691GBP
                BEAST_EXPECT(expectLine(
                    env,
                    alice,
                    STAmount{GBP, UINT64_C(1'292'469135802466), -12}));
                // 86.0246GBP is swapped in for 79.2106EUR
                BEAST_EXPECT(amm1.expectBalances(
                    STAmount{GBP, UINT64_C(1'086'024691358027), -12},
                    STAmount{EUR, UINT64_C(920'7893779556188), -13},
                    amm1.tokens()));
                // 25% on 63.3684EUR is paid in tr fee 63.3684*1.25 = 79.2106EUR
                // 63.3684EUR is swapped in for 83.4291USD
                BEAST_EXPECT(amm2.expectBalances(
                    STAmount{EUR, UINT64_C(1'063'368497635505), -12},
                    STAmount{USD, UINT64_C(1'316'570881226053), -12},
                    amm2.tokens()));
            }
            // 25% on 66.7432USD is paid in tr fee 66.7432*1.25 = 83.4291USD
            BEAST_EXPECT(expectLine(
                env, carol, STAmount(USD, UINT64_C(1'466'743295019157), -12)));
        }
        {
            // Payment by the issuer via AMM, AMM  with limit quality,
            // deliver less than requested
            Env env(*this, features);

            fund(
                env,
                gw,
                {alice, bob, carol},
                XRP(1'000),
                {USD(1'400), EUR(1'400), GBP(1'400)});
            env(rate(gw, 1.25));
            env.close();

            AMM amm1(env, alice, GBP(1'000), EUR(1'000));
            AMM amm2(env, bob, EUR(1'000), USD(1'400));

            // requested quality limit is 90USD/120GBP = 0.75
            // trade quality is 81.1111USD/108.1481GBP = 0.75
            env(pay(gw, carol, USD(90)),
                path(~EUR, ~USD),
                sendmax(GBP(120)),
                txflags(tfNoRippleDirect | tfPartialPayment | tfLimitQuality));
            env.close();

            if (!features[fixAMMv1_1])
            {
                // 108.1481GBP is swapped in for 97.5935EUR
                BEAST_EXPECT(amm1.expectBalances(
                    STAmount{GBP, UINT64_C(1'108'148148148149), -12},
                    STAmount{EUR, UINT64_C(902'4064171122988), -13},
                    amm1.tokens()));
                // 25% on 78.0748EUR is paid in tr fee 78.0748*1.25 = 97.5935EUR
                // 78.0748EUR is swapped in for 101.3888USD
                BEAST_EXPECT(amm2.expectBalances(
                    STAmount{EUR, UINT64_C(1'078'074866310161), -12},
                    STAmount{USD, UINT64_C(1'298'611111111111), -12},
                    amm2.tokens()));
            }
            else
            {
                // 108.1481GBP is swapped in for 97.5935EUR
                BEAST_EXPECT(amm1.expectBalances(
                    STAmount{GBP, UINT64_C(1'108'148148148151), -12},
                    STAmount{EUR, UINT64_C(902'4064171122975), -13},
                    amm1.tokens()));
                // 25% on 78.0748EUR is paid in tr fee 78.0748*1.25 = 97.5935EUR
                // 78.0748EUR is swapped in for 101.3888USD
                BEAST_EXPECT(amm2.expectBalances(
                    STAmount{EUR, UINT64_C(1'078'074866310162), -12},
                    STAmount{USD, UINT64_C(1'298'611111111111), -12},
                    amm2.tokens()));
            }
            // 25% on 81.1111USD is paid in tr fee 81.1111*1.25 = 101.3888USD
            BEAST_EXPECT(expectLine(
                env, carol, STAmount{USD, UINT64_C(1'481'111111111111), -12}));
        }
    }

    void
    testLimitQuality()
    {
        // Single path with amm, offer, and limit quality. The quality limit
        // is such that the first offer should be taken but the second
        // should not. The total amount delivered should be the sum of the
        // two offers and sendMax should be more than the first offer.
        testcase("limitQuality");
        using namespace jtx;

        {
            Env env(*this);

            fund(env, gw, {alice, bob, carol}, XRP(10'000), {USD(2'000)});

            AMM ammBob(env, bob, XRP(1'000), USD(1'050));
            env(offer(bob, XRP(100), USD(50)));

            env(pay(alice, carol, USD(100)),
                path(~USD),
                sendmax(XRP(100)),
                txflags(tfNoRippleDirect | tfPartialPayment | tfLimitQuality));

            BEAST_EXPECT(
                ammBob.expectBalances(XRP(1'050), USD(1'000), ammBob.tokens()));
            BEAST_EXPECT(expectLine(env, carol, USD(2'050)));
            BEAST_EXPECT(expectOffers(env, bob, 1, {{{XRP(100), USD(50)}}}));
        }
    }

    void
    testXRPPathLoop()
    {
        testcase("Circular XRP");

        using namespace jtx;

        for (auto const withFix : {true, false})
        {
            auto const feats = withFix
                ? supported_amendments()
                : supported_amendments() - FeatureBitset{fix1781};

            // Payment path starting with XRP
            Env env(*this, feats);
            // Note, if alice doesn't have default ripple, then pay
            // fails with tecPATH_DRY.
            fund(
                env,
                gw,
                {alice, bob},
                XRP(10'000),
                {USD(200), EUR(200)},
                Fund::All);

            AMM ammAliceXRP_USD(env, alice, XRP(100), USD(101));
            AMM ammAliceXRP_EUR(env, alice, XRP(100), EUR(101));
            env.close();

            TER const expectedTer =
                withFix ? TER{temBAD_PATH_LOOP} : TER{tesSUCCESS};
            env(pay(alice, bob, EUR(1)),
                path(~USD, ~XRP, ~EUR),
                sendmax(XRP(1)),
                txflags(tfNoRippleDirect),
                ter(expectedTer));
        }
        {
            // Payment path ending with XRP
            Env env(*this);
            // Note, if alice doesn't have default ripple, then pay fails
            // with tecPATH_DRY.
            fund(
                env,
                gw,
                {alice, bob},
                XRP(10'000),
                {USD(200), EUR(200)},
                Fund::All);

            AMM ammAliceXRP_USD(env, alice, XRP(100), USD(100));
            AMM ammAliceXRP_EUR(env, alice, XRP(100), EUR(100));
            // EUR -> //XRP -> //USD ->XRP
            env(pay(alice, bob, XRP(1)),
                path(~XRP, ~USD, ~XRP),
                sendmax(EUR(1)),
                txflags(tfNoRippleDirect),
                ter(temBAD_PATH_LOOP));
        }
        {
            // Payment where loop is formed in the middle of the path, not
            // on an endpoint
            auto const JPY = gw["JPY"];
            Env env(*this);
            // Note, if alice doesn't have default ripple, then pay fails
            // with tecPATH_DRY.
            fund(
                env,
                gw,
                {alice, bob},
                XRP(10'000),
                {USD(200), EUR(200), JPY(200)},
                Fund::All);

            AMM ammAliceXRP_USD(env, alice, XRP(100), USD(100));
            AMM ammAliceXRP_EUR(env, alice, XRP(100), EUR(100));
            AMM ammAliceXRP_JPY(env, alice, XRP(100), JPY(100));

            env(pay(alice, bob, JPY(1)),
                path(~XRP, ~EUR, ~XRP, ~JPY),
                sendmax(USD(1)),
                txflags(tfNoRippleDirect),
                ter(temBAD_PATH_LOOP));
        }
    }

    void
    testStepLimit(FeatureBitset features)
    {
        testcase("Step Limit");

        using namespace jtx;
        Env env(*this, features);
        auto const dan = Account("dan");
        auto const ed = Account("ed");

        fund(env, gw, {ed}, XRP(100'000'000), {USD(11)});
        env.fund(XRP(100'000'000), alice, bob, carol, dan);
        env.trust(USD(1), bob);
        env(pay(gw, bob, USD(1)));
        env.trust(USD(1), dan);
        env(pay(gw, dan, USD(1)));
        n_offers(env, 2'000, bob, XRP(1), USD(1));
        n_offers(env, 1, dan, XRP(1), USD(1));
        AMM ammEd(env, ed, XRP(9), USD(11));

        // Alice offers to buy 1000 XRP for 1000 USD. She takes Bob's first
        // offer, removes 999 more as unfunded, then hits the step limit.
        env(offer(alice, USD(1'000), XRP(1'000)));
        if (!features[fixAMMv1_1])
            env.require(balance(
                alice, STAmount{USD, UINT64_C(2'050126257867561), -15}));
        else
            env.require(balance(
                alice, STAmount{USD, UINT64_C(2'050125257867587), -15}));
        env.require(owners(alice, 2));
        env.require(balance(bob, USD(0)));
        env.require(owners(bob, 1'001));
        env.require(balance(dan, USD(1)));
        env.require(owners(dan, 2));

        // Carol offers to buy 1000 XRP for 1000 USD. She removes Bob's next
        // 1000 offers as unfunded and hits the step limit.
        env(offer(carol, USD(1'000), XRP(1'000)));
        env.require(balance(carol, USD(none)));
        env.require(owners(carol, 1));
        env.require(balance(bob, USD(0)));
        env.require(owners(bob, 1));
        env.require(balance(dan, USD(1)));
        env.require(owners(dan, 2));
    }

    void
    test_convert_all_of_an_asset(FeatureBitset features)
    {
        testcase("Convert all of an asset using DeliverMin");

        using namespace jtx;

        {
            Env env(*this, features);
            fund(env, gw, {alice, bob, carol}, XRP(10'000));
            env.trust(USD(100), alice, bob, carol);
            env(pay(alice, bob, USD(10)),
                delivermin(USD(10)),
                ter(temBAD_AMOUNT));
            env(pay(alice, bob, USD(10)),
                delivermin(USD(-5)),
                txflags(tfPartialPayment),
                ter(temBAD_AMOUNT));
            env(pay(alice, bob, USD(10)),
                delivermin(XRP(5)),
                txflags(tfPartialPayment),
                ter(temBAD_AMOUNT));
            env(pay(alice, bob, USD(10)),
                delivermin(Account(carol)["USD"](5)),
                txflags(tfPartialPayment),
                ter(temBAD_AMOUNT));
            env(pay(alice, bob, USD(10)),
                delivermin(USD(15)),
                txflags(tfPartialPayment),
                ter(temBAD_AMOUNT));
            env(pay(gw, carol, USD(50)));
            AMM ammCarol(env, carol, XRP(10), USD(15));
            env(pay(alice, bob, USD(10)),
                paths(XRP),
                delivermin(USD(7)),
                txflags(tfPartialPayment),
                sendmax(XRP(5)),
                ter(tecPATH_PARTIAL));
            env.require(balance(alice, XRP(9'999.99999)));
            env.require(balance(bob, XRP(10'000)));
        }

        {
            Env env(*this, features);
            fund(env, gw, {alice, bob}, XRP(10'000));
            env.trust(USD(1'100), alice, bob);
            env(pay(gw, bob, USD(1'100)));
            AMM ammBob(env, bob, XRP(1'000), USD(1'100));
            env(pay(alice, alice, USD(10'000)),
                paths(XRP),
                delivermin(USD(100)),
                txflags(tfPartialPayment),
                sendmax(XRP(100)));
            env.require(balance(alice, USD(100)));
        }

        {
            Env env(*this, features);
            fund(env, gw, {alice, bob, carol}, XRP(10'000));
            env.trust(USD(1'200), bob, carol);
            env(pay(gw, bob, USD(1'200)));
            AMM ammBob(env, bob, XRP(5'500), USD(1'200));
            env(pay(alice, carol, USD(10'000)),
                paths(XRP),
                delivermin(USD(200)),
                txflags(tfPartialPayment),
                sendmax(XRP(1'000)),
                ter(tecPATH_PARTIAL));
            env(pay(alice, carol, USD(10'000)),
                paths(XRP),
                delivermin(USD(200)),
                txflags(tfPartialPayment),
                sendmax(XRP(1'100)));
            BEAST_EXPECT(
                ammBob.expectBalances(XRP(6'600), USD(1'000), ammBob.tokens()));
            env.require(balance(carol, USD(200)));
        }

        {
            auto const dan = Account("dan");
            Env env(*this, features);
            fund(env, gw, {alice, bob, carol, dan}, XRP(10'000));
            env.trust(USD(1'100), bob, carol, dan);
            env(pay(gw, bob, USD(100)));
            env(pay(gw, dan, USD(1'100)));
            env(offer(bob, XRP(100), USD(100)));
            env(offer(bob, XRP(1'000), USD(100)));
            AMM ammDan(env, dan, XRP(1'000), USD(1'100));
            if (!features[fixAMMv1_1])
            {
                env(pay(alice, carol, USD(10'000)),
                    paths(XRP),
                    delivermin(USD(200)),
                    txflags(tfPartialPayment),
                    sendmax(XRP(200)));
                env.require(balance(bob, USD(0)));
                env.require(balance(carol, USD(200)));
                BEAST_EXPECT(ammDan.expectBalances(
                    XRP(1'100), USD(1'000), ammDan.tokens()));
            }
            else
            {
                env(pay(alice, carol, USD(10'000)),
                    paths(XRP),
                    delivermin(USD(200)),
                    txflags(tfPartialPayment),
                    sendmax(XRPAmount(200'000'001)));
                env.require(balance(bob, USD(0)));
                env.require(balance(
                    carol, STAmount{USD, UINT64_C(200'00000090909), -11}));
                BEAST_EXPECT(ammDan.expectBalances(
                    XRPAmount{1'100'000'001},
                    STAmount{USD, UINT64_C(999'99999909091), -11},
                    ammDan.tokens()));
            }
        }
    }

    void
    testPayment(FeatureBitset features)
    {
        testcase("Payment");

        using namespace jtx;
        Account const becky{"becky"};

        bool const supportsPreauth = {features[featureDepositPreauth]};

        // The initial implementation of DepositAuth had a bug where an
        // account with the DepositAuth flag set could not make a payment
        // to itself.  That bug was fixed in the DepositPreauth amendment.
        Env env(*this, features);
        fund(env, gw, {alice, becky}, XRP(5'000));
        env.close();

        env.trust(USD(1'000), alice);
        env.trust(USD(1'000), becky);
        env.close();

        env(pay(gw, alice, USD(500)));
        env.close();

        AMM ammAlice(env, alice, XRP(100), USD(140));

        // becky pays herself USD (10) by consuming part of alice's offer.
        // Make sure the payment works if PaymentAuth is not involved.
        env(pay(becky, becky, USD(10)), path(~USD), sendmax(XRP(10)));
        env.close();
        BEAST_EXPECT(ammAlice.expectBalances(
            XRPAmount(107'692'308), USD(130), ammAlice.tokens()));

        // becky decides to require authorization for deposits.
        env(fset(becky, asfDepositAuth));
        env.close();

        // becky pays herself again.  Whether it succeeds depends on
        // whether featureDepositPreauth is enabled.
        TER const expect{
            supportsPreauth ? TER{tesSUCCESS} : TER{tecNO_PERMISSION}};

        env(pay(becky, becky, USD(10)),
            path(~USD),
            sendmax(XRP(10)),
            ter(expect));

        env.close();
    }

    void
    testPayIOU()
    {
        // Exercise IOU payments and non-direct XRP payments to an account
        // that has the lsfDepositAuth flag set.
        testcase("Pay IOU");

        using namespace jtx;

        Env env(*this);

        fund(env, gw, {alice, bob, carol}, XRP(10'000));
        env.trust(USD(1'000), alice, bob, carol);
        env.close();

        env(pay(gw, alice, USD(150)));
        env(pay(gw, carol, USD(150)));
        AMM ammCarol(env, carol, USD(100), XRPAmount(101));

        // Make sure bob's trust line is all set up so he can receive USD.
        env(pay(alice, bob, USD(50)));
        env.close();

        // bob sets the lsfDepositAuth flag.
        env(fset(bob, asfDepositAuth), require(flags(bob, asfDepositAuth)));
        env.close();

        // None of the following payments should succeed.
        auto failedIouPayments = [this, &env]() {
            env.require(flags(bob, asfDepositAuth));

            // Capture bob's balances before hand to confirm they don't
            // change.
            PrettyAmount const bobXrpBalance{env.balance(bob, XRP)};
            PrettyAmount const bobUsdBalance{env.balance(bob, USD)};

            env(pay(alice, bob, USD(50)), ter(tecNO_PERMISSION));
            env.close();

            // Note that even though alice is paying bob in XRP, the payment
            // is still not allowed since the payment passes through an
            // offer.
            env(pay(alice, bob, drops(1)),
                sendmax(USD(1)),
                ter(tecNO_PERMISSION));
            env.close();

            BEAST_EXPECT(bobXrpBalance == env.balance(bob, XRP));
            BEAST_EXPECT(bobUsdBalance == env.balance(bob, USD));
        };

        //  Test when bob has an XRP balance > base reserve.
        failedIouPayments();

        // Set bob's XRP balance == base reserve.  Also demonstrate that
        // bob can make payments while his lsfDepositAuth flag is set.
        env(pay(bob, alice, USD(25)));
        env.close();

        {
            STAmount const bobPaysXRP{env.balance(bob, XRP) - reserve(env, 1)};
            XRPAmount const bobPaysFee{reserve(env, 1) - reserve(env, 0)};
            env(pay(bob, alice, bobPaysXRP), fee(bobPaysFee));
            env.close();
        }

        // Test when bob's XRP balance == base reserve.
        BEAST_EXPECT(env.balance(bob, XRP) == reserve(env, 0));
        BEAST_EXPECT(env.balance(bob, USD) == USD(25));
        failedIouPayments();

        // Test when bob has an XRP balance == 0.
        env(noop(bob), fee(reserve(env, 0)));
        env.close();

        BEAST_EXPECT(env.balance(bob, XRP) == XRP(0));
        failedIouPayments();

        // Give bob enough XRP for the fee to clear the lsfDepositAuth flag.
        env(pay(alice, bob, drops(env.current()->fees().base)));

        // bob clears the lsfDepositAuth and the next payment succeeds.
        env(fclear(bob, asfDepositAuth));
        env.close();

        env(pay(alice, bob, USD(50)));
        env.close();

        env(pay(alice, bob, drops(1)), sendmax(USD(1)));
        env.close();
        BEAST_EXPECT(ammCarol.expectBalances(
            USD(101), XRPAmount(100), ammCarol.tokens()));
    }

    void
    testRippleState(FeatureBitset features)
    {
        testcase("RippleState Freeze");

        using namespace test::jtx;
        Env env(*this, features);

        Account const G1{"G1"};
        Account const alice{"alice"};
        Account const bob{"bob"};

        env.fund(XRP(1'000), G1, alice, bob);
        env.close();

        env.trust(G1["USD"](100), bob);
        env.trust(G1["USD"](205), alice);
        env.close();

        env(pay(G1, bob, G1["USD"](10)));
        env(pay(G1, alice, G1["USD"](205)));
        env.close();

        AMM ammAlice(env, alice, XRP(500), G1["USD"](105));

        {
            auto lines = getAccountLines(env, bob);
            if (!BEAST_EXPECT(checkArraySize(lines[jss::lines], 1u)))
                return;
            BEAST_EXPECT(lines[jss::lines][0u][jss::account] == G1.human());
            BEAST_EXPECT(lines[jss::lines][0u][jss::limit] == "100");
            BEAST_EXPECT(lines[jss::lines][0u][jss::balance] == "10");
        }

        {
            auto lines = getAccountLines(env, alice, G1["USD"]);
            if (!BEAST_EXPECT(checkArraySize(lines[jss::lines], 1u)))
                return;
            BEAST_EXPECT(lines[jss::lines][0u][jss::account] == G1.human());
            BEAST_EXPECT(lines[jss::lines][0u][jss::limit] == "205");
            // 105 transferred to AMM
            BEAST_EXPECT(lines[jss::lines][0u][jss::balance] == "100");
        }

        {
            // Account with line unfrozen (proving operations normally work)
            //   test: can make Payment on that line
            env(pay(alice, bob, G1["USD"](1)));

            //   test: can receive Payment on that line
            env(pay(bob, alice, G1["USD"](1)));
            env.close();
        }

        {
            // Is created via a TrustSet with SetFreeze flag
            //   test: sets LowFreeze | HighFreeze flags
            env(trust(G1, bob["USD"](0), tfSetFreeze));
            auto affected = env.meta()->getJson(
                JsonOptions::none)[sfAffectedNodes.fieldName];
            if (!BEAST_EXPECT(checkArraySize(affected, 2u)))
                return;
            auto ff =
                affected[1u][sfModifiedNode.fieldName][sfFinalFields.fieldName];
            BEAST_EXPECT(
                ff[sfLowLimit.fieldName] ==
                G1["USD"](0).value().getJson(JsonOptions::none));
            BEAST_EXPECT(ff[jss::Flags].asUInt() & lsfLowFreeze);
            BEAST_EXPECT(!(ff[jss::Flags].asUInt() & lsfHighFreeze));
            env.close();
        }

        {
            // Account with line frozen by issuer
            //    test: can buy more assets on that line
            env(offer(bob, G1["USD"](5), XRP(25)));
            auto affected = env.meta()->getJson(
                JsonOptions::none)[sfAffectedNodes.fieldName];
            if (!BEAST_EXPECT(checkArraySize(affected, 4u)))
                return;
            auto ff =
                affected[1u][sfModifiedNode.fieldName][sfFinalFields.fieldName];
            BEAST_EXPECT(
                ff[sfHighLimit.fieldName] ==
                bob["USD"](100).value().getJson(JsonOptions::none));
            auto amt = STAmount{Issue{to_currency("USD"), noAccount()}, -15}
                           .value()
                           .getJson(JsonOptions::none);
            BEAST_EXPECT(ff[sfBalance.fieldName] == amt);
            env.close();
            BEAST_EXPECT(ammAlice.expectBalances(
                XRP(525), G1["USD"](100), ammAlice.tokens()));
        }

        {
            //    test: can not sell assets from that line
            env(offer(bob, XRP(1), G1["USD"](5)), ter(tecUNFUNDED_OFFER));

            //    test: can receive Payment on that line
            env(pay(alice, bob, G1["USD"](1)));

            //    test: can not make Payment from that line
            env(pay(bob, alice, G1["USD"](1)), ter(tecPATH_DRY));
        }

        {
            // check G1 account lines
            //    test: shows freeze
            auto lines = getAccountLines(env, G1);
            Json::Value bobLine;
            for (auto const& it : lines[jss::lines])
            {
                if (it[jss::account] == bob.human())
                {
                    bobLine = it;
                    break;
                }
            }
            if (!BEAST_EXPECT(bobLine))
                return;
            BEAST_EXPECT(bobLine[jss::freeze] == true);
            BEAST_EXPECT(bobLine[jss::balance] == "-16");
        }

        {
            //    test: shows freeze peer
            auto lines = getAccountLines(env, bob);
            Json::Value g1Line;
            for (auto const& it : lines[jss::lines])
            {
                if (it[jss::account] == G1.human())
                {
                    g1Line = it;
                    break;
                }
            }
            if (!BEAST_EXPECT(g1Line))
                return;
            BEAST_EXPECT(g1Line[jss::freeze_peer] == true);
            BEAST_EXPECT(g1Line[jss::balance] == "16");
        }

        {
            // Is cleared via a TrustSet with ClearFreeze flag
            //    test: sets LowFreeze | HighFreeze flags
            env(trust(G1, bob["USD"](0), tfClearFreeze));
            auto affected = env.meta()->getJson(
                JsonOptions::none)[sfAffectedNodes.fieldName];
            if (!BEAST_EXPECT(checkArraySize(affected, 2u)))
                return;
            auto ff =
                affected[1u][sfModifiedNode.fieldName][sfFinalFields.fieldName];
            BEAST_EXPECT(
                ff[sfLowLimit.fieldName] ==
                G1["USD"](0).value().getJson(JsonOptions::none));
            BEAST_EXPECT(!(ff[jss::Flags].asUInt() & lsfLowFreeze));
            BEAST_EXPECT(!(ff[jss::Flags].asUInt() & lsfHighFreeze));
            env.close();
        }
    }

    void
    testGlobalFreeze(FeatureBitset features)
    {
        testcase("Global Freeze");

        using namespace test::jtx;
        Env env(*this, features);

        Account G1{"G1"};
        Account A1{"A1"};
        Account A2{"A2"};
        Account A3{"A3"};
        Account A4{"A4"};

        env.fund(XRP(12'000), G1);
        env.fund(XRP(1'000), A1);
        env.fund(XRP(20'000), A2, A3, A4);
        env.close();

        env.trust(G1["USD"](1'200), A1);
        env.trust(G1["USD"](200), A2);
        env.trust(G1["BTC"](100), A3);
        env.trust(G1["BTC"](100), A4);
        env.close();

        env(pay(G1, A1, G1["USD"](1'000)));
        env(pay(G1, A2, G1["USD"](100)));
        env(pay(G1, A3, G1["BTC"](100)));
        env(pay(G1, A4, G1["BTC"](100)));
        env.close();

        AMM ammG1(env, G1, XRP(10'000), G1["USD"](100));
        env(offer(A1, XRP(10'000), G1["USD"](100)), txflags(tfPassive));
        env(offer(A2, G1["USD"](100), XRP(10'000)), txflags(tfPassive));
        env.close();

        {
            // Account without GlobalFreeze (proving operations normally
            // work)
            //    test: visible offers where taker_pays is unfrozen issuer
            auto offers = env.rpc(
                "book_offers",
                std::string("USD/") + G1.human(),
                "XRP")[jss::result][jss::offers];
            if (!BEAST_EXPECT(checkArraySize(offers, 1u)))
                return;
            std::set<std::string> accounts;
            for (auto const& offer : offers)
            {
                accounts.insert(offer[jss::Account].asString());
            }
            BEAST_EXPECT(accounts.contains(A2.human()));

            //    test: visible offers where taker_gets is unfrozen issuer
            offers = env.rpc(
                "book_offers",
                "XRP",
                std::string("USD/") + G1.human())[jss::result][jss::offers];
            if (!BEAST_EXPECT(checkArraySize(offers, 1u)))
                return;
            accounts.clear();
            for (auto const& offer : offers)
            {
                accounts.insert(offer[jss::Account].asString());
            }
            BEAST_EXPECT(accounts.contains(A1.human()));
        }

        {
            // Offers/Payments
            //    test: assets can be bought on the market
            // env(offer(A3, G1["BTC"](1), XRP(1)));
            AMM ammA3(env, A3, G1["BTC"](1), XRP(1));

            //    test: assets can be sold on the market
            // AMM is bidirectional

            //    test: direct issues can be sent
            env(pay(G1, A2, G1["USD"](1)));

            //    test: direct redemptions can be sent
            env(pay(A2, G1, G1["USD"](1)));

            //    test: via rippling can be sent
            env(pay(A2, A1, G1["USD"](1)));

            //    test: via rippling can be sent back
            env(pay(A1, A2, G1["USD"](1)));
            ammA3.withdrawAll(std::nullopt);
        }

        {
            // Account with GlobalFreeze
            //  set GlobalFreeze first
            //    test: SetFlag GlobalFreeze will toggle back to freeze
            env.require(nflags(G1, asfGlobalFreeze));
            env(fset(G1, asfGlobalFreeze));
            env.require(flags(G1, asfGlobalFreeze));
            env.require(nflags(G1, asfNoFreeze));

            //    test: assets can't be bought on the market
            AMM ammA3(env, A3, G1["BTC"](1), XRP(1), ter(tecFROZEN));

            //    test: assets can't be sold on the market
            // AMM is bidirectional
        }

        {
            //    test: book_offers shows offers
            //    (should these actually be filtered?)
            auto offers = env.rpc(
                "book_offers",
                "XRP",
                std::string("USD/") + G1.human())[jss::result][jss::offers];
            if (!BEAST_EXPECT(checkArraySize(offers, 1u)))
                return;

            offers = env.rpc(
                "book_offers",
                std::string("USD/") + G1.human(),
                "XRP")[jss::result][jss::offers];
            if (!BEAST_EXPECT(checkArraySize(offers, 1u)))
                return;
        }

        {
            // Payments
            //    test: direct issues can be sent
            env(pay(G1, A2, G1["USD"](1)));

            //    test: direct redemptions can be sent
            env(pay(A2, G1, G1["USD"](1)));

            //    test: via rippling cant be sent
            env(pay(A2, A1, G1["USD"](1)), ter(tecPATH_DRY));
        }
    }

    void
    testOffersWhenFrozen(FeatureBitset features)
    {
        testcase("Offers for Frozen Trust Lines");

        using namespace test::jtx;
        Env env(*this, features);

        Account G1{"G1"};
        Account A2{"A2"};
        Account A3{"A3"};
        Account A4{"A4"};

        env.fund(XRP(2'000), G1, A3, A4);
        env.fund(XRP(2'000), A2);
        env.close();

        env.trust(G1["USD"](1'000), A2);
        env.trust(G1["USD"](2'000), A3);
        env.trust(G1["USD"](2'001), A4);
        env.close();

        env(pay(G1, A3, G1["USD"](2'000)));
        env(pay(G1, A4, G1["USD"](2'001)));
        env.close();

        AMM ammA3(env, A3, XRP(1'000), G1["USD"](1'001));

        // removal after successful payment
        //    test: make a payment with partially consuming offer
        env(pay(A2, G1, G1["USD"](1)), paths(G1["USD"]), sendmax(XRP(1)));
        env.close();

        BEAST_EXPECT(
            ammA3.expectBalances(XRP(1'001), G1["USD"](1'000), ammA3.tokens()));

        //    test: someone else creates an offer providing liquidity
        env(offer(A4, XRP(999), G1["USD"](999)));
        env.close();
        // The offer consumes AMM offer
        BEAST_EXPECT(
            ammA3.expectBalances(XRP(1'000), G1["USD"](1'001), ammA3.tokens()));

        //    test: AMM line is frozen
        auto const a3am =
            STAmount{Issue{to_currency("USD"), ammA3.ammAccount()}, 0};
        env(trust(G1, a3am, tfSetFreeze));
        auto const info = ammA3.ammRpcInfo();
        BEAST_EXPECT(info[jss::amm][jss::asset2_frozen].asBool());
        auto affected =
            env.meta()->getJson(JsonOptions::none)[sfAffectedNodes.fieldName];
        if (!BEAST_EXPECT(checkArraySize(affected, 2u)))
            return;
        auto ff =
            affected[1u][sfModifiedNode.fieldName][sfFinalFields.fieldName];
        BEAST_EXPECT(
            ff[sfHighLimit.fieldName] ==
            G1["USD"](0).value().getJson(JsonOptions::none));
        BEAST_EXPECT(!(ff[jss::Flags].asUInt() & lsfLowFreeze));
        BEAST_EXPECT(ff[jss::Flags].asUInt() & lsfHighFreeze);
        env.close();

        //    test: Can make a payment via the new offer
        env(pay(A2, G1, G1["USD"](1)), paths(G1["USD"]), sendmax(XRP(1)));
        env.close();
        // AMM is not consumed
        BEAST_EXPECT(
            ammA3.expectBalances(XRP(1'000), G1["USD"](1'001), ammA3.tokens()));

        // removal buy successful OfferCreate
        //    test: freeze the new offer
        env(trust(G1, A4["USD"](0), tfSetFreeze));
        affected =
            env.meta()->getJson(JsonOptions::none)[sfAffectedNodes.fieldName];
        if (!BEAST_EXPECT(checkArraySize(affected, 2u)))
            return;
        ff = affected[0u][sfModifiedNode.fieldName][sfFinalFields.fieldName];
        BEAST_EXPECT(
            ff[sfLowLimit.fieldName] ==
            G1["USD"](0).value().getJson(JsonOptions::none));
        BEAST_EXPECT(ff[jss::Flags].asUInt() & lsfLowFreeze);
        BEAST_EXPECT(!(ff[jss::Flags].asUInt() & lsfHighFreeze));
        env.close();

        //    test: can no longer create a crossing offer
        env(offer(A2, G1["USD"](999), XRP(999)));
        affected =
            env.meta()->getJson(JsonOptions::none)[sfAffectedNodes.fieldName];
        if (!BEAST_EXPECT(checkArraySize(affected, 8u)))
            return;
        auto created = affected[0u][sfCreatedNode.fieldName];
        BEAST_EXPECT(
            created[sfNewFields.fieldName][jss::Account] == A2.human());
        env.close();

        //    test: offer was removed by offer_create
        auto offers = getAccountOffers(env, A4)[jss::offers];
        if (!BEAST_EXPECT(checkArraySize(offers, 0u)))
            return;
    }

    void
    testTxMultisign(FeatureBitset features)
    {
        testcase("Multisign AMM Transactions");

        using namespace jtx;
        Env env{*this, features};
        Account const bogie{"bogie", KeyType::secp256k1};
        Account const alice{"alice", KeyType::secp256k1};
        Account const becky{"becky", KeyType::ed25519};
        Account const zelda{"zelda", KeyType::secp256k1};
        fund(env, gw, {alice, becky, zelda}, XRP(20'000), {USD(20'000)});

        // alice uses a regular key with the master disabled.
        Account const alie{"alie", KeyType::secp256k1};
        env(regkey(alice, alie));
        env(fset(alice, asfDisableMaster), sig(alice));

        // Attach signers to alice.
        env(signers(alice, 2, {{becky, 1}, {bogie, 1}}), sig(alie));
        env.close();
        int const signerListOwners{features[featureMultiSignReserve] ? 2 : 5};
        env.require(owners(alice, signerListOwners + 0));

        const msig ms{becky, bogie};

        // Multisign all AMM transactions
        AMM ammAlice(
            env,
            alice,
            XRP(10'000),
            USD(10'000),
            false,
            0,
            ammCrtFee(env).drops(),
            std::nullopt,
            std::nullopt,
            ms,
            ter(tesSUCCESS));
        BEAST_EXPECT(ammAlice.expectBalances(
            XRP(10'000), USD(10'000), ammAlice.tokens()));

        ammAlice.deposit(alice, 1'000'000);
        BEAST_EXPECT(ammAlice.expectBalances(
            XRP(11'000), USD(11'000), IOUAmount{11'000'000, 0}));

        ammAlice.withdraw(alice, 1'000'000);
        BEAST_EXPECT(ammAlice.expectBalances(
            XRP(10'000), USD(10'000), ammAlice.tokens()));

        ammAlice.vote({}, 1'000);
        BEAST_EXPECT(ammAlice.expectTradingFee(1'000));

        env(ammAlice.bid({.account = alice, .bidMin = 100}), ms).close();
        BEAST_EXPECT(ammAlice.expectAuctionSlot(100, 0, IOUAmount{4'000}));
        // 4000 tokens burnt
        BEAST_EXPECT(ammAlice.expectBalances(
            XRP(10'000), USD(10'000), IOUAmount{9'996'000, 0}));
    }

    void
    testToStrand(FeatureBitset features)
    {
        testcase("To Strand");

        using namespace jtx;

        // cannot have more than one offer with the same output issue

        Env env(*this, features);

        fund(
            env,
            gw,
            {alice, bob, carol},
            XRP(10'000),
            {USD(2'000), EUR(1'000)});

        AMM bobXRP_USD(env, bob, XRP(1'000), USD(1'000));
        AMM bobUSD_EUR(env, bob, USD(1'000), EUR(1'000));

        // payment path: XRP -> XRP/USD -> USD/EUR -> EUR/USD
        env(pay(alice, carol, USD(100)),
            path(~USD, ~EUR, ~USD),
            sendmax(XRP(200)),
            txflags(tfNoRippleDirect),
            ter(temBAD_PATH_LOOP));
    }

    void
    testRIPD1373(FeatureBitset features)
    {
        using namespace jtx;
        testcase("RIPD1373");

        {
            Env env(*this, features);
            auto const BobUSD = bob["USD"];
            auto const BobEUR = bob["EUR"];
            fund(env, gw, {alice, bob}, XRP(10'000));
            env.trust(USD(1'000), alice, bob);
            env.trust(EUR(1'000), alice, bob);
            fund(
                env,
                bob,
                {alice, gw},
                {BobUSD(100), BobEUR(100)},
                Fund::IOUOnly);

            AMM ammBobXRP_USD(env, bob, XRP(100), BobUSD(100));
            env(offer(gw, XRP(100), USD(100)), txflags(tfPassive));

            AMM ammBobUSD_EUR(env, bob, BobUSD(100), BobEUR(100));
            env(offer(gw, USD(100), EUR(100)), txflags(tfPassive));

            Path const p = [&] {
                Path result;
                result.push_back(allpe(gw, BobUSD));
                result.push_back(cpe(EUR.currency));
                return result;
            }();

            PathSet paths(p);

            env(pay(alice, alice, EUR(1)),
                json(paths.json()),
                sendmax(XRP(10)),
                txflags(tfNoRippleDirect | tfPartialPayment),
                ter(temBAD_PATH));
        }

        {
            Env env(*this, features);

            fund(env, gw, {alice, bob, carol}, XRP(10'000), {USD(100)});

            AMM ammBob(env, bob, XRP(100), USD(100));

            // payment path: XRP -> XRP/USD -> USD/XRP
            env(pay(alice, carol, XRP(100)),
                path(~USD, ~XRP),
                txflags(tfNoRippleDirect),
                ter(temBAD_SEND_XRP_PATHS));
        }

        {
            Env env(*this, features);

            fund(env, gw, {alice, bob, carol}, XRP(10'000), {USD(100)});

            AMM ammBob(env, bob, XRP(100), USD(100));

            // payment path: XRP -> XRP/USD -> USD/XRP
            env(pay(alice, carol, XRP(100)),
                path(~USD, ~XRP),
                sendmax(XRP(200)),
                txflags(tfNoRippleDirect),
                ter(temBAD_SEND_XRP_MAX));
        }
    }

    void
    testLoop(FeatureBitset features)
    {
        testcase("test loop");
        using namespace jtx;

        auto const CNY = gw["CNY"];

        {
            Env env(*this, features);

            env.fund(XRP(10'000), alice, bob, carol, gw);
            env.trust(USD(10'000), alice, bob, carol);

            env(pay(gw, bob, USD(100)));
            env(pay(gw, alice, USD(100)));

            AMM ammBob(env, bob, XRP(100), USD(100));

            // payment path: USD -> USD/XRP -> XRP/USD
            env(pay(alice, carol, USD(100)),
                sendmax(USD(100)),
                path(~XRP, ~USD),
                txflags(tfNoRippleDirect),
                ter(temBAD_PATH_LOOP));
        }

        {
            Env env(*this, features);

            env.fund(XRP(10'000), alice, bob, carol, gw);
            env.trust(USD(10'000), alice, bob, carol);
            env.trust(EUR(10'000), alice, bob, carol);
            env.trust(CNY(10'000), alice, bob, carol);

            env(pay(gw, bob, USD(200)));
            env(pay(gw, bob, EUR(200)));
            env(pay(gw, bob, CNY(100)));

            AMM ammBobXRP_USD(env, bob, XRP(100), USD(100));
            AMM ammBobUSD_EUR(env, bob, USD(100), EUR(100));
            AMM ammBobEUR_CNY(env, bob, EUR(100), CNY(100));

            // payment path: XRP->XRP/USD->USD/EUR->USD/CNY
            env(pay(alice, carol, CNY(100)),
                sendmax(XRP(100)),
                path(~USD, ~EUR, ~USD, ~CNY),
                txflags(tfNoRippleDirect),
                ter(temBAD_PATH_LOOP));
        }
    }

    void
    testPaths()
    {
        path_find_consume_all();
        via_offers_via_gateway();
        receive_max();
        path_find_01();
        path_find_02();
        path_find_05();
        path_find_06();
    }

    void
    testFlow()
    {
        using namespace jtx;
        FeatureBitset const all{supported_amendments()};
        FeatureBitset const ownerPaysFee{featureOwnerPaysFee};

        testFalseDry(all);
        testBookStep(all);
        testBookStep(all | ownerPaysFee);
        testTransferRate(all | ownerPaysFee);
        testTransferRate((all - fixAMMv1_1) | ownerPaysFee);
        testTransferRateNoOwnerFee(all);
        testTransferRateNoOwnerFee(all - fixAMMv1_1);
        testLimitQuality();
        testXRPPathLoop();
    }

    void
    testCrossingLimits()
    {
        using namespace jtx;
        FeatureBitset const all{supported_amendments()};
        testStepLimit(all);
        testStepLimit(all - fixAMMv1_1);
    }

    void
    testDeliverMin()
    {
        using namespace jtx;
        FeatureBitset const all{supported_amendments()};
        test_convert_all_of_an_asset(all);
        test_convert_all_of_an_asset(all - fixAMMv1_1);
    }

    void
    testDepositAuth()
    {
        auto const supported{jtx::supported_amendments()};
        testPayment(supported - featureDepositPreauth);
        testPayment(supported);
        testPayIOU();
    }

    void
    testFreeze()
    {
        using namespace test::jtx;
        auto const sa = supported_amendments();
        testRippleState(sa);
        testGlobalFreeze(sa);
        testOffersWhenFrozen(sa);
    }

    void
    testMultisign()
    {
        using namespace jtx;
        auto const all = supported_amendments();

        testTxMultisign(
            all - featureMultiSignReserve - featureExpandedSignerList);
        testTxMultisign(all - featureExpandedSignerList);
        testTxMultisign(all);
    }

    void
    testPayStrand()
    {
        using namespace jtx;
        auto const all = supported_amendments();

        testToStrand(all);
        testRIPD1373(all);
        testLoop(all);
    }

    void
    run() override
    {
        testOffers();
        testPaths();
        testFlow();
        testCrossingLimits();
        testDeliverMin();
        testDepositAuth();
        testFreeze();
        testMultisign();
        testPayStrand();
    }
};

BEAST_DEFINE_TESTSUITE_PRIO(AMMExtended, app, ripple, 1);

}  // namespace test
}  // namespace ripple<|MERGE_RESOLUTION|>--- conflicted
+++ resolved
@@ -23,25 +23,17 @@
 #include <test/jtx/PathSet.h>
 #include <test/jtx/amount.h>
 #include <test/jtx/sendmax.h>
-<<<<<<< HEAD
-=======
-
->>>>>>> c17676a9
+
 #include <xrpld/app/misc/AMMUtils.h>
 #include <xrpld/app/paths/AMMContext.h>
 #include <xrpld/app/paths/AMMOffer.h>
 #include <xrpld/app/paths/Flow.h>
 #include <xrpld/app/paths/detail/StrandFlow.h>
 #include <xrpld/ledger/PaymentSandbox.h>
-<<<<<<< HEAD
+
 #include <xrpl/protocol/Feature.h>
 #include <xrpl/protocol/STParsedJSON.h>
-=======
-
-#include <xrpl/protocol/Feature.h>
-#include <xrpl/protocol/STParsedJSON.h>
-
->>>>>>> c17676a9
+
 #include <utility>
 #include <vector>
 
@@ -3671,7 +3663,7 @@
             {
                 accounts.insert(offer[jss::Account].asString());
             }
-            BEAST_EXPECT(accounts.contains(A2.human()));
+            BEAST_EXPECT(accounts.find(A2.human()) != std::end(accounts));
 
             //    test: visible offers where taker_gets is unfrozen issuer
             offers = env.rpc(
@@ -3685,7 +3677,7 @@
             {
                 accounts.insert(offer[jss::Account].asString());
             }
-            BEAST_EXPECT(accounts.contains(A1.human()));
+            BEAST_EXPECT(accounts.find(A1.human()) != std::end(accounts));
         }
 
         {
