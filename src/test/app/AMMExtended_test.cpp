--- conflicted
+++ resolved
@@ -3793,12 +3793,6 @@
 
         testFalseDry(all);
         testBookStep(all);
-<<<<<<< HEAD
-=======
-        testBookStep(all | ownerPaysFee);
-        testTransferRate(all | ownerPaysFee);
-        testTransferRate((all - fixAMMv1_1 - fixAMMv1_3) | ownerPaysFee);
->>>>>>> 1e01cd34
         testTransferRateNoOwnerFee(all);
         testTransferRateNoOwnerFee(all - fixAMMv1_1 - fixAMMv1_3);
         testLimitQuality();
