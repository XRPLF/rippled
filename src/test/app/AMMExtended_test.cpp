//------------------------------------------------------------------------------
/*
    This file is part of rippled: https://github.com/ripple/rippled
    Copyright (c) 2023 Ripple Labs Inc.

    Permission to use, copy, modify, and/or distribute this software for any
    purpose  with  or without fee is hereby granted, provided that the above
    copyright notice and this permission notice appear in all copies.

    THE  SOFTWARE IS PROVIDED "AS IS" AND THE AUTHOR DISCLAIMS ALL WARRANTIES
    WITH  REGARD  TO  THIS  SOFTWARE  INCLUDING  ALL  IMPLIED  WARRANTIES  OF
    MERCHANTABILITY  AND  FITNESS. IN NO EVENT SHALL THE AUTHOR BE LIABLE FOR
    ANY  SPECIAL ,  DIRECT, INDIRECT, OR CONSEQUENTIAL DAMAGES OR ANY DAMAGES
    WHATSOEVER  RESULTING  FROM  LOSS  OF USE, DATA OR PROFITS, WHETHER IN AN
    ACTION  OF  CONTRACT, NEGLIGENCE OR OTHER TORTIOUS ACTION, ARISING OUT OF
    OR IN CONNECTION WITH THE USE OR PERFORMANCE OF THIS SOFTWARE.
*/
//==============================================================================

#include <test/jtx.h>
#include <test/jtx/AMM.h>
#include <test/jtx/AMMTest.h>
#include <test/jtx/PathSet.h>
#include <test/jtx/amount.h>
#include <test/jtx/sendmax.h>

#include <xrpld/app/misc/AMMUtils.h>
#include <xrpld/app/paths/AMMContext.h>
#include <xrpld/app/paths/AMMOffer.h>
#include <xrpld/app/paths/Flow.h>
#include <xrpld/app/paths/detail/StrandFlow.h>
#include <xrpld/ledger/PaymentSandbox.h>

#include <xrpl/protocol/Feature.h>
#include <xrpl/protocol/STParsedJSON.h>

#include <utility>
#include <vector>

namespace ripple {
namespace test {

/**
 * Tests of AMM that use offers too.
 */
struct AMMExtended_test : public jtx::AMMTest
{
private:
    void
    testRmFundedOffer(FeatureBitset features)
    {
        testcase("Incorrect Removal of Funded Offers");

        // We need at least two paths. One at good quality and one at bad
        // quality.  The bad quality path needs two offer books in a row.
        // Each offer book should have two offers at the same quality, the
        // offers should be completely consumed, and the payment should
        // require both offers to be satisfied. The first offer must
        // be "taker gets" XRP. Ensure that the payment engine does not remove
        // the first "taker gets" xrp offer, because the offer is still
        // funded and not used for the payment.

        using namespace jtx;
        Env env{*this, features};

        fund(
            env,
            gw,
            {alice, bob, carol},
            XRP(10'000),
            {USD(200'000), BTC(2'000)});

        // Must be two offers at the same quality
        // "taker gets" must be XRP
        // (Different amounts so I can distinguish the offers)
        env(offer(carol, BTC(49), XRP(49)));
        env(offer(carol, BTC(51), XRP(51)));

        // Offers for the poor quality path
        // Must be two offers at the same quality
        env(offer(carol, XRP(50), USD(50)));
        env(offer(carol, XRP(50), USD(50)));

        // Good quality path
        AMM ammCarol(env, carol, BTC(1'000), USD(100'100));

        PathSet paths(Path(XRP, USD), Path(USD));

        env(pay(alice, bob, USD(100)),
            json(paths.json()),
            sendmax(BTC(1'000)),
            txflags(tfPartialPayment));

        if (!features[fixAMMv1_1])
        {
            BEAST_EXPECT(ammCarol.expectBalances(
                STAmount{BTC, UINT64_C(1'001'000000374812), -12},
                USD(100'000),
                ammCarol.tokens()));
        }
        else
        {
            BEAST_EXPECT(ammCarol.expectBalances(
                STAmount{BTC, UINT64_C(1'001'000000374815), -12},
                USD(100'000),
                ammCarol.tokens()));
        }

        env.require(balance(bob, USD(200'100)));
        BEAST_EXPECT(isOffer(env, carol, BTC(49), XRP(49)));
    }

    void
    testEnforceNoRipple(FeatureBitset features)
    {
        testcase("Enforce No Ripple");
        using namespace jtx;

        {
            // No ripple with an implied account step after AMM
            Env env{*this, features};

            Account const dan("dan");
            Account const gw1("gw1");
            Account const gw2("gw2");
            auto const USD1 = gw1["USD"];
            auto const USD2 = gw2["USD"];

            env.fund(XRP(20'000), alice, noripple(bob), carol, dan, gw1, gw2);
            env.close();
            env.trust(USD1(20'000), alice, carol, dan);
            env(trust(bob, USD1(1'000), tfSetNoRipple));
            env.trust(USD2(1'000), alice, carol, dan);
            env(trust(bob, USD2(1'000), tfSetNoRipple));
            env.close();

            env(pay(gw1, dan, USD1(10'000)));
            env(pay(gw1, bob, USD1(50)));
            env(pay(gw2, bob, USD2(50)));
            env.close();

            AMM ammDan(env, dan, XRP(10'000), USD1(10'000));

            env(pay(alice, carol, USD2(50)),
                path(~USD1, bob),
                sendmax(XRP(50)),
                txflags(tfNoRippleDirect),
                ter(tecPATH_DRY));
        }

        {
            // Make sure payment works with default flags
            Env env{*this, features};

            Account const dan("dan");
            Account const gw1("gw1");
            Account const gw2("gw2");
            auto const USD1 = gw1["USD"];
            auto const USD2 = gw2["USD"];

            env.fund(XRP(20'000), alice, bob, carol, gw1, gw2);
            env.fund(XRP(20'000), dan);
            env.close();
            env.trust(USD1(20'000), alice, bob, carol, dan);
            env.trust(USD2(1'000), alice, bob, carol, dan);
            env.close();

            env(pay(gw1, dan, USD1(10'050)));
            env(pay(gw1, bob, USD1(50)));
            env(pay(gw2, bob, USD2(50)));
            env.close();

            AMM ammDan(env, dan, XRP(10'000), USD1(10'050));

            env(pay(alice, carol, USD2(50)),
                path(~USD1, bob),
                sendmax(XRP(50)),
                txflags(tfNoRippleDirect));
            BEAST_EXPECT(ammDan.expectBalances(
                XRP(10'050), USD1(10'000), ammDan.tokens()));

            BEAST_EXPECT(expectLedgerEntryRoot(
                env, alice, XRP(20'000) - XRP(50) - txfee(env, 1)));
            BEAST_EXPECT(expectLine(env, bob, USD1(100)));
            BEAST_EXPECT(expectLine(env, bob, USD2(0)));
            BEAST_EXPECT(expectLine(env, carol, USD2(50)));
        }
    }

    void
    testFillModes(FeatureBitset features)
    {
        testcase("Fill Modes");
        using namespace jtx;

        auto const startBalance = XRP(1'000'000);

        // Fill or Kill - unless we fully cross, just charge a fee and don't
        // place the offer on the books.  But also clean up expired offers
        // that are discovered along the way.
        //
        // fix1578 changes the return code.  Verify expected behavior
        // without and with fix1578.
        for (auto const& tweakedFeatures :
             {features - fix1578, features | fix1578})
        {
            testAMM(
                [&](AMM& ammAlice, Env& env) {
                    // Order that can't be filled
                    TER const killedCode{
                        tweakedFeatures[fix1578] ? TER{tecKILLED}
                                                 : TER{tesSUCCESS}};
                    env(offer(carol, USD(100), XRP(100)),
                        txflags(tfFillOrKill),
                        ter(killedCode));
                    env.close();
                    BEAST_EXPECT(ammAlice.expectBalances(
                        XRP(10'100), USD(10'000), ammAlice.tokens()));
                    // fee = AMM
                    BEAST_EXPECT(expectLedgerEntryRoot(
                        env, carol, XRP(30'000) - (txfee(env, 1))));
                    BEAST_EXPECT(expectOffers(env, carol, 0));
                    BEAST_EXPECT(expectLine(env, carol, USD(30'000)));

                    // Order that can be filled
                    env(offer(carol, XRP(100), USD(100)),
                        txflags(tfFillOrKill),
                        ter(tesSUCCESS));
                    BEAST_EXPECT(ammAlice.expectBalances(
                        XRP(10'000), USD(10'100), ammAlice.tokens()));
                    BEAST_EXPECT(expectLedgerEntryRoot(
                        env, carol, XRP(30'000) + XRP(100) - txfee(env, 2)));
                    BEAST_EXPECT(expectLine(env, carol, USD(29'900)));
                    BEAST_EXPECT(expectOffers(env, carol, 0));
                },
                {{XRP(10'100), USD(10'000)}},
                0,
                std::nullopt,
                {tweakedFeatures});

            // Immediate or Cancel - cross as much as possible
            // and add nothing on the books.
            testAMM(
                [&](AMM& ammAlice, Env& env) {
                    env(offer(carol, XRP(200), USD(200)),
                        txflags(tfImmediateOrCancel),
                        ter(tesSUCCESS));

                    // AMM generates a synthetic offer of 100USD/100XRP
                    // to match the CLOB offer quality.
                    BEAST_EXPECT(ammAlice.expectBalances(
                        XRP(10'000), USD(10'100), ammAlice.tokens()));
                    // +AMM - offer * fee
                    BEAST_EXPECT(expectLedgerEntryRoot(
                        env, carol, XRP(30'000) + XRP(100) - txfee(env, 1)));
                    // AMM
                    BEAST_EXPECT(expectLine(env, carol, USD(29'900)));
                    BEAST_EXPECT(expectOffers(env, carol, 0));
                },
                {{XRP(10'100), USD(10'000)}},
                0,
                std::nullopt,
                {tweakedFeatures});

            // tfPassive -- place the offer without crossing it.
            testAMM(
                [&](AMM& ammAlice, Env& env) {
                    // Carol creates a passive offer that could cross AMM.
                    // Carol's offer should stay in the ledger.
                    env(offer(carol, XRP(100), USD(100), tfPassive));
                    env.close();
                    BEAST_EXPECT(ammAlice.expectBalances(
                        XRP(10'100), STAmount{USD, 10'000}, ammAlice.tokens()));
                    BEAST_EXPECT(expectOffers(
                        env, carol, 1, {{{XRP(100), STAmount{USD, 100}}}}));
                },
                {{XRP(10'100), USD(10'000)}},
                0,
                std::nullopt,
                {tweakedFeatures});

            // tfPassive -- cross only offers of better quality.
            testAMM(
                [&](AMM& ammAlice, Env& env) {
                    env(offer(alice, USD(110), XRP(100)));
                    env.close();

                    // Carol creates a passive offer.  That offer should cross
                    // AMM and leave Alice's offer untouched.
                    env(offer(carol, XRP(100), USD(100), tfPassive));
                    env.close();
                    BEAST_EXPECT(ammAlice.expectBalances(
                        XRP(10'900),
                        STAmount{USD, UINT64_C(9'082'56880733945), -11},
                        ammAlice.tokens()));
                    BEAST_EXPECT(expectOffers(env, carol, 0));
                    BEAST_EXPECT(expectOffers(env, alice, 1));
                },
                {{XRP(11'000), USD(9'000)}},
                0,
                std::nullopt,
                {tweakedFeatures});
        }
    }

    void
    testOfferCrossWithXRP(FeatureBitset features)
    {
        testcase("Offer Crossing with XRP, Normal order");

        using namespace jtx;

        Env env{*this, features};

        fund(env, gw, {bob, alice}, XRP(300'000), {USD(100)}, Fund::All);

        AMM ammAlice(env, alice, XRP(150'000), USD(50));

        // Existing offer pays better than this wants.
        // Partially consume existing offer.
        // Pay 1 USD, get 3061224490 Drops.
        auto const xrpTransferred = XRPAmount{3'061'224'490};
        env(offer(bob, USD(1), XRP(4'000)));

        BEAST_EXPECT(ammAlice.expectBalances(
            XRP(150'000) + xrpTransferred,
            USD(49),
            IOUAmount{273'861'278752583, -8}));

        BEAST_EXPECT(expectLine(env, bob, STAmount{USD, 101}));
        BEAST_EXPECT(expectLedgerEntryRoot(
            env, bob, XRP(300'000) - xrpTransferred - txfee(env, 1)));
        BEAST_EXPECT(expectOffers(env, bob, 0));
    }

    void
    testOfferCrossWithLimitOverride(FeatureBitset features)
    {
        testcase("Offer Crossing with Limit Override");

        using namespace jtx;

        Env env{*this, features};

        env.fund(XRP(200'000), gw, alice, bob);
        env.close();

        env(trust(alice, USD(1'000)));

        env(pay(gw, alice, alice["USD"](500)));

        AMM ammAlice(env, alice, XRP(150'000), USD(51));
        env(offer(bob, USD(1), XRP(3'000)));

        BEAST_EXPECT(
            ammAlice.expectBalances(XRP(153'000), USD(50), ammAlice.tokens()));

        auto jrr = ledgerEntryState(env, bob, gw, "USD");
        BEAST_EXPECT(jrr[jss::node][sfBalance.fieldName][jss::value] == "-1");
        jrr = ledgerEntryRoot(env, bob);
        BEAST_EXPECT(
            jrr[jss::node][sfBalance.fieldName] ==
            to_string(
                (XRP(200'000) - XRP(3'000) - env.current()->fees().base * 1)
                    .xrp()));
    }

    void
    testCurrencyConversionEntire(FeatureBitset features)
    {
        testcase("Currency Conversion: Entire Offer");

        using namespace jtx;

        Env env{*this, features};

        fund(env, gw, {alice, bob}, XRP(10'000));
        env.require(owners(bob, 0));

        env(trust(alice, USD(100)));
        env(trust(bob, USD(1'000)));
        env(pay(gw, bob, USD(1'000)));

        env.require(owners(alice, 1), owners(bob, 1));

        env(pay(gw, alice, alice["USD"](100)));
        AMM ammBob(env, bob, USD(200), XRP(1'500));

        env(pay(alice, alice, XRP(500)), sendmax(USD(100)));

        BEAST_EXPECT(
            ammBob.expectBalances(USD(300), XRP(1'000), ammBob.tokens()));
        BEAST_EXPECT(expectLine(env, alice, USD(0)));

        auto jrr = ledgerEntryRoot(env, alice);
        BEAST_EXPECT(
            jrr[jss::node][sfBalance.fieldName] ==
            to_string((XRP(10'000) + XRP(500) - env.current()->fees().base * 2)
                          .xrp()));
    }

    void
    testCurrencyConversionInParts(FeatureBitset features)
    {
        testcase("Currency Conversion: In Parts");

        using namespace jtx;

        testAMM(
            [&](AMM& ammAlice, Env& env) {
                // Alice converts USD to XRP which should fail
                // due to PartialPayment.
                env(pay(alice, alice, XRP(100)),
                    sendmax(USD(100)),
                    ter(tecPATH_PARTIAL));

                // Alice converts USD to XRP, should succeed because
                // we permit partial payment
                env(pay(alice, alice, XRP(100)),
                    sendmax(USD(100)),
                    txflags(tfPartialPayment));
                env.close();
                BEAST_EXPECT(ammAlice.expectBalances(
                    XRPAmount{9'900'990'100}, USD(10'100), ammAlice.tokens()));
                // initial 30,000 - 10,000AMM - 100pay
                BEAST_EXPECT(expectLine(env, alice, USD(19'900)));
                // initial 30,000 - 10,0000AMM + 99.009900pay - fee*3
                BEAST_EXPECT(expectLedgerEntryRoot(
                    env,
                    alice,
                    XRP(30'000) - XRP(10'000) + XRPAmount{99'009'900} -
                        ammCrtFee(env) - txfee(env, 2)));
            },
            {{XRP(10'000), USD(10'000)}},
            0,
            std::nullopt,
            {features});
    }

    void
    testCrossCurrencyStartXRP(FeatureBitset features)
    {
        testcase("Cross Currency Payment: Start with XRP");

        using namespace jtx;

        testAMM(
            [&](AMM& ammAlice, Env& env) {
                env.fund(XRP(1'000), bob);
                env.close();
                env(trust(bob, USD(100)));
                env.close();
                env(pay(alice, bob, USD(100)), sendmax(XRP(100)));
                BEAST_EXPECT(ammAlice.expectBalances(
                    XRP(10'100), USD(10'000), ammAlice.tokens()));
                BEAST_EXPECT(expectLine(env, bob, USD(100)));
            },
            {{XRP(10'000), USD(10'100)}},
            0,
            std::nullopt,
            {features});
    }

    void
    testCrossCurrencyEndXRP(FeatureBitset features)
    {
        testcase("Cross Currency Payment: End with XRP");

        using namespace jtx;

        testAMM(
            [&](AMM& ammAlice, Env& env) {
                env.fund(XRP(1'000), bob);
                env.close();
                env(trust(bob, USD(100)));
                env.close();
                env(pay(alice, bob, XRP(100)), sendmax(USD(100)));
                BEAST_EXPECT(ammAlice.expectBalances(
                    XRP(10'000), USD(10'100), ammAlice.tokens()));
                BEAST_EXPECT(expectLedgerEntryRoot(
                    env, bob, XRP(1'000) + XRP(100) - txfee(env, 1)));
            },
            {{XRP(10'100), USD(10'000)}},
            0,
            std::nullopt,
            {features});
    }

    void
    testCrossCurrencyBridged(FeatureBitset features)
    {
        testcase("Cross Currency Payment: Bridged");

        using namespace jtx;

        Env env{*this, features};

        auto const gw1 = Account{"gateway_1"};
        auto const gw2 = Account{"gateway_2"};
        auto const dan = Account{"dan"};
        auto const USD1 = gw1["USD"];
        auto const EUR1 = gw2["EUR"];

        fund(env, gw1, {gw2, alice, bob, carol, dan}, XRP(60'000));
        env(trust(alice, USD1(1'000)));
        env.close();
        env(trust(bob, EUR1(1'000)));
        env.close();
        env(trust(carol, USD1(10'000)));
        env.close();
        env(trust(dan, EUR1(1'000)));
        env.close();

        env(pay(gw1, alice, alice["USD"](500)));
        env.close();
        env(pay(gw1, carol, carol["USD"](6'000)));
        env(pay(gw2, dan, dan["EUR"](400)));
        env.close();

        AMM ammCarol(env, carol, USD1(5'000), XRP(50'000));

        env(offer(dan, XRP(500), EUR1(50)));
        env.close();

        Json::Value jtp{Json::arrayValue};
        jtp[0u][0u][jss::currency] = "XRP";
        env(pay(alice, bob, EUR1(30)),
            json(jss::Paths, jtp),
            sendmax(USD1(333)));
        env.close();
        BEAST_EXPECT(ammCarol.expectBalances(
            XRP(49'700),
            STAmount{USD1, UINT64_C(5'030'181086519115), -12},
            ammCarol.tokens()));
        BEAST_EXPECT(expectOffers(env, dan, 1, {{Amounts{XRP(200), EUR(20)}}}));
        BEAST_EXPECT(expectLine(env, bob, STAmount{EUR1, 30}));
    }

    void
    testOfferFeesConsumeFunds(FeatureBitset features)
    {
        testcase("Offer Fees Consume Funds");

        using namespace jtx;

        Env env{*this, features};

        auto const gw1 = Account{"gateway_1"};
        auto const gw2 = Account{"gateway_2"};
        auto const gw3 = Account{"gateway_3"};
        auto const alice = Account{"alice"};
        auto const bob = Account{"bob"};
        auto const USD1 = gw1["USD"];
        auto const USD2 = gw2["USD"];
        auto const USD3 = gw3["USD"];

        // Provide micro amounts to compensate for fees to make results round
        // nice.
        // reserve: Alice has 3 entries in the ledger, via trust lines
        // fees:
        //  1 for each trust limit == 3 (alice < mtgox/amazon/bitstamp) +
        //  1 for payment          == 4
        auto const starting_xrp = XRP(100) +
            env.current()->fees().accountReserve(3) +
            env.current()->fees().base * 4;

        env.fund(starting_xrp, gw1, gw2, gw3, alice);
        env.fund(XRP(2'000), bob);
        env.close();

        env(trust(alice, USD1(1'000)));
        env(trust(alice, USD2(1'000)));
        env(trust(alice, USD3(1'000)));
        env(trust(bob, USD1(1'200)));
        env(trust(bob, USD2(1'100)));

        env(pay(gw1, bob, bob["USD"](1'200)));

        AMM ammBob(env, bob, XRP(1'000), USD1(1'200));
        // Alice has 350 fees - a reserve of 50 = 250 reserve = 100 available.
        // Ask for more than available to prove reserve works.
        env(offer(alice, USD1(200), XRP(200)));

        // The pool gets only 100XRP for ~109.09USD, even though
        // it can exchange more.
        BEAST_EXPECT(ammBob.expectBalances(
            XRP(1'100),
            STAmount{USD1, UINT64_C(1'090'909090909091), -12},
            ammBob.tokens()));

        auto jrr = ledgerEntryState(env, alice, gw1, "USD");
        BEAST_EXPECT(
            jrr[jss::node][sfBalance.fieldName][jss::value] ==
            "109.090909090909");
        jrr = ledgerEntryRoot(env, alice);
        BEAST_EXPECT(
            jrr[jss::node][sfBalance.fieldName] == XRP(350).value().getText());
    }

    void
    testOfferCreateThenCross(FeatureBitset features)
    {
        testcase("Offer Create, then Cross");

        using namespace jtx;

        Env env{*this, features};

        fund(env, gw, {alice, bob}, XRP(200'000));

        env(rate(gw, 1.005));

        env(trust(alice, USD(1'000)));
        env(trust(bob, USD(1'000)));

        env(pay(gw, bob, USD(1)));
        env(pay(gw, alice, USD(200)));

        AMM ammAlice(env, alice, USD(150), XRP(150'100));
        env(offer(bob, XRP(100), USD(0.1)));

        BEAST_EXPECT(ammAlice.expectBalances(
            USD(150.1), XRP(150'000), ammAlice.tokens()));

        auto const jrr = ledgerEntryState(env, bob, gw, "USD");
        // Bob pays 0.005 transfer fee. Note 10**-10 round-off.
        BEAST_EXPECT(
            jrr[jss::node][sfBalance.fieldName][jss::value] == "-0.8995000001");
    }

    void
    testSellFlagBasic(FeatureBitset features)
    {
        testcase("Offer tfSell: Basic Sell");

        using namespace jtx;

        testAMM(
            [&](AMM& ammAlice, Env& env) {
                env(offer(carol, USD(100), XRP(100)), json(jss::Flags, tfSell));
                env.close();
                BEAST_EXPECT(ammAlice.expectBalances(
                    XRP(10'000), USD(9'999), ammAlice.tokens()));
                BEAST_EXPECT(expectOffers(env, carol, 0));
                BEAST_EXPECT(expectLine(env, carol, USD(30'101)));
                BEAST_EXPECT(expectLedgerEntryRoot(
                    env, carol, XRP(30'000) - XRP(100) - txfee(env, 1)));
            },
            {{XRP(9'900), USD(10'100)}},
            0,
            std::nullopt,
            {features});
    }

    void
    testSellFlagExceedLimit(FeatureBitset features)
    {
        testcase("Offer tfSell: 2x Sell Exceed Limit");

        using namespace jtx;

        Env env{*this, features};

        auto const starting_xrp =
            XRP(100) + reserve(env, 1) + env.current()->fees().base * 2;

        env.fund(starting_xrp, gw, alice);
        env.fund(XRP(2'000), bob);
        env.close();

        env(trust(alice, USD(150)));
        env(trust(bob, USD(4'000)));

        env(pay(gw, bob, bob["USD"](2'200)));

        AMM ammBob(env, bob, XRP(1'000), USD(2'200));
        // Alice has 350 fees - a reserve of 50 = 250 reserve = 100 available.
        // Ask for more than available to prove reserve works.
        // Taker pays 100 USD for 100 XRP.
        // Selling XRP.
        // Will sell all 100 XRP and get more USD than asked for.
        env(offer(alice, USD(100), XRP(200)), json(jss::Flags, tfSell));
        BEAST_EXPECT(
            ammBob.expectBalances(XRP(1'100), USD(2'000), ammBob.tokens()));
        BEAST_EXPECT(expectLine(env, alice, USD(200)));
        BEAST_EXPECT(expectLedgerEntryRoot(env, alice, XRP(250)));
        BEAST_EXPECT(expectOffers(env, alice, 0));
    }

    void
    testGatewayCrossCurrency(FeatureBitset features)
    {
        testcase("Client Issue: Gateway Cross Currency");

        using namespace jtx;

        Env env{*this, features};

        auto const XTS = gw["XTS"];
        auto const XXX = gw["XXX"];

        auto const starting_xrp =
            XRP(100.1) + reserve(env, 1) + env.current()->fees().base * 2;
        fund(
            env,
            gw,
            {alice, bob},
            starting_xrp,
            {XTS(100), XXX(100)},
            Fund::All);

        AMM ammAlice(env, alice, XTS(100), XXX(100));

        Json::Value payment;
        payment[jss::secret] = toBase58(generateSeed("bob"));
        payment[jss::id] = env.seq(bob);
        payment[jss::build_path] = true;
        payment[jss::tx_json] = pay(bob, bob, bob["XXX"](1));
        payment[jss::tx_json][jss::Sequence] =
            env.current()
                ->read(keylet::account(bob.id()))
                ->getFieldU32(sfSequence);
        payment[jss::tx_json][jss::Fee] = to_string(env.current()->fees().base);
        payment[jss::tx_json][jss::SendMax] =
            bob["XTS"](1.5).value().getJson(JsonOptions::none);
        payment[jss::tx_json][jss::Flags] = tfPartialPayment;
        auto const jrr = env.rpc("json", "submit", to_string(payment));
        BEAST_EXPECT(jrr[jss::result][jss::status] == "success");
        BEAST_EXPECT(jrr[jss::result][jss::engine_result] == "tesSUCCESS");
        if (!features[fixAMMv1_1])
        {
            BEAST_EXPECT(ammAlice.expectBalances(
                STAmount(XTS, UINT64_C(101'010101010101), -12),
                XXX(99),
                ammAlice.tokens()));
            BEAST_EXPECT(expectLine(
                env, bob, STAmount{XTS, UINT64_C(98'989898989899), -12}));
        }
        else
        {
            BEAST_EXPECT(ammAlice.expectBalances(
                STAmount(XTS, UINT64_C(101'0101010101011), -13),
                XXX(99),
                ammAlice.tokens()));
            BEAST_EXPECT(expectLine(
                env, bob, STAmount{XTS, UINT64_C(98'9898989898989), -13}));
        }
        BEAST_EXPECT(expectLine(env, bob, XXX(101)));
    }

    void
    testBridgedCross(FeatureBitset features)
    {
        testcase("Bridged Crossing");

        using namespace jtx;

        {
            Env env{*this, features};

            fund(
                env,
                gw,
                {alice, bob, carol},
                {USD(15'000), EUR(15'000)},
                Fund::All);

            // The scenario:
            //   o USD/XRP AMM is created.
            //   o EUR/XRP AMM is created.
            //   o carol has EUR but wants USD.
            // Note that carol's offer must come last.  If carol's offer is
            // placed before AMM is created, then autobridging will not occur.
            AMM ammAlice(env, alice, XRP(10'000), USD(10'100));
            AMM ammBob(env, bob, EUR(10'000), XRP(10'100));

            // Carol makes an offer that consumes AMM liquidity and
            // fully consumes Carol's offer.
            env(offer(carol, USD(100), EUR(100)));
            env.close();

            BEAST_EXPECT(ammAlice.expectBalances(
                XRP(10'100), USD(10'000), ammAlice.tokens()));
            BEAST_EXPECT(ammBob.expectBalances(
                XRP(10'000), EUR(10'100), ammBob.tokens()));
            BEAST_EXPECT(expectLine(env, carol, USD(15'100)));
            BEAST_EXPECT(expectLine(env, carol, EUR(14'900)));
            BEAST_EXPECT(expectOffers(env, carol, 0));
        }

        {
            Env env{*this, features};

            fund(
                env,
                gw,
                {alice, bob, carol},
                {USD(15'000), EUR(15'000)},
                Fund::All);

            // The scenario:
            //   o USD/XRP AMM is created.
            //   o EUR/XRP offer is created.
            //   o carol has EUR but wants USD.
            // Note that carol's offer must come last.  If carol's offer is
            // placed before AMM and bob's offer are created, then autobridging
            // will not occur.
            AMM ammAlice(env, alice, XRP(10'000), USD(10'100));
            env(offer(bob, EUR(100), XRP(100)));
            env.close();

            // Carol makes an offer that consumes AMM liquidity and
            // fully consumes Carol's offer.
            env(offer(carol, USD(100), EUR(100)));
            env.close();

            BEAST_EXPECT(ammAlice.expectBalances(
                XRP(10'100), USD(10'000), ammAlice.tokens()));
            BEAST_EXPECT(expectLine(env, carol, USD(15'100)));
            BEAST_EXPECT(expectLine(env, carol, EUR(14'900)));
            BEAST_EXPECT(expectOffers(env, carol, 0));
            BEAST_EXPECT(expectOffers(env, bob, 0));
        }

        {
            Env env{*this, features};

            fund(
                env,
                gw,
                {alice, bob, carol},
                {USD(15'000), EUR(15'000)},
                Fund::All);

            // The scenario:
            //   o USD/XRP offer is created.
            //   o EUR/XRP AMM is created.
            //   o carol has EUR but wants USD.
            // Note that carol's offer must come last.  If carol's offer is
            // placed before AMM and alice's offer are created, then
            // autobridging will not occur.
            env(offer(alice, XRP(100), USD(100)));
            env.close();
            AMM ammBob(env, bob, EUR(10'000), XRP(10'100));

            // Carol makes an offer that consumes AMM liquidity and
            // fully consumes Carol's offer.
            env(offer(carol, USD(100), EUR(100)));
            env.close();

            BEAST_EXPECT(ammBob.expectBalances(
                XRP(10'000), EUR(10'100), ammBob.tokens()));
            BEAST_EXPECT(expectLine(env, carol, USD(15'100)));
            BEAST_EXPECT(expectLine(env, carol, EUR(14'900)));
            BEAST_EXPECT(expectOffers(env, carol, 0));
            BEAST_EXPECT(expectOffers(env, alice, 0));
        }
    }

    void
    testSellWithFillOrKill(FeatureBitset features)
    {
        // Test a number of different corner cases regarding offer crossing
        // when both the tfSell flag and tfFillOrKill flags are set.
        testcase("Combine tfSell with tfFillOrKill");

        using namespace jtx;

        // Code returned if an offer is killed.
        TER const killedCode{
            features[fix1578] ? TER{tecKILLED} : TER{tesSUCCESS}};

        {
            Env env{*this, features};
            fund(env, gw, {alice, bob}, {USD(20'000)}, Fund::All);
            AMM ammBob(env, bob, XRP(20'000), USD(200));
            // alice submits a tfSell | tfFillOrKill offer that does not cross.
            env(offer(alice, USD(2.1), XRP(210), tfSell | tfFillOrKill),
                ter(killedCode));

            BEAST_EXPECT(
                ammBob.expectBalances(XRP(20'000), USD(200), ammBob.tokens()));
            BEAST_EXPECT(expectOffers(env, bob, 0));
        }
        {
            Env env{*this, features};
            fund(env, gw, {alice, bob}, {USD(1'000)}, Fund::All);
            AMM ammBob(env, bob, XRP(20'000), USD(200));
            // alice submits a tfSell | tfFillOrKill offer that crosses.
            // Even though tfSell is present it doesn't matter this time.
            env(offer(alice, USD(2), XRP(220), tfSell | tfFillOrKill));
            env.close();
            BEAST_EXPECT(ammBob.expectBalances(
                XRP(20'220),
                STAmount{USD, UINT64_C(197'8239366963403), -13},
                ammBob.tokens()));
            BEAST_EXPECT(expectLine(
                env, alice, STAmount{USD, UINT64_C(1'002'17606330366), -11}));
            BEAST_EXPECT(expectOffers(env, alice, 0));
        }
        {
            // alice submits a tfSell | tfFillOrKill offer that crosses and
            // returns more than was asked for (because of the tfSell flag).
            Env env{*this, features};
            fund(env, gw, {alice, bob}, {USD(1'000)}, Fund::All);
            AMM ammBob(env, bob, XRP(20'000), USD(200));

            env(offer(alice, USD(10), XRP(1'500), tfSell | tfFillOrKill));
            env.close();

            BEAST_EXPECT(ammBob.expectBalances(
                XRP(21'500),
                STAmount{USD, UINT64_C(186'046511627907), -12},
                ammBob.tokens()));
            BEAST_EXPECT(expectLine(
                env, alice, STAmount{USD, UINT64_C(1'013'953488372093), -12}));
            BEAST_EXPECT(expectOffers(env, alice, 0));
        }
        {
            // alice submits a tfSell | tfFillOrKill offer that doesn't cross.
            // This would have succeeded with a regular tfSell, but the
            // fillOrKill prevents the transaction from crossing since not
            // all of the offer is consumed because AMM generated offer,
            // which matches alice's offer quality is ~ 10XRP/0.01996USD.
            Env env{*this, features};
            fund(env, gw, {alice, bob}, {USD(10'000)}, Fund::All);
            AMM ammBob(env, bob, XRP(5000), USD(10));

            env(offer(alice, USD(1), XRP(501), tfSell | tfFillOrKill),
                ter(tecKILLED));
            env.close();
            BEAST_EXPECT(expectOffers(env, alice, 0));
            BEAST_EXPECT(expectOffers(env, bob, 0));
        }
    }

    void
    testTransferRateOffer(FeatureBitset features)
    {
        testcase("Transfer Rate Offer");

        using namespace jtx;

        // AMM XRP/USD. Alice places USD/XRP offer.
        testAMM(
            [&](AMM& ammAlice, Env& env) {
                env(rate(gw, 1.25));
                env.close();

                env(offer(carol, USD(100), XRP(100)));
                env.close();

                // AMM doesn't pay the transfer fee
                BEAST_EXPECT(ammAlice.expectBalances(
                    XRP(10'100), USD(10'000), ammAlice.tokens()));
                BEAST_EXPECT(expectLine(env, carol, USD(30'100)));
                BEAST_EXPECT(expectOffers(env, carol, 0));
            },
            {{XRP(10'000), USD(10'100)}},
            0,
            std::nullopt,
            {features});

        // Reverse the order, so the offer in the books is to sell XRP
        // in return for USD.
        testAMM(
            [&](AMM& ammAlice, Env& env) {
                env(rate(gw, 1.25));
                env.close();

                env(offer(carol, XRP(100), USD(100)));
                env.close();

                BEAST_EXPECT(ammAlice.expectBalances(
                    XRP(10'000), USD(10'100), ammAlice.tokens()));
                // Carol pays 25% transfer fee
                BEAST_EXPECT(expectLine(env, carol, USD(29'875)));
                BEAST_EXPECT(expectOffers(env, carol, 0));
            },
            {{XRP(10'100), USD(10'000)}},
            0,
            std::nullopt,
            {features});

        {
            // Bridged crossing.
            Env env{*this, features};
            fund(
                env,
                gw,
                {alice, bob, carol},
                {USD(15'000), EUR(15'000)},
                Fund::All);
            env(rate(gw, 1.25));

            // The scenario:
            //   o USD/XRP AMM is created.
            //   o EUR/XRP Offer is created.
            //   o carol has EUR but wants USD.
            // Note that Carol's offer must come last.  If Carol's offer is
            // placed before AMM is created, then autobridging will not occur.
            AMM ammAlice(env, alice, XRP(10'000), USD(10'100));
            env(offer(bob, EUR(100), XRP(100)));
            env.close();

            // Carol makes an offer that consumes AMM liquidity and
            // fully consumes Bob's offer.
            env(offer(carol, USD(100), EUR(100)));
            env.close();

            // AMM doesn't pay the transfer fee
            BEAST_EXPECT(ammAlice.expectBalances(
                XRP(10'100), USD(10'000), ammAlice.tokens()));
            BEAST_EXPECT(expectLine(env, carol, USD(15'100)));
            // Carol pays 25% transfer fee.
            BEAST_EXPECT(expectLine(env, carol, EUR(14'875)));
            BEAST_EXPECT(expectOffers(env, carol, 0));
            BEAST_EXPECT(expectOffers(env, bob, 0));
        }

        {
            // Bridged crossing. The transfer fee is paid on the step not
            // involving AMM as src/dst.
            Env env{*this, features};
            fund(
                env,
                gw,
                {alice, bob, carol},
                {USD(15'000), EUR(15'000)},
                Fund::All);
            env(rate(gw, 1.25));

            // The scenario:
            //   o USD/XRP AMM is created.
            //   o EUR/XRP Offer is created.
            //   o carol has EUR but wants USD.
            // Note that Carol's offer must come last.  If Carol's offer is
            // placed before AMM is created, then autobridging will not occur.
            AMM ammAlice(env, alice, XRP(10'000), USD(10'050));
            env(offer(bob, EUR(100), XRP(100)));
            env.close();

            // Carol makes an offer that consumes AMM liquidity and
            // partially consumes Bob's offer.
            env(offer(carol, USD(50), EUR(50)));
            env.close();
            // This test verifies that the amount removed from an offer
            // accounts for the transfer fee that is removed from the
            // account but not from the remaining offer.

            // AMM doesn't pay the transfer fee
            BEAST_EXPECT(ammAlice.expectBalances(
                XRP(10'050), USD(10'000), ammAlice.tokens()));
            BEAST_EXPECT(expectLine(env, carol, USD(15'050)));
            // Carol pays 25% transfer fee.
            BEAST_EXPECT(expectLine(env, carol, EUR(14'937.5)));
            BEAST_EXPECT(expectOffers(env, carol, 0));
            BEAST_EXPECT(
                expectOffers(env, bob, 1, {{Amounts{EUR(50), XRP(50)}}}));
        }

        {
            // A trust line's QualityIn should not affect offer crossing.
            // Bridged crossing. The transfer fee is paid on the step not
            // involving AMM as src/dst.
            Env env{*this, features};
            fund(env, gw, {alice, carol, bob}, XRP(30'000));
            env(rate(gw, 1.25));
            env(trust(alice, USD(15'000)));
            env(trust(bob, EUR(15'000)));
            env(trust(carol, EUR(15'000)), qualityInPercent(80));
            env(trust(bob, USD(15'000)));
            env(trust(carol, USD(15'000)));
            env.close();

            env(pay(gw, alice, USD(11'000)));
            env(pay(gw, carol, EUR(1'000)), sendmax(EUR(10'000)));
            env.close();
            // 1000 / 0.8
            BEAST_EXPECT(expectLine(env, carol, EUR(1'250)));
            // The scenario:
            //   o USD/XRP AMM is created.
            //   o EUR/XRP Offer is created.
            //   o carol has EUR but wants USD.
            // Note that Carol's offer must come last.  If Carol's offer is
            // placed before AMM is created, then autobridging will not occur.
            AMM ammAlice(env, alice, XRP(10'000), USD(10'100));
            env(offer(bob, EUR(100), XRP(100)));
            env.close();

            // Carol makes an offer that consumes AMM liquidity and
            // fully consumes Bob's offer.
            env(offer(carol, USD(100), EUR(100)));
            env.close();

            // AMM doesn't pay the transfer fee
            BEAST_EXPECT(ammAlice.expectBalances(
                XRP(10'100), USD(10'000), ammAlice.tokens()));
            BEAST_EXPECT(expectLine(env, carol, USD(100)));
            // Carol pays 25% transfer fee: 1250 - 100(offer) - 25(transfer fee)
            BEAST_EXPECT(expectLine(env, carol, EUR(1'125)));
            BEAST_EXPECT(expectOffers(env, carol, 0));
            BEAST_EXPECT(expectOffers(env, bob, 0));
        }

        {
            // A trust line's QualityOut should not affect offer crossing.
            // Bridged crossing. The transfer fee is paid on the step not
            // involving AMM as src/dst.
            Env env{*this, features};
            fund(env, gw, {alice, carol, bob}, XRP(30'000));
            env(rate(gw, 1.25));
            env(trust(alice, USD(15'000)));
            env(trust(bob, EUR(15'000)));
            env(trust(carol, EUR(15'000)), qualityOutPercent(120));
            env(trust(bob, USD(15'000)));
            env(trust(carol, USD(15'000)));
            env.close();

            env(pay(gw, alice, USD(11'000)));
            env(pay(gw, carol, EUR(1'000)), sendmax(EUR(10'000)));
            env.close();
            BEAST_EXPECT(expectLine(env, carol, EUR(1'000)));
            // The scenario:
            //   o USD/XRP AMM is created.
            //   o EUR/XRP Offer is created.
            //   o carol has EUR but wants USD.
            // Note that Carol's offer must come last.  If Carol's offer is
            // placed before AMM is created, then autobridging will not occur.
            AMM ammAlice(env, alice, XRP(10'000), USD(10'100));
            env(offer(bob, EUR(100), XRP(100)));
            env.close();

            // Carol makes an offer that consumes AMM liquidity and
            // fully consumes Bob's offer.
            env(offer(carol, USD(100), EUR(100)));
            env.close();

            // AMM pay doesn't transfer fee
            BEAST_EXPECT(ammAlice.expectBalances(
                XRP(10'100), USD(10'000), ammAlice.tokens()));
            BEAST_EXPECT(expectLine(env, carol, USD(100)));
            // Carol pays 25% transfer fee: 1000 - 100(offer) - 25(transfer fee)
            BEAST_EXPECT(expectLine(env, carol, EUR(875)));
            BEAST_EXPECT(expectOffers(env, carol, 0));
            BEAST_EXPECT(expectOffers(env, bob, 0));
        }
    }

    void
    testSelfIssueOffer(FeatureBitset features)
    {
        // This test is not the same as corresponding testSelfIssueOffer()
        // in the Offer_test. It simply tests AMM with self issue and
        // offer crossing.
        using namespace jtx;

        Env env{*this, features};

        auto const USD_bob = bob["USD"];
        auto const f = env.current()->fees().base;

        env.fund(XRP(30'000) + f, alice, bob);
        env.close();
        AMM ammBob(env, bob, XRP(10'000), USD_bob(10'100));

        env(offer(alice, USD_bob(100), XRP(100)));
        env.close();

        BEAST_EXPECT(ammBob.expectBalances(
            XRP(10'100), USD_bob(10'000), ammBob.tokens()));
        BEAST_EXPECT(expectOffers(env, alice, 0));
        BEAST_EXPECT(expectLine(env, alice, USD_bob(100)));
    }

    void
    testBadPathAssert(FeatureBitset features)
    {
        // At one point in the past this invalid path caused assert.  It
        // should not be possible for user-supplied data to cause assert.
        // Make sure assert is gone.
        testcase("Bad path assert");

        using namespace jtx;

        // The problem was identified when featureOwnerPaysFee was enabled,
        // so make sure that gets included.
        Env env{*this, features | featureOwnerPaysFee};

        // The fee that's charged for transactions.
        auto const fee = env.current()->fees().base;
        {
            // A trust line's QualityOut should not affect offer crossing.
            auto const ann = Account("ann");
            auto const A_BUX = ann["BUX"];
            auto const bob = Account("bob");
            auto const cam = Account("cam");
            auto const dan = Account("dan");
            auto const D_BUX = dan["BUX"];

            // Verify trust line QualityOut affects payments.
            env.fund(reserve(env, 4) + (fee * 4), ann, bob, cam, dan);
            env.close();

            env(trust(bob, A_BUX(400)));
            env(trust(bob, D_BUX(200)), qualityOutPercent(120));
            env(trust(cam, D_BUX(100)));
            env.close();
            env(pay(dan, bob, D_BUX(100)));
            env.close();
            BEAST_EXPECT(expectLine(env, bob, D_BUX(100)));

            env(pay(ann, cam, D_BUX(60)), path(bob, dan), sendmax(A_BUX(200)));
            env.close();

            BEAST_EXPECT(expectLine(env, ann, A_BUX(none)));
            BEAST_EXPECT(expectLine(env, ann, D_BUX(none)));
            BEAST_EXPECT(expectLine(env, bob, A_BUX(72)));
            BEAST_EXPECT(expectLine(env, bob, D_BUX(40)));
            BEAST_EXPECT(expectLine(env, cam, A_BUX(none)));
            BEAST_EXPECT(expectLine(env, cam, D_BUX(60)));
            BEAST_EXPECT(expectLine(env, dan, A_BUX(none)));
            BEAST_EXPECT(expectLine(env, dan, D_BUX(none)));

            AMM ammBob(env, bob, A_BUX(30), D_BUX(30));

            env(trust(ann, D_BUX(100)));
            env.close();

            // This payment caused the assert.
            env(pay(ann, ann, D_BUX(30)),
                path(A_BUX, D_BUX),
                sendmax(A_BUX(30)),
                ter(temBAD_PATH));
            env.close();

            BEAST_EXPECT(
                ammBob.expectBalances(A_BUX(30), D_BUX(30), ammBob.tokens()));
            BEAST_EXPECT(expectLine(env, ann, A_BUX(none)));
            BEAST_EXPECT(expectLine(env, ann, D_BUX(0)));
            BEAST_EXPECT(expectLine(env, cam, A_BUX(none)));
            BEAST_EXPECT(expectLine(env, cam, D_BUX(60)));
            BEAST_EXPECT(expectLine(env, dan, A_BUX(0)));
            BEAST_EXPECT(expectLine(env, dan, D_BUX(none)));
        }
    }

    void
    testDirectToDirectPath(FeatureBitset features)
    {
        // The offer crossing code expects that a DirectStep is always
        // preceded by a BookStep.  In one instance the default path
        // was not matching that assumption.  Here we recreate that case
        // so we can prove the bug stays fixed.
        testcase("Direct to Direct path");

        using namespace jtx;

        Env env{*this, features};

        auto const ann = Account("ann");
        auto const bob = Account("bob");
        auto const cam = Account("cam");
        auto const carol = Account("carol");
        auto const A_BUX = ann["BUX"];
        auto const B_BUX = bob["BUX"];

        auto const fee = env.current()->fees().base;
        env.fund(XRP(1'000), carol);
        env.fund(reserve(env, 4) + (fee * 5), ann, bob, cam);
        env.close();

        env(trust(ann, B_BUX(40)));
        env(trust(cam, A_BUX(40)));
        env(trust(bob, A_BUX(30)));
        env(trust(cam, B_BUX(40)));
        env(trust(carol, B_BUX(400)));
        env(trust(carol, A_BUX(400)));
        env.close();

        env(pay(ann, cam, A_BUX(35)));
        env(pay(bob, cam, B_BUX(35)));
        env(pay(bob, carol, B_BUX(400)));
        env(pay(ann, carol, A_BUX(400)));

        AMM ammCarol(env, carol, A_BUX(300), B_BUX(330));

        // cam puts an offer on the books that her upcoming offer could cross.
        // But this offer should be deleted, not crossed, by her upcoming
        // offer.
        env(offer(cam, A_BUX(29), B_BUX(30), tfPassive));
        env.close();
        env.require(balance(cam, A_BUX(35)));
        env.require(balance(cam, B_BUX(35)));
        env.require(offers(cam, 1));

        // This offer caused the assert.
        env(offer(cam, B_BUX(30), A_BUX(30)));

        // AMM is consumed up to the first cam Offer quality
        if (!features[fixAMMv1_1])
        {
            BEAST_EXPECT(ammCarol.expectBalances(
                STAmount{A_BUX, UINT64_C(309'3541659651605), -13},
                STAmount{B_BUX, UINT64_C(320'0215509984417), -13},
                ammCarol.tokens()));
            BEAST_EXPECT(expectOffers(
                env,
                cam,
                1,
                {{Amounts{
                    STAmount{B_BUX, UINT64_C(20'0215509984417), -13},
                    STAmount{A_BUX, UINT64_C(20'0215509984417), -13}}}}));
        }
        else
        {
            BEAST_EXPECT(ammCarol.expectBalances(
                STAmount{A_BUX, UINT64_C(309'3541659651604), -13},
                STAmount{B_BUX, UINT64_C(320'0215509984419), -13},
                ammCarol.tokens()));
            BEAST_EXPECT(expectOffers(
                env,
                cam,
                1,
                {{Amounts{
                    STAmount{B_BUX, UINT64_C(20'0215509984419), -13},
                    STAmount{A_BUX, UINT64_C(20'0215509984419), -13}}}}));
        }
    }

    void
    testRequireAuth(FeatureBitset features)
    {
        testcase("lsfRequireAuth");

        using namespace jtx;

        Env env{*this, features};

        auto const aliceUSD = alice["USD"];
        auto const bobUSD = bob["USD"];

        env.fund(XRP(400'000), gw, alice, bob);
        env.close();

        // GW requires authorization for holders of its IOUs
        env(fset(gw, asfRequireAuth));
        env.close();

        // Properly set trust and have gw authorize bob and alice
        env(trust(gw, bobUSD(100)), txflags(tfSetfAuth));
        env(trust(bob, USD(100)));
        env(trust(gw, aliceUSD(100)), txflags(tfSetfAuth));
        env(trust(alice, USD(2'000)));
        env(pay(gw, alice, USD(1'000)));
        env.close();
        // Alice is able to create AMM since the GW has authorized her
        AMM ammAlice(env, alice, USD(1'000), XRP(1'050));

        // Set up authorized trust line for AMM.
        env(trust(gw, STAmount{Issue{USD.currency, ammAlice.ammAccount()}, 10}),
            txflags(tfSetfAuth));
        env.close();

        env(pay(gw, bob, USD(50)));
        env.close();

        BEAST_EXPECT(expectLine(env, bob, USD(50)));

        // Bob's offer should cross Alice's AMM
        env(offer(bob, XRP(50), USD(50)));
        env.close();

        BEAST_EXPECT(
            ammAlice.expectBalances(USD(1'050), XRP(1'000), ammAlice.tokens()));
        BEAST_EXPECT(expectOffers(env, bob, 0));
        BEAST_EXPECT(expectLine(env, bob, USD(0)));
    }

    void
    testMissingAuth(FeatureBitset features)
    {
        testcase("Missing Auth");

        using namespace jtx;

        Env env{*this, features};

        env.fund(XRP(400'000), gw, alice, bob);
        env.close();

        // Alice doesn't have the funds
        {
            AMM ammAlice(
                env, alice, USD(1'000), XRP(1'000), ter(tecUNFUNDED_AMM));
        }

        env(fset(gw, asfRequireAuth));
        env.close();

        env(trust(gw, bob["USD"](50)), txflags(tfSetfAuth));
        env.close();
        env(trust(bob, USD(50)));
        env.close();

        env(pay(gw, bob, USD(50)));
        env.close();
        BEAST_EXPECT(expectLine(env, bob, USD(50)));

        // Alice should not be able to create AMM without authorization.
        {
            AMM ammAlice(env, alice, USD(1'000), XRP(1'000), ter(tecNO_LINE));
        }

        // Set up a trust line for Alice, but don't authorize it. Alice
        // should still not be able to create AMM for USD/gw.
        env(trust(gw, alice["USD"](2'000)));
        env.close();

        {
            AMM ammAlice(env, alice, USD(1'000), XRP(1'000), ter(tecNO_AUTH));
        }

        // Finally, set up an authorized trust line for Alice. Now Alice's
        // AMM create should succeed.
        env(trust(gw, alice["USD"](100)), txflags(tfSetfAuth));
        env(trust(alice, USD(2'000)));
        env(pay(gw, alice, USD(1'000)));
        env.close();

        AMM ammAlice(env, alice, USD(1'000), XRP(1'050));

        // Set up authorized trust line for AMM.
        env(trust(gw, STAmount{Issue{USD.currency, ammAlice.ammAccount()}, 10}),
            txflags(tfSetfAuth));
        env.close();

        // Now bob creates his offer again, which crosses with  alice's AMM.
        env(offer(bob, XRP(50), USD(50)));
        env.close();

        BEAST_EXPECT(
            ammAlice.expectBalances(USD(1'050), XRP(1'000), ammAlice.tokens()));
        BEAST_EXPECT(expectOffers(env, bob, 0));
        BEAST_EXPECT(expectLine(env, bob, USD(0)));
    }

    void
    testOffers()
    {
        using namespace jtx;
        FeatureBitset const all{supported_amendments()};
        testRmFundedOffer(all);
        testRmFundedOffer(all - fixAMMv1_1);
        testEnforceNoRipple(all);
        testFillModes(all);
        testOfferCrossWithXRP(all);
        testOfferCrossWithLimitOverride(all);
        testCurrencyConversionEntire(all);
        testCurrencyConversionInParts(all);
        testCrossCurrencyStartXRP(all);
        testCrossCurrencyEndXRP(all);
        testCrossCurrencyBridged(all);
        testOfferFeesConsumeFunds(all);
        testOfferCreateThenCross(all);
        testSellFlagExceedLimit(all);
        testGatewayCrossCurrency(all);
        testGatewayCrossCurrency(all - fixAMMv1_1);
        testBridgedCross(all);
        testSellWithFillOrKill(all);
        testTransferRateOffer(all);
        testSelfIssueOffer(all);
        testBadPathAssert(all);
        testSellFlagBasic(all);
        testDirectToDirectPath(all);
        testDirectToDirectPath(all - fixAMMv1_1);
        testRequireAuth(all);
        testMissingAuth(all);
    }

    void
    path_find_consume_all()
    {
        testcase("path find consume all");
        using namespace jtx;

        Env env = pathTestEnv();
        env.fund(XRP(100'000'250), alice);
        fund(env, gw, {carol, bob}, {USD(100)}, Fund::All);
        fund(env, gw, {alice}, {USD(100)}, Fund::TokenOnly);
        AMM ammCarol(env, carol, XRP(100), USD(100));

        STPathSet st;
        STAmount sa;
        STAmount da;
        std::tie(st, sa, da) = find_paths(
            env,
            alice,
            bob,
            bob["AUD"](-1),
            std::optional<STAmount>(XRP(100'000'000)));
        BEAST_EXPECT(st.empty());
        std::tie(st, sa, da) = find_paths(
            env,
            alice,
            bob,
            bob["USD"](-1),
            std::optional<STAmount>(XRP(100'000'000)));
        // Alice sends all requested 100,000,000XRP
        BEAST_EXPECT(sa == XRP(100'000'000));
        // Bob gets ~99.99USD. This is the amount Bob
        // can get out of AMM for 100,000,000XRP.
        BEAST_EXPECT(
            equal(da, STAmount{bob["USD"], UINT64_C(99'9999000001), -10}));
    }

    // carol holds gateway AUD, sells gateway AUD for XRP
    // bob will hold gateway AUD
    // alice pays bob gateway AUD using XRP
    void
    via_offers_via_gateway()
    {
        testcase("via gateway");
        using namespace jtx;

        Env env = pathTestEnv();
        auto const AUD = gw["AUD"];
        env.fund(XRP(10'000), alice, bob, carol, gw);
        env.close();
        env(rate(gw, 1.1));
        env.trust(AUD(2'000), bob, carol);
        env(pay(gw, carol, AUD(51)));
        env.close();
        AMM ammCarol(env, carol, XRP(40), AUD(51));
        env(pay(alice, bob, AUD(10)), sendmax(XRP(100)), paths(XRP));
        env.close();
        // AMM offer is 51.282052XRP/11AUD, 11AUD/1.1 = 10AUD to bob
        BEAST_EXPECT(
            ammCarol.expectBalances(XRP(51), AUD(40), ammCarol.tokens()));
        BEAST_EXPECT(expectLine(env, bob, AUD(10)));

        auto const result =
            find_paths(env, alice, bob, Account(bob)["USD"](25));
        BEAST_EXPECT(std::get<0>(result).empty());
    }

    void
    receive_max()
    {
        testcase("Receive max");
        using namespace jtx;
        auto const charlie = Account("charlie");
        {
            // XRP -> IOU receive max
            Env env = pathTestEnv();
            fund(env, gw, {alice, bob, charlie}, {USD(11)}, Fund::All);
            AMM ammCharlie(env, charlie, XRP(10), USD(11));
            auto [st, sa, da] =
                find_paths(env, alice, bob, USD(-1), XRP(1).value());
            BEAST_EXPECT(sa == XRP(1));
            BEAST_EXPECT(equal(da, USD(1)));
            if (BEAST_EXPECT(st.size() == 1 && st[0].size() == 1))
            {
                auto const& pathElem = st[0][0];
                BEAST_EXPECT(
                    pathElem.isOffer() && pathElem.getIssuerID() == gw.id() &&
                    pathElem.getCurrency() == USD.currency);
            }
        }
        {
            // IOU -> XRP receive max
            Env env = pathTestEnv();
            fund(env, gw, {alice, bob, charlie}, {USD(11)}, Fund::All);
            AMM ammCharlie(env, charlie, XRP(11), USD(10));
            env.close();
            auto [st, sa, da] =
                find_paths(env, alice, bob, drops(-1), USD(1).value());
            BEAST_EXPECT(sa == USD(1));
            BEAST_EXPECT(equal(da, XRP(1)));
            if (BEAST_EXPECT(st.size() == 1 && st[0].size() == 1))
            {
                auto const& pathElem = st[0][0];
                BEAST_EXPECT(
                    pathElem.isOffer() &&
                    pathElem.getIssuerID() == xrpAccount() &&
                    pathElem.getCurrency() == xrpCurrency());
            }
        }
    }

    void
    path_find_01()
    {
        testcase("Path Find: XRP -> XRP and XRP -> IOU");
        using namespace jtx;
        Env env = pathTestEnv();
        Account A1{"A1"};
        Account A2{"A2"};
        Account A3{"A3"};
        Account G1{"G1"};
        Account G2{"G2"};
        Account G3{"G3"};
        Account M1{"M1"};

        env.fund(XRP(100'000), A1);
        env.fund(XRP(10'000), A2);
        env.fund(XRP(1'000), A3, G1, G2, G3);
        env.fund(XRP(20'000), M1);
        env.close();

        env.trust(G1["XYZ"](5'000), A1);
        env.trust(G3["ABC"](5'000), A1);
        env.trust(G2["XYZ"](5'000), A2);
        env.trust(G3["ABC"](5'000), A2);
        env.trust(A2["ABC"](1'000), A3);
        env.trust(G1["XYZ"](100'000), M1);
        env.trust(G2["XYZ"](100'000), M1);
        env.trust(G3["ABC"](100'000), M1);
        env.close();

        env(pay(G1, A1, G1["XYZ"](3'500)));
        env(pay(G3, A1, G3["ABC"](1'200)));
        env(pay(G1, M1, G1["XYZ"](25'000)));
        env(pay(G2, M1, G2["XYZ"](25'000)));
        env(pay(G3, M1, G3["ABC"](25'000)));
        env.close();

        AMM ammM1_G1_G2(env, M1, G1["XYZ"](1'000), G2["XYZ"](1'000));
        AMM ammM1_XRP_G3(env, M1, XRP(10'000), G3["ABC"](1'000));

        STPathSet st;
        STAmount sa, da;

        {
            auto const& send_amt = XRP(10);
            std::tie(st, sa, da) =
                find_paths(env, A1, A2, send_amt, std::nullopt, xrpCurrency());
            BEAST_EXPECT(equal(da, send_amt));
            BEAST_EXPECT(st.empty());
        }

        {
            // no path should exist for this since dest account
            // does not exist.
            auto const& send_amt = XRP(200);
            std::tie(st, sa, da) = find_paths(
                env, A1, Account{"A0"}, send_amt, std::nullopt, xrpCurrency());
            BEAST_EXPECT(equal(da, send_amt));
            BEAST_EXPECT(st.empty());
        }

        {
            auto const& send_amt = G3["ABC"](10);
            std::tie(st, sa, da) =
                find_paths(env, A2, G3, send_amt, std::nullopt, xrpCurrency());
            BEAST_EXPECT(equal(da, send_amt));
            BEAST_EXPECT(equal(sa, XRPAmount{101'010'102}));
            BEAST_EXPECT(same(st, stpath(IPE(G3["ABC"]))));
        }

        {
            auto const& send_amt = A2["ABC"](1);
            std::tie(st, sa, da) =
                find_paths(env, A1, A2, send_amt, std::nullopt, xrpCurrency());
            BEAST_EXPECT(equal(da, send_amt));
            BEAST_EXPECT(equal(sa, XRPAmount{10'010'011}));
            BEAST_EXPECT(same(st, stpath(IPE(G3["ABC"]), G3)));
        }

        {
            auto const& send_amt = A3["ABC"](1);
            std::tie(st, sa, da) =
                find_paths(env, A1, A3, send_amt, std::nullopt, xrpCurrency());
            BEAST_EXPECT(equal(da, send_amt));
            BEAST_EXPECT(equal(sa, XRPAmount{10'010'011}));
            BEAST_EXPECT(same(st, stpath(IPE(G3["ABC"]), G3, A2)));
        }
    }

    void
    path_find_02()
    {
        testcase("Path Find: non-XRP -> XRP");
        using namespace jtx;
        Env env = pathTestEnv();
        Account A1{"A1"};
        Account A2{"A2"};
        Account G3{"G3"};
        Account M1{"M1"};

        env.fund(XRP(1'000), A1, A2, G3);
        env.fund(XRP(11'000), M1);
        env.close();

        env.trust(G3["ABC"](1'000), A1, A2);
        env.trust(G3["ABC"](100'000), M1);
        env.close();

        env(pay(G3, A1, G3["ABC"](1'000)));
        env(pay(G3, A2, G3["ABC"](1'000)));
        env(pay(G3, M1, G3["ABC"](1'200)));
        env.close();

        AMM ammM1(env, M1, G3["ABC"](1'000), XRP(10'010));

        STPathSet st;
        STAmount sa, da;

        auto const& send_amt = XRP(10);
        std::tie(st, sa, da) =
            find_paths(env, A1, A2, send_amt, std::nullopt, A2["ABC"].currency);
        BEAST_EXPECT(equal(da, send_amt));
        BEAST_EXPECT(equal(sa, A1["ABC"](1)));
        BEAST_EXPECT(same(st, stpath(G3, IPE(xrpIssue()))));
    }

    void
    path_find_05()
    {
        testcase("Path Find: non-XRP -> non-XRP, same currency");
        using namespace jtx;
        Env env = pathTestEnv();
        Account A1{"A1"};
        Account A2{"A2"};
        Account A3{"A3"};
        Account A4{"A4"};
        Account G1{"G1"};
        Account G2{"G2"};
        Account G3{"G3"};
        Account G4{"G4"};
        Account M1{"M1"};
        Account M2{"M2"};

        env.fund(XRP(1'000), A1, A2, A3, G1, G2, G3, G4);
        env.fund(XRP(10'000), A4);
        env.fund(XRP(21'000), M1, M2);
        env.close();

        env.trust(G1["HKD"](2'000), A1);
        env.trust(G2["HKD"](2'000), A2);
        env.trust(G1["HKD"](2'000), A3);
        env.trust(G1["HKD"](100'000), M1);
        env.trust(G2["HKD"](100'000), M1);
        env.trust(G1["HKD"](100'000), M2);
        env.trust(G2["HKD"](100'000), M2);
        env.close();

        env(pay(G1, A1, G1["HKD"](1'000)));
        env(pay(G2, A2, G2["HKD"](1'000)));
        env(pay(G1, A3, G1["HKD"](1'000)));
        env(pay(G1, M1, G1["HKD"](1'200)));
        env(pay(G2, M1, G2["HKD"](5'000)));
        env(pay(G1, M2, G1["HKD"](1'200)));
        env(pay(G2, M2, G2["HKD"](5'000)));
        env.close();

        AMM ammM1(env, M1, G1["HKD"](1'010), G2["HKD"](1'000));
        AMM ammM2XRP_G2(env, M2, XRP(10'000), G2["HKD"](1'010));
        AMM ammM2G1_XRP(env, M2, G1["HKD"](1'010), XRP(10'000));

        STPathSet st;
        STAmount sa, da;

        {
            // A) Borrow or repay --
            //  Source -> Destination (repay source issuer)
            auto const& send_amt = G1["HKD"](10);
            std::tie(st, sa, da) = find_paths(
                env, A1, G1, send_amt, std::nullopt, G1["HKD"].currency);
            BEAST_EXPECT(st.empty());
            BEAST_EXPECT(equal(da, send_amt));
            BEAST_EXPECT(equal(sa, A1["HKD"](10)));
        }

        {
            // A2) Borrow or repay --
            //  Source -> Destination (repay destination issuer)
            auto const& send_amt = A1["HKD"](10);
            std::tie(st, sa, da) = find_paths(
                env, A1, G1, send_amt, std::nullopt, G1["HKD"].currency);
            BEAST_EXPECT(st.empty());
            BEAST_EXPECT(equal(da, send_amt));
            BEAST_EXPECT(equal(sa, A1["HKD"](10)));
        }

        {
            // B) Common gateway --
            //  Source -> AC -> Destination
            auto const& send_amt = A3["HKD"](10);
            std::tie(st, sa, da) = find_paths(
                env, A1, A3, send_amt, std::nullopt, G1["HKD"].currency);
            BEAST_EXPECT(equal(da, send_amt));
            BEAST_EXPECT(equal(sa, A1["HKD"](10)));
            BEAST_EXPECT(same(st, stpath(G1)));
        }

        {
            // C) Gateway to gateway --
            //  Source -> OB -> Destination
            auto const& send_amt = G2["HKD"](10);
            std::tie(st, sa, da) = find_paths(
                env, G1, G2, send_amt, std::nullopt, G1["HKD"].currency);
            BEAST_EXPECT(equal(da, send_amt));
            BEAST_EXPECT(equal(sa, G1["HKD"](10)));
            BEAST_EXPECT(same(
                st,
                stpath(IPE(G2["HKD"])),
                stpath(M1),
                stpath(M2),
                stpath(IPE(xrpIssue()), IPE(G2["HKD"]))));
        }

        {
            // D) User to unlinked gateway via order book --
            //  Source -> AC -> OB -> Destination
            auto const& send_amt = G2["HKD"](10);
            std::tie(st, sa, da) = find_paths(
                env, A1, G2, send_amt, std::nullopt, G1["HKD"].currency);
            BEAST_EXPECT(equal(da, send_amt));
            BEAST_EXPECT(equal(sa, A1["HKD"](10)));
            BEAST_EXPECT(same(
                st,
                stpath(G1, M1),
                stpath(G1, M2),
                stpath(G1, IPE(G2["HKD"])),
                stpath(G1, IPE(xrpIssue()), IPE(G2["HKD"]))));
        }

        {
            // I4) XRP bridge" --
            //  Source -> AC -> OB to XRP -> OB from XRP -> AC ->
            //  Destination
            auto const& send_amt = A2["HKD"](10);
            std::tie(st, sa, da) = find_paths(
                env, A1, A2, send_amt, std::nullopt, G1["HKD"].currency);
            BEAST_EXPECT(equal(da, send_amt));
            BEAST_EXPECT(equal(sa, A1["HKD"](10)));
            BEAST_EXPECT(same(
                st,
                stpath(G1, M1, G2),
                stpath(G1, M2, G2),
                stpath(G1, IPE(G2["HKD"]), G2),
                stpath(G1, IPE(xrpIssue()), IPE(G2["HKD"]), G2)));
        }
    }

    void
    path_find_06()
    {
        testcase("Path Find: non-XRP -> non-XRP, same currency");
        using namespace jtx;
        Env env = pathTestEnv();
        Account A1{"A1"};
        Account A2{"A2"};
        Account A3{"A3"};
        Account G1{"G1"};
        Account G2{"G2"};
        Account M1{"M1"};

        env.fund(XRP(11'000), M1);
        env.fund(XRP(1'000), A1, A2, A3, G1, G2);
        env.close();

        env.trust(G1["HKD"](2'000), A1);
        env.trust(G2["HKD"](2'000), A2);
        env.trust(A2["HKD"](2'000), A3);
        env.trust(G1["HKD"](100'000), M1);
        env.trust(G2["HKD"](100'000), M1);
        env.close();

        env(pay(G1, A1, G1["HKD"](1'000)));
        env(pay(G2, A2, G2["HKD"](1'000)));
        env(pay(G1, M1, G1["HKD"](5'000)));
        env(pay(G2, M1, G2["HKD"](5'000)));
        env.close();

        AMM ammM1(env, M1, G1["HKD"](1'010), G2["HKD"](1'000));

        // E) Gateway to user
        //  Source -> OB -> AC -> Destination
        auto const& send_amt = A2["HKD"](10);
        STPathSet st;
        STAmount sa, da;
        std::tie(st, sa, da) =
            find_paths(env, G1, A2, send_amt, std::nullopt, G1["HKD"].currency);
        BEAST_EXPECT(equal(da, send_amt));
        BEAST_EXPECT(equal(sa, G1["HKD"](10)));
        BEAST_EXPECT(same(st, stpath(M1, G2), stpath(IPE(G2["HKD"]), G2)));
    }

    void
    testFalseDry(FeatureBitset features)
    {
        testcase("falseDryChanges");

        using namespace jtx;

        Env env(*this, features);

        env.fund(XRP(10'000), alice, gw);
        // This removes no ripple for carol,
        // different from the original test
        fund(env, gw, {carol}, XRP(10'000), {}, Fund::Acct);
        auto const AMMXRPPool = env.current()->fees().increment * 2;
        env.fund(reserve(env, 5) + ammCrtFee(env) + AMMXRPPool, bob);
        env.close();
        env.trust(USD(1'000), alice, bob, carol);
        env.trust(EUR(1'000), alice, bob, carol);

        env(pay(gw, alice, EUR(50)));
        env(pay(gw, bob, USD(150)));

        // Bob has _just_ slightly less than 50 xrp available
        // If his owner count changes, he will have more liquidity.
        // This is one error case to test (when Flow is used).
        // Computing the incoming xrp to the XRP/USD offer will require two
        // recursive calls to the EUR/XRP offer. The second call will return
        // tecPATH_DRY, but the entire path should not be marked as dry.
        // This is the second error case to test (when flowV1 is used).
        env(offer(bob, EUR(50), XRP(50)));
        AMM ammBob(env, bob, AMMXRPPool, USD(150));

        env(pay(alice, carol, USD(1'000'000)),
            path(~XRP, ~USD),
            sendmax(EUR(500)),
            txflags(tfNoRippleDirect | tfPartialPayment));

        auto const carolUSD = env.balance(carol, USD).value();
        BEAST_EXPECT(carolUSD > USD(0) && carolUSD < USD(50));
    }

    void
    testBookStep(FeatureBitset features)
    {
        testcase("Book Step");

        using namespace jtx;

        {
            // simple IOU/IOU offer
            Env env(*this, features);

            fund(
                env,
                gw,
                {alice, bob, carol},
                XRP(10'000),
                {BTC(100), USD(150)},
                Fund::All);

            AMM ammBob(env, bob, BTC(100), USD(150));

            env(pay(alice, carol, USD(50)), path(~USD), sendmax(BTC(50)));

            BEAST_EXPECT(expectLine(env, alice, BTC(50)));
            BEAST_EXPECT(expectLine(env, bob, BTC(0)));
            BEAST_EXPECT(expectLine(env, bob, USD(0)));
            BEAST_EXPECT(expectLine(env, carol, USD(200)));
            BEAST_EXPECT(
                ammBob.expectBalances(BTC(150), USD(100), ammBob.tokens()));
        }
        {
            // simple IOU/XRP XRP/IOU offer
            Env env(*this, features);

            fund(
                env,
                gw,
                {alice, carol, bob},
                XRP(10'000),
                {BTC(100), USD(150)},
                Fund::All);

            AMM ammBobBTC_XRP(env, bob, BTC(100), XRP(150));
            AMM ammBobXRP_USD(env, bob, XRP(100), USD(150));

            env(pay(alice, carol, USD(50)), path(~XRP, ~USD), sendmax(BTC(50)));

            BEAST_EXPECT(expectLine(env, alice, BTC(50)));
            BEAST_EXPECT(expectLine(env, bob, BTC(0)));
            BEAST_EXPECT(expectLine(env, bob, USD(0)));
            BEAST_EXPECT(expectLine(env, carol, USD(200)));
            BEAST_EXPECT(ammBobBTC_XRP.expectBalances(
                BTC(150), XRP(100), ammBobBTC_XRP.tokens()));
            BEAST_EXPECT(ammBobXRP_USD.expectBalances(
                XRP(150), USD(100), ammBobXRP_USD.tokens()));
        }
        {
            // simple XRP -> USD through offer and sendmax
            Env env(*this, features);

            fund(
                env,
                gw,
                {alice, carol, bob},
                XRP(10'000),
                {USD(150)},
                Fund::All);

            AMM ammBob(env, bob, XRP(100), USD(150));

            env(pay(alice, carol, USD(50)), path(~USD), sendmax(XRP(50)));

            BEAST_EXPECT(expectLedgerEntryRoot(
                env, alice, xrpMinusFee(env, 10'000 - 50)));
            BEAST_EXPECT(expectLedgerEntryRoot(
                env, bob, XRP(10'000) - XRP(100) - ammCrtFee(env)));
            BEAST_EXPECT(expectLine(env, bob, USD(0)));
            BEAST_EXPECT(expectLine(env, carol, USD(200)));
            BEAST_EXPECT(
                ammBob.expectBalances(XRP(150), USD(100), ammBob.tokens()));
        }
        {
            // simple USD -> XRP through offer and sendmax
            Env env(*this, features);

            fund(
                env,
                gw,
                {alice, carol, bob},
                XRP(10'000),
                {USD(100)},
                Fund::All);

            AMM ammBob(env, bob, USD(100), XRP(150));

            env(pay(alice, carol, XRP(50)), path(~XRP), sendmax(USD(50)));

            BEAST_EXPECT(expectLine(env, alice, USD(50)));
            BEAST_EXPECT(expectLedgerEntryRoot(
                env, bob, XRP(10'000) - XRP(150) - ammCrtFee(env)));
            BEAST_EXPECT(expectLine(env, bob, USD(0)));
            BEAST_EXPECT(expectLedgerEntryRoot(env, carol, XRP(10'000 + 50)));
            BEAST_EXPECT(
                ammBob.expectBalances(USD(150), XRP(100), ammBob.tokens()));
        }
        {
            // test unfunded offers are removed when payment succeeds
            Env env(*this, features);

            env.fund(XRP(10'000), alice, carol, gw);
            env.fund(XRP(10'000), bob);
            env.close();
            env.trust(USD(1'000), alice, bob, carol);
            env.trust(BTC(1'000), alice, bob, carol);
            env.trust(EUR(1'000), alice, bob, carol);
            env.close();

            env(pay(gw, alice, BTC(60)));
            env(pay(gw, bob, USD(200)));
            env(pay(gw, bob, EUR(150)));
            env.close();

            env(offer(bob, BTC(50), USD(50)));
            env(offer(bob, BTC(40), EUR(50)));
            env.close();
            AMM ammBob(env, bob, EUR(100), USD(150));

            // unfund offer
            env(pay(bob, gw, EUR(50)));
            BEAST_EXPECT(isOffer(env, bob, BTC(50), USD(50)));
            BEAST_EXPECT(isOffer(env, bob, BTC(40), EUR(50)));

            env(pay(alice, carol, USD(50)),
                path(~USD),
                path(~EUR, ~USD),
                sendmax(BTC(60)));

            env.require(balance(alice, BTC(10)));
            env.require(balance(bob, BTC(50)));
            env.require(balance(bob, USD(0)));
            env.require(balance(bob, EUR(0)));
            env.require(balance(carol, USD(50)));
            // used in the payment
            BEAST_EXPECT(!isOffer(env, bob, BTC(50), USD(50)));
            // found unfunded
            BEAST_EXPECT(!isOffer(env, bob, BTC(40), EUR(50)));
            // unchanged
            BEAST_EXPECT(
                ammBob.expectBalances(EUR(100), USD(150), ammBob.tokens()));
        }
        {
            // test unfunded offers are removed when the payment fails.
            // bob makes two offers: a funded 50 USD for 50 BTC and an
            // unfunded 50 EUR for 60 BTC. alice pays carol 61 USD with 61
            // BTC. alice only has 60 BTC, so the payment will fail. The
            // payment uses two paths: one through bob's funded offer and
            // one through his unfunded offer. When the payment fails `flow`
            // should return the unfunded offer. This test is intentionally
            // similar to the one that removes unfunded offers when the
            // payment succeeds.
            Env env(*this, features);

            env.fund(XRP(10'000), bob, carol, gw);
            env.close();
            // Sets rippling on, this is different from
            // the original test
            fund(env, gw, {alice}, XRP(10'000), {}, Fund::Acct);
            env.trust(USD(1'000), alice, bob, carol);
            env.trust(BTC(1'000), alice, bob, carol);
            env.trust(EUR(1'000), alice, bob, carol);
            env.close();

            env(pay(gw, alice, BTC(60)));
            env(pay(gw, bob, BTC(100)));
            env(pay(gw, bob, USD(100)));
            env(pay(gw, bob, EUR(50)));
            env(pay(gw, carol, EUR(1)));
            env.close();

            // This is multiplath, which generates limited # of offers
            AMM ammBobBTC_USD(env, bob, BTC(50), USD(50));
            env(offer(bob, BTC(60), EUR(50)));
            env(offer(carol, BTC(1'000), EUR(1)));
            env(offer(bob, EUR(50), USD(50)));

            // unfund offer
            env(pay(bob, gw, EUR(50)));
            BEAST_EXPECT(ammBobBTC_USD.expectBalances(
                BTC(50), USD(50), ammBobBTC_USD.tokens()));
            BEAST_EXPECT(isOffer(env, bob, BTC(60), EUR(50)));
            BEAST_EXPECT(isOffer(env, carol, BTC(1'000), EUR(1)));
            BEAST_EXPECT(isOffer(env, bob, EUR(50), USD(50)));

            auto flowJournal = env.app().logs().journal("Flow");
            auto const flowResult = [&] {
                STAmount deliver(USD(51));
                STAmount smax(BTC(61));
                PaymentSandbox sb(env.current().get(), tapNONE);
                STPathSet paths;
                auto IPE = [](Issue const& iss) {
                    return STPathElement(
                        STPathElement::typeCurrency | STPathElement::typeIssuer,
                        xrpAccount(),
                        iss.currency,
                        iss.account);
                };
                {
                    // BTC -> USD
                    STPath p1({IPE(USD)});
                    paths.push_back(p1);
                    // BTC -> EUR -> USD
                    STPath p2({IPE(EUR), IPE(USD)});
                    paths.push_back(p2);
                }

                return flow(
                    sb,
                    deliver,
                    alice,
                    carol,
                    paths,
                    false,
                    false,
                    true,
                    OfferCrossing::no,
                    std::nullopt,
                    smax,
                    flowJournal);
            }();

            BEAST_EXPECT(flowResult.removableOffers.size() == 1);
            env.app().openLedger().modify(
                [&](OpenView& view, beast::Journal j) {
                    if (flowResult.removableOffers.empty())
                        return false;
                    Sandbox sb(&view, tapNONE);
                    for (auto const& o : flowResult.removableOffers)
                        if (auto ok = sb.peek(keylet::offer(o)))
                            offerDelete(sb, ok, flowJournal);
                    sb.apply(view);
                    return true;
                });

            // used in payment, but since payment failed should be untouched
            BEAST_EXPECT(ammBobBTC_USD.expectBalances(
                BTC(50), USD(50), ammBobBTC_USD.tokens()));
            BEAST_EXPECT(isOffer(env, carol, BTC(1'000), EUR(1)));
            // found unfunded
            BEAST_EXPECT(!isOffer(env, bob, BTC(60), EUR(50)));
        }
        {
            // Do not produce more in the forward pass than the reverse pass
            // This test uses a path that whose reverse pass will compute a
            // 0.5 USD input required for a 1 EUR output. It sets a sendmax
            // of 0.4 USD, so the payment engine will need to do a forward
            // pass. Without limits, the 0.4 USD would produce 1000 EUR in
            // the forward pass. This test checks that the payment produces
            // 1 EUR, as expected.

            Env env(*this, features);
            env.fund(XRP(10'000), bob, carol, gw);
            env.close();
            fund(env, gw, {alice}, XRP(10'000), {}, Fund::Acct);
            env.trust(USD(1'000), alice, bob, carol);
            env.trust(EUR(1'000), alice, bob, carol);
            env.close();

            env(pay(gw, alice, USD(1'000)));
            env(pay(gw, bob, EUR(1'000)));
            env(pay(gw, bob, USD(1'000)));
            env.close();

            // env(offer(bob, USD(1), drops(2)), txflags(tfPassive));
            AMM ammBob(env, bob, USD(8), XRPAmount{21});
            env(offer(bob, drops(1), EUR(1'000)), txflags(tfPassive));

            env(pay(alice, carol, EUR(1)),
                path(~XRP, ~EUR),
                sendmax(USD(0.4)),
                txflags(tfNoRippleDirect | tfPartialPayment));

            BEAST_EXPECT(expectLine(env, carol, EUR(1)));
            BEAST_EXPECT(ammBob.expectBalances(
                USD(8.4), XRPAmount{20}, ammBob.tokens()));
        }
    }

    void
    testTransferRate(FeatureBitset features)
    {
        testcase("Transfer Rate");

        using namespace jtx;

        {
            // transfer fee on AMM
            Env env(*this, features);

            fund(env, gw, {alice, bob, carol}, XRP(10'000), {USD(1'000)});
            env(rate(gw, 1.25));
            env.close();

            AMM ammBob(env, bob, XRP(100), USD(150));
            // no transfer fee on create
            BEAST_EXPECT(expectLine(env, bob, USD(1000 - 150)));

            env(pay(alice, carol, USD(50)), path(~USD), sendmax(XRP(50)));
            env.close();

            BEAST_EXPECT(expectLine(env, bob, USD(1'000 - 150)));
            BEAST_EXPECT(
                ammBob.expectBalances(XRP(150), USD(100), ammBob.tokens()));
            BEAST_EXPECT(expectLedgerEntryRoot(
                env, alice, xrpMinusFee(env, 10'000 - 50)));
            BEAST_EXPECT(expectLine(env, carol, USD(1'050)));
        }

        {
            // Transfer fee AMM and offer
            Env env(*this, features);

            fund(
                env,
                gw,
                {alice, bob, carol},
                XRP(10'000),
                {USD(1'000), EUR(1'000)});
            env(rate(gw, 1.25));
            env.close();

            AMM ammBob(env, bob, XRP(100), USD(140));
            BEAST_EXPECT(expectLine(env, bob, USD(1'000 - 140)));

            env(offer(bob, USD(50), EUR(50)));

            // alice buys 40EUR with 40XRP
            env(pay(alice, carol, EUR(40)), path(~USD, ~EUR), sendmax(XRP(40)));

            // 40XRP is swapped in for 40USD
            BEAST_EXPECT(
                ammBob.expectBalances(XRP(140), USD(100), ammBob.tokens()));
            // 40USD buys 40EUR via bob's offer. 40EUR delivered to carol
            // and bob pays 25% on 40EUR, 40EUR*0.25=10EUR
            BEAST_EXPECT(expectLine(env, bob, EUR(1'000 - 40 - 40 * 0.25)));
            // bob gets 40USD back from the offer
            BEAST_EXPECT(expectLine(env, bob, USD(1'000 - 140 + 40)));
            BEAST_EXPECT(expectLedgerEntryRoot(
                env, alice, xrpMinusFee(env, 10'000 - 40)));
            BEAST_EXPECT(expectLine(env, carol, EUR(1'040)));
            BEAST_EXPECT(expectOffers(env, bob, 1, {{USD(10), EUR(10)}}));
        }

        {
            // Transfer fee two consecutive AMM
            Env env(*this, features);

            fund(
                env,
                gw,
                {alice, bob, carol},
                XRP(10'000),
                {USD(1'000), EUR(1'000)});
            env(rate(gw, 1.25));
            env.close();

            AMM ammBobXRP_USD(env, bob, XRP(100), USD(140));
            BEAST_EXPECT(expectLine(env, bob, USD(1'000 - 140)));

            AMM ammBobUSD_EUR(env, bob, USD(100), EUR(140));
            BEAST_EXPECT(expectLine(env, bob, EUR(1'000 - 140)));
            BEAST_EXPECT(expectLine(env, bob, USD(1'000 - 140 - 100)));

            // alice buys 40EUR with 40XRP
            env(pay(alice, carol, EUR(40)), path(~USD, ~EUR), sendmax(XRP(40)));

            // 40XRP is swapped in for 40USD
            BEAST_EXPECT(ammBobXRP_USD.expectBalances(
                XRP(140), USD(100), ammBobXRP_USD.tokens()));
            // 40USD is swapped in for 40EUR
            BEAST_EXPECT(ammBobUSD_EUR.expectBalances(
                USD(140), EUR(100), ammBobUSD_EUR.tokens()));
            // no other charges on bob
            BEAST_EXPECT(expectLine(env, bob, USD(1'000 - 140 - 100)));
            BEAST_EXPECT(expectLine(env, bob, EUR(1'000 - 140)));
            BEAST_EXPECT(expectLedgerEntryRoot(
                env, alice, xrpMinusFee(env, 10'000 - 40)));
            BEAST_EXPECT(expectLine(env, carol, EUR(1'040)));
        }

        {
            // Payment via AMM with limit quality, deliver less
            // than requested
            Env env(*this, features);

            fund(
                env,
                gw,
                {alice, bob, carol},
                XRP(1'000),
                {USD(1'200), GBP(1'200)});
            env(rate(gw, 1.25));
            env.close();

            AMM amm(env, bob, GBP(1'000), USD(1'100));

            // requested quality limit is 90USD/110GBP = 0.8181
            // trade quality is 77.2727USD/94.4444GBP = 0.8181
            env(pay(alice, carol, USD(90)),
                path(~USD),
                sendmax(GBP(110)),
                txflags(tfNoRippleDirect | tfPartialPayment | tfLimitQuality));
            env.close();

            if (!features[fixAMMv1_1])
            {
                // alice buys 77.2727USD with 75.5555GBP and pays 25% tr fee
                // on 75.5555GBP
                // 1,200 - 75.55555*1.25 = 1200 - 94.4444 = 1105.55555GBP
                BEAST_EXPECT(expectLine(
                    env,
                    alice,
                    STAmount{GBP, UINT64_C(1'105'555555555555), -12}));
                // 75.5555GBP is swapped in for 77.7272USD
                BEAST_EXPECT(amm.expectBalances(
                    STAmount{GBP, UINT64_C(1'075'555555555556), -12},
                    STAmount{USD, UINT64_C(1'022'727272727272), -12},
                    amm.tokens()));
            }
            else
            {
                // alice buys 77.2727USD with 75.5555GBP and pays 25% tr fee
                // on 75.5555GBP
                // 1,200 - 75.55555*1.25 = 1200 - 94.4444 = 1105.55555GBP
                BEAST_EXPECT(expectLine(
                    env,
                    alice,
                    STAmount{GBP, UINT64_C(1'105'555555555554), -12}));
                // 75.5555GBP is swapped in for 77.7272USD
                BEAST_EXPECT(amm.expectBalances(
                    STAmount{GBP, UINT64_C(1'075'555555555557), -12},
                    STAmount{USD, UINT64_C(1'022'727272727272), -12},
                    amm.tokens()));
            }
            BEAST_EXPECT(expectLine(
                env, carol, STAmount{USD, UINT64_C(1'277'272727272728), -12}));
        }

        {
            // AMM offer crossing
            Env env(*this, features);

            fund(env, gw, {alice, bob}, XRP(1'000), {USD(1'200), EUR(1'200)});
            env(rate(gw, 1.25));
            env.close();

            AMM amm(env, bob, USD(1'000), EUR(1'150));

            env(offer(alice, EUR(100), USD(100)));
            env.close();

            if (!features[fixAMMv1_1])
            {
                // 95.2380USD is swapped in for 100EUR
                BEAST_EXPECT(amm.expectBalances(
                    STAmount{USD, UINT64_C(1'095'238095238095), -12},
                    EUR(1'050),
                    amm.tokens()));
                // alice pays 25% tr fee on 95.2380USD
                // 1200-95.2380*1.25 = 1200 - 119.0477 = 1080.9523USD
                BEAST_EXPECT(expectLine(
                    env,
                    alice,
                    STAmount{USD, UINT64_C(1'080'952380952381), -12},
                    EUR(1'300)));
            }
            else
            {
                // 95.2380USD is swapped in for 100EUR
                BEAST_EXPECT(amm.expectBalances(
                    STAmount{USD, UINT64_C(1'095'238095238096), -12},
                    EUR(1'050),
                    amm.tokens()));
                // alice pays 25% tr fee on 95.2380USD
                // 1200-95.2380*1.25 = 1200 - 119.0477 = 1080.9523USD
                BEAST_EXPECT(expectLine(
                    env,
                    alice,
                    STAmount{USD, UINT64_C(1'080'95238095238), -11},
                    EUR(1'300)));
            }
            BEAST_EXPECT(expectOffers(env, alice, 0));
        }

        {
            // First pass through a strand redeems, second pass issues,
            // through an offer limiting step is not an endpoint
            Env env(*this, features);
            auto const USDA = alice["USD"];
            auto const USDB = bob["USD"];
            Account const dan("dan");

            env.fund(XRP(10'000), bob, carol, dan, gw);
            fund(env, {alice}, XRP(10'000));
            env(rate(gw, 1.25));
            env.trust(USD(2'000), alice, bob, carol, dan);
            env.trust(EUR(2'000), carol, dan);
            env.trust(USDA(1'000), bob);
            env.trust(USDB(1'000), gw);
            env(pay(gw, bob, USD(50)));
            env(pay(gw, dan, EUR(1'050)));
            env(pay(gw, dan, USD(1'000)));
            AMM ammDan(env, dan, USD(1'000), EUR(1'050));

            if (!features[fixAMMv1_1])
            {
                // alice -> bob -> gw -> carol. $50 should have transfer fee;
                // $10, no fee
                env(pay(alice, carol, EUR(50)),
                    path(bob, gw, ~EUR),
                    sendmax(USDA(60)),
                    txflags(tfNoRippleDirect));
                BEAST_EXPECT(ammDan.expectBalances(
                    USD(1'050), EUR(1'000), ammDan.tokens()));
                BEAST_EXPECT(expectLine(env, dan, USD(0)));
                BEAST_EXPECT(expectLine(env, dan, EUR(0)));
                BEAST_EXPECT(expectLine(env, bob, USD(-10)));
                BEAST_EXPECT(expectLine(env, bob, USDA(60)));
                BEAST_EXPECT(expectLine(env, carol, EUR(50)));
            }
            else
            {
                // alice -> bob -> gw -> carol. $50 should have transfer fee;
                // $10, no fee
                env(pay(alice, carol, EUR(50)),
                    path(bob, gw, ~EUR),
                    sendmax(USDA(60.1)),
                    txflags(tfNoRippleDirect));
                BEAST_EXPECT(ammDan.expectBalances(
                    STAmount{USD, UINT64_C(1'050'000000000001), -12},
                    EUR(1'000),
                    ammDan.tokens()));
                BEAST_EXPECT(expectLine(env, dan, USD(0)));
                BEAST_EXPECT(expectLine(env, dan, EUR(0)));
                BEAST_EXPECT(expectLine(
                    env, bob, STAmount{USD, INT64_C(-10'000000000001), -12}));
                BEAST_EXPECT(expectLine(
                    env, bob, STAmount{USDA, UINT64_C(60'000000000001), -12}));
                BEAST_EXPECT(expectLine(env, carol, EUR(50)));
            }
        }
    }

    void
    testTransferRateNoOwnerFee(FeatureBitset features)
    {
        testcase("No Owner Fee");
        using namespace jtx;

        {
            // payment via AMM
            Env env(*this, features);

            fund(
                env,
                gw,
                {alice, bob, carol},
                XRP(1'000),
                {USD(1'000), GBP(1'000)});
            env(rate(gw, 1.25));
            env.close();

            AMM amm(env, bob, GBP(1'000), USD(1'000));

            env(pay(alice, carol, USD(100)),
                path(~USD),
                sendmax(GBP(150)),
                txflags(tfNoRippleDirect | tfPartialPayment));
            env.close();

            // alice buys 107.1428USD with 120GBP and pays 25% tr fee on 120GBP
            // 1,000 - 120*1.25 = 850GBP
            BEAST_EXPECT(expectLine(env, alice, GBP(850)));
            if (!features[fixAMMv1_1])
            {
                // 120GBP is swapped in for 107.1428USD
                BEAST_EXPECT(amm.expectBalances(
                    GBP(1'120),
                    STAmount{USD, UINT64_C(892'8571428571428), -13},
                    amm.tokens()));
            }
            else
            {
                BEAST_EXPECT(amm.expectBalances(
                    GBP(1'120),
                    STAmount{USD, UINT64_C(892'8571428571429), -13},
                    amm.tokens()));
            }
            // 25% of 85.7142USD is paid in tr fee
            // 85.7142*1.25 = 107.1428USD
            BEAST_EXPECT(expectLine(
                env, carol, STAmount(USD, UINT64_C(1'085'714285714286), -12)));
        }

        {
            // Payment via offer and AMM
            Env env(*this, features);
            Account const ed("ed");

            fund(
                env,
                gw,
                {alice, bob, carol, ed},
                XRP(1'000),
                {USD(1'000), EUR(1'000), GBP(1'000)});
            env(rate(gw, 1.25));
            env.close();

            env(offer(ed, GBP(1'000), EUR(1'000)), txflags(tfPassive));
            env.close();

            AMM amm(env, bob, EUR(1'000), USD(1'000));

            env(pay(alice, carol, USD(100)),
                path(~EUR, ~USD),
                sendmax(GBP(150)),
                txflags(tfNoRippleDirect | tfPartialPayment));
            env.close();

            // alice buys 120EUR with 120GBP via the offer
            // and pays 25% tr fee on 120GBP
            // 1,000 - 120*1.25 = 850GBP
            BEAST_EXPECT(expectLine(env, alice, GBP(850)));
            // consumed offer is 120GBP/120EUR
            // ed doesn't pay tr fee
            BEAST_EXPECT(expectLine(env, ed, EUR(880), GBP(1'120)));
            BEAST_EXPECT(
                expectOffers(env, ed, 1, {Amounts{GBP(880), EUR(880)}}));
            // 25% on 96EUR is paid in tr fee 96*1.25 = 120EUR
            // 96EUR is swapped in for 87.5912USD
            BEAST_EXPECT(amm.expectBalances(
                EUR(1'096),
                STAmount{USD, UINT64_C(912'4087591240876), -13},
                amm.tokens()));
            // 25% on 70.0729USD is paid in tr fee 70.0729*1.25 = 87.5912USD
            BEAST_EXPECT(expectLine(
                env, carol, STAmount(USD, UINT64_C(1'070'07299270073), -11)));
        }
        {
            // Payment via AMM, AMM
            Env env(*this, features);
            Account const ed("ed");

            fund(
                env,
                gw,
                {alice, bob, carol, ed},
                XRP(1'000),
                {USD(1'000), EUR(1'000), GBP(1'000)});
            env(rate(gw, 1.25));
            env.close();

            AMM amm1(env, bob, GBP(1'000), EUR(1'000));
            AMM amm2(env, ed, EUR(1'000), USD(1'000));

            env(pay(alice, carol, USD(100)),
                path(~EUR, ~USD),
                sendmax(GBP(150)),
                txflags(tfNoRippleDirect | tfPartialPayment));
            env.close();

            BEAST_EXPECT(expectLine(env, alice, GBP(850)));
            if (!features[fixAMMv1_1])
            {
                // alice buys 107.1428EUR with 120GBP and pays 25% tr fee on
                // 120GBP 1,000 - 120*1.25 = 850GBP 120GBP is swapped in for
                // 107.1428EUR
                BEAST_EXPECT(amm1.expectBalances(
                    GBP(1'120),
                    STAmount{EUR, UINT64_C(892'8571428571428), -13},
                    amm1.tokens()));
                // 25% on 85.7142EUR is paid in tr fee 85.7142*1.25 =
                // 107.1428EUR 85.7142EUR is swapped in for 78.9473USD
                BEAST_EXPECT(amm2.expectBalances(
                    STAmount(EUR, UINT64_C(1'085'714285714286), -12),
                    STAmount{USD, UINT64_C(921'0526315789471), -13},
                    amm2.tokens()));
            }
            else
            {
                // alice buys 107.1428EUR with 120GBP and pays 25% tr fee on
                // 120GBP 1,000 - 120*1.25 = 850GBP 120GBP is swapped in for
                // 107.1428EUR
                BEAST_EXPECT(amm1.expectBalances(
                    GBP(1'120),
                    STAmount{EUR, UINT64_C(892'8571428571429), -13},
                    amm1.tokens()));
                // 25% on 85.7142EUR is paid in tr fee 85.7142*1.25 =
                // 107.1428EUR 85.7142EUR is swapped in for 78.9473USD
                BEAST_EXPECT(amm2.expectBalances(
                    STAmount(EUR, UINT64_C(1'085'714285714286), -12),
                    STAmount{USD, UINT64_C(921'052631578948), -12},
                    amm2.tokens()));
            }
            // 25% on 63.1578USD is paid in tr fee 63.1578*1.25 = 78.9473USD
            BEAST_EXPECT(expectLine(
                env, carol, STAmount(USD, UINT64_C(1'063'157894736842), -12)));
        }
        {
            // AMM offer crossing
            Env env(*this, features);

            fund(env, gw, {alice, bob}, XRP(1'000), {USD(1'100), EUR(1'100)});
            env(rate(gw, 1.25));
            env.close();

            AMM amm(env, bob, USD(1'000), EUR(1'100));
            env(offer(alice, EUR(100), USD(100)));
            env.close();

            // 100USD is swapped in for 100EUR
            BEAST_EXPECT(
                amm.expectBalances(USD(1'100), EUR(1'000), amm.tokens()));
            // alice pays 25% tr fee on 100USD 1100-100*1.25 = 975USD
            BEAST_EXPECT(expectLine(env, alice, USD(975), EUR(1'200)));
            BEAST_EXPECT(expectOffers(env, alice, 0));
        }

        {
            // Payment via AMM with limit quality
            Env env(*this, features);

            fund(
                env,
                gw,
                {alice, bob, carol},
                XRP(1'000),
                {USD(1'000), GBP(1'000)});
            env(rate(gw, 1.25));
            env.close();

            AMM amm(env, bob, GBP(1'000), USD(1'000));

            // requested quality limit is 100USD/178.58GBP = 0.55997
            // trade quality is 100USD/178.5714 = 0.55999
            env(pay(alice, carol, USD(100)),
                path(~USD),
                sendmax(GBP(178.58)),
                txflags(tfNoRippleDirect | tfPartialPayment | tfLimitQuality));
            env.close();

            // alice buys 125USD with 142.8571GBP and pays 25% tr fee
            // on 142.8571GBP
            // 1,000 - 142.8571*1.25 = 821.4285GBP
            BEAST_EXPECT(expectLine(
                env, alice, STAmount(GBP, UINT64_C(821'4285714285712), -13)));
            // 142.8571GBP is swapped in for 125USD
            BEAST_EXPECT(amm.expectBalances(
                STAmount{GBP, UINT64_C(1'142'857142857143), -12},
                USD(875),
                amm.tokens()));
            // 25% on 100USD is paid in tr fee
            // 100*1.25 = 125USD
            BEAST_EXPECT(expectLine(env, carol, USD(1'100)));
        }
        {
            // Payment via AMM with limit quality, deliver less
            // than requested
            Env env(*this, features);

            fund(
                env,
                gw,
                {alice, bob, carol},
                XRP(1'000),
                {USD(1'200), GBP(1'200)});
            env(rate(gw, 1.25));
            env.close();

            AMM amm(env, bob, GBP(1'000), USD(1'200));

            // requested quality limit is 90USD/120GBP = 0.75
            // trade quality is 22.5USD/30GBP = 0.75
            env(pay(alice, carol, USD(90)),
                path(~USD),
                sendmax(GBP(120)),
                txflags(tfNoRippleDirect | tfPartialPayment | tfLimitQuality));
            env.close();

            if (!features[fixAMMv1_1])
            {
                // alice buys 28.125USD with 24GBP and pays 25% tr fee
                // on 24GBP
                // 1,200 - 24*1.25 = 1,170GBP
                BEAST_EXPECT(expectLine(env, alice, GBP(1'170)));
                // 24GBP is swapped in for 28.125USD
                BEAST_EXPECT(amm.expectBalances(
                    GBP(1'024), USD(1'171.875), amm.tokens()));
            }
            else
            {
                // alice buys 28.125USD with 24GBP and pays 25% tr fee
                // on 24GBP
                // 1,200 - 24*1.25 =~ 1,170GBP
                BEAST_EXPECT(expectLine(
                    env,
                    alice,
                    STAmount{GBP, UINT64_C(1'169'999999999999), -12}));
                // 24GBP is swapped in for 28.125USD
                BEAST_EXPECT(amm.expectBalances(
                    STAmount{GBP, UINT64_C(1'024'000000000001), -12},
                    USD(1'171.875),
                    amm.tokens()));
            }
            // 25% on 22.5USD is paid in tr fee
            // 22.5*1.25 = 28.125USD
            BEAST_EXPECT(expectLine(env, carol, USD(1'222.5)));
        }
        {
            // Payment via offer and AMM with limit quality, deliver less
            // than requested
            Env env(*this, features);
            Account const ed("ed");

            fund(
                env,
                gw,
                {alice, bob, carol, ed},
                XRP(1'000),
                {USD(1'400), EUR(1'400), GBP(1'400)});
            env(rate(gw, 1.25));
            env.close();

            env(offer(ed, GBP(1'000), EUR(1'000)), txflags(tfPassive));
            env.close();

            AMM amm(env, bob, EUR(1'000), USD(1'400));

            // requested quality limit is 95USD/140GBP = 0.6785
            // trade quality is 59.7321USD/88.0262GBP = 0.6785
            env(pay(alice, carol, USD(95)),
                path(~EUR, ~USD),
                sendmax(GBP(140)),
                txflags(tfNoRippleDirect | tfPartialPayment | tfLimitQuality));
            env.close();

            if (!features[fixAMMv1_1])
            {
                // alice buys 70.4210EUR with 70.4210GBP via the offer
                // and pays 25% tr fee on 70.4210GBP
                // 1,400 - 70.4210*1.25 = 1400 - 88.0262 = 1311.9736GBP
                BEAST_EXPECT(expectLine(
                    env,
                    alice,
                    STAmount{GBP, UINT64_C(1'311'973684210527), -12}));
                // ed doesn't pay tr fee, the balances reflect consumed offer
                // 70.4210GBP/70.4210EUR
                BEAST_EXPECT(expectLine(
                    env,
                    ed,
                    STAmount{EUR, UINT64_C(1'329'578947368421), -12},
                    STAmount{GBP, UINT64_C(1'470'421052631579), -12}));
                BEAST_EXPECT(expectOffers(
                    env,
                    ed,
                    1,
                    {Amounts{
                        STAmount{GBP, UINT64_C(929'5789473684212), -13},
                        STAmount{EUR, UINT64_C(929'5789473684212), -13}}}));
                // 25% on 56.3368EUR is paid in tr fee 56.3368*1.25 = 70.4210EUR
                // 56.3368EUR is swapped in for 74.6651USD
                BEAST_EXPECT(amm.expectBalances(
                    STAmount{EUR, UINT64_C(1'056'336842105263), -12},
                    STAmount{USD, UINT64_C(1'325'334821428571), -12},
                    amm.tokens()));
            }
            else
            {
                // alice buys 70.4210EUR with 70.4210GBP via the offer
                // and pays 25% tr fee on 70.4210GBP
                // 1,400 - 70.4210*1.25 = 1400 - 88.0262 = 1311.9736GBP
                BEAST_EXPECT(expectLine(
                    env,
                    alice,
                    STAmount{GBP, UINT64_C(1'311'973684210525), -12}));
                // ed doesn't pay tr fee, the balances reflect consumed offer
                // 70.4210GBP/70.4210EUR
                BEAST_EXPECT(expectLine(
                    env,
                    ed,
                    STAmount{EUR, UINT64_C(1'329'57894736842), -11},
                    STAmount{GBP, UINT64_C(1'470'42105263158), -11}));
                BEAST_EXPECT(expectOffers(
                    env,
                    ed,
                    1,
                    {Amounts{
                        STAmount{GBP, UINT64_C(929'57894736842), -11},
                        STAmount{EUR, UINT64_C(929'57894736842), -11}}}));
                // 25% on 56.3368EUR is paid in tr fee 56.3368*1.25 = 70.4210EUR
                // 56.3368EUR is swapped in for 74.6651USD
                BEAST_EXPECT(amm.expectBalances(
                    STAmount{EUR, UINT64_C(1'056'336842105264), -12},
                    STAmount{USD, UINT64_C(1'325'334821428571), -12},
                    amm.tokens()));
            }
            // 25% on 59.7321USD is paid in tr fee 59.7321*1.25 = 74.6651USD
            BEAST_EXPECT(expectLine(
                env, carol, STAmount(USD, UINT64_C(1'459'732142857143), -12)));
        }
        {
            // Payment via AMM and offer with limit quality, deliver less
            // than requested
            Env env(*this, features);
            Account const ed("ed");

            fund(
                env,
                gw,
                {alice, bob, carol, ed},
                XRP(1'000),
                {USD(1'400), EUR(1'400), GBP(1'400)});
            env(rate(gw, 1.25));
            env.close();

            AMM amm(env, bob, GBP(1'000), EUR(1'000));

            env(offer(ed, EUR(1'000), USD(1'400)), txflags(tfPassive));
            env.close();

            // requested quality limit is 95USD/140GBP = 0.6785
            // trade quality is 47.7857USD/70.4210GBP = 0.6785
            env(pay(alice, carol, USD(95)),
                path(~EUR, ~USD),
                sendmax(GBP(140)),
                txflags(tfNoRippleDirect | tfPartialPayment | tfLimitQuality));
            env.close();

            if (!features[fixAMMv1_1])
            {
                // alice buys 53.3322EUR with 56.3368GBP via the amm
                // and pays 25% tr fee on 56.3368GBP
                // 1,400 - 56.3368*1.25 = 1400 - 70.4210 = 1329.5789GBP
                BEAST_EXPECT(expectLine(
                    env,
                    alice,
                    STAmount{GBP, UINT64_C(1'329'578947368421), -12}));
                //// 25% on 56.3368EUR is paid in tr fee 56.3368*1.25
                ///= 70.4210EUR
                // 56.3368GBP is swapped in for 53.3322EUR
                BEAST_EXPECT(amm.expectBalances(
                    STAmount{GBP, UINT64_C(1'056'336842105263), -12},
                    STAmount{EUR, UINT64_C(946'6677295918366), -13},
                    amm.tokens()));
            }
            else
            {
                // alice buys 53.3322EUR with 56.3368GBP via the amm
                // and pays 25% tr fee on 56.3368GBP
                // 1,400 - 56.3368*1.25 = 1400 - 70.4210 = 1329.5789GBP
                BEAST_EXPECT(expectLine(
                    env,
                    alice,
                    STAmount{GBP, UINT64_C(1'329'57894736842), -11}));
                //// 25% on 56.3368EUR is paid in tr fee 56.3368*1.25
                ///= 70.4210EUR
                // 56.3368GBP is swapped in for 53.3322EUR
                BEAST_EXPECT(amm.expectBalances(
                    STAmount{GBP, UINT64_C(1'056'336842105264), -12},
                    STAmount{EUR, UINT64_C(946'6677295918366), -13},
                    amm.tokens()));
            }
            // 25% on 42.6658EUR is paid in tr fee 42.6658*1.25 = 53.3322EUR
            // 42.6658EUR/59.7321USD
            BEAST_EXPECT(expectLine(
                env,
                ed,
                STAmount{USD, UINT64_C(1'340'267857142857), -12},
                STAmount{EUR, UINT64_C(1'442'665816326531), -12}));
            BEAST_EXPECT(expectOffers(
                env,
                ed,
                1,
                {Amounts{
                    STAmount{EUR, UINT64_C(957'3341836734693), -13},
                    STAmount{USD, UINT64_C(1'340'267857142857), -12}}}));
            // 25% on 47.7857USD is paid in tr fee 47.7857*1.25 = 59.7321USD
            BEAST_EXPECT(expectLine(
                env, carol, STAmount(USD, UINT64_C(1'447'785714285714), -12)));
        }
        {
            // Payment via AMM, AMM  with limit quality, deliver less
            // than requested
            Env env(*this, features);
            Account const ed("ed");

            fund(
                env,
                gw,
                {alice, bob, carol, ed},
                XRP(1'000),
                {USD(1'400), EUR(1'400), GBP(1'400)});
            env(rate(gw, 1.25));
            env.close();

            AMM amm1(env, bob, GBP(1'000), EUR(1'000));
            AMM amm2(env, ed, EUR(1'000), USD(1'400));

            // requested quality limit is 90USD/145GBP = 0.6206
            // trade quality is 66.7432USD/107.5308GBP = 0.6206
            env(pay(alice, carol, USD(90)),
                path(~EUR, ~USD),
                sendmax(GBP(145)),
                txflags(tfNoRippleDirect | tfPartialPayment | tfLimitQuality));
            env.close();

            if (!features[fixAMMv1_1])
            {
                // alice buys 53.3322EUR with 107.5308GBP
                // 25% on 86.0246GBP is paid in tr fee
                // 1,400 - 86.0246*1.25 = 1400 - 107.5308 = 1229.4691GBP
                BEAST_EXPECT(expectLine(
                    env,
                    alice,
                    STAmount{GBP, UINT64_C(1'292'469135802469), -12}));
                // 86.0246GBP is swapped in for 79.2106EUR
                BEAST_EXPECT(amm1.expectBalances(
                    STAmount{GBP, UINT64_C(1'086'024691358025), -12},
                    STAmount{EUR, UINT64_C(920'78937795562), -11},
                    amm1.tokens()));
                // 25% on 63.3684EUR is paid in tr fee 63.3684*1.25 = 79.2106EUR
                // 63.3684EUR is swapped in for 83.4291USD
                BEAST_EXPECT(amm2.expectBalances(
                    STAmount{EUR, UINT64_C(1'063'368497635504), -12},
                    STAmount{USD, UINT64_C(1'316'570881226053), -12},
                    amm2.tokens()));
            }
            else
            {
                // alice buys 53.3322EUR with 107.5308GBP
                // 25% on 86.0246GBP is paid in tr fee
                // 1,400 - 86.0246*1.25 = 1400 - 107.5308 = 1229.4691GBP
                BEAST_EXPECT(expectLine(
                    env,
                    alice,
                    STAmount{GBP, UINT64_C(1'292'469135802466), -12}));
                // 86.0246GBP is swapped in for 79.2106EUR
                BEAST_EXPECT(amm1.expectBalances(
                    STAmount{GBP, UINT64_C(1'086'024691358027), -12},
                    STAmount{EUR, UINT64_C(920'7893779556188), -13},
                    amm1.tokens()));
                // 25% on 63.3684EUR is paid in tr fee 63.3684*1.25 = 79.2106EUR
                // 63.3684EUR is swapped in for 83.4291USD
                BEAST_EXPECT(amm2.expectBalances(
                    STAmount{EUR, UINT64_C(1'063'368497635505), -12},
                    STAmount{USD, UINT64_C(1'316'570881226053), -12},
                    amm2.tokens()));
            }
            // 25% on 66.7432USD is paid in tr fee 66.7432*1.25 = 83.4291USD
            BEAST_EXPECT(expectLine(
                env, carol, STAmount(USD, UINT64_C(1'466'743295019157), -12)));
        }
        {
            // Payment by the issuer via AMM, AMM  with limit quality,
            // deliver less than requested
            Env env(*this, features);

            fund(
                env,
                gw,
                {alice, bob, carol},
                XRP(1'000),
                {USD(1'400), EUR(1'400), GBP(1'400)});
            env(rate(gw, 1.25));
            env.close();

            AMM amm1(env, alice, GBP(1'000), EUR(1'000));
            AMM amm2(env, bob, EUR(1'000), USD(1'400));

            // requested quality limit is 90USD/120GBP = 0.75
            // trade quality is 81.1111USD/108.1481GBP = 0.75
            env(pay(gw, carol, USD(90)),
                path(~EUR, ~USD),
                sendmax(GBP(120)),
                txflags(tfNoRippleDirect | tfPartialPayment | tfLimitQuality));
            env.close();

            if (!features[fixAMMv1_1])
            {
                // 108.1481GBP is swapped in for 97.5935EUR
                BEAST_EXPECT(amm1.expectBalances(
                    STAmount{GBP, UINT64_C(1'108'148148148149), -12},
                    STAmount{EUR, UINT64_C(902'4064171122988), -13},
                    amm1.tokens()));
                // 25% on 78.0748EUR is paid in tr fee 78.0748*1.25 = 97.5935EUR
                // 78.0748EUR is swapped in for 101.3888USD
                BEAST_EXPECT(amm2.expectBalances(
                    STAmount{EUR, UINT64_C(1'078'074866310161), -12},
                    STAmount{USD, UINT64_C(1'298'611111111111), -12},
                    amm2.tokens()));
            }
            else
            {
                // 108.1481GBP is swapped in for 97.5935EUR
                BEAST_EXPECT(amm1.expectBalances(
                    STAmount{GBP, UINT64_C(1'108'148148148151), -12},
                    STAmount{EUR, UINT64_C(902'4064171122975), -13},
                    amm1.tokens()));
                // 25% on 78.0748EUR is paid in tr fee 78.0748*1.25 = 97.5935EUR
                // 78.0748EUR is swapped in for 101.3888USD
                BEAST_EXPECT(amm2.expectBalances(
                    STAmount{EUR, UINT64_C(1'078'074866310162), -12},
                    STAmount{USD, UINT64_C(1'298'611111111111), -12},
                    amm2.tokens()));
            }
            // 25% on 81.1111USD is paid in tr fee 81.1111*1.25 = 101.3888USD
            BEAST_EXPECT(expectLine(
                env, carol, STAmount{USD, UINT64_C(1'481'111111111111), -12}));
        }
    }

    void
    testLimitQuality()
    {
        // Single path with amm, offer, and limit quality. The quality limit
        // is such that the first offer should be taken but the second
        // should not. The total amount delivered should be the sum of the
        // two offers and sendMax should be more than the first offer.
        testcase("limitQuality");
        using namespace jtx;

        {
            Env env(*this);

            fund(env, gw, {alice, bob, carol}, XRP(10'000), {USD(2'000)});

            AMM ammBob(env, bob, XRP(1'000), USD(1'050));
            env(offer(bob, XRP(100), USD(50)));

            env(pay(alice, carol, USD(100)),
                path(~USD),
                sendmax(XRP(100)),
                txflags(tfNoRippleDirect | tfPartialPayment | tfLimitQuality));

            BEAST_EXPECT(
                ammBob.expectBalances(XRP(1'050), USD(1'000), ammBob.tokens()));
            BEAST_EXPECT(expectLine(env, carol, USD(2'050)));
            BEAST_EXPECT(expectOffers(env, bob, 1, {{{XRP(100), USD(50)}}}));
        }
    }

    void
    testXRPPathLoop()
    {
        testcase("Circular XRP");

        using namespace jtx;

        for (auto const withFix : {true, false})
        {
            auto const feats = withFix
                ? supported_amendments()
                : supported_amendments() - FeatureBitset{fix1781};

            // Payment path starting with XRP
            Env env(*this, feats);
            // Note, if alice doesn't have default ripple, then pay
            // fails with tecPATH_DRY.
            fund(
                env,
                gw,
                {alice, bob},
                XRP(10'000),
                {USD(200), EUR(200)},
                Fund::All);

            AMM ammAliceXRP_USD(env, alice, XRP(100), USD(101));
            AMM ammAliceXRP_EUR(env, alice, XRP(100), EUR(101));
            env.close();

            TER const expectedTer =
                withFix ? TER{temBAD_PATH_LOOP} : TER{tesSUCCESS};
            env(pay(alice, bob, EUR(1)),
                path(~USD, ~XRP, ~EUR),
                sendmax(XRP(1)),
                txflags(tfNoRippleDirect),
                ter(expectedTer));
        }
        {
            // Payment path ending with XRP
            Env env(*this);
            // Note, if alice doesn't have default ripple, then pay fails
            // with tecPATH_DRY.
            fund(
                env,
                gw,
                {alice, bob},
                XRP(10'000),
                {USD(200), EUR(200)},
                Fund::All);

            AMM ammAliceXRP_USD(env, alice, XRP(100), USD(100));
            AMM ammAliceXRP_EUR(env, alice, XRP(100), EUR(100));
            // EUR -> //XRP -> //USD ->XRP
            env(pay(alice, bob, XRP(1)),
                path(~XRP, ~USD, ~XRP),
                sendmax(EUR(1)),
                txflags(tfNoRippleDirect),
                ter(temBAD_PATH_LOOP));
        }
        {
            // Payment where loop is formed in the middle of the path, not
            // on an endpoint
            auto const JPY = gw["JPY"];
            Env env(*this);
            // Note, if alice doesn't have default ripple, then pay fails
            // with tecPATH_DRY.
            fund(
                env,
                gw,
                {alice, bob},
                XRP(10'000),
                {USD(200), EUR(200), JPY(200)},
                Fund::All);

            AMM ammAliceXRP_USD(env, alice, XRP(100), USD(100));
            AMM ammAliceXRP_EUR(env, alice, XRP(100), EUR(100));
            AMM ammAliceXRP_JPY(env, alice, XRP(100), JPY(100));

            env(pay(alice, bob, JPY(1)),
                path(~XRP, ~EUR, ~XRP, ~JPY),
                sendmax(USD(1)),
                txflags(tfNoRippleDirect),
                ter(temBAD_PATH_LOOP));
        }
    }

    void
    testStepLimit(FeatureBitset features)
    {
        testcase("Step Limit");

        using namespace jtx;
        Env env(*this, features);
        auto const dan = Account("dan");
        auto const ed = Account("ed");

        fund(env, gw, {ed}, XRP(100'000'000), {USD(11)});
        env.fund(XRP(100'000'000), alice, bob, carol, dan);
        env.close();
        env.trust(USD(1), bob);
        env(pay(gw, bob, USD(1)));
        env.trust(USD(1), dan);
        env(pay(gw, dan, USD(1)));
        n_offers(env, 2'000, bob, XRP(1), USD(1));
        n_offers(env, 1, dan, XRP(1), USD(1));
        AMM ammEd(env, ed, XRP(9), USD(11));

        // Alice offers to buy 1000 XRP for 1000 USD. She takes Bob's first
        // offer, removes 999 more as unfunded, then hits the step limit.
        env(offer(alice, USD(1'000), XRP(1'000)));
        if (!features[fixAMMv1_1])
            env.require(balance(
                alice, STAmount{USD, UINT64_C(2'050126257867561), -15}));
        else
            env.require(balance(
                alice, STAmount{USD, UINT64_C(2'050125257867587), -15}));
        env.require(owners(alice, 2));
        env.require(balance(bob, USD(0)));
        env.require(owners(bob, 1'001));
        env.require(balance(dan, USD(1)));
        env.require(owners(dan, 2));

        // Carol offers to buy 1000 XRP for 1000 USD. She removes Bob's next
        // 1000 offers as unfunded and hits the step limit.
        env(offer(carol, USD(1'000), XRP(1'000)));
        env.require(balance(carol, USD(none)));
        env.require(owners(carol, 1));
        env.require(balance(bob, USD(0)));
        env.require(owners(bob, 1));
        env.require(balance(dan, USD(1)));
        env.require(owners(dan, 2));
    }

    void
    test_convert_all_of_an_asset(FeatureBitset features)
    {
        testcase("Convert all of an asset using DeliverMin");

        using namespace jtx;

        {
            Env env(*this, features);
            fund(env, gw, {alice, bob, carol}, XRP(10'000));
            env.trust(USD(100), alice, bob, carol);
            env(pay(alice, bob, USD(10)),
                delivermin(USD(10)),
                ter(temBAD_AMOUNT));
            env(pay(alice, bob, USD(10)),
                delivermin(USD(-5)),
                txflags(tfPartialPayment),
                ter(temBAD_AMOUNT));
            env(pay(alice, bob, USD(10)),
                delivermin(XRP(5)),
                txflags(tfPartialPayment),
                ter(temBAD_AMOUNT));
            env(pay(alice, bob, USD(10)),
                delivermin(Account(carol)["USD"](5)),
                txflags(tfPartialPayment),
                ter(temBAD_AMOUNT));
            env(pay(alice, bob, USD(10)),
                delivermin(USD(15)),
                txflags(tfPartialPayment),
                ter(temBAD_AMOUNT));
            env(pay(gw, carol, USD(50)));
            AMM ammCarol(env, carol, XRP(10), USD(15));
            env(pay(alice, bob, USD(10)),
                paths(XRP),
                delivermin(USD(7)),
                txflags(tfPartialPayment),
                sendmax(XRP(5)),
                ter(tecPATH_PARTIAL));
            env.require(balance(
                alice,
                drops(10'000'000'000 - env.current()->fees().base.drops())));
            env.require(balance(bob, XRP(10'000)));
        }

        {
            Env env(*this, features);
            fund(env, gw, {alice, bob}, XRP(10'000));
            env.trust(USD(1'100), alice, bob);
            env(pay(gw, bob, USD(1'100)));
            AMM ammBob(env, bob, XRP(1'000), USD(1'100));
            env(pay(alice, alice, USD(10'000)),
                paths(XRP),
                delivermin(USD(100)),
                txflags(tfPartialPayment),
                sendmax(XRP(100)));
            env.require(balance(alice, USD(100)));
        }

        {
            Env env(*this, features);
            fund(env, gw, {alice, bob, carol}, XRP(10'000));
            env.trust(USD(1'200), bob, carol);
            env(pay(gw, bob, USD(1'200)));
            AMM ammBob(env, bob, XRP(5'500), USD(1'200));
            env(pay(alice, carol, USD(10'000)),
                paths(XRP),
                delivermin(USD(200)),
                txflags(tfPartialPayment),
                sendmax(XRP(1'000)),
                ter(tecPATH_PARTIAL));
            env(pay(alice, carol, USD(10'000)),
                paths(XRP),
                delivermin(USD(200)),
                txflags(tfPartialPayment),
                sendmax(XRP(1'100)));
            BEAST_EXPECT(
                ammBob.expectBalances(XRP(6'600), USD(1'000), ammBob.tokens()));
            env.require(balance(carol, USD(200)));
        }

        {
            auto const dan = Account("dan");
            Env env(*this, features);
            fund(env, gw, {alice, bob, carol, dan}, XRP(10'000));
            env.close();
            env.trust(USD(1'100), bob, carol, dan);
            env(pay(gw, bob, USD(100)));
            env(pay(gw, dan, USD(1'100)));
            env(offer(bob, XRP(100), USD(100)));
            env(offer(bob, XRP(1'000), USD(100)));
            AMM ammDan(env, dan, XRP(1'000), USD(1'100));
            if (!features[fixAMMv1_1])
            {
                env(pay(alice, carol, USD(10'000)),
                    paths(XRP),
                    delivermin(USD(200)),
                    txflags(tfPartialPayment),
                    sendmax(XRP(200)));
                env.require(balance(bob, USD(0)));
                env.require(balance(carol, USD(200)));
                BEAST_EXPECT(ammDan.expectBalances(
                    XRP(1'100), USD(1'000), ammDan.tokens()));
            }
            else
            {
                env(pay(alice, carol, USD(10'000)),
                    paths(XRP),
                    delivermin(USD(200)),
                    txflags(tfPartialPayment),
                    sendmax(XRPAmount(200'000'001)));
                env.require(balance(bob, USD(0)));
                env.require(balance(
                    carol, STAmount{USD, UINT64_C(200'00000090909), -11}));
                BEAST_EXPECT(ammDan.expectBalances(
                    XRPAmount{1'100'000'001},
                    STAmount{USD, UINT64_C(999'99999909091), -11},
                    ammDan.tokens()));
            }
        }
    }

    void
    testPayment(FeatureBitset features)
    {
        testcase("Payment");

        using namespace jtx;
        Account const becky{"becky"};

        bool const supportsPreauth = {features[featureDepositPreauth]};

        // The initial implementation of DepositAuth had a bug where an
        // account with the DepositAuth flag set could not make a payment
        // to itself.  That bug was fixed in the DepositPreauth amendment.
        Env env(*this, features);
        fund(env, gw, {alice, becky}, XRP(5'000));
        env.close();

        env.trust(USD(1'000), alice);
        env.trust(USD(1'000), becky);
        env.close();

        env(pay(gw, alice, USD(500)));
        env.close();

        AMM ammAlice(env, alice, XRP(100), USD(140));

        // becky pays herself USD (10) by consuming part of alice's offer.
        // Make sure the payment works if PaymentAuth is not involved.
        env(pay(becky, becky, USD(10)), path(~USD), sendmax(XRP(10)));
        env.close();
        BEAST_EXPECT(ammAlice.expectBalances(
            XRPAmount(107'692'308), USD(130), ammAlice.tokens()));

        // becky decides to require authorization for deposits.
        env(fset(becky, asfDepositAuth));
        env.close();

        // becky pays herself again.  Whether it succeeds depends on
        // whether featureDepositPreauth is enabled.
        TER const expect{
            supportsPreauth ? TER{tesSUCCESS} : TER{tecNO_PERMISSION}};

        env(pay(becky, becky, USD(10)),
            path(~USD),
            sendmax(XRP(10)),
            ter(expect));

        env.close();
    }

    void
    testPayIOU()
    {
        // Exercise IOU payments and non-direct XRP payments to an account
        // that has the lsfDepositAuth flag set.
        testcase("Pay IOU");

        using namespace jtx;

        Env env(*this);

        fund(env, gw, {alice, bob, carol}, XRP(10'000));
        env.trust(USD(1'000), alice, bob, carol);
        env.close();

        env(pay(gw, alice, USD(150)));
        env(pay(gw, carol, USD(150)));
        AMM ammCarol(env, carol, USD(100), XRPAmount(101));

        // Make sure bob's trust line is all set up so he can receive USD.
        env(pay(alice, bob, USD(50)));
        env.close();

        // bob sets the lsfDepositAuth flag.
        env(fset(bob, asfDepositAuth), require(flags(bob, asfDepositAuth)));
        env.close();

        // None of the following payments should succeed.
        auto failedIouPayments = [this, &env]() {
            env.require(flags(bob, asfDepositAuth));

            // Capture bob's balances before hand to confirm they don't
            // change.
            PrettyAmount const bobXrpBalance{env.balance(bob, XRP)};
            PrettyAmount const bobUsdBalance{env.balance(bob, USD)};

            env(pay(alice, bob, USD(50)), ter(tecNO_PERMISSION));
            env.close();

            // Note that even though alice is paying bob in XRP, the payment
            // is still not allowed since the payment passes through an
            // offer.
            env(pay(alice, bob, drops(1)),
                sendmax(USD(1)),
                ter(tecNO_PERMISSION));
            env.close();

            BEAST_EXPECT(bobXrpBalance == env.balance(bob, XRP));
            BEAST_EXPECT(bobUsdBalance == env.balance(bob, USD));
        };

        //  Test when bob has an XRP balance > base reserve.
        failedIouPayments();

        // Set bob's XRP balance == base reserve.  Also demonstrate that
        // bob can make payments while his lsfDepositAuth flag is set.
        env(pay(bob, alice, USD(25)));
        env.close();

        {
            STAmount const bobPaysXRP{env.balance(bob, XRP) - reserve(env, 1)};
            XRPAmount const bobPaysFee{reserve(env, 1) - reserve(env, 0)};
            env(pay(bob, alice, bobPaysXRP), fee(bobPaysFee));
            env.close();
        }

        // Test when bob's XRP balance == base reserve.
        BEAST_EXPECT(env.balance(bob, XRP) == reserve(env, 0));
        BEAST_EXPECT(env.balance(bob, USD) == USD(25));
        failedIouPayments();

        // Test when bob has an XRP balance == 0.
        env(noop(bob), fee(reserve(env, 0)));
        env.close();

        BEAST_EXPECT(env.balance(bob, XRP) == XRP(0));
        failedIouPayments();

        // Give bob enough XRP for the fee to clear the lsfDepositAuth flag.
        env(pay(alice, bob, drops(env.current()->fees().base)));

        // bob clears the lsfDepositAuth and the next payment succeeds.
        env(fclear(bob, asfDepositAuth));
        env.close();

        env(pay(alice, bob, USD(50)));
        env.close();

        env(pay(alice, bob, drops(1)), sendmax(USD(1)));
        env.close();
        BEAST_EXPECT(ammCarol.expectBalances(
            USD(101), XRPAmount(100), ammCarol.tokens()));
    }

    void
    testRippleState(FeatureBitset features)
    {
        testcase("RippleState Freeze");

        using namespace test::jtx;
        Env env(*this, features);

        Account const G1{"G1"};
        Account const alice{"alice"};
        Account const bob{"bob"};

        env.fund(XRP(1'000), G1, alice, bob);
        env.close();

        env.trust(G1["USD"](100), bob);
        env.trust(G1["USD"](205), alice);
        env.close();

        env(pay(G1, bob, G1["USD"](10)));
        env(pay(G1, alice, G1["USD"](205)));
        env.close();

        AMM ammAlice(env, alice, XRP(500), G1["USD"](105));

        {
            auto lines = getAccountLines(env, bob);
            if (!BEAST_EXPECT(checkArraySize(lines[jss::lines], 1u)))
                return;
            BEAST_EXPECT(lines[jss::lines][0u][jss::account] == G1.human());
            BEAST_EXPECT(lines[jss::lines][0u][jss::limit] == "100");
            BEAST_EXPECT(lines[jss::lines][0u][jss::balance] == "10");
        }

        {
            auto lines = getAccountLines(env, alice, G1["USD"]);
            if (!BEAST_EXPECT(checkArraySize(lines[jss::lines], 1u)))
                return;
            BEAST_EXPECT(lines[jss::lines][0u][jss::account] == G1.human());
            BEAST_EXPECT(lines[jss::lines][0u][jss::limit] == "205");
            // 105 transferred to AMM
            BEAST_EXPECT(lines[jss::lines][0u][jss::balance] == "100");
        }

        // Account with line unfrozen (proving operations normally work)
        //   test: can make Payment on that line
        env(pay(alice, bob, G1["USD"](1)));

        //   test: can receive Payment on that line
        env(pay(bob, alice, G1["USD"](1)));
        env.close();

        // Is created via a TrustSet with SetFreeze flag
        //   test: sets LowFreeze | HighFreeze flags
        env(trust(G1, bob["USD"](0), tfSetFreeze));
        env.close();

        {
            // Account with line frozen by issuer
            //    test: can buy more assets on that line
            env(offer(bob, G1["USD"](5), XRP(25)));
            env.close();
            BEAST_EXPECT(ammAlice.expectBalances(
                XRP(525), G1["USD"](100), ammAlice.tokens()));
        }

        {
            //    test: can not sell assets from that line
            env(offer(bob, XRP(1), G1["USD"](5)), ter(tecUNFUNDED_OFFER));

            //    test: can receive Payment on that line
            env(pay(alice, bob, G1["USD"](1)));

            //    test: can not make Payment from that line
            env(pay(bob, alice, G1["USD"](1)), ter(tecPATH_DRY));
        }

        {
            // check G1 account lines
            //    test: shows freeze
            auto lines = getAccountLines(env, G1);
            Json::Value bobLine;
            for (auto const& it : lines[jss::lines])
            {
                if (it[jss::account] == bob.human())
                {
                    bobLine = it;
                    break;
                }
            }
            if (!BEAST_EXPECT(bobLine))
                return;
            BEAST_EXPECT(bobLine[jss::freeze] == true);
            BEAST_EXPECT(bobLine[jss::balance] == "-16");
        }

        {
            //    test: shows freeze peer
            auto lines = getAccountLines(env, bob);
            Json::Value g1Line;
            for (auto const& it : lines[jss::lines])
            {
                if (it[jss::account] == G1.human())
                {
                    g1Line = it;
                    break;
                }
            }
            if (!BEAST_EXPECT(g1Line))
                return;
            BEAST_EXPECT(g1Line[jss::freeze_peer] == true);
            BEAST_EXPECT(g1Line[jss::balance] == "16");
        }

        {
            // Is cleared via a TrustSet with ClearFreeze flag
            //    test: sets LowFreeze | HighFreeze flags
            env(trust(G1, bob["USD"](0), tfClearFreeze));
            auto affected = env.meta()->getJson(
                JsonOptions::none)[sfAffectedNodes.fieldName];
            if (!BEAST_EXPECT(checkArraySize(affected, 2u)))
                return;
            auto ff =
                affected[1u][sfModifiedNode.fieldName][sfFinalFields.fieldName];
            BEAST_EXPECT(
                ff[sfLowLimit.fieldName] ==
                G1["USD"](0).value().getJson(JsonOptions::none));
            BEAST_EXPECT(!(ff[jss::Flags].asUInt() & lsfLowFreeze));
            BEAST_EXPECT(!(ff[jss::Flags].asUInt() & lsfHighFreeze));
            env.close();
        }
    }

    void
    testGlobalFreeze(FeatureBitset features)
    {
        testcase("Global Freeze");

        using namespace test::jtx;
        Env env(*this, features);

        Account G1{"G1"};
        Account A1{"A1"};
        Account A2{"A2"};
        Account A3{"A3"};
        Account A4{"A4"};

        env.fund(XRP(12'000), G1);
        env.fund(XRP(1'000), A1);
        env.fund(XRP(20'000), A2, A3, A4);
        env.close();

        env.trust(G1["USD"](1'200), A1);
        env.trust(G1["USD"](200), A2);
        env.trust(G1["BTC"](100), A3);
        env.trust(G1["BTC"](100), A4);
        env.close();

        env(pay(G1, A1, G1["USD"](1'000)));
        env(pay(G1, A2, G1["USD"](100)));
        env(pay(G1, A3, G1["BTC"](100)));
        env(pay(G1, A4, G1["BTC"](100)));
        env.close();

        AMM ammG1(env, G1, XRP(10'000), G1["USD"](100));
        env(offer(A1, XRP(10'000), G1["USD"](100)), txflags(tfPassive));
        env(offer(A2, G1["USD"](100), XRP(10'000)), txflags(tfPassive));
        env.close();

        {
            // Account without GlobalFreeze (proving operations normally
            // work)
            //    test: visible offers where taker_pays is unfrozen issuer
            auto offers = env.rpc(
                "book_offers",
                std::string("USD/") + G1.human(),
                "XRP")[jss::result][jss::offers];
            if (!BEAST_EXPECT(checkArraySize(offers, 1u)))
                return;
            std::set<std::string> accounts;
            for (auto const& offer : offers)
            {
                accounts.insert(offer[jss::Account].asString());
            }
            BEAST_EXPECT(accounts.find(A2.human()) != std::end(accounts));

            //    test: visible offers where taker_gets is unfrozen issuer
            offers = env.rpc(
                "book_offers",
                "XRP",
                std::string("USD/") + G1.human())[jss::result][jss::offers];
            if (!BEAST_EXPECT(checkArraySize(offers, 1u)))
                return;
            accounts.clear();
            for (auto const& offer : offers)
            {
                accounts.insert(offer[jss::Account].asString());
            }
            BEAST_EXPECT(accounts.find(A1.human()) != std::end(accounts));
        }

        {
            // Offers/Payments
            //    test: assets can be bought on the market
            // env(offer(A3, G1["BTC"](1), XRP(1)));
            AMM ammA3(env, A3, G1["BTC"](1), XRP(1));

            //    test: assets can be sold on the market
            // AMM is bidirectional

            //    test: direct issues can be sent
            env(pay(G1, A2, G1["USD"](1)));

            //    test: direct redemptions can be sent
            env(pay(A2, G1, G1["USD"](1)));

            //    test: via rippling can be sent
            env(pay(A2, A1, G1["USD"](1)));

            //    test: via rippling can be sent back
            env(pay(A1, A2, G1["USD"](1)));
            ammA3.withdrawAll(std::nullopt);
        }

        {
            // Account with GlobalFreeze
            //  set GlobalFreeze first
            //    test: SetFlag GlobalFreeze will toggle back to freeze
            env.require(nflags(G1, asfGlobalFreeze));
            env(fset(G1, asfGlobalFreeze));
            env.require(flags(G1, asfGlobalFreeze));
            env.require(nflags(G1, asfNoFreeze));

            //    test: assets can't be bought on the market
            AMM ammA3(env, A3, G1["BTC"](1), XRP(1), ter(tecFROZEN));

            //    test: assets can't be sold on the market
            // AMM is bidirectional
        }

        {
            //    test: book_offers shows offers
            //    (should these actually be filtered?)
            auto offers = env.rpc(
                "book_offers",
                "XRP",
                std::string("USD/") + G1.human())[jss::result][jss::offers];
            if (!BEAST_EXPECT(checkArraySize(offers, 1u)))
                return;

            offers = env.rpc(
                "book_offers",
                std::string("USD/") + G1.human(),
                "XRP")[jss::result][jss::offers];
            if (!BEAST_EXPECT(checkArraySize(offers, 1u)))
                return;
        }

        {
            // Payments
            //    test: direct issues can be sent
            env(pay(G1, A2, G1["USD"](1)));

            //    test: direct redemptions can be sent
            env(pay(A2, G1, G1["USD"](1)));

            //    test: via rippling cant be sent
            env(pay(A2, A1, G1["USD"](1)), ter(tecPATH_DRY));
        }
    }

    void
    testOffersWhenFrozen(FeatureBitset features)
    {
        testcase("Offers for Frozen Trust Lines");

        using namespace test::jtx;
        Env env(*this, features);

        Account G1{"G1"};
        Account A2{"A2"};
        Account A3{"A3"};
        Account A4{"A4"};

        env.fund(XRP(2'000), G1, A3, A4);
        env.fund(XRP(2'000), A2);
        env.close();

        env.trust(G1["USD"](1'000), A2);
        env.trust(G1["USD"](2'000), A3);
        env.trust(G1["USD"](2'001), A4);
        env.close();

        env(pay(G1, A3, G1["USD"](2'000)));
        env(pay(G1, A4, G1["USD"](2'001)));
        env.close();

        AMM ammA3(env, A3, XRP(1'000), G1["USD"](1'001));

        // removal after successful payment
        //    test: make a payment with partially consuming offer
        env(pay(A2, G1, G1["USD"](1)), paths(G1["USD"]), sendmax(XRP(1)));
        env.close();

        BEAST_EXPECT(
            ammA3.expectBalances(XRP(1'001), G1["USD"](1'000), ammA3.tokens()));

        //    test: someone else creates an offer providing liquidity
        env(offer(A4, XRP(999), G1["USD"](999)));
        env.close();
        // The offer consumes AMM offer
        BEAST_EXPECT(
            ammA3.expectBalances(XRP(1'000), G1["USD"](1'001), ammA3.tokens()));

        //    test: AMM line is frozen
        auto const a3am =
            STAmount{Issue{to_currency("USD"), ammA3.ammAccount()}, 0};
        env(trust(G1, a3am, tfSetFreeze));
        auto const info = ammA3.ammRpcInfo();
        BEAST_EXPECT(info[jss::amm][jss::asset2_frozen].asBool());
        env.close();

        //    test: Can make a payment via the new offer
        env(pay(A2, G1, G1["USD"](1)), paths(G1["USD"]), sendmax(XRP(1)));
        env.close();
        // AMM is not consumed
        BEAST_EXPECT(
            ammA3.expectBalances(XRP(1'000), G1["USD"](1'001), ammA3.tokens()));

        // removal buy successful OfferCreate
        //    test: freeze the new offer
        env(trust(G1, A4["USD"](0), tfSetFreeze));
        env.close();

        //    test: can no longer create a crossing offer
        env(offer(A2, G1["USD"](999), XRP(999)));
        env.close();

        //    test: offer was removed by offer_create
        auto offers = getAccountOffers(env, A4)[jss::offers];
        if (!BEAST_EXPECT(checkArraySize(offers, 0u)))
            return;
    }

    void
    testTxMultisign(FeatureBitset features)
    {
        testcase("Multisign AMM Transactions");

        using namespace jtx;
        Env env{*this, features};
        Account const bogie{"bogie", KeyType::secp256k1};
        Account const alice{"alice", KeyType::secp256k1};
        Account const becky{"becky", KeyType::ed25519};
        Account const zelda{"zelda", KeyType::secp256k1};
        fund(env, gw, {alice, becky, zelda}, XRP(20'000), {USD(20'000)});

        // alice uses a regular key with the master disabled.
        Account const alie{"alie", KeyType::secp256k1};
        env(regkey(alice, alie));
        env(fset(alice, asfDisableMaster), sig(alice));

        // Attach signers to alice.
        env(signers(alice, 2, {{becky, 1}, {bogie, 1}}), sig(alie));
        env.close();
        int const signerListOwners{features[featureMultiSignReserve] ? 2 : 5};
        env.require(owners(alice, signerListOwners + 0));

        msig const ms{becky, bogie};

        // Multisign all AMM transactions
        AMM ammAlice(
            env,
            alice,
            XRP(10'000),
            USD(10'000),
            false,
            0,
            ammCrtFee(env).drops(),
            std::nullopt,
            std::nullopt,
            ms,
            ter(tesSUCCESS));
        BEAST_EXPECT(ammAlice.expectBalances(
            XRP(10'000), USD(10'000), ammAlice.tokens()));

        ammAlice.deposit(alice, 1'000'000);
        BEAST_EXPECT(ammAlice.expectBalances(
            XRP(11'000), USD(11'000), IOUAmount{11'000'000, 0}));

        ammAlice.withdraw(alice, 1'000'000);
        BEAST_EXPECT(ammAlice.expectBalances(
            XRP(10'000), USD(10'000), ammAlice.tokens()));

        ammAlice.vote({}, 1'000);
        BEAST_EXPECT(ammAlice.expectTradingFee(1'000));

        env(ammAlice.bid({.account = alice, .bidMin = 100}), ms).close();
        BEAST_EXPECT(ammAlice.expectAuctionSlot(100, 0, IOUAmount{4'000}));
        // 4000 tokens burnt
        BEAST_EXPECT(ammAlice.expectBalances(
            XRP(10'000), USD(10'000), IOUAmount{9'996'000, 0}));
    }

    void
    testToStrand(FeatureBitset features)
    {
        testcase("To Strand");

        using namespace jtx;

        // cannot have more than one offer with the same output issue

        Env env(*this, features);

        fund(
            env,
            gw,
            {alice, bob, carol},
            XRP(10'000),
            {USD(2'000), EUR(1'000)});

        AMM bobXRP_USD(env, bob, XRP(1'000), USD(1'000));
        AMM bobUSD_EUR(env, bob, USD(1'000), EUR(1'000));

        // payment path: XRP -> XRP/USD -> USD/EUR -> EUR/USD
        env(pay(alice, carol, USD(100)),
            path(~USD, ~EUR, ~USD),
            sendmax(XRP(200)),
            txflags(tfNoRippleDirect),
            ter(temBAD_PATH_LOOP));
    }

    void
    testRIPD1373(FeatureBitset features)
    {
        using namespace jtx;
        testcase("RIPD1373");

        {
            Env env(*this, features);
            auto const BobUSD = bob["USD"];
            auto const BobEUR = bob["EUR"];
            fund(env, gw, {alice, bob}, XRP(10'000));
            env.trust(USD(1'000), alice, bob);
            env.trust(EUR(1'000), alice, bob);
            env.close();
            fund(
                env,
                bob,
                {alice, gw},
                {BobUSD(100), BobEUR(100)},
<<<<<<< HEAD
                Fund::TokenOnly);
=======
                Fund::IOUOnly);
            env.close();
>>>>>>> 09690f1b

            AMM ammBobXRP_USD(env, bob, XRP(100), BobUSD(100));
            env(offer(gw, XRP(100), USD(100)), txflags(tfPassive));

            AMM ammBobUSD_EUR(env, bob, BobUSD(100), BobEUR(100));
            env(offer(gw, USD(100), EUR(100)), txflags(tfPassive));

            Path const p = [&] {
                Path result;
                result.push_back(allpe(gw, BobUSD));
                result.push_back(cpe(EUR.currency));
                return result;
            }();

            PathSet paths(p);

            env(pay(alice, alice, EUR(1)),
                json(paths.json()),
                sendmax(XRP(10)),
                txflags(tfNoRippleDirect | tfPartialPayment),
                ter(temBAD_PATH));
        }

        {
            Env env(*this, features);

            fund(env, gw, {alice, bob, carol}, XRP(10'000), {USD(100)});

            AMM ammBob(env, bob, XRP(100), USD(100));

            // payment path: XRP -> XRP/USD -> USD/XRP
            env(pay(alice, carol, XRP(100)),
                path(~USD, ~XRP),
                txflags(tfNoRippleDirect),
                ter(temBAD_SEND_XRP_PATHS));
        }

        {
            Env env(*this, features);

            fund(env, gw, {alice, bob, carol}, XRP(10'000), {USD(100)});

            AMM ammBob(env, bob, XRP(100), USD(100));

            // payment path: XRP -> XRP/USD -> USD/XRP
            env(pay(alice, carol, XRP(100)),
                path(~USD, ~XRP),
                sendmax(XRP(200)),
                txflags(tfNoRippleDirect),
                ter(temBAD_SEND_XRP_MAX));
        }
    }

    void
    testLoop(FeatureBitset features)
    {
        testcase("test loop");
        using namespace jtx;

        auto const CNY = gw["CNY"];

        {
            Env env(*this, features);

            env.fund(XRP(10'000), alice, bob, carol, gw);
            env.close();
            env.trust(USD(10'000), alice, bob, carol);
            env.close();
            env(pay(gw, bob, USD(100)));
            env(pay(gw, alice, USD(100)));
            env.close();

            AMM ammBob(env, bob, XRP(100), USD(100));

            // payment path: USD -> USD/XRP -> XRP/USD
            env(pay(alice, carol, USD(100)),
                sendmax(USD(100)),
                path(~XRP, ~USD),
                txflags(tfNoRippleDirect),
                ter(temBAD_PATH_LOOP));
        }

        {
            Env env(*this, features);

            env.fund(XRP(10'000), alice, bob, carol, gw);
            env.close();
            env.trust(USD(10'000), alice, bob, carol);
            env.trust(EUR(10'000), alice, bob, carol);
            env.trust(CNY(10'000), alice, bob, carol);

            env(pay(gw, bob, USD(200)));
            env(pay(gw, bob, EUR(200)));
            env(pay(gw, bob, CNY(100)));

            AMM ammBobXRP_USD(env, bob, XRP(100), USD(100));
            AMM ammBobUSD_EUR(env, bob, USD(100), EUR(100));
            AMM ammBobEUR_CNY(env, bob, EUR(100), CNY(100));

            // payment path: XRP->XRP/USD->USD/EUR->USD/CNY
            env(pay(alice, carol, CNY(100)),
                sendmax(XRP(100)),
                path(~USD, ~EUR, ~USD, ~CNY),
                txflags(tfNoRippleDirect),
                ter(temBAD_PATH_LOOP));
        }
    }

    void
    testPaths()
    {
        path_find_consume_all();
        via_offers_via_gateway();
        receive_max();
        path_find_01();
        path_find_02();
        path_find_05();
        path_find_06();
    }

    void
    testFlow()
    {
        using namespace jtx;
        FeatureBitset const all{supported_amendments()};
        FeatureBitset const ownerPaysFee{featureOwnerPaysFee};

        testFalseDry(all);
        testBookStep(all);
        testBookStep(all | ownerPaysFee);
        testTransferRate(all | ownerPaysFee);
        testTransferRate((all - fixAMMv1_1) | ownerPaysFee);
        testTransferRateNoOwnerFee(all);
        testTransferRateNoOwnerFee(all - fixAMMv1_1);
        testLimitQuality();
        testXRPPathLoop();
    }

    void
    testCrossingLimits()
    {
        using namespace jtx;
        FeatureBitset const all{supported_amendments()};
        testStepLimit(all);
        testStepLimit(all - fixAMMv1_1);
    }

    void
    testDeliverMin()
    {
        using namespace jtx;
        FeatureBitset const all{supported_amendments()};
        test_convert_all_of_an_asset(all);
        test_convert_all_of_an_asset(all - fixAMMv1_1);
    }

    void
    testDepositAuth()
    {
        auto const supported{jtx::supported_amendments()};
        testPayment(supported - featureDepositPreauth);
        testPayment(supported);
        testPayIOU();
    }

    void
    testFreeze()
    {
        using namespace test::jtx;
        auto const sa = supported_amendments();
        testRippleState(sa);
        testGlobalFreeze(sa);
        testOffersWhenFrozen(sa);
    }

    void
    testMultisign()
    {
        using namespace jtx;
        auto const all = supported_amendments();

        testTxMultisign(
            all - featureMultiSignReserve - featureExpandedSignerList);
        testTxMultisign(all - featureExpandedSignerList);
        testTxMultisign(all);
    }

    void
    testPayStrand()
    {
        using namespace jtx;
        auto const all = supported_amendments();

        testToStrand(all);
        testRIPD1373(all);
        testLoop(all);
    }

    void
    run() override
    {
        testOffers();
        testPaths();
        testFlow();
        testCrossingLimits();
        testDeliverMin();
        testDepositAuth();
        testFreeze();
        testMultisign();
        testPayStrand();
    }
};

BEAST_DEFINE_TESTSUITE_PRIO(AMMExtended, app, ripple, 1);

}  // namespace test
}  // namespace ripple<|MERGE_RESOLUTION|>--- conflicted
+++ resolved
@@ -3929,12 +3929,7 @@
                 bob,
                 {alice, gw},
                 {BobUSD(100), BobEUR(100)},
-<<<<<<< HEAD
                 Fund::TokenOnly);
-=======
-                Fund::IOUOnly);
-            env.close();
->>>>>>> 09690f1b
 
             AMM ammBobXRP_USD(env, bob, XRP(100), BobUSD(100));
             env(offer(gw, XRP(100), USD(100)), txflags(tfPassive));
