--- conflicted
+++ resolved
@@ -3538,22 +3538,6 @@
             // Account with line frozen by issuer
             //    test: can buy more assets on that line
             env(offer(bob, G1["USD"](5), XRP(25)));
-<<<<<<< HEAD
-            auto affected = env.meta()->getJson(
-                JsonOptions::none)[sfAffectedNodes.fieldName];
-            if (!BEAST_EXPECT(checkArraySize(affected, 4u)))
-                return;
-            auto ff =
-                affected[2u][sfModifiedNode.fieldName][sfFinalFields.fieldName];
-            BEAST_EXPECT(
-                ff[sfHighLimit.fieldName] ==
-                bob["USD"](100).value().getJson(JsonOptions::none));
-            auto amt = STAmount{Issue{to_currency("USD"), noAccount()}, -15}
-                           .value()
-                           .getJson(JsonOptions::none);
-            BEAST_EXPECT(ff[sfBalance.fieldName] == amt);
-=======
->>>>>>> fc204773
             env.close();
             BEAST_EXPECT(ammAlice.expectBalances(
                 XRP(525), G1["USD"](100), ammAlice.tokens()));
@@ -3813,20 +3797,6 @@
         env(trust(G1, a3am, tfSetFreeze));
         auto const info = ammA3.ammRpcInfo();
         BEAST_EXPECT(info[jss::amm][jss::asset2_frozen].asBool());
-<<<<<<< HEAD
-        auto affected =
-            env.meta()->getJson(JsonOptions::none)[sfAffectedNodes.fieldName];
-        if (!BEAST_EXPECT(checkArraySize(affected, 2u)))
-            return;
-        auto ff =
-            affected[1u][sfModifiedNode.fieldName][sfFinalFields.fieldName];
-        BEAST_EXPECT(
-            ff[sfLowLimit.fieldName] ==
-            G1["USD"](0).value().getJson(JsonOptions::none));
-        BEAST_EXPECT(ff[jss::Flags].asUInt() & lsfLowFreeze);
-        BEAST_EXPECT(!(ff[jss::Flags].asUInt() & lsfHighFreeze));
-=======
->>>>>>> fc204773
         env.close();
 
         //    test: Can make a payment via the new offer
