--- conflicted
+++ resolved
@@ -7208,32 +7208,21 @@
     }
 };
 
+class NFTokenWOTokenReserve_test : public NFTokenBaseUtil_test
+{
+    void
+    run() override
+    {
+        NFTokenBaseUtil_test::run(4);
+    }
+};
+
 class NFTokenAllFeatures_test : public NFTokenBaseUtil_test
 {
     void
     run() override
     {
-<<<<<<< HEAD
-        NFToken0_test::run(4);
-    }
-};
-class NFToken5_test : public NFToken0_test
-{
-    void
-    run() override
-    {
-        NFToken0_test::run(5, true);
-    }
-};
-
-BEAST_DEFINE_TESTSUITE_PRIO(NFToken0, tx, ripple, 2);
-BEAST_DEFINE_TESTSUITE_PRIO(NFToken1, tx, ripple, 2);
-BEAST_DEFINE_TESTSUITE_PRIO(NFToken2, tx, ripple, 2);
-BEAST_DEFINE_TESTSUITE_PRIO(NFToken3, tx, ripple, 2);
-BEAST_DEFINE_TESTSUITE_PRIO(NFToken4, tx, ripple, 2);
-BEAST_DEFINE_TESTSUITE_PRIO(NFToken5, tx, ripple, 2);
-=======
-        NFTokenBaseUtil_test::run(4, true);
+        NFTokenBaseUtil_test::run(5, true);
     }
 };
 
@@ -7241,7 +7230,7 @@
 BEAST_DEFINE_TESTSUITE_PRIO(NFTokenDisallowIncoming, tx, ripple, 2);
 BEAST_DEFINE_TESTSUITE_PRIO(NFTokenWOfixV1, tx, ripple, 2);
 BEAST_DEFINE_TESTSUITE_PRIO(NFTokenWOTokenRemint, tx, ripple, 2);
+BEAST_DEFINE_TESTSUITE_PRIO(NFTokenWOTokenReserve, tx, ripple, 2);
 BEAST_DEFINE_TESTSUITE_PRIO(NFTokenAllFeatures, tx, ripple, 2);
->>>>>>> efe6722b
 
 }  // namespace ripple