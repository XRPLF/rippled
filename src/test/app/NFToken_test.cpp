--- conflicted
+++ resolved
@@ -7417,203 +7417,6 @@
     }
 
     void
-<<<<<<< HEAD
-    testNFTokenModify(FeatureBitset features)
-    {
-        testcase("Test modify");
-
-        using namespace test::jtx;
-
-        Account const minter{"minter"};
-        Account const alice("alice");
-        Account const bob("bob");
-
-        bool modifyEnabled = features[featureDynamicNFT];
-
-        {
-            // Mint with tfMutable
-            Env env{*this, features};
-            env.fund(XRP(10000), minter);
-            env.close();
-
-            auto const expectedTer =
-                modifyEnabled ? TER{tesSUCCESS} : TER{temINVALID_FLAG};
-            env(token::mint(minter, 0u), txflags(tfMutable), ter(expectedTer));
-            env.close();
-        }
-        {
-            Env env{*this, features};
-            env.fund(XRP(10000), minter);
-            env.close();
-
-            // Modify a nftoken
-            uint256 const nftId{token::getNextID(env, minter, 0u, tfMutable)};
-            if (modifyEnabled)
-            {
-                env(token::mint(minter, 0u), txflags(tfMutable));
-                env.close();
-                BEAST_EXPECT(ownerCount(env, minter) == 1);
-                env(token::modify(minter, nftId));
-                BEAST_EXPECT(ownerCount(env, minter) == 1);
-            }
-            else
-            {
-                env(token::mint(minter, 0u));
-                env.close();
-                env(token::modify(minter, nftId), ter(temDISABLED));
-                env.close();
-            }
-        }
-        if (!modifyEnabled)
-            return;
-
-        {
-            Env env{*this, features};
-            env.fund(XRP(10000), minter);
-            env.close();
-
-            uint256 const nftId{token::getNextID(env, minter, 0u, tfMutable)};
-            env(token::mint(minter, 0u), txflags(tfMutable));
-            env.close();
-
-            // Invalid Owner
-            env(token::modify(minter, nftId),
-                token::owner(minter),
-                ter(temMALFORMED));
-            env.close();
-
-            // Invalid URI length = 0
-            env(token::modify(minter, nftId),
-                token::uri(""),
-                ter(temMALFORMED));
-            env.close();
-
-            // Invalid URI length > 256
-            env(token::modify(minter, nftId),
-                token::uri(std::string(maxTokenURILength + 1, 'q')),
-                ter(temMALFORMED));
-            env.close();
-        }
-        {
-            Env env{*this, features};
-            env.fund(XRP(10000), minter, alice);
-            env.close();
-
-            uint256 const nftId_not_exists{
-                token::getNextID(env, minter, 0u, tfMutable)};
-            env.close();
-
-            // NFToken not exists
-            env(token::modify(minter, nftId_not_exists), ter(tecNO_ENTRY));
-            env.close();
-
-            uint256 const nftId_not_modifiable{
-                token::getNextID(env, minter, 0u)};
-            env(token::mint(minter, 0u));
-            env.close();
-
-            // Invalid NFToken flag
-            env(token::modify(minter, nftId_not_modifiable),
-                ter(tecNO_PERMISSION));
-            env.close();
-
-            // Invalid NFTokenMinter
-            env(token::modify(alice, nftId_not_modifiable),
-                token::owner(minter),
-                ter(tecNO_PERMISSION));
-            env.close();
-        }
-        {
-            Env env{*this, features};
-            env.fund(XRP(10000), minter, alice, bob);
-            env.close();
-
-            auto accountNFTs = [&](Env& env, Account const& acct) {
-                Json::Value params;
-                params[jss::account] = acct.human();
-                params[jss::type] = "state";
-                auto response =
-                    env.rpc("json", "account_nfts", to_string(params));
-                return response[jss::result][jss::account_nfts];
-            };
-
-            uint256 const nftId{token::getNextID(env, minter, 0u, tfMutable)};
-            env.close();
-
-            env(token::mint(minter, 0u), txflags(tfMutable), token::uri("uri"));
-            env.close();
-            {
-                auto nfts = accountNFTs(env, minter);
-                BEAST_EXPECT(nfts.size() == 1);
-                BEAST_EXPECT(
-                    nfts[0u][sfURI.jsonName] == strHex(std::string("uri")));
-            }
-
-            // set URI Field
-            env(token::modify(minter, nftId), token::uri("new_uri"));
-            env.close();
-            {
-                auto nfts = accountNFTs(env, minter);
-                BEAST_EXPECT(nfts.size() == 1);
-                BEAST_EXPECT(
-                    nfts[0u][sfURI.jsonName] == strHex(std::string("new_uri")));
-            }
-            // unset URI Field
-            env(token::modify(minter, nftId));
-            env.close();
-            {
-                auto nfts = accountNFTs(env, minter);
-                BEAST_EXPECT(nfts.size() == 1);
-                BEAST_EXPECT(!nfts[0u].isMember(sfURI.jsonName));
-            }
-            // set URI Field
-            env(token::modify(minter, nftId), token::uri("uri"));
-            env.close();
-            {
-                auto nfts = accountNFTs(env, minter);
-                BEAST_EXPECT(nfts.size() == 1);
-                BEAST_EXPECT(
-                    nfts[0u][sfURI.jsonName] == strHex(std::string("uri")));
-            }
-
-            // Account != Owner
-            uint256 const offerID =
-                keylet::nftoffer(minter, env.seq(minter)).key;
-            env(token::createOffer(minter, nftId, XRP(0)),
-                txflags(tfSellNFToken));
-            env.close();
-            env(token::acceptSellOffer(alice, offerID));
-            env.close();
-
-            BEAST_EXPECT(ownerCount(env, minter) == 0);
-            BEAST_EXPECT(ownerCount(env, alice) == 1);
-            env(token::modify(minter, nftId),
-                token::owner(alice),
-                token::uri("new_uri"));
-            env.close();
-            BEAST_EXPECT(ownerCount(env, minter) == 0);
-            BEAST_EXPECT(ownerCount(env, alice) == 1);
-
-            env(token::modify(minter, nftId), token::owner(alice));
-            env.close();
-
-            env(token::modify(minter, nftId),
-                token::owner(alice),
-                token::uri("uri"));
-            env.close();
-
-            // Modify by Issuer
-            env(token::setMinter(minter, bob));
-            env.close();
-            env(token::modify(bob, nftId),
-                token::owner(alice),
-                token::uri("new_uri"));
-            env(token::modify(bob, nftId), token::owner(alice));
-            env(token::modify(bob, nftId),
-                token::owner(alice),
-                token::uri("uri"));
-            env.close();
-=======
     testNFTIssuerIsIOUIssuer(FeatureBitset features)
     {
         testcase("Test fix NFT issuer is IOU issuer");
@@ -7768,7 +7571,205 @@
             // becky's balances.
             BEAST_EXPECT(env.balance(becky, isISU) == isISU(190));
             BEAST_EXPECT(env.balance(cheri, isISU) == isISU(300));
->>>>>>> 9f7c619e
+        }
+    }
+
+    void
+    testNFTokenModify(FeatureBitset features)
+    {
+        testcase("Test modify");
+
+        using namespace test::jtx;
+
+        Account const minter{"minter"};
+        Account const alice("alice");
+        Account const bob("bob");
+
+        bool modifyEnabled = features[featureDynamicNFT];
+
+        {
+            // Mint with tfMutable
+            Env env{*this, features};
+            env.fund(XRP(10000), minter);
+            env.close();
+
+            auto const expectedTer =
+                modifyEnabled ? TER{tesSUCCESS} : TER{temINVALID_FLAG};
+            env(token::mint(minter, 0u), txflags(tfMutable), ter(expectedTer));
+            env.close();
+        }
+        {
+            Env env{*this, features};
+            env.fund(XRP(10000), minter);
+            env.close();
+
+            // Modify a nftoken
+            uint256 const nftId{token::getNextID(env, minter, 0u, tfMutable)};
+            if (modifyEnabled)
+            {
+                env(token::mint(minter, 0u), txflags(tfMutable));
+                env.close();
+                BEAST_EXPECT(ownerCount(env, minter) == 1);
+                env(token::modify(minter, nftId));
+                BEAST_EXPECT(ownerCount(env, minter) == 1);
+            }
+            else
+            {
+                env(token::mint(minter, 0u));
+                env.close();
+                env(token::modify(minter, nftId), ter(temDISABLED));
+                env.close();
+            }
+        }
+        if (!modifyEnabled)
+            return;
+
+        {
+            Env env{*this, features};
+            env.fund(XRP(10000), minter);
+            env.close();
+
+            uint256 const nftId{token::getNextID(env, minter, 0u, tfMutable)};
+            env(token::mint(minter, 0u), txflags(tfMutable));
+            env.close();
+
+            // Invalid Owner
+            env(token::modify(minter, nftId),
+                token::owner(minter),
+                ter(temMALFORMED));
+            env.close();
+
+            // Invalid URI length = 0
+            env(token::modify(minter, nftId),
+                token::uri(""),
+                ter(temMALFORMED));
+            env.close();
+
+            // Invalid URI length > 256
+            env(token::modify(minter, nftId),
+                token::uri(std::string(maxTokenURILength + 1, 'q')),
+                ter(temMALFORMED));
+            env.close();
+        }
+        {
+            Env env{*this, features};
+            env.fund(XRP(10000), minter, alice);
+            env.close();
+
+            uint256 const nftId_not_exists{
+                token::getNextID(env, minter, 0u, tfMutable)};
+            env.close();
+
+            // NFToken not exists
+            env(token::modify(minter, nftId_not_exists), ter(tecNO_ENTRY));
+            env.close();
+
+            uint256 const nftId_not_modifiable{
+                token::getNextID(env, minter, 0u)};
+            env(token::mint(minter, 0u));
+            env.close();
+
+            // Invalid NFToken flag
+            env(token::modify(minter, nftId_not_modifiable),
+                ter(tecNO_PERMISSION));
+            env.close();
+
+            // Invalid NFTokenMinter
+            env(token::modify(alice, nftId_not_modifiable),
+                token::owner(minter),
+                ter(tecNO_PERMISSION));
+            env.close();
+        }
+        {
+            Env env{*this, features};
+            env.fund(XRP(10000), minter, alice, bob);
+            env.close();
+
+            auto accountNFTs = [&](Env& env, Account const& acct) {
+                Json::Value params;
+                params[jss::account] = acct.human();
+                params[jss::type] = "state";
+                auto response =
+                    env.rpc("json", "account_nfts", to_string(params));
+                return response[jss::result][jss::account_nfts];
+            };
+
+            uint256 const nftId{token::getNextID(env, minter, 0u, tfMutable)};
+            env.close();
+
+            env(token::mint(minter, 0u), txflags(tfMutable), token::uri("uri"));
+            env.close();
+            {
+                auto nfts = accountNFTs(env, minter);
+                BEAST_EXPECT(nfts.size() == 1);
+                BEAST_EXPECT(
+                    nfts[0u][sfURI.jsonName] == strHex(std::string("uri")));
+            }
+
+            // set URI Field
+            env(token::modify(minter, nftId), token::uri("new_uri"));
+            env.close();
+            {
+                auto nfts = accountNFTs(env, minter);
+                BEAST_EXPECT(nfts.size() == 1);
+                BEAST_EXPECT(
+                    nfts[0u][sfURI.jsonName] == strHex(std::string("new_uri")));
+            }
+            // unset URI Field
+            env(token::modify(minter, nftId));
+            env.close();
+            {
+                auto nfts = accountNFTs(env, minter);
+                BEAST_EXPECT(nfts.size() == 1);
+                BEAST_EXPECT(!nfts[0u].isMember(sfURI.jsonName));
+            }
+            // set URI Field
+            env(token::modify(minter, nftId), token::uri("uri"));
+            env.close();
+            {
+                auto nfts = accountNFTs(env, minter);
+                BEAST_EXPECT(nfts.size() == 1);
+                BEAST_EXPECT(
+                    nfts[0u][sfURI.jsonName] == strHex(std::string("uri")));
+            }
+
+            // Account != Owner
+            uint256 const offerID =
+                keylet::nftoffer(minter, env.seq(minter)).key;
+            env(token::createOffer(minter, nftId, XRP(0)),
+                txflags(tfSellNFToken));
+            env.close();
+            env(token::acceptSellOffer(alice, offerID));
+            env.close();
+
+            BEAST_EXPECT(ownerCount(env, minter) == 0);
+            BEAST_EXPECT(ownerCount(env, alice) == 1);
+            env(token::modify(minter, nftId),
+                token::owner(alice),
+                token::uri("new_uri"));
+            env.close();
+            BEAST_EXPECT(ownerCount(env, minter) == 0);
+            BEAST_EXPECT(ownerCount(env, alice) == 1);
+
+            env(token::modify(minter, nftId), token::owner(alice));
+            env.close();
+
+            env(token::modify(minter, nftId),
+                token::owner(alice),
+                token::uri("uri"));
+            env.close();
+
+            // Modify by Issuer
+            env(token::setMinter(minter, bob));
+            env.close();
+            env(token::modify(bob, nftId),
+                token::owner(alice),
+                token::uri("new_uri"));
+            env(token::modify(bob, nftId), token::owner(alice));
+            env(token::modify(bob, nftId),
+                token::owner(alice),
+                token::uri("uri"));
+            env.close();
         }
     }
 
@@ -7807,11 +7808,8 @@
         testFeatMintWithOffer(features);
         testTxJsonMetaFields(features);
         testFixNFTokenBuyerReserve(features);
-<<<<<<< HEAD
+        testNFTIssuerIsIOUIssuer(features);
         testNFTokenModify(features);
-=======
-        testNFTIssuerIsIOUIssuer(features);
->>>>>>> 9f7c619e
     }
 
 public:
@@ -7822,28 +7820,20 @@
         static FeatureBitset const all{supported_amendments()};
         static FeatureBitset const fixNFTDir{fixNFTokenDirV1};
 
-        static std::array<FeatureBitset, 7> const feats{
+        static std::array<FeatureBitset, 8> const feats{
             all - fixNFTDir - fixNonFungibleTokensV1_2 - fixNFTokenRemint -
-<<<<<<< HEAD
-                fixNFTokenReserve - featureDynamicNFT,
+                fixNFTokenReserve - featureNFTokenMintOffer - featureDynamicNFT,
             all - disallowIncoming - fixNonFungibleTokensV1_2 -
-                fixNFTokenRemint - fixNFTokenReserve - featureDynamicNFT,
+                fixNFTokenRemint - fixNFTokenReserve - featureNFTokenMintOffer -
+                featureDynamicNFT,
             all - fixNonFungibleTokensV1_2 - fixNFTokenRemint -
-                fixNFTokenReserve - featureDynamicNFT,
-            all - fixNFTokenRemint - fixNFTokenReserve - featureDynamicNFT,
-            all - fixNFTokenReserve - featureDynamicNFT,
+                fixNFTokenReserve - featureNFTokenMintOffer - featureDynamicNFT,
+            all - fixNFTokenRemint - fixNFTokenReserve -
+                featureNFTokenMintOffer - featureDynamicNFT,
+            all - fixNFTokenReserve - featureNFTokenMintOffer -
+                featureDynamicNFT,
+            all - featureNFTokenMintOffer - featureDynamicNFT,
             all - featureDynamicNFT,
-=======
-                fixNFTokenReserve - featureNFTokenMintOffer,
-            all - disallowIncoming - fixNonFungibleTokensV1_2 -
-                fixNFTokenRemint - fixNFTokenReserve - featureNFTokenMintOffer,
-            all - fixNonFungibleTokensV1_2 - fixNFTokenRemint -
-                fixNFTokenReserve - featureNFTokenMintOffer,
-            all - fixNFTokenRemint - fixNFTokenReserve -
-                featureNFTokenMintOffer,
-            all - fixNFTokenReserve - featureNFTokenMintOffer,
-            all - featureNFTokenMintOffer,
->>>>>>> 9f7c619e
             all};
 
         if (BEAST_EXPECT(instance < feats.size()))
@@ -7896,11 +7886,7 @@
     }
 };
 
-<<<<<<< HEAD
-class NFTokenWOModify_test : public NFTokenBaseUtil_test
-=======
 class NFTokenWOMintOffer_test : public NFTokenBaseUtil_test
->>>>>>> 9f7c619e
 {
     void
     run() override
@@ -7909,12 +7895,21 @@
     }
 };
 
+class NFTokenWOModify_test : public NFTokenBaseUtil_test
+{
+    void
+    run() override
+    {
+        NFTokenBaseUtil_test::run(6);
+    }
+};
+
 class NFTokenAllFeatures_test : public NFTokenBaseUtil_test
 {
     void
     run() override
     {
-        NFTokenBaseUtil_test::run(6, true);
+        NFTokenBaseUtil_test::run(7, true);
     }
 };
 
@@ -7923,11 +7918,8 @@
 BEAST_DEFINE_TESTSUITE_PRIO(NFTokenWOfixV1, tx, ripple, 2);
 BEAST_DEFINE_TESTSUITE_PRIO(NFTokenWOTokenRemint, tx, ripple, 2);
 BEAST_DEFINE_TESTSUITE_PRIO(NFTokenWOTokenReserve, tx, ripple, 2);
-<<<<<<< HEAD
 BEAST_DEFINE_TESTSUITE_PRIO(NFTokenWOModify, tx, ripple, 2);
-=======
 BEAST_DEFINE_TESTSUITE_PRIO(NFTokenWOMintOffer, tx, ripple, 2);
->>>>>>> 9f7c619e
 BEAST_DEFINE_TESTSUITE_PRIO(NFTokenAllFeatures, tx, ripple, 2);
 
 }  // namespace ripple