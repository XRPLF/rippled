//------------------------------------------------------------------------------
/*
    This file is part of rippled: https://github.com/ripple/rippled
    Copyright (c) 2012, 2013 Ripple Labs Inc.

    Permission to use, copy, modify, and/or distribute this software for any
    purpose  with  or without fee is hereby granted, provided that the above
    copyright notice and this permission notice appear in all copies.

    THE  SOFTWARE IS PROVIDED "AS IS" AND THE AUTHOR DISCLAIMS ALL WARRANTIES
    WITH  REGARD  TO  THIS  SOFTWARE  INCLUDING  ALL  IMPLIED  WARRANTIES  OF
    MERCHANTABILITY  AND  FITNESS. IN NO EVENT SHALL THE AUTHOR BE LIABLE FOR
    ANY  SPECIAL ,  DIRECT, INDIRECT, OR CONSEQUENTIAL DAMAGES OR ANY DAMAGES
    WHATSOEVER  RESULTING  FROM  LOSS  OF USE, DATA OR PROFITS, WHETHER IN AN
    ACTION  OF  CONTRACT, NEGLIGENCE OR OTHER TORTIOUS ACTION, ARISING OUT OF
    OR IN CONNECTION WITH THE USE OR PERFORMANCE OF THIS SOFTWARE.
*/
//==============================================================================

#include <test/jtx.h>

#include <xrpl/protocol/Feature.h>
#include <xrpl/protocol/jss.h>

namespace ripple {
namespace test {

struct SetAuth_test : public beast::unit_test::suite
{
    // Set just the tfSetfAuth flag on a trust line
    // If the trust line does not exist, then it should
    // be created under the new rules.
    static Json::Value
    auth(
        jtx::Account const& account,
        jtx::Account const& dest,
        std::string const& currency)
    {
        using namespace jtx;
        Json::Value jv;
        jv[jss::Account] = account.human();
        jv[jss::LimitAmount] = STAmount(Issue{to_currency(currency), dest})
                                   .getJson(JsonOptions::none);
        jv[jss::TransactionType] = jss::TrustSet;
        jv[jss::Flags] = tfSetfAuth;
        return jv;
    }

    void
    testAuth(FeatureBitset features)
    {
        using namespace jtx;
        auto const gw = Account("gw");
        auto const USD = gw["USD"];

        Env env(*this);

        env.fund(XRP(100000), "alice", "bob", gw);
        env(fset(gw, asfRequireAuth));
        env.close();
        env(auth(gw, "alice", "USD"));
        BEAST_EXPECT(
            env.le(keylet::line(Account("alice").id(), gw.id(), USD.currency)));
        env(trust("alice", USD(1000)));
        env(trust("bob", USD(1000)));
        env(pay(gw, "alice", USD(100)));
        env(pay(gw, "bob", USD(100)),
            ter(tecPATH_DRY));  // Should be terNO_AUTH
        env(pay("alice", "bob", USD(50)),
            ter(tecPATH_DRY));  // Should be terNO_AUTH
    }

    void
    run() override
    {
        using namespace jtx;
<<<<<<< HEAD
        auto const sa = supported_amendments();
=======
        auto const sa = testable_amendments();
>>>>>>> e7a7bb83
        testAuth(sa - featurePermissionedDEX);
        testAuth(sa);
    }
};

BEAST_DEFINE_TESTSUITE(SetAuth, test, ripple);

}  // namespace test
}  // namespace ripple<|MERGE_RESOLUTION|>--- conflicted
+++ resolved
@@ -74,11 +74,7 @@
     run() override
     {
         using namespace jtx;
-<<<<<<< HEAD
-        auto const sa = supported_amendments();
-=======
         auto const sa = testable_amendments();
->>>>>>> e7a7bb83
         testAuth(sa - featurePermissionedDEX);
         testAuth(sa);
     }
