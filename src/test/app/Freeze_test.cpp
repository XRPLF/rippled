//------------------------------------------------------------------------------
/*
    This file is part of rippled: https://github.com/ripple/rippled
    Copyright (c) 2012-2016 Ripple Labs Inc.

    Permission to use, copy, modify, and/or distribute this software for any
    purpose  with  or without fee is hereby granted, provided that the above
    copyright notice and this permission notice appear in all copies.

    THE  SOFTWARE IS PROVIDED "AS IS" AND THE AUTHOR DISCLAIMS ALL WARRANTIES
    WITH  REGARD  TO  THIS  SOFTWARE  INCLUDING  ALL  IMPLIED  WARRANTIES  OF
    MERCHANTABILITY  AND  FITNESS. IN NO EVENT SHALL THE AUTHOR BE LIABLE FOR
    ANY  SPECIAL ,  DIRECT, INDIRECT, OR CONSEQUENTIAL DAMAGES OR ANY DAMAGES
    WHATSOEVER  RESULTING  FROM  LOSS  OF USE, DATA OR PROFITS, WHETHER IN AN
    ACTION  OF  CONTRACT, NEGLIGENCE OR OTHER TORTIOUS ACTION, ARISING OUT OF
    OR IN CONNECTION WITH THE USE OR PERFORMANCE OF THIS SOFTWARE.
*/
//==============================================================================

#include <test/jtx.h>
#include <test/jtx/AMM.h>

#include <xrpl/protocol/AccountID.h>
#include <xrpl/protocol/Feature.h>
#include <xrpl/protocol/SField.h>
#include <xrpl/protocol/TxFlags.h>
#include <xrpl/protocol/jss.h>

namespace ripple {

class Freeze_test : public beast::unit_test::suite
{
    void
    testRippleState(FeatureBitset features)
    {
        testcase("RippleState Freeze");

        using namespace test::jtx;
        Env env(*this, features);

        Account G1{"G1"};
        Account alice{"alice"};
        Account bob{"bob"};

        env.fund(XRP(1000), G1, alice, bob);
        env.close();

        env.trust(G1["USD"](100), bob);
        env.trust(G1["USD"](100), alice);
        env.close();

        env(pay(G1, bob, G1["USD"](10)));
        env(pay(G1, alice, G1["USD"](100)));
        env.close();

        env(offer(alice, XRP(500), G1["USD"](100)));
        env.close();

        {
            auto lines = getAccountLines(env, bob);
            if (!BEAST_EXPECT(checkArraySize(lines[jss::lines], 1u)))
                return;
            BEAST_EXPECT(lines[jss::lines][0u][jss::account] == G1.human());
            BEAST_EXPECT(lines[jss::lines][0u][jss::limit] == "100");
            BEAST_EXPECT(lines[jss::lines][0u][jss::balance] == "10");
        }

        {
            auto lines = getAccountLines(env, alice);
            if (!BEAST_EXPECT(checkArraySize(lines[jss::lines], 1u)))
                return;
            BEAST_EXPECT(lines[jss::lines][0u][jss::account] == G1.human());
            BEAST_EXPECT(lines[jss::lines][0u][jss::limit] == "100");
            BEAST_EXPECT(lines[jss::lines][0u][jss::balance] == "100");
        }

        {
            // Account with line unfrozen (proving operations normally work)
            //   test: can make Payment on that line
            env(pay(alice, bob, G1["USD"](1)));

            //   test: can receive Payment on that line
            env(pay(bob, alice, G1["USD"](1)));
            env.close();
        }

        {
            // Is created via a TrustSet with SetFreeze flag
            //   test: sets LowFreeze | HighFreeze flags
            env(trust(G1, bob["USD"](0), tfSetFreeze));
            auto affected = env.meta()->getJson(
                JsonOptions::none)[sfAffectedNodes.fieldName];
            if (!BEAST_EXPECT(checkArraySize(affected, 2u)))
                return;
            auto ff =
                affected[1u][sfModifiedNode.fieldName][sfFinalFields.fieldName];
            BEAST_EXPECT(
                ff[sfLowLimit.fieldName] ==
                G1["USD"](0).value().getJson(JsonOptions::none));
            BEAST_EXPECT(ff[jss::Flags].asUInt() & lsfLowFreeze);
            BEAST_EXPECT(!(ff[jss::Flags].asUInt() & lsfHighFreeze));
            env.close();
        }

        {
            // Account with line frozen by issuer
            //    test: can buy more assets on that line
            env(offer(bob, G1["USD"](5), XRP(25)));
            auto affected = env.meta()->getJson(
                JsonOptions::none)[sfAffectedNodes.fieldName];
            if (!BEAST_EXPECT(checkArraySize(affected, 5u)))
                return;
            auto ff =
                affected[3u][sfModifiedNode.fieldName][sfFinalFields.fieldName];
            BEAST_EXPECT(
                ff[sfHighLimit.fieldName] ==
                bob["USD"](100).value().getJson(JsonOptions::none));
            auto amt = STAmount{Issue{to_currency("USD"), noAccount()}, -15}
                           .value()
                           .getJson(JsonOptions::none);
            BEAST_EXPECT(ff[sfBalance.fieldName] == amt);
            env.close();
        }

        {
            //    test: can not sell assets from that line
            env(offer(bob, XRP(1), G1["USD"](5)), ter(tecUNFUNDED_OFFER));

            //    test: can receive Payment on that line
            env(pay(alice, bob, G1["USD"](1)));

            //    test: can not make Payment from that line
            env(pay(bob, alice, G1["USD"](1)), ter(tecPATH_DRY));
        }

        {
            // check G1 account lines
            //    test: shows freeze
            auto lines = getAccountLines(env, G1);
            Json::Value bobLine;
            for (auto const& it : lines[jss::lines])
            {
                if (it[jss::account] == bob.human())
                {
                    bobLine = it;
                    break;
                }
            }
            if (!BEAST_EXPECT(bobLine))
                return;
            BEAST_EXPECT(bobLine[jss::freeze] == true);
            BEAST_EXPECT(bobLine[jss::balance] == "-16");
        }

        {
            //    test: shows freeze peer
            auto lines = getAccountLines(env, bob);
            Json::Value g1Line;
            for (auto const& it : lines[jss::lines])
            {
                if (it[jss::account] == G1.human())
                {
                    g1Line = it;
                    break;
                }
            }
            if (!BEAST_EXPECT(g1Line))
                return;
            BEAST_EXPECT(g1Line[jss::freeze_peer] == true);
            BEAST_EXPECT(g1Line[jss::balance] == "16");
        }

        {
            // Is cleared via a TrustSet with ClearFreeze flag
            //    test: sets LowFreeze | HighFreeze flags
            env(trust(G1, bob["USD"](0), tfClearFreeze));
            auto affected = env.meta()->getJson(
                JsonOptions::none)[sfAffectedNodes.fieldName];
            if (!BEAST_EXPECT(checkArraySize(affected, 2u)))
                return;
            auto ff =
                affected[1u][sfModifiedNode.fieldName][sfFinalFields.fieldName];
            BEAST_EXPECT(
                ff[sfLowLimit.fieldName] ==
                G1["USD"](0).value().getJson(JsonOptions::none));
            BEAST_EXPECT(!(ff[jss::Flags].asUInt() & lsfLowFreeze));
            BEAST_EXPECT(!(ff[jss::Flags].asUInt() & lsfHighFreeze));
            env.close();
        }
    }

    void
    testDeepFreeze(FeatureBitset features)
    {
        testcase("Deep Freeze");

        using namespace test::jtx;
        Env env(*this, features);

        Account G1{"G1"};
        Account A1{"A1"};

        env.fund(XRP(10000), G1, A1);
        env.close();

        env.trust(G1["USD"](1000), A1);
        env.close();

        if (features[featureDeepFreeze])
        {
            //  test: Issuer deep freezing the trust line in a single
            //  transaction
            env(trust(G1, A1["USD"](0), tfSetFreeze | tfSetDeepFreeze));
            {
                auto const flags = getTrustlineFlags(env, 2u, 1u);
                BEAST_EXPECT(flags & lsfLowFreeze);
                BEAST_EXPECT(flags & lsfLowDeepFreeze);
                BEAST_EXPECT(!(flags & (lsfHighFreeze | lsfHighDeepFreeze)));
                env.close();
            }

            //  test: Issuer clearing deep freeze and normal freeze in a single
            //  transaction
            env(trust(G1, A1["USD"](0), tfClearFreeze | tfClearDeepFreeze));
            {
                auto const flags = getTrustlineFlags(env, 2u, 1u);
                BEAST_EXPECT(!(flags & (lsfLowFreeze | lsfLowDeepFreeze)));
                BEAST_EXPECT(!(flags & (lsfHighFreeze | lsfHighDeepFreeze)));
                env.close();
            }

            //  test: Issuer deep freezing not already frozen line must fail
            env(trust(G1, A1["USD"](0), tfSetDeepFreeze),
                ter(tecNO_PERMISSION));

            env(trust(G1, A1["USD"](0), tfSetFreeze));
            env.close();

            //  test: Issuer deep freezing already frozen trust line
            env(trust(G1, A1["USD"](0), tfSetDeepFreeze));
            {
                auto const flags = getTrustlineFlags(env, 2u, 1u);
                BEAST_EXPECT(flags & lsfLowFreeze);
                BEAST_EXPECT(flags & lsfLowDeepFreeze);
                BEAST_EXPECT(!(flags & (lsfHighFreeze | lsfHighDeepFreeze)));
                env.close();
            }

            //  test: Holder clearing freeze flags has no effect. Each sides'
            //  flags are independent
            env(trust(A1, G1["USD"](0), tfClearFreeze | tfClearDeepFreeze));
            {
                auto const flags = getTrustlineFlags(env, 2u, 1u);
                BEAST_EXPECT(flags & lsfLowFreeze);
                BEAST_EXPECT(flags & lsfLowDeepFreeze);
                BEAST_EXPECT(!(flags & (lsfHighFreeze | lsfHighDeepFreeze)));
                env.close();
            }

            //  test: Issuer can't clear normal freeze when line is deep frozen
            env(trust(G1, A1["USD"](0), tfClearFreeze), ter(tecNO_PERMISSION));

            //  test: Issuer clearing deep freeze but normal freeze is still in
            //  effect
            env(trust(G1, A1["USD"](0), tfClearDeepFreeze));
            {
                auto const flags = getTrustlineFlags(env, 2u, 1u);
                BEAST_EXPECT(flags & lsfLowFreeze);
                BEAST_EXPECT(!(flags & lsfLowDeepFreeze));
                BEAST_EXPECT(!(flags & (lsfHighFreeze | lsfHighDeepFreeze)));
                env.close();
            }
        }
        else
        {
            //  test: applying deep freeze before amendment fails
            env(trust(G1, A1["USD"](0), tfSetDeepFreeze), ter(temINVALID_FLAG));

            //  test: clearing deep freeze before amendment fails
            env(trust(G1, A1["USD"](0), tfClearDeepFreeze),
                ter(temINVALID_FLAG));
        }
    }

    void
    testCreateFrozenTrustline(FeatureBitset features)
    {
        testcase("Create Frozen Trustline");

        using namespace test::jtx;
        Env env(*this, features);

        Account G1{"G1"};
        Account A1{"A1"};

        env.fund(XRP(10000), G1, A1);
        env.close();

        // test: can create frozen trustline
        {
            env(trust(G1, A1["USD"](1000), tfSetFreeze));
            auto const flags = getTrustlineFlags(env, 5u, 3u, false);
            BEAST_EXPECT(flags & lsfLowFreeze);
            env.close();
            env.require(lines(A1, 1));
        }

        // Cleanup
        env(trust(G1, A1["USD"](0), tfClearFreeze));
        env.close();
        env.require(lines(G1, 0));
        env.require(lines(A1, 0));

        // test: cannot create deep frozen trustline without normal freeze
        if (features[featureDeepFreeze])
        {
            env(trust(G1, A1["USD"](1000), tfSetDeepFreeze),
                ter(tecNO_PERMISSION));
            env.close();
            env.require(lines(A1, 0));
        }

        // test: can create deep frozen trustline together with normal freeze
        if (features[featureDeepFreeze])
        {
            env(trust(G1, A1["USD"](1000), tfSetFreeze | tfSetDeepFreeze));
            auto const flags = getTrustlineFlags(env, 5u, 3u, false);
            BEAST_EXPECT(flags & lsfLowFreeze);
            BEAST_EXPECT(flags & lsfLowDeepFreeze);
            env.close();
            env.require(lines(A1, 1));
        }
    }

    void
    testSetAndClear(FeatureBitset features)
    {
        testcase("Freeze Set and Clear");

        using namespace test::jtx;
        Env env(*this, features);

        Account G1{"G1"};
        Account A1{"A1"};

        env.fund(XRP(10000), G1, A1);
        env.close();

        env.trust(G1["USD"](1000), A1);
        env.close();

        if (features[featureDeepFreeze])
        {
            //  test: can't have both set and clear flag families in the same
            //  transaction
            env(trust(G1, A1["USD"](0), tfSetFreeze | tfClearFreeze),
                ter(tecNO_PERMISSION));
            env(trust(G1, A1["USD"](0), tfSetFreeze | tfClearDeepFreeze),
                ter(tecNO_PERMISSION));
            env(trust(G1, A1["USD"](0), tfSetDeepFreeze | tfClearFreeze),
                ter(tecNO_PERMISSION));
            env(trust(G1, A1["USD"](0), tfSetDeepFreeze | tfClearDeepFreeze),
                ter(tecNO_PERMISSION));
        }
        else
        {
            //  test: old behavior, transaction succeed with no effect on a
            //  trust line
            env(trust(G1, A1["USD"](0), tfSetFreeze | tfClearFreeze));
            {
                auto affected = env.meta()->getJson(
                    JsonOptions::none)[sfAffectedNodes.fieldName];
                BEAST_EXPECT(checkArraySize(
                    affected, 1u));  // means no trustline changes
            }
        }
    }

    void
    testGlobalFreeze(FeatureBitset features)
    {
        testcase("Global Freeze");

        using namespace test::jtx;
        Env env(*this, features);

        Account G1{"G1"};
        Account A1{"A1"};
        Account A2{"A2"};
        Account A3{"A3"};
        Account A4{"A4"};

        env.fund(XRP(12000), G1);
        env.fund(XRP(1000), A1);
        env.fund(XRP(20000), A2, A3, A4);
        env.close();

        env.trust(G1["USD"](1200), A1);
        env.trust(G1["USD"](200), A2);
        env.trust(G1["BTC"](100), A3);
        env.trust(G1["BTC"](100), A4);
        env.close();

        env(pay(G1, A1, G1["USD"](1000)));
        env(pay(G1, A2, G1["USD"](100)));
        env(pay(G1, A3, G1["BTC"](100)));
        env(pay(G1, A4, G1["BTC"](100)));
        env.close();

        env(offer(G1, XRP(10000), G1["USD"](100)), txflags(tfPassive));
        env(offer(G1, G1["USD"](100), XRP(10000)), txflags(tfPassive));
        env(offer(A1, XRP(10000), G1["USD"](100)), txflags(tfPassive));
        env(offer(A2, G1["USD"](100), XRP(10000)), txflags(tfPassive));
        env.close();

        {
            // Is toggled via AccountSet using SetFlag and ClearFlag
            //    test: SetFlag GlobalFreeze
            env.require(nflags(G1, asfGlobalFreeze));
            env(fset(G1, asfGlobalFreeze));
            env.require(flags(G1, asfGlobalFreeze));
            env.require(nflags(G1, asfNoFreeze));

            //    test: ClearFlag GlobalFreeze
            env(fclear(G1, asfGlobalFreeze));
            env.require(nflags(G1, asfGlobalFreeze));
            env.require(nflags(G1, asfNoFreeze));
        }

        {
            // Account without GlobalFreeze (proving operations normally work)
            //    test: visible offers where taker_pays is unfrozen issuer
            auto offers = env.rpc(
                "book_offers",
                std::string("USD/") + G1.human(),
                "XRP")[jss::result][jss::offers];
            if (!BEAST_EXPECT(checkArraySize(offers, 2u)))
                return;
            std::set<std::string> accounts;
            for (auto const& offer : offers)
            {
                accounts.insert(offer[jss::Account].asString());
            }
            BEAST_EXPECT(accounts.find(A2.human()) != std::end(accounts));
            BEAST_EXPECT(accounts.find(G1.human()) != std::end(accounts));

            //    test: visible offers where taker_gets is unfrozen issuer
            offers = env.rpc(
                "book_offers",
                "XRP",
                std::string("USD/") + G1.human())[jss::result][jss::offers];
            if (!BEAST_EXPECT(checkArraySize(offers, 2u)))
                return;
            accounts.clear();
            for (auto const& offer : offers)
            {
                accounts.insert(offer[jss::Account].asString());
            }
            BEAST_EXPECT(accounts.find(A1.human()) != std::end(accounts));
            BEAST_EXPECT(accounts.find(G1.human()) != std::end(accounts));
        }

        {
            // Offers/Payments
            //    test: assets can be bought on the market
            env(offer(A3, G1["BTC"](1), XRP(1)));

            //    test: assets can be sold on the market
            env(offer(A4, XRP(1), G1["BTC"](1)));

            //    test: direct issues can be sent
            env(pay(G1, A2, G1["USD"](1)));

            //    test: direct redemptions can be sent
            env(pay(A2, G1, G1["USD"](1)));

            //    test: via rippling can be sent
            env(pay(A2, A1, G1["USD"](1)));

            //    test: via rippling can be sent back
            env(pay(A1, A2, G1["USD"](1)));
        }

        {
            // Account with GlobalFreeze
            //  set GlobalFreeze first
            //    test: SetFlag GlobalFreeze will toggle back to freeze
            env.require(nflags(G1, asfGlobalFreeze));
            env(fset(G1, asfGlobalFreeze));
            env.require(flags(G1, asfGlobalFreeze));
            env.require(nflags(G1, asfNoFreeze));

            //    test: assets can't be bought on the market
            env(offer(A3, G1["BTC"](1), XRP(1)), ter(tecFROZEN));

            //    test: assets can't be sold on the market
            env(offer(A4, XRP(1), G1["BTC"](1)), ter(tecFROZEN));
        }

        {
            // offers are filtered (seems to be broken?)
            //    test: account_offers always shows own offers
            auto offers = getAccountOffers(env, G1)[jss::offers];
            if (!BEAST_EXPECT(checkArraySize(offers, 2u)))
                return;

            //    test: book_offers shows offers
            //    (should these actually be filtered?)
            offers = env.rpc(
                "book_offers",
                "XRP",
                std::string("USD/") + G1.human())[jss::result][jss::offers];
            if (!BEAST_EXPECT(checkArraySize(offers, 2u)))
                return;

            offers = env.rpc(
                "book_offers",
                std::string("USD/") + G1.human(),
                "XRP")[jss::result][jss::offers];
            if (!BEAST_EXPECT(checkArraySize(offers, 2u)))
                return;
        }

        {
            // Payments
            //    test: direct issues can be sent
            env(pay(G1, A2, G1["USD"](1)));

            //    test: direct redemptions can be sent
            env(pay(A2, G1, G1["USD"](1)));

            //    test: via rippling cant be sent
            env(pay(A2, A1, G1["USD"](1)), ter(tecPATH_DRY));
        }
    }

    void
    testNoFreeze(FeatureBitset features)
    {
        testcase("No Freeze");

        using namespace test::jtx;
        Env env(*this, features);

        Account G1{"G1"};
        Account A1{"A1"};
        Account frozenAcc{"A2"};
        Account deepFrozenAcc{"A3"};

        env.fund(XRP(12000), G1);
        env.fund(XRP(1000), A1);
        env.fund(XRP(1000), frozenAcc);
        env.fund(XRP(1000), deepFrozenAcc);
        env.close();

        env.trust(G1["USD"](1000), A1);
        env.trust(G1["USD"](1000), frozenAcc);
        env.trust(G1["USD"](1000), deepFrozenAcc);
        env.close();

        env(pay(G1, A1, G1["USD"](1000)));
        env(pay(G1, frozenAcc, G1["USD"](1000)));
        env(pay(G1, deepFrozenAcc, G1["USD"](1000)));

        // Freezing and deep freezing some of the trust lines to check deep
        // freeze and clearing of freeze separately
        env(trust(G1, frozenAcc["USD"](0), tfSetFreeze));
        {
            auto const flags = getTrustlineFlags(env, 2u, 1u);
            BEAST_EXPECT(flags & lsfLowFreeze);
            BEAST_EXPECT(!(flags & lsfHighFreeze));
        }
        if (features[featureDeepFreeze])
        {
            env(trust(
                G1, deepFrozenAcc["USD"](0), tfSetFreeze | tfSetDeepFreeze));
            {
                auto const flags = getTrustlineFlags(env, 2u, 1u);
                BEAST_EXPECT(!(flags & (lsfLowFreeze | lsfLowDeepFreeze)));
                BEAST_EXPECT(flags & lsfHighFreeze);
                BEAST_EXPECT(flags & lsfHighDeepFreeze);
            }
        }
        env.close();

        // TrustSet NoFreeze
        //    test: should set NoFreeze in Flags
        env.require(nflags(G1, asfNoFreeze));
        env(fset(G1, asfNoFreeze));
        env.require(flags(G1, asfNoFreeze));
        env.require(nflags(G1, asfGlobalFreeze));

        //    test: cannot be cleared
        env(fclear(G1, asfNoFreeze));
        env.require(flags(G1, asfNoFreeze));
        env.require(nflags(G1, asfGlobalFreeze));

        //    test: can set GlobalFreeze
        env(fset(G1, asfGlobalFreeze));
        env.require(flags(G1, asfNoFreeze));
        env.require(flags(G1, asfGlobalFreeze));

        //    test: cannot unset GlobalFreeze
        env(fclear(G1, asfGlobalFreeze));
        env.require(flags(G1, asfNoFreeze));
        env.require(flags(G1, asfGlobalFreeze));

        //    test: trustlines can't be frozen when no freeze enacted
        if (features[featureDeepFreeze])
        {
            env(trust(G1, A1["USD"](0), tfSetFreeze), ter(tecNO_PERMISSION));

            // test: cannot deep freeze already frozen line when no freeze
            // enacted
            env(trust(G1, frozenAcc["USD"](0), tfSetDeepFreeze),
                ter(tecNO_PERMISSION));
        }
        else
        {
            //  test: previous functionality, checking there's no changes to a
            //  trust line
            env(trust(G1, A1["USD"](0), tfSetFreeze));
            auto affected = env.meta()->getJson(
                JsonOptions::none)[sfAffectedNodes.fieldName];
            if (!BEAST_EXPECT(checkArraySize(affected, 1u)))
                return;

            auto let = affected[0u][sfModifiedNode.fieldName]
                               [sfLedgerEntryType.fieldName];
            BEAST_EXPECT(let == jss::AccountRoot);
        }

        //  test: can clear freeze on account
        env(trust(G1, frozenAcc["USD"](0), tfClearFreeze));
        {
            auto const flags = getTrustlineFlags(env, 2u, 1u);
            BEAST_EXPECT(!(flags & lsfLowFreeze));
        }

        if (features[featureDeepFreeze])
        {
            //  test: can clear deep freeze on account
            env(trust(G1, deepFrozenAcc["USD"](0), tfClearDeepFreeze));
            {
                auto const flags = getTrustlineFlags(env, 2u, 1u);
                BEAST_EXPECT(flags & lsfHighFreeze);
                BEAST_EXPECT(!(flags & lsfHighDeepFreeze));
            }
        }
    }

    void
    testOffersWhenFrozen(FeatureBitset features)
    {
        testcase("Offers for Frozen Trust Lines");

        using namespace test::jtx;
        Env env(*this, features);

        Account G1{"G1"};
        Account A2{"A2"};
        Account A3{"A3"};
        Account A4{"A4"};

        env.fund(XRP(1000), G1, A3, A4);
        env.fund(XRP(2000), A2);
        env.close();

        env.trust(G1["USD"](1000), A2);
        env.trust(G1["USD"](2000), A3);
        env.trust(G1["USD"](2000), A4);
        env.close();

        env(pay(G1, A3, G1["USD"](2000)));
        env(pay(G1, A4, G1["USD"](2000)));
        env.close();

        env(offer(A3, XRP(1000), G1["USD"](1000)), txflags(tfPassive));
        env.close();

        // removal after successful payment
        //    test: make a payment with partially consuming offer
        env(pay(A2, G1, G1["USD"](1)), paths(G1["USD"]), sendmax(XRP(1)));
        env.close();

        //    test: offer was only partially consumed
        auto offers = getAccountOffers(env, A3)[jss::offers];
        if (!BEAST_EXPECT(checkArraySize(offers, 1u)))
            return;
        BEAST_EXPECT(
            offers[0u][jss::taker_gets] ==
            G1["USD"](999).value().getJson(JsonOptions::none));

        //    test: someone else creates an offer providing liquidity
        env(offer(A4, XRP(999), G1["USD"](999)));
        env.close();

        //    test: owner of partially consumed offers line is frozen
        env(trust(G1, A3["USD"](0), tfSetFreeze));
        auto affected =
            env.meta()->getJson(JsonOptions::none)[sfAffectedNodes.fieldName];
        if (!BEAST_EXPECT(checkArraySize(affected, 2u)))
            return;
        auto ff =
            affected[1u][sfModifiedNode.fieldName][sfFinalFields.fieldName];
        BEAST_EXPECT(
            ff[sfHighLimit.fieldName] ==
            G1["USD"](0).value().getJson(JsonOptions::none));
        BEAST_EXPECT(!(ff[jss::Flags].asUInt() & lsfLowFreeze));
        BEAST_EXPECT(ff[jss::Flags].asUInt() & lsfHighFreeze);
        env.close();

        // verify offer on the books
        offers = getAccountOffers(env, A3)[jss::offers];
        if (!BEAST_EXPECT(checkArraySize(offers, 1u)))
            return;

        //    test: Can make a payment via the new offer
        env(pay(A2, G1, G1["USD"](1)), paths(G1["USD"]), sendmax(XRP(1)));
        env.close();

        //    test: Partially consumed offer was removed by tes* payment
        offers = getAccountOffers(env, A3)[jss::offers];
        if (!BEAST_EXPECT(checkArraySize(offers, 0u)))
            return;

        // removal buy successful OfferCreate
        //    test: freeze the new offer
        env(trust(G1, A4["USD"](0), tfSetFreeze));
        affected =
            env.meta()->getJson(JsonOptions::none)[sfAffectedNodes.fieldName];
        if (!BEAST_EXPECT(checkArraySize(affected, 2u)))
            return;
        ff = affected[0u][sfModifiedNode.fieldName][sfFinalFields.fieldName];
        BEAST_EXPECT(
            ff[sfLowLimit.fieldName] ==
            G1["USD"](0).value().getJson(JsonOptions::none));
        BEAST_EXPECT(ff[jss::Flags].asUInt() & lsfLowFreeze);
        BEAST_EXPECT(!(ff[jss::Flags].asUInt() & lsfHighFreeze));
        env.close();

        //    test: can no longer create a crossing offer
        env(offer(A2, G1["USD"](999), XRP(999)));
        affected =
            env.meta()->getJson(JsonOptions::none)[sfAffectedNodes.fieldName];
        if (!BEAST_EXPECT(checkArraySize(affected, 8u)))
            return;
        auto created = affected[0u][sfCreatedNode.fieldName];
        BEAST_EXPECT(
            created[sfNewFields.fieldName][jss::Account] == A2.human());
        env.close();

        //    test: offer was removed by offer_create
        offers = getAccountOffers(env, A4)[jss::offers];
        if (!BEAST_EXPECT(checkArraySize(offers, 0u)))
            return;
    }

    void
    testOffersWhenDeepFrozen(FeatureBitset features)
    {
        testcase("Offers on frozen trust lines");

        using namespace test::jtx;
        Env env(*this, features);

        Account G1{"G1"};
        Account A1{"A1"};
        Account A2{"A2"};
        Account A3{"A3"};
        auto const USD{G1["USD"]};

        env.fund(XRP(10000), G1, A1, A2, A3);
        env.close();

        auto const limit = USD(10000);
        env.trust(limit, A1, A2, A3);
        env.close();

        env(pay(G1, A1, USD(1000)));
        env(pay(G1, A2, USD(1000)));
        env.close();

        // Making large passive sell offer
        // Wants to sell 50 USD for 100 XRP
        env(offer(A2, XRP(100), USD(50)), txflags(tfPassive));
        env.close();
        // Making large passive buy offer
        // Wants to buy 100 USD for 100 XRP
        env(offer(A3, USD(100), XRP(100)), txflags(tfPassive));
        env.close();
        env.require(offers(A2, 1), offers(A3, 1));

        // Checking A1 can buy from A2 by crossing it's offer
        env(offer(A1, USD(1), XRP(2)), txflags(tfFillOrKill));
        env.close();
        env.require(balance(A1, USD(1001)), balance(A2, USD(999)));

        // Checking A1 can sell to A3 by crossing it's offer
        env(offer(A1, XRP(1), USD(1)), txflags(tfFillOrKill));
        env.close();
        env.require(balance(A1, USD(1000)), balance(A3, USD(1)));

        // Testing aggressive and passive offer placing, trustline frozen by
        // the issuer
        {
            env(trust(G1, A1["USD"](0), tfSetFreeze));
            env.close();

            // test: can still make passive buy offer
            env(offer(A1, USD(1), XRP(0.5)), txflags(tfPassive));
            env.close();
            env.require(balance(A1, USD(1000)), offers(A1, 1));
            // Cleanup
            env(offer_cancel(A1, env.seq(A1) - 1));
            env.require(offers(A1, 0));
            env.close();

            // test: can still buy from A2
            env(offer(A1, USD(1), XRP(2)), txflags(tfFillOrKill));
            env.close();
            env.require(
                balance(A1, USD(1001)), balance(A2, USD(998)), offers(A1, 0));

            // test: cannot create passive sell offer
            env(offer(A1, XRP(2), USD(1)),
                txflags(tfPassive),
                ter(tecUNFUNDED_OFFER));
            env.close();
            env.require(balance(A1, USD(1001)), offers(A1, 0));

            // test: cannot sell to A3
            env(offer(A1, XRP(1), USD(1)),
                txflags(tfFillOrKill),
                ter(tecUNFUNDED_OFFER));
            env.close();
            env.require(balance(A1, USD(1001)), offers(A1, 0));

            env(trust(G1, A1["USD"](0), tfClearFreeze));
            env.close();
        }

        // Testing aggressive and passive offer placing, trustline deep frozen
        // by the issuer
        if (features[featureDeepFreeze])
        {
            env(trust(G1, A1["USD"](0), tfSetFreeze | tfSetDeepFreeze));
            env.close();

            // test: cannot create passive buy offer
            env(offer(A1, USD(1), XRP(0.5)),
                txflags(tfPassive),
                ter(tecFROZEN));
            env.close();

            // test: cannot buy from A2
            env(offer(A1, USD(1), XRP(2)),
                txflags(tfFillOrKill),
                ter(tecFROZEN));
            env.close();

            // test: cannot create passive sell offer
            env(offer(A1, XRP(2), USD(1)),
                txflags(tfPassive),
                ter(tecUNFUNDED_OFFER));
            env.close();

            // test: cannot sell to A3
            env(offer(A1, XRP(1), USD(1)),
                txflags(tfFillOrKill),
                ter(tecUNFUNDED_OFFER));
            env.close();

            env(trust(G1, A1["USD"](0), tfClearFreeze | tfClearDeepFreeze));
            env.close();
            env.require(balance(A1, USD(1001)), offers(A1, 0));
        }

        // Testing already existing offers behavior after trustline is frozen by
        // the issuer
        {
            env.require(balance(A1, USD(1001)));
            env(offer(A1, XRP(1.9), USD(1)));
            env(offer(A1, USD(1), XRP(1.1)));
            env.close();
            env.require(balance(A1, USD(1001)), offers(A1, 2));

            env(trust(G1, A1["USD"](0), tfSetFreeze));
            env.close();

            // test: A2 wants to sell to A1, must succeed
            env.require(balance(A1, USD(1001)), balance(A2, USD(998)));
            env(offer(A2, XRP(1.1), USD(1)), txflags(tfFillOrKill));
            env.close();
            env.require(
                balance(A1, USD(1002)), balance(A2, USD(997)), offers(A1, 1));

            // test: A3 wants to buy from A1, must fail
            env.require(
                balance(A1, USD(1002)), balance(A3, USD(1)), offers(A1, 1));
            env(offer(A3, USD(1), XRP(1.9)),
                txflags(tfFillOrKill),
                ter(tecKILLED));
            env.close();
            env.require(
                balance(A1, USD(1002)), balance(A3, USD(1)), offers(A1, 0));

            env(trust(G1, A1["USD"](0), tfClearFreeze));
            env.close();
        }

        // Testing existing offers behavior after trustline is deep frozen by
        // the issuer
        if (features[featureDeepFreeze])
        {
            env.require(balance(A1, USD(1002)));
            env(offer(A1, XRP(1.9), USD(1)));
            env(offer(A1, USD(1), XRP(1.1)));
            env.close();
            env.require(balance(A1, USD(1002)), offers(A1, 2));

            env(trust(G1, A1["USD"](0), tfSetFreeze | tfSetDeepFreeze));
            env.close();

            // test: A2 wants to sell to A1, must fail
            env.require(balance(A1, USD(1002)), balance(A2, USD(997)));
            env(offer(A2, XRP(1.1), USD(1)),
                txflags(tfFillOrKill),
                ter(tecKILLED));
            env.close();
            env.require(
                balance(A1, USD(1002)), balance(A2, USD(997)), offers(A1, 1));

            // test: A3 wants to buy from A1, must fail
            env.require(
                balance(A1, USD(1002)), balance(A3, USD(1)), offers(A1, 1));
            env(offer(A3, USD(1), XRP(1.9)),
                txflags(tfFillOrKill),
                ter(tecKILLED));
            env.close();
            env.require(
                balance(A1, USD(1002)), balance(A3, USD(1)), offers(A1, 0));

            env(trust(G1, A1["USD"](0), tfClearFreeze | tfClearDeepFreeze));
            env.close();
        }

        // Testing aggressive and passive offer placing, trustline frozen by
        // the holder
        {
            env(trust(A1, limit, tfSetFreeze));
            env.close();

            // test: A1 can make passive buy offer
            env(offer(A1, USD(1), XRP(0.5)), txflags(tfPassive));
            env.close();
            env.require(balance(A1, USD(1002)), offers(A1, 1));
            //  Cleanup
            env(offer_cancel(A1, env.seq(A1) - 1));
            env.require(offers(A1, 0));
            env.close();

            // test: A1 wants to buy, must fail
            env(offer(A1, USD(1), XRP(2)),
                txflags(tfFillOrKill),
                ter(tecKILLED));
            env.close();
            env.require(
                balance(A1, USD(1002)), balance(A2, USD(997)), offers(A1, 0));

            // test: A1 can create passive sell offer
            env(offer(A1, XRP(2), USD(1)), txflags(tfPassive));
            env.close();
            env.require(balance(A1, USD(1002)), offers(A1, 1));
            // Cleanup
            env(offer_cancel(A1, env.seq(A1) - 1));
            env.require(offers(A1, 0));
            env.close();

            // test: A1 can sell to A3
            env(offer(A1, XRP(1), USD(1)), txflags(tfFillOrKill));
            env.close();
            env.require(balance(A1, USD(1001)), offers(A1, 0));

            env(trust(A1, limit, tfClearFreeze));
            env.close();
        }

        // Testing aggressive and passive offer placing, trustline deep frozen
        // by the holder
        if (features[featureDeepFreeze])
        {
            env(trust(A1, limit, tfSetFreeze | tfSetDeepFreeze));
            env.close();

            // test: A1 cannot create passive buy offer
            env(offer(A1, USD(1), XRP(0.5)),
                txflags(tfPassive),
                ter(tecFROZEN));
            env.close();

            // test: A1 cannot buy, must fail
            env(offer(A1, USD(1), XRP(2)),
                txflags(tfFillOrKill),
                ter(tecFROZEN));
            env.close();

            // test: A1 cannot create passive sell offer
            env(offer(A1, XRP(2), USD(1)),
                txflags(tfPassive),
                ter(tecUNFUNDED_OFFER));
            env.close();

            // test: A1 cannot sell to A3
            env(offer(A1, XRP(1), USD(1)),
                txflags(tfFillOrKill),
                ter(tecUNFUNDED_OFFER));
            env.close();

            env(trust(A1, limit, tfClearFreeze | tfClearDeepFreeze));
            env.close();
        }
    }

    void
    testPathsWhenFrozen(FeatureBitset features)
    {
        testcase("Longer paths payment on frozen trust lines");
        using namespace test::jtx;
        using path = test::jtx::path;

        Env env(*this, features);
        Account G1{"G1"};
        Account A1{"A1"};
        Account A2{"A2"};
        auto const USD{G1["USD"]};

        env.fund(XRP(10000), G1, A1, A2);
        env.close();

        auto const limit = USD(10000);
        env.trust(limit, A1, A2);
        env.close();

        env(pay(G1, A1, USD(1000)));
        env(pay(G1, A2, USD(1000)));
        env.close();

        env(offer(A2, XRP(100), USD(100)), txflags(tfPassive));
        env.close();

        // Testing payments A1 <-> G1 using offer from A2 frozen by issuer.
        {
            env(trust(G1, A2["USD"](0), tfSetFreeze));
            env.close();

            // test: A1 cannot send USD using XRP through A2 offer
            env(pay(A1, G1, USD(10)),
                path(~USD),
                sendmax(XRP(11)),
                txflags(tfNoRippleDirect),
                ter(tecPATH_PARTIAL));
            env.close();

            // test: G1 cannot send USD using XRP through A2 offer
            env(pay(G1, A1, USD(10)),
                path(~USD),
                sendmax(XRP(11)),
                txflags(tfNoRippleDirect),
                ter(tecPATH_PARTIAL));
            env.close();

            env(trust(G1, A2["USD"](0), tfClearFreeze));
            env.close();
        }

        // Testing payments A1 <-> G1 using offer from A2 deep frozen by issuer.
        if (features[featureDeepFreeze])
        {
            env(trust(G1, A2["USD"](0), tfSetFreeze | tfSetDeepFreeze));
            env.close();

            // test: A1 cannot send USD using XRP through A2 offer
            env(pay(A1, G1, USD(10)),
                path(~USD),
                sendmax(XRP(11)),
                txflags(tfNoRippleDirect),
                ter(tecPATH_PARTIAL));
            env.close();

            // test: G1 cannot send USD using XRP through A2 offer
            env(pay(G1, A1, USD(10)),
                path(~USD),
                sendmax(XRP(11)),
                txflags(tfNoRippleDirect),
                ter(tecPATH_PARTIAL));
            env.close();

            env(trust(G1, A2["USD"](0), tfClearFreeze | tfClearDeepFreeze));
            env.close();
        }

        // Testing payments A1 <-> G1 using offer from A2 frozen by currency
        // holder.
        {
            env(trust(A2, limit, tfSetFreeze));
            env.close();

            // test: A1 can send USD using XRP through A2 offer
            env(pay(A1, G1, USD(10)),
                path(~USD),
                sendmax(XRP(11)),
                txflags(tfNoRippleDirect));
            env.close();

            // test: G1 can send USD using XRP through A2 offer
            env(pay(G1, A1, USD(10)),
                path(~USD),
                sendmax(XRP(11)),
                txflags(tfNoRippleDirect));
            env.close();

            env(trust(A2, limit, tfClearFreeze));
            env.close();
        }

        // Testing payments A1 <-> G1 using offer from A2 deep frozen by
        // currency holder.
        if (features[featureDeepFreeze])
        {
            env(trust(A2, limit, tfSetFreeze | tfSetDeepFreeze));
            env.close();

            // test: A1 cannot send USD using XRP through A2 offer
            env(pay(A1, G1, USD(10)),
                path(~USD),
                sendmax(XRP(11)),
                txflags(tfNoRippleDirect),
                ter(tecPATH_PARTIAL));
            env.close();

            // test: G1 cannot send USD using XRP through A2 offer
            env(pay(G1, A1, USD(10)),
                path(~USD),
                sendmax(XRP(11)),
                txflags(tfNoRippleDirect),
                ter(tecPATH_PARTIAL));
            env.close();

            env(trust(A2, limit, tfClearFreeze | tfClearDeepFreeze));
            env.close();
        }

        // Cleanup
        env(offer_cancel(A1, env.seq(A1) - 1));
        env.require(offers(A1, 0));
        env.close();

        env(offer(A2, USD(100), XRP(100)), txflags(tfPassive));
        env.close();

        // Testing payments A1 <-> G1 using offer from A2 frozen by issuer.
        {
            env(trust(G1, A2["USD"](0), tfSetFreeze));
            env.close();

            // test: A1 can send XRP using USD through A2 offer
            env(pay(A1, G1, XRP(10)),
                path(~XRP),
                sendmax(USD(11)),
                txflags(tfNoRippleDirect));
            env.close();

            // test: G1 can send XRP using USD through A2 offer
            env(pay(G1, A1, XRP(10)),
                path(~XRP),
                sendmax(USD(11)),
                txflags(tfNoRippleDirect));
            env.close();

            env(trust(G1, A2["USD"](0), tfClearFreeze));
            env.close();
        }

        // Testing payments A1 <-> G1 using offer from A2 deep frozen by
        // issuer.
        if (features[featureDeepFreeze])
        {
            env(trust(G1, A2["USD"](0), tfSetFreeze | tfSetDeepFreeze));
            env.close();

            // test: A1 cannot send XRP using USD through A2 offer
            env(pay(A1, G1, XRP(10)),
                path(~XRP),
                sendmax(USD(11)),
                txflags(tfNoRippleDirect),
                ter(tecPATH_PARTIAL));
            env.close();

            // test: G1 cannot send XRP using USD through A2 offer
            env(pay(G1, A1, XRP(10)),
                path(~XRP),
                sendmax(USD(11)),
                txflags(tfNoRippleDirect),
                ter(tecPATH_PARTIAL));
            env.close();

            env(trust(G1, A2["USD"](0), tfClearFreeze | tfClearDeepFreeze));
            env.close();
        }

        // Testing payments A1 <-> G1 using offer from A2 frozen by currency
        // holder.
        {
            env(trust(A2, limit, tfSetFreeze));
            env.close();

            // test: A1 can send XRP using USD through A2 offer
            env(pay(A1, G1, XRP(10)),
                path(~XRP),
                sendmax(USD(11)),
                txflags(tfNoRippleDirect));
            env.close();

            // test: G1 can send XRP using USD through A2 offer
            env(pay(G1, A1, XRP(10)),
                path(~XRP),
                sendmax(USD(11)),
                txflags(tfNoRippleDirect));
            env.close();

            env(trust(A2, limit, tfClearFreeze));
            env.close();
        }

        // Testing payments A1 <-> G1 using offer from A2 deep frozen by
        // currency holder.
        if (features[featureDeepFreeze])
        {
            env(trust(A2, limit, tfSetFreeze | tfSetDeepFreeze));
            env.close();

            // test: A1 cannot send XRP using USD through A2 offer
            env(pay(A1, G1, XRP(10)),
                path(~XRP),
                sendmax(USD(11)),
                txflags(tfNoRippleDirect),
                ter(tecPATH_PARTIAL));
            env.close();

            // test: G1 cannot send XRP using USD through A2 offer
            env(pay(G1, A1, XRP(10)),
                path(~XRP),
                sendmax(USD(11)),
                txflags(tfNoRippleDirect),
                ter(tecPATH_PARTIAL));
            env.close();

            env(trust(A2, limit, tfClearFreeze | tfClearDeepFreeze));
            env.close();
        }

        // Cleanup
        env(offer_cancel(A1, env.seq(A1) - 1));
        env.require(offers(A1, 0));
        env.close();
    }

    void
    testPaymentsWhenDeepFrozen(FeatureBitset features)
    {
        testcase("Direct payments on frozen trust lines");

        using namespace test::jtx;
        Env env(*this, features);

        Account G1{"G1"};
        Account A1{"A1"};
        Account A2{"A2"};
        auto const USD{G1["USD"]};

        env.fund(XRP(10000), G1, A1, A2);
        env.close();

        auto const limit = USD(10000);
        env.trust(limit, A1, A2);
        env.close();

        env(pay(G1, A1, USD(1000)));
        env(pay(G1, A2, USD(1000)));
        env.close();

        // Checking payments before freeze
        // To issuer:
        env(pay(A1, G1, USD(1)));
        env(pay(A2, G1, USD(1)));
        env.close();

        // To each other:
        env(pay(A1, A2, USD(1)));
        env(pay(A2, A1, USD(1)));
        env.close();

        // Freeze A1
        env(trust(G1, A1["USD"](0), tfSetFreeze));
        env.close();

        // Issuer and A1 can send payments to each other
        env(pay(A1, G1, USD(1)));
        env(pay(G1, A1, USD(1)));
        env.close();

        // A1 cannot send tokens to A2
        env(pay(A1, A2, USD(1)), ter(tecPATH_DRY));

        // A2 can still send to A1
        env(pay(A2, A1, USD(1)));
        env.close();

        if (features[featureDeepFreeze])
        {
            // Deep freeze A1
            env(trust(G1, A1["USD"](0), tfSetDeepFreeze));
            env.close();

            // Issuer and A1 can send payments to each other
            env(pay(A1, G1, USD(1)));
            env(pay(G1, A1, USD(1)));
            env.close();

            // A1 cannot send tokens to A2
            env(pay(A1, A2, USD(1)), ter(tecPATH_DRY));

            // A2 cannot send tokens to A1
            env(pay(A2, A1, USD(1)), ter(tecPATH_DRY));

            // Clear deep freeze on A1
            env(trust(G1, A1["USD"](0), tfClearDeepFreeze));
            env.close();
        }

        // Clear freeze on A1
        env(trust(G1, A1["USD"](0), tfClearFreeze));
        env.close();

        // A1 freezes trust line
        env(trust(A1, limit, tfSetFreeze));
        env.close();

        // Issuer and A2 must not be affected
        env(pay(A2, G1, USD(1)));
        env(pay(G1, A2, USD(1)));
        env.close();

        // A1 can send tokens to the issuer
        env(pay(A1, G1, USD(1)));
        env.close();
        // A1 can send tokens to A2
        env(pay(A1, A2, USD(1)));
        env.close();

        // Issuer can sent tokens to A1
        env(pay(G1, A1, USD(1)));
        // A2 cannot send tokens to A1
        env(pay(A2, A1, USD(1)), ter(tecPATH_DRY));

        if (features[featureDeepFreeze])
        {
            // A1 deep freezes trust line
            env(trust(A1, limit, tfSetDeepFreeze));
            env.close();

            // Issuer and A2 must not be affected
            env(pay(A2, G1, USD(1)));
            env(pay(G1, A2, USD(1)));
            env.close();

            // A1 can still send token to issuer
            env(pay(A1, G1, USD(1)));
            env.close();

            // Issuer can send tokens to A1
            env(pay(G1, A1, USD(1)));
            // A2 cannot send tokens to A1
            env(pay(A2, A1, USD(1)), ter(tecPATH_DRY));
            // A1 cannot send tokens to A2
            env(pay(A1, A2, USD(1)), ter(tecPATH_DRY));
        }
    }

    void
    testChecksWhenFrozen(FeatureBitset features)
    {
        testcase("Checks on frozen trust lines");

        using namespace test::jtx;
        Env env(*this, features);

        Account G1{"G1"};
        Account A1{"A1"};
        Account A2{"A2"};
        auto const USD{G1["USD"]};

        env.fund(XRP(10000), G1, A1, A2);
        env.close();

        auto const limit = USD(10000);
        env.trust(limit, A1, A2);
        env.close();

        env(pay(G1, A1, USD(1000)));
        env(pay(G1, A2, USD(1000)));
        env.close();

        // Confirming we can write and cash checks
        {
            uint256 const checkId{getCheckIndex(G1, env.seq(G1))};
            env(check::create(G1, A1, USD(10)));
            env.close();
            env(check::cash(A1, checkId, USD(10)));
            env.close();
        }

        {
            uint256 const checkId{getCheckIndex(G1, env.seq(G1))};
            env(check::create(G1, A2, USD(10)));
            env.close();
            env(check::cash(A2, checkId, USD(10)));
            env.close();
        }

        {
            uint256 const checkId{getCheckIndex(A1, env.seq(A1))};
            env(check::create(A1, G1, USD(10)));
            env.close();
            env(check::cash(G1, checkId, USD(10)));
            env.close();
        }

        {
            uint256 const checkId{getCheckIndex(A1, env.seq(A1))};
            env(check::create(A1, A2, USD(10)));
            env.close();
            env(check::cash(A2, checkId, USD(10)));
            env.close();
        }

        {
            uint256 const checkId{getCheckIndex(A2, env.seq(A2))};
            env(check::create(A2, G1, USD(10)));
            env.close();
            env(check::cash(G1, checkId, USD(10)));
            env.close();
        }

        {
            uint256 const checkId{getCheckIndex(A2, env.seq(A2))};
            env(check::create(A2, A1, USD(10)));
            env.close();
            env(check::cash(A1, checkId, USD(10)));
            env.close();
        }

        // Testing creation and cashing of checks on a trustline frozen by
        // issuer
        {
            env(trust(G1, A1["USD"](0), tfSetFreeze));
            env.close();

            // test: issuer writes check to A1.
            {
                uint256 const checkId{getCheckIndex(G1, env.seq(G1))};
                env(check::create(G1, A1, USD(10)));
                env.close();
                env(check::cash(A1, checkId, USD(10)), ter(tecFROZEN));
                env.close();
            }

            // test: A2 writes check to A1.
            {
                uint256 const checkId{getCheckIndex(A2, env.seq(A2))};
                env(check::create(A2, A1, USD(10)));
                env.close();
                // Same as previous test
                env(check::cash(A1, checkId, USD(10)), ter(tecFROZEN));
                env.close();
            }

            // test: A1 writes check to issuer
            {
                env(check::create(A1, G1, USD(10)), ter(tecFROZEN));
                env.close();
            }

            // test: A1 writes check to A2
            {
                // Same as previous test
                env(check::create(A1, A2, USD(10)), ter(tecFROZEN));
                env.close();
            }

            // Unfreeze the trustline to create a couple of checks so that we
            // could try to cash them later when the trustline is frozen again.
            env(trust(G1, A1["USD"](0), tfClearFreeze));
            env.close();

            uint256 const checkId1{getCheckIndex(A1, env.seq(A1))};
            env(check::create(A1, G1, USD(10)));
            env.close();
            uint256 const checkId2{getCheckIndex(A1, env.seq(A1))};
            env(check::create(A1, A2, USD(10)));
            env.close();

            env(trust(G1, A1["USD"](0), tfSetFreeze));
            env.close();

            // test: issuer tries to cash the check from A1
            {
                env(check::cash(G1, checkId1, USD(10)), ter(tecPATH_PARTIAL));
                env.close();
            }

            // test: A2 tries to cash the check from A1
            {
                env(check::cash(A2, checkId2, USD(10)), ter(tecPATH_PARTIAL));
                env.close();
            }

            env(trust(G1, A1["USD"](0), tfClearFreeze));
            env.close();
        }

        // Testing creation and cashing of checks on a trustline deep frozen by
        // issuer
        if (features[featureDeepFreeze])
        {
            env(trust(G1, A1["USD"](0), tfSetFreeze | tfSetDeepFreeze));
            env.close();

            // test: issuer writes check to A1.
            {
                uint256 const checkId{getCheckIndex(G1, env.seq(G1))};
                env(check::create(G1, A1, USD(10)));
                env.close();

                env(check::cash(A1, checkId, USD(10)), ter(tecFROZEN));
                env.close();
            }

            // test: A2 writes check to A1.
            {
                uint256 const checkId{getCheckIndex(A2, env.seq(A2))};
                env(check::create(A2, A1, USD(10)));
                env.close();
                // Same as previous test
                env(check::cash(A1, checkId, USD(10)), ter(tecFROZEN));
                env.close();
            }

            // test: A1 writes check to issuer
            {
                env(check::create(A1, G1, USD(10)), ter(tecFROZEN));
                env.close();
            }

            // test: A1 writes check to A2
            {
                // Same as previous test
                env(check::create(A1, A2, USD(10)), ter(tecFROZEN));
                env.close();
            }

            // Unfreeze the trustline to create a couple of checks so that we
            // could try to cash them later when the trustline is frozen again.
            env(trust(G1, A1["USD"](0), tfClearFreeze | tfClearDeepFreeze));
            env.close();

            uint256 const checkId1{getCheckIndex(A1, env.seq(A1))};
            env(check::create(A1, G1, USD(10)));
            env.close();
            uint256 const checkId2{getCheckIndex(A1, env.seq(A1))};
            env(check::create(A1, A2, USD(10)));
            env.close();

            env(trust(G1, A1["USD"](0), tfSetFreeze | tfSetDeepFreeze));
            env.close();

            // test: issuer tries to cash the check from A1
            {
                env(check::cash(G1, checkId1, USD(10)), ter(tecPATH_PARTIAL));
                env.close();
            }

            // test: A2 tries to cash the check from A1
            {
                env(check::cash(A2, checkId2, USD(10)), ter(tecPATH_PARTIAL));
                env.close();
            }

            env(trust(G1, A1["USD"](0), tfClearFreeze | tfClearDeepFreeze));
            env.close();
        }

        // Testing creation and cashing of checks on a trustline frozen by
        // a currency holder
        {
            env(trust(A1, limit, tfSetFreeze));
            env.close();

            // test: issuer writes check to A1.
            {
                env(check::create(G1, A1, USD(10)), ter(tecFROZEN));
                env.close();
            }

            // test: A2 writes check to A1.
            {
                env(check::create(A2, A1, USD(10)), ter(tecFROZEN));
                env.close();
            }

            // test: A1 writes check to issuer
            {
                uint256 const checkId{getCheckIndex(A1, env.seq(A1))};
                env(check::create(A1, G1, USD(10)));
                env.close();
                env(check::cash(G1, checkId, USD(10)));
                env.close();
            }

            // test: A1 writes check to A2
            {
                uint256 const checkId{getCheckIndex(A1, env.seq(A1))};
                env(check::create(A1, A2, USD(10)));
                env.close();
                env(check::cash(A2, checkId, USD(10)));
                env.close();
            }

            env(trust(A1, limit, tfClearFreeze));
            env.close();
        }

        // Testing creation and cashing of checks on a trustline deep frozen by
        // a currency holder
        if (features[featureDeepFreeze])
        {
            env(trust(A1, limit, tfSetFreeze | tfSetDeepFreeze));
            env.close();

            // test: issuer writes check to A1.
            {
                env(check::create(G1, A1, USD(10)), ter(tecFROZEN));
                env.close();
            }

            // test: A2 writes check to A1.
            {
                env(check::create(A2, A1, USD(10)), ter(tecFROZEN));
                env.close();
            }

            // test: A1 writes check to issuer
            {
                uint256 const checkId{getCheckIndex(A1, env.seq(A1))};
                env(check::create(A1, G1, USD(10)));
                env.close();
                env(check::cash(G1, checkId, USD(10)), ter(tecPATH_PARTIAL));
                env.close();
            }

            // test: A1 writes check to A2
            {
                uint256 const checkId{getCheckIndex(A1, env.seq(A1))};
                env(check::create(A1, A2, USD(10)));
                env.close();
                env(check::cash(A2, checkId, USD(10)), ter(tecPATH_PARTIAL));
                env.close();
            }

            env(trust(A1, limit, tfClearFreeze | tfClearDeepFreeze));
            env.close();
        }
    }

    void
    testAMMWhenFreeze(FeatureBitset features)
    {
        testcase("AMM payments on frozen trust lines");
        using namespace test::jtx;
        using path = test::jtx::path;

        Env env(*this, features);
        Account G1{"G1"};
        Account A1{"A1"};
        Account A2{"A2"};
        auto const USD{G1["USD"]};

        env.fund(XRP(10000), G1, A1, A2);
        env.close();

        env.trust(G1["USD"](10000), A1, A2);
        env.close();

        env(pay(G1, A1, USD(1000)));
        env(pay(G1, A2, USD(1000)));
        env.close();

        AMM ammG1(env, G1, XRP(1'000), USD(1'000));
        env.close();

        // Testing basic payment using AMM when freezing one of the trust lines.
        {
            env(trust(G1, A1["USD"](0), tfSetFreeze));
            env.close();

            // test: can still use XRP to make payment
            env(pay(A1, A2, USD(10)),
                path(~USD),
                sendmax(XRP(11)),
                txflags(tfNoRippleDirect));
            env.close();

            // test: cannot use USD to make payment
            env(pay(A1, A2, XRP(10)),
                path(~XRP),
                sendmax(USD(11)),
                txflags(tfNoRippleDirect),
                ter(tecPATH_DRY));
            env.close();

            // test: can still receive USD payments.
            env(pay(A2, A1, USD(10)),
                path(~USD),
                sendmax(XRP(11)),
                txflags(tfNoRippleDirect));
            env.close();

            // test: can still receive XRP payments.
            env(pay(A2, A1, XRP(10)),
                path(~XRP),
                sendmax(USD(11)),
                txflags(tfNoRippleDirect));
            env.close();

            env(trust(G1, A1["USD"](0), tfClearFreeze));
            env.close();
        }

        // Testing basic payment using AMM when deep freezing one of the trust
        // lines.
        if (features[featureDeepFreeze])
        {
            env(trust(G1, A1["USD"](0), tfSetFreeze | tfSetDeepFreeze));
            env.close();

            // test: can still use XRP to make payment
            env(pay(A1, A2, USD(10)),
                path(~USD),
                sendmax(XRP(11)),
                txflags(tfNoRippleDirect));
            env.close();

            // test: cannot use USD to make payment
            env(pay(A1, A2, XRP(10)),
                path(~XRP),
                sendmax(USD(11)),
                txflags(tfNoRippleDirect),
                ter(tecPATH_DRY));
            env.close();

            // test: cannot receive USD payments.
            env(pay(A2, A1, USD(10)),
                path(~USD),
                sendmax(XRP(11)),
                txflags(tfNoRippleDirect),
                ter(tecPATH_DRY));
            env.close();

            // test: can still receive XRP payments.
            env(pay(A2, A1, XRP(10)),
                path(~XRP),
                sendmax(USD(11)),
                txflags(tfNoRippleDirect));
            env.close();

            env(trust(G1, A1["USD"](0), tfClearFreeze | tfClearDeepFreeze));
            env.close();
        }
    }

    void
    testNFTOffersWhenFreeze(FeatureBitset features)
    {
        testcase("NFT offers on frozen trust lines");
        using namespace test::jtx;

        Env env(*this, features);
        Account G1{"G1"};
        Account A1{"A1"};
        Account A2{"A2"};
        auto const USD{G1["USD"]};

        env.fund(XRP(10000), G1, A1, A2);
        env.close();

        auto const limit = USD(10000);
        env.trust(limit, A1, A2);
        env.close();

        env(pay(G1, A1, USD(1000)));
        env(pay(G1, A2, USD(1000)));
        env.close();

        // Testing A2 nft offer sell when A2 frozen by issuer
        {
            auto const sellOfferIndex = createNFTSellOffer(env, A2, USD(10));
            env(trust(G1, A2["USD"](0), tfSetFreeze));
            env.close();

            // test: A2 can still receive USD for his NFT
            env(token::acceptSellOffer(A1, sellOfferIndex));
            env.close();

            env(trust(G1, A2["USD"](0), tfClearFreeze));
            env.close();
        }

        // Testing A2 nft offer sell when A2 deep frozen by issuer
        if (features[featureDeepFreeze])
        {
            auto const sellOfferIndex = createNFTSellOffer(env, A2, USD(10));

            env(trust(G1, A2["USD"](0), tfSetFreeze | tfSetDeepFreeze));
            env.close();

            // test: A2 cannot receive USD for his NFT
            env(token::acceptSellOffer(A1, sellOfferIndex), ter(tecFROZEN));
            env.close();

            env(trust(G1, A2["USD"](0), tfClearFreeze | tfClearDeepFreeze));
            env.close();
        }

        // Testing A1 nft offer sell when A2 frozen by issuer
        {
            auto const sellOfferIndex = createNFTSellOffer(env, A1, USD(10));
            env(trust(G1, A2["USD"](0), tfSetFreeze));
            env.close();

            // test: A2 cannot send USD for NFT
            env(token::acceptSellOffer(A2, sellOfferIndex),
                ter(tecINSUFFICIENT_FUNDS));
            env.close();

            env(trust(G1, A2["USD"](0), tfClearFreeze));
            env.close();
        }

        // Testing A1 nft offer sell when A2 deep frozen by issuer
        if (features[featureDeepFreeze])
        {
            auto const sellOfferIndex = createNFTSellOffer(env, A1, USD(10));
            env(trust(G1, A2["USD"](0), tfSetFreeze | tfSetDeepFreeze));
            env.close();

            // test: A2 cannot send USD for NFT
            env(token::acceptSellOffer(A2, sellOfferIndex),
                ter(tecINSUFFICIENT_FUNDS));
            env.close();

            env(trust(G1, A2["USD"](0), tfClearFreeze | tfClearDeepFreeze));
            env.close();
        }

        // Testing A1 nft buy offer when A2 deep frozen by issuer
        if (features[featureDeepFreeze] &&
            features[fixEnforceNFTokenTrustlineV2])
        {
            env(trust(G1, A2["USD"](0), tfSetFreeze | tfSetDeepFreeze));
            env.close();

            uint256 const nftID{token::getNextID(env, A2, 0u, tfTransferable)};
            env(token::mint(A2, 0), txflags(tfTransferable));
            env.close();

            auto const buyIdx = keylet::nftoffer(A1, env.seq(A1)).key;
            env(token::createOffer(A1, nftID, USD(10)), token::owner(A2));
            env.close();

            env(token::acceptBuyOffer(A2, buyIdx), ter(tecFROZEN));
            env.close();

            env(trust(G1, A2["USD"](0), tfClearFreeze | tfClearDeepFreeze));
            env.close();

            env(token::acceptBuyOffer(A2, buyIdx));
            env.close();
        }

        // Testing A2 nft offer sell when A2 frozen by currency holder
        {
            auto const sellOfferIndex = createNFTSellOffer(env, A2, USD(10));
            env(trust(A2, limit, tfSetFreeze));
            env.close();

            // test: offer can still be accepted.
            env(token::acceptSellOffer(A1, sellOfferIndex));
            env.close();

            env(trust(A2, limit, tfClearFreeze));
            env.close();
        }

        // Testing A2 nft offer sell when A2 deep frozen by currency holder
        if (features[featureDeepFreeze])
        {
            auto const sellOfferIndex = createNFTSellOffer(env, A2, USD(10));

            env(trust(A2, limit, tfSetFreeze | tfSetDeepFreeze));
            env.close();

            // test: A2 cannot receive USD for his NFT
            env(token::acceptSellOffer(A1, sellOfferIndex), ter(tecFROZEN));
            env.close();

            env(trust(A2, limit, tfClearFreeze | tfClearDeepFreeze));
            env.close();
        }

        // Testing A1 nft offer sell when A2 frozen by currency holder
        {
            auto const sellOfferIndex = createNFTSellOffer(env, A1, USD(10));
            env(trust(A2, limit, tfSetFreeze));
            env.close();

            // test: A2 cannot send USD for NFT
            env(token::acceptSellOffer(A2, sellOfferIndex));
            env.close();

            env(trust(A2, limit, tfClearFreeze));
            env.close();
        }

        // Testing A1 nft offer sell when A2 deep frozen by currency holder
        if (features[featureDeepFreeze])
        {
            auto const sellOfferIndex = createNFTSellOffer(env, A1, USD(10));
            env(trust(A2, limit, tfSetFreeze | tfSetDeepFreeze));
            env.close();

            // test: A2 cannot send USD for NFT
            env(token::acceptSellOffer(A2, sellOfferIndex),
                ter(tecINSUFFICIENT_FUNDS));
            env.close();

            env(trust(A2, limit, tfClearFreeze | tfClearDeepFreeze));
            env.close();
        }

        // Testing brokered offer acceptance
        if (features[featureDeepFreeze] &&
            features[fixEnforceNFTokenTrustlineV2])
        {
            Account broker{"broker"};
            env.fund(XRP(10000), broker);
            env.close();
            env(trust(G1, broker["USD"](1000), tfSetFreeze | tfSetDeepFreeze));
            env.close();

            uint256 const nftID{token::getNextID(env, A2, 0u, tfTransferable)};
            env(token::mint(A2, 0), txflags(tfTransferable));
            env.close();

            uint256 const sellIdx = keylet::nftoffer(A2, env.seq(A2)).key;
            env(token::createOffer(A2, nftID, USD(10)), txflags(tfSellNFToken));
            env.close();
            auto const buyIdx = keylet::nftoffer(A1, env.seq(A1)).key;
            env(token::createOffer(A1, nftID, USD(11)), token::owner(A2));
            env.close();

            env(token::brokerOffers(broker, buyIdx, sellIdx),
                token::brokerFee(USD(1)),
                ter(tecFROZEN));
            env.close();
        }

        // Testing transfer fee
        if (features[featureDeepFreeze] &&
            features[fixEnforceNFTokenTrustlineV2])
        {
            Account minter{"minter"};
            env.fund(XRP(10000), minter);
            env.close();
            env(trust(G1, minter["USD"](1000)));
            env.close();

            uint256 const nftID{
                token::getNextID(env, minter, 0u, tfTransferable, 1u)};
            env(token::mint(minter, 0),
                token::xferFee(1u),
                txflags(tfTransferable));
            env.close();

            uint256 const minterSellIdx =
                keylet::nftoffer(minter, env.seq(minter)).key;
            env(token::createOffer(minter, nftID, drops(1)),
                txflags(tfSellNFToken));
            env.close();
            env(token::acceptSellOffer(A2, minterSellIdx));
            env.close();

            uint256 const sellIdx = keylet::nftoffer(A2, env.seq(A2)).key;
            env(token::createOffer(A2, nftID, USD(100)),
                txflags(tfSellNFToken));
            env.close();
            env(trust(G1, minter["USD"](1000), tfSetFreeze | tfSetDeepFreeze));
            env.close();
            env(token::acceptSellOffer(A1, sellIdx), ter(tecFROZEN));
            env.close();
        }
    }

    // Helper function to extract trustline flags from open ledger
    uint32_t
    getTrustlineFlags(
        test::jtx::Env& env,
        size_t expectedArraySize,
        size_t expectedArrayIndex,
        bool modified = true)
    {
        using namespace test::jtx;
        auto const affected =
            env.meta()->getJson(JsonOptions::none)[sfAffectedNodes.fieldName];
        if (!BEAST_EXPECT(checkArraySize(affected, expectedArraySize)))
            return 0;

        if (modified)
        {
            return affected[expectedArrayIndex][sfModifiedNode.fieldName]
                           [sfFinalFields.fieldName][jss::Flags]
                               .asUInt();
        }

        return affected[expectedArrayIndex][sfCreatedNode.fieldName]
                       [sfNewFields.fieldName][jss::Flags]
                           .asUInt();
    }

    // Helper function that returns the index of the next check on account
    uint256
    getCheckIndex(AccountID const& account, std::uint32_t uSequence)
    {
        return keylet::check(account, uSequence).key;
    }

    uint256
    createNFTSellOffer(
        test::jtx::Env& env,
        test::jtx::Account const& account,
        test::jtx::PrettyAmount const& currency)
    {
        using namespace test::jtx;
        uint256 const nftID{token::getNextID(env, account, 0u, tfTransferable)};
        env(token::mint(account, 0), txflags(tfTransferable));
        env.close();

        uint256 const sellOfferIndex =
            keylet::nftoffer(account, env.seq(account)).key;
        env(token::createOffer(account, nftID, currency),
            txflags(tfSellNFToken));
        env.close();

        return sellOfferIndex;
    }

public:
    void
    run() override
    {
        auto testAll = [this](FeatureBitset features) {
            testRippleState(features);
            testDeepFreeze(features);
            testCreateFrozenTrustline(features);
            testSetAndClear(features);
            testGlobalFreeze(features);
            testNoFreeze(features);
            testOffersWhenFrozen(features);
            testOffersWhenDeepFrozen(features);
            testPaymentsWhenDeepFrozen(features);
            testChecksWhenFrozen(features);
            testAMMWhenFreeze(features);
            testPathsWhenFrozen(features);
            testNFTOffersWhenFreeze(features);
        };
        using namespace test::jtx;
<<<<<<< HEAD
        auto const sa = supported_amendments();
=======
        auto const sa = testable_amendments();
>>>>>>> e7a7bb83
        testAll(
            sa - featureDeepFreeze - featurePermissionedDEX -
            fixEnforceNFTokenTrustlineV2);
        testAll(sa - featurePermissionedDEX - fixEnforceNFTokenTrustlineV2);
        testAll(sa - featureDeepFreeze - featurePermissionedDEX);
        testAll(sa - featurePermissionedDEX);
        testAll(sa - fixEnforceNFTokenTrustlineV2);
        testAll(sa - featureDeepFreeze);
        testAll(sa);
    }
};

BEAST_DEFINE_TESTSUITE(Freeze, app, ripple);
}  // namespace ripple<|MERGE_RESOLUTION|>--- conflicted
+++ resolved
@@ -2094,11 +2094,7 @@
             testNFTOffersWhenFreeze(features);
         };
         using namespace test::jtx;
-<<<<<<< HEAD
-        auto const sa = supported_amendments();
-=======
         auto const sa = testable_amendments();
->>>>>>> e7a7bb83
         testAll(
             sa - featureDeepFreeze - featurePermissionedDEX -
             fixEnforceNFTokenTrustlineV2);
