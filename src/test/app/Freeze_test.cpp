--- conflicted
+++ resolved
@@ -2107,19 +2107,16 @@
         };
         using namespace test::jtx;
         auto const sa = supported_amendments();
-<<<<<<< HEAD
+        testAll(
+            sa - featureFlowCross - featureDeepFreeze - featurePermissionedDEX);
         testAll(sa - featureFlowCross - featureDeepFreeze);
         testAll(sa - featureFlowCross);
         testAll(sa - featureDeepFreeze - fixEnforceNFTokenTrustlineV2);
         testAll(sa - fixEnforceNFTokenTrustlineV2);
         testAll(sa - featureDeepFreeze);
-=======
-        testAll(
-            sa - featureFlowCross - featureDeepFreeze - featurePermissionedDEX);
         testAll(sa - featureFlowCross - featurePermissionedDEX);
         testAll(sa - featureDeepFreeze - featurePermissionedDEX);
         testAll(sa - featurePermissionedDEX);
->>>>>>> 621df422
         testAll(sa);
     }
 };
