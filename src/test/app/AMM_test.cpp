--- conflicted
+++ resolved
@@ -3386,23 +3386,14 @@
             }
         }
 
-        // Can't pay into AMM with escrow.
+        // Can (featureEscrow) pay into AMM with escrow.
         testAMM([&](AMM& ammAlice, Env& env) {
-<<<<<<< HEAD
-            env(escrow::create(carol, ammAlice.ammAccount(), XRP(1)),
-                escrow::condition(escrow::cb1),
-                escrow::finish_time(env.now() + 1s),
-                escrow::cancel_time(env.now() + 2s),
-                fee(1'500),
-=======
             auto const baseFee = env.current()->fees().base;
             env(escrow(carol, ammAlice.ammAccount(), XRP(1)),
                 condition(cb1),
                 finish_time(env.now() + 1s),
                 cancel_time(env.now() + 2s),
-                fee(baseFee * 150),
->>>>>>> 72e076b6
-                ter(tecNO_PERMISSION));
+                fee(baseFee * 150));
         });
 
         // Can't pay into AMM with paychan.
