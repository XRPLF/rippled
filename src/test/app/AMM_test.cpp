//------------------------------------------------------------------------------
/*
    This file is part of rippled: https://github.com/ripple/rippled
    Copyright (c) 2023 Ripple Labs Inc.

    Permission to use, copy, modify, and/or distribute this software for any
    purpose  with  or without fee is hereby granted, provided that the above
    copyright notice and this permission notice appear in all copies.

    THE  SOFTWARE IS PROVIDED "AS IS" AND THE AUTHOR DISCLAIMS ALL WARRANTIES
    WITH  REGARD  TO  THIS  SOFTWARE  INCLUDING  ALL  IMPLIED  WARRANTIES  OF
    MERCHANTABILITY  AND  FITNESS. IN NO EVENT SHALL THE AUTHOR BE LIABLE FOR
    ANY  SPECIAL ,  DIRECT, INDIRECT, OR CONSEQUENTIAL DAMAGES OR ANY DAMAGES
    WHATSOEVER  RESULTING  FROM  LOSS  OF USE, DATA OR PROFITS, WHETHER IN AN
    ACTION  OF  CONTRACT, NEGLIGENCE OR OTHER TORTIOUS ACTION, ARISING OUT OF
    OR IN CONNECTION WITH THE USE OR PERFORMANCE OF THIS SOFTWARE.
*/
//==============================================================================
#include <ripple/app/misc/AMMHelpers.h>
#include <ripple/app/paths/AMMContext.h>
#include <ripple/app/paths/AMMOffer.h>
#include <ripple/app/tx/impl/AMMBid.h>
#include <ripple/protocol/AMMCore.h>
#include <ripple/protocol/STParsedJSON.h>
#include <ripple/resource/Fees.h>
#include <ripple/rpc/RPCHandler.h>
#include <ripple/rpc/impl/RPCHelpers.h>
#include <test/jtx.h>
#include <test/jtx/AMM.h>
#include <test/jtx/AMMTest.h>
#include <test/jtx/amount.h>
#include <test/jtx/sendmax.h>

#include <chrono>
#include <utility>
#include <vector>

namespace ripple {
namespace test {

/**
 * Basic tests of AMM that do not use offers.
 * Tests incorporating offers are in `AMMExtended_test`.
 */
struct AMM_test : public jtx::AMMTest
{
private:
    void
    testInstanceCreate()
    {
        testcase("Instance Create");

        using namespace jtx;

        // XRP to IOU
        testAMM([&](AMM& ammAlice, Env&) {
            BEAST_EXPECT(ammAlice.expectBalances(
                XRP(10'000), USD(10'000), IOUAmount{10'000'000, 0}));
        });

        // IOU to IOU
        testAMM(
            [&](AMM& ammAlice, Env&) {
                BEAST_EXPECT(ammAlice.expectBalances(
                    USD(20'000), BTC(0.5), IOUAmount{100, 0}));
            },
            {{USD(20'000), BTC(0.5)}});

        // IOU to IOU + transfer fee
        {
            Env env{*this};
            fund(env, gw, {alice}, {USD(20'000), BTC(0.5)}, Fund::All);
            env(rate(gw, 1.25));
            env.close();
            // no transfer fee on create
            AMM ammAlice(env, alice, USD(20'000), BTC(0.5));
            BEAST_EXPECT(ammAlice.expectBalances(
                USD(20'000), BTC(0.5), IOUAmount{100, 0}));
            BEAST_EXPECT(expectLine(env, alice, USD(0)));
            BEAST_EXPECT(expectLine(env, alice, BTC(0)));
        }

        // Require authorization is set, account is authorized
        {
            Env env{*this};
            env.fund(XRP(30'000), gw, alice);
            env.close();
            env(fset(gw, asfRequireAuth));
            env(trust(alice, gw["USD"](30'000), 0));
            env(trust(gw, alice["USD"](0), tfSetfAuth));
            env.close();
            env(pay(gw, alice, USD(10'000)));
            env.close();
            AMM ammAlice(env, alice, XRP(10'000), USD(10'000));
        }

        // Cleared global freeze
        {
            Env env{*this};
            env.fund(XRP(30'000), gw, alice);
            env.close();
            env.trust(USD(30'000), alice);
            env.close();
            env(pay(gw, alice, USD(10'000)));
            env.close();
            env(fset(gw, asfGlobalFreeze));
            env.close();
            AMM ammAliceFail(
                env, alice, XRP(10'000), USD(10'000), ter(tecFROZEN));
            env(fclear(gw, asfGlobalFreeze));
            env.close();
            AMM ammAlice(env, alice, XRP(10'000), USD(10'000));
        }

        // Trading fee
        testAMM(
            [&](AMM& amm, Env&) {
                BEAST_EXPECT(amm.expectTradingFee(1'000));
                BEAST_EXPECT(amm.expectAuctionSlot(100, 0, IOUAmount{0}));
            },
            std::nullopt,
            1'000);

        // Make sure asset comparison works.
        BEAST_EXPECT(
            STIssue(sfAsset, STAmount(XRP(2'000)).issue()) ==
            STIssue(sfAsset, STAmount(XRP(2'000)).issue()));
        BEAST_EXPECT(
            STIssue(sfAsset, STAmount(XRP(2'000)).issue()) !=
            STIssue(sfAsset, STAmount({USD(2'000)}).issue()));
    }

    void
    testInvalidInstance()
    {
        testcase("Invalid Instance");

        using namespace jtx;

        // Can't have both XRP tokens
        {
            Env env{*this};
            fund(env, gw, {alice}, {USD(30'000)}, Fund::All);
            AMM ammAlice(
                env, alice, XRP(10'000), XRP(10'000), ter(temBAD_AMM_TOKENS));
            BEAST_EXPECT(!ammAlice.ammExists());
        }

        // Can't have both tokens the same IOU
        {
            Env env{*this};
            fund(env, gw, {alice}, {USD(30'000)}, Fund::All);
            AMM ammAlice(
                env, alice, USD(10'000), USD(10'000), ter(temBAD_AMM_TOKENS));
            BEAST_EXPECT(!ammAlice.ammExists());
        }

        // Can't have zero or negative amounts
        {
            Env env{*this};
            fund(env, gw, {alice}, {USD(30'000)}, Fund::All);
            AMM ammAlice(env, alice, XRP(0), USD(10'000), ter(temBAD_AMOUNT));
            BEAST_EXPECT(!ammAlice.ammExists());
            AMM ammAlice1(env, alice, XRP(10'000), USD(0), ter(temBAD_AMOUNT));
            BEAST_EXPECT(!ammAlice1.ammExists());
            AMM ammAlice2(
                env, alice, XRP(10'000), USD(-10'000), ter(temBAD_AMOUNT));
            BEAST_EXPECT(!ammAlice2.ammExists());
            AMM ammAlice3(
                env, alice, XRP(-10'000), USD(10'000), ter(temBAD_AMOUNT));
            BEAST_EXPECT(!ammAlice3.ammExists());
        }

        // Bad currency
        {
            Env env{*this};
            fund(env, gw, {alice}, {USD(30'000)}, Fund::All);
            AMM ammAlice(
                env, alice, XRP(10'000), BAD(10'000), ter(temBAD_CURRENCY));
            BEAST_EXPECT(!ammAlice.ammExists());
        }

        // Insufficient IOU balance
        {
            Env env{*this};
            fund(env, gw, {alice}, {USD(30'000)}, Fund::All);
            AMM ammAlice(
                env, alice, XRP(10'000), USD(40'000), ter(tecUNFUNDED_AMM));
            BEAST_EXPECT(!ammAlice.ammExists());
        }

        // Insufficient XRP balance
        {
            Env env{*this};
            fund(env, gw, {alice}, {USD(30'000)}, Fund::All);
            AMM ammAlice(
                env, alice, XRP(40'000), USD(10'000), ter(tecUNFUNDED_AMM));
            BEAST_EXPECT(!ammAlice.ammExists());
        }

        // Invalid trading fee
        {
            Env env{*this};
            fund(env, gw, {alice}, {USD(30'000)}, Fund::All);
            AMM ammAlice(
                env,
                alice,
                XRP(10'000),
                USD(10'000),
                false,
                65'001,
                10,
                std::nullopt,
                std::nullopt,
                std::nullopt,
                ter(temBAD_FEE));
            BEAST_EXPECT(!ammAlice.ammExists());
        }

        // AMM already exists
        testAMM([&](AMM& ammAlice, Env& env) {
            AMM ammCarol(
                env, carol, XRP(10'000), USD(10'000), ter(tecDUPLICATE));
        });

        // Invalid flags
        {
            Env env{*this};
            fund(env, gw, {alice}, {USD(30'000)}, Fund::All);
            AMM ammAlice(
                env,
                alice,
                XRP(10'000),
                USD(10'000),
                false,
                0,
                10,
                tfWithdrawAll,
                std::nullopt,
                std::nullopt,
                ter(temINVALID_FLAG));
            BEAST_EXPECT(!ammAlice.ammExists());
        }

        // Invalid Account
        {
            Env env{*this};
            Account bad("bad");
            env.memoize(bad);
            AMM ammAlice(
                env,
                bad,
                XRP(10'000),
                USD(10'000),
                false,
                0,
                10,
                std::nullopt,
                seq(1),
                std::nullopt,
                ter(terNO_ACCOUNT));
            BEAST_EXPECT(!ammAlice.ammExists());
        }

        // Require authorization is set
        {
            Env env{*this};
            env.fund(XRP(30'000), gw, alice);
            env.close();
            env(fset(gw, asfRequireAuth));
            env.close();
            env(trust(gw, alice["USD"](30'000)));
            env.close();
            AMM ammAlice(env, alice, XRP(10'000), USD(10'000), ter(tecNO_AUTH));
            BEAST_EXPECT(!ammAlice.ammExists());
        }

        // Globally frozen
        {
            Env env{*this};
            env.fund(XRP(30'000), gw, alice);
            env.close();
            env(fset(gw, asfGlobalFreeze));
            env.close();
            env(trust(gw, alice["USD"](30'000)));
            env.close();
            AMM ammAlice(env, alice, XRP(10'000), USD(10'000), ter(tecFROZEN));
            BEAST_EXPECT(!ammAlice.ammExists());
        }

        // Individually frozen
        {
            Env env{*this};
            env.fund(XRP(30'000), gw, alice);
            env.close();
            env(trust(gw, alice["USD"](30'000)));
            env.close();
            env(trust(gw, alice["USD"](0), tfSetFreeze));
            env.close();
            AMM ammAlice(env, alice, XRP(10'000), USD(10'000), ter(tecFROZEN));
            BEAST_EXPECT(!ammAlice.ammExists());
        }

        // Insufficient reserve, XRP/IOU
        {
            Env env(*this);
            auto const starting_xrp =
                XRP(1'000) + reserve(env, 3) + env.current()->fees().base * 4;
            env.fund(starting_xrp, gw);
            env.fund(starting_xrp, alice);
            env.trust(USD(2'000), alice);
            env.close();
            env(pay(gw, alice, USD(2'000)));
            env.close();
            env(offer(alice, XRP(101), USD(100)));
            env(offer(alice, XRP(102), USD(100)));
            AMM ammAlice(
                env, alice, XRP(1'000), USD(1'000), ter(tecUNFUNDED_AMM));
        }

        // Insufficient reserve, IOU/IOU
        {
            Env env(*this);
            auto const starting_xrp =
                reserve(env, 4) + env.current()->fees().base * 5;
            env.fund(starting_xrp, gw);
            env.fund(starting_xrp, alice);
            env.trust(USD(2'000), alice);
            env.trust(EUR(2'000), alice);
            env.close();
            env(pay(gw, alice, USD(2'000)));
            env(pay(gw, alice, EUR(2'000)));
            env.close();
            env(offer(alice, EUR(101), USD(100)));
            env(offer(alice, EUR(102), USD(100)));
            AMM ammAlice(
                env, alice, EUR(1'000), USD(1'000), ter(tecINSUF_RESERVE_LINE));
        }

        // Insufficient fee
        {
            Env env(*this);
            fund(env, gw, {alice}, XRP(2'000), {USD(2'000), EUR(2'000)});
            AMM ammAlice(
                env,
                alice,
                EUR(1'000),
                USD(1'000),
                false,
                0,
                ammCrtFee(env).drops() - 1,
                std::nullopt,
                std::nullopt,
                std::nullopt,
                ter(telINSUF_FEE_P));
        }

        // AMM with LPTokens

        // AMM with one LPToken from another AMM.
        testAMM([&](AMM& ammAlice, Env& env) {
            fund(env, gw, {alice}, {EUR(10'000)}, Fund::IOUOnly);
            AMM ammAMMToken(
                env,
                alice,
                EUR(10'000),
                STAmount{ammAlice.lptIssue(), 1'000'000},
                ter(tecAMM_INVALID_TOKENS));
            AMM ammAMMToken1(
                env,
                alice,
                STAmount{ammAlice.lptIssue(), 1'000'000},
                EUR(10'000),
                ter(tecAMM_INVALID_TOKENS));
        });

        // AMM with two LPTokens from other AMMs.
        testAMM([&](AMM& ammAlice, Env& env) {
            fund(env, gw, {alice}, {EUR(10'000)}, Fund::IOUOnly);
            AMM ammAlice1(env, alice, XRP(10'000), EUR(10'000));
            auto const token1 = ammAlice.lptIssue();
            auto const token2 = ammAlice1.lptIssue();
            AMM ammAMMTokens(
                env,
                alice,
                STAmount{token1, 1'000'000},
                STAmount{token2, 1'000'000},
                ter(tecAMM_INVALID_TOKENS));
        });

        // Issuer has DefaultRipple disabled
        {
            Env env(*this);
            env.fund(XRP(30'000), gw);
            env(fclear(gw, asfDefaultRipple));
            AMM ammGw(env, gw, XRP(10'000), USD(10'000), ter(terNO_RIPPLE));
            env.fund(XRP(30'000), alice);
            env.trust(USD(30'000), alice);
            env(pay(gw, alice, USD(30'000)));
            AMM ammAlice(
                env, alice, XRP(10'000), USD(10'000), ter(terNO_RIPPLE));
            Account const gw1("gw1");
            env.fund(XRP(30'000), gw1);
            env(fclear(gw1, asfDefaultRipple));
            env.trust(USD(30'000), gw1);
            env(pay(gw, gw1, USD(30'000)));
            auto const USD1 = gw1["USD"];
            AMM ammGwGw1(env, gw, USD(10'000), USD1(10'000), ter(terNO_RIPPLE));
            env.trust(USD1(30'000), alice);
            env(pay(gw1, alice, USD1(30'000)));
            AMM ammAlice1(
                env, alice, USD(10'000), USD1(10'000), ter(terNO_RIPPLE));
        }

        // Issuer has clawback enabled
        {
            Env env(*this);
            env.fund(XRP(1'000), gw);
            env(fset(gw, asfAllowTrustLineClawback));
            fund(env, gw, {alice}, XRP(1'000), {USD(1'000)}, Fund::Acct);
            env.close();
            AMM amm(env, gw, XRP(100), USD(100), ter(tecNO_PERMISSION));
            AMM amm1(env, alice, USD(100), XRP(100), ter(tecNO_PERMISSION));
            env(fclear(gw, asfAllowTrustLineClawback));
            env.close();
            // Can't be cleared
            AMM amm2(env, gw, XRP(100), USD(100), ter(tecNO_PERMISSION));
        }
    }

    void
    testInvalidDeposit()
    {
        testcase("Invalid Deposit");

        using namespace jtx;

        testAMM([&](AMM& ammAlice, Env& env) {
            // Invalid flags
            ammAlice.deposit(
                alice,
                1'000'000,
                std::nullopt,
                tfWithdrawAll,
                ter(temINVALID_FLAG));

            // Invalid options
            std::vector<std::tuple<
                std::optional<std::uint32_t>,
                std::optional<std::uint32_t>,
                std::optional<STAmount>,
                std::optional<STAmount>,
                std::optional<STAmount>,
                std::optional<std::uint16_t>>>
                invalidOptions = {
                    // flags, tokens, asset1In, asset2in, EPrice, tfee
                    {tfLPToken,
                     1'000,
                     std::nullopt,
                     USD(100),
                     std::nullopt,
                     std::nullopt},
                    {tfLPToken,
                     1'000,
                     XRP(100),
                     std::nullopt,
                     std::nullopt,
                     std::nullopt},
                    {tfLPToken,
                     1'000,
                     std::nullopt,
                     std::nullopt,
                     STAmount{USD, 1, -1},
                     std::nullopt},
                    {tfLPToken,
                     std::nullopt,
                     USD(100),
                     std::nullopt,
                     STAmount{USD, 1, -1},
                     std::nullopt},
                    {tfLPToken,
                     1'000,
                     XRP(100),
                     std::nullopt,
                     STAmount{USD, 1, -1},
                     std::nullopt},
                    {tfLPToken,
                     1'000,
                     std::nullopt,
                     std::nullopt,
                     std::nullopt,
                     1'000},
                    {tfSingleAsset,
                     1'000,
                     std::nullopt,
                     std::nullopt,
                     std::nullopt,
                     std::nullopt},
                    {tfSingleAsset,
                     std::nullopt,
                     std::nullopt,
                     USD(100),
                     std::nullopt,
                     std::nullopt},
                    {tfSingleAsset,
                     std::nullopt,
                     std::nullopt,
                     std::nullopt,
                     STAmount{USD, 1, -1},
                     std::nullopt},
                    {tfSingleAsset,
                     std::nullopt,
                     USD(100),
                     std::nullopt,
                     std::nullopt,
                     1'000},
                    {tfTwoAsset,
                     1'000,
                     std::nullopt,
                     std::nullopt,
                     std::nullopt,
                     std::nullopt},
                    {tfTwoAsset,
                     std::nullopt,
                     XRP(100),
                     USD(100),
                     STAmount{USD, 1, -1},
                     std::nullopt},
                    {tfTwoAsset,
                     std::nullopt,
                     XRP(100),
                     std::nullopt,
                     std::nullopt,
                     std::nullopt},
                    {tfTwoAsset,
                     std::nullopt,
                     XRP(100),
                     USD(100),
                     std::nullopt,
                     1'000},
                    {tfTwoAsset,
                     std::nullopt,
                     std::nullopt,
                     USD(100),
                     STAmount{USD, 1, -1},
                     std::nullopt},
                    {tfOneAssetLPToken,
                     1'000,
                     std::nullopt,
                     std::nullopt,
                     std::nullopt,
                     std::nullopt},
                    {tfOneAssetLPToken,
                     std::nullopt,
                     XRP(100),
                     USD(100),
                     std::nullopt,
                     std::nullopt},
                    {tfOneAssetLPToken,
                     std::nullopt,
                     XRP(100),
                     std::nullopt,
                     STAmount{USD, 1, -1},
                     std::nullopt},
                    {tfOneAssetLPToken,
                     1'000,
                     XRP(100),
                     std::nullopt,
                     std::nullopt,
                     1'000},
                    {tfLimitLPToken,
                     1'000,
                     std::nullopt,
                     std::nullopt,
                     std::nullopt,
                     std::nullopt},
                    {tfLimitLPToken,
                     1'000,
                     USD(100),
                     std::nullopt,
                     std::nullopt,
                     std::nullopt},
                    {tfLimitLPToken,
                     std::nullopt,
                     USD(100),
                     XRP(100),
                     std::nullopt,
                     std::nullopt},
                    {tfLimitLPToken,
                     std::nullopt,
                     XRP(100),
                     std::nullopt,
                     STAmount{USD, 1, -1},
                     1'000},
                    {tfTwoAssetIfEmpty,
                     std::nullopt,
                     std::nullopt,
                     std::nullopt,
                     std::nullopt,
                     1'000},
                    {tfTwoAssetIfEmpty,
                     1'000,
                     std::nullopt,
                     std::nullopt,
                     std::nullopt,
                     std::nullopt},
                    {tfTwoAssetIfEmpty,
                     std::nullopt,
                     XRP(100),
                     USD(100),
                     STAmount{USD, 1, -1},
                     std::nullopt},
                    {tfTwoAssetIfEmpty | tfLPToken,
                     std::nullopt,
                     XRP(100),
                     USD(100),
                     STAmount{USD, 1, -1},
                     std::nullopt}};
            for (auto const& it : invalidOptions)
            {
                ammAlice.deposit(
                    alice,
                    std::get<1>(it),
                    std::get<2>(it),
                    std::get<3>(it),
                    std::get<4>(it),
                    std::get<0>(it),
                    std::nullopt,
                    std::nullopt,
                    std::get<5>(it),
                    ter(temMALFORMED));
            }

            {
                // bad preflight1
                Json::Value jv = Json::objectValue;
                jv[jss::Account] = alice.human();
                jv[jss::TransactionType] = jss::AMMDeposit;
                jv[jss::Asset] =
                    STIssue(sfAsset, XRP).getJson(JsonOptions::none);
                jv[jss::Asset2] =
                    STIssue(sfAsset, USD).getJson(JsonOptions::none);
                jv[jss::Fee] = "-1";
                env(jv, ter(temBAD_FEE));
            }

            // Invalid tokens
            ammAlice.deposit(
                alice, 0, std::nullopt, std::nullopt, ter(temBAD_AMM_TOKENS));
            ammAlice.deposit(
                alice,
                IOUAmount{-1},
                std::nullopt,
                std::nullopt,
                ter(temBAD_AMM_TOKENS));

            {
                Json::Value jv = Json::objectValue;
                jv[jss::Account] = alice.human();
                jv[jss::TransactionType] = jss::AMMDeposit;
                jv[jss::Asset] =
                    STIssue(sfAsset, XRP).getJson(JsonOptions::none);
                jv[jss::Asset2] =
                    STIssue(sfAsset, USD).getJson(JsonOptions::none);
                jv[jss::LPTokenOut] =
                    USD(100).value().getJson(JsonOptions::none);
                jv[jss::Flags] = tfLPToken;
                env(jv, ter(temBAD_AMM_TOKENS));
            }

            // Invalid trading fee
            ammAlice.deposit(
                carol,
                std::nullopt,
                XRP(200),
                USD(200),
                std::nullopt,
                tfTwoAssetIfEmpty,
                std::nullopt,
                std::nullopt,
                10'000,
                ter(temBAD_FEE));

            // Invalid tokens - bogus currency
            {
                auto const iss1 = Issue{Currency(0xabc), gw.id()};
                auto const iss2 = Issue{Currency(0xdef), gw.id()};
                ammAlice.deposit(
                    alice,
                    1'000,
                    std::nullopt,
                    std::nullopt,
                    std::nullopt,
                    std::nullopt,
                    {{iss1, iss2}},
                    std::nullopt,
                    std::nullopt,
                    ter(terNO_AMM));
            }

            // Depositing mismatched token, invalid Asset1In.issue
            ammAlice.deposit(
                alice,
                GBP(100),
                std::nullopt,
                std::nullopt,
                std::nullopt,
                ter(temBAD_AMM_TOKENS));

            // Depositing mismatched token, invalid Asset2In.issue
            ammAlice.deposit(
                alice,
                USD(100),
                GBP(100),
                std::nullopt,
                std::nullopt,
                ter(temBAD_AMM_TOKENS));

            // Depositing mismatched token, Asset1In.issue == Asset2In.issue
            ammAlice.deposit(
                alice,
                USD(100),
                USD(100),
                std::nullopt,
                std::nullopt,
                ter(temBAD_AMM_TOKENS));

            // Invalid amount value
            ammAlice.deposit(
                alice,
                USD(0),
                std::nullopt,
                std::nullopt,
                std::nullopt,
                ter(temBAD_AMOUNT));
            ammAlice.deposit(
                alice,
                USD(-1'000),
                std::nullopt,
                std::nullopt,
                std::nullopt,
                ter(temBAD_AMOUNT));
            ammAlice.deposit(
                alice,
                USD(10),
                std::nullopt,
                USD(-1),
                std::nullopt,
                ter(temBAD_AMOUNT));

            // Bad currency
            ammAlice.deposit(
                alice,
                BAD(100),
                std::nullopt,
                std::nullopt,
                std::nullopt,
                ter(temBAD_CURRENCY));

            // Invalid Account
            Account bad("bad");
            env.memoize(bad);
            ammAlice.deposit(
                bad,
                1'000'000,
                std::nullopt,
                std::nullopt,
                std::nullopt,
                std::nullopt,
                std::nullopt,
                seq(1),
                std::nullopt,
                ter(terNO_ACCOUNT));

            // Invalid AMM
            ammAlice.deposit(
                alice,
                1'000,
                std::nullopt,
                std::nullopt,
                std::nullopt,
                std::nullopt,
                {{USD, GBP}},
                std::nullopt,
                std::nullopt,
                ter(terNO_AMM));

            // Single deposit: 100000 tokens worth of USD
            // Amount to deposit exceeds Max
            ammAlice.deposit(
                carol,
                100'000,
                USD(200),
                std::nullopt,
                std::nullopt,
                std::nullopt,
                std::nullopt,
                std::nullopt,
                std::nullopt,
                ter(tecAMM_FAILED));

            // Single deposit: 100000 tokens worth of XRP
            // Amount to deposit exceeds Max
            ammAlice.deposit(
                carol,
                100'000,
                XRP(200),
                std::nullopt,
                std::nullopt,
                std::nullopt,
                std::nullopt,
                std::nullopt,
                std::nullopt,
                ter(tecAMM_FAILED));

            // Deposit amount is invalid
            // Calculated amount to deposit is 98,000,000
            ammAlice.deposit(
                alice,
                USD(0),
                std::nullopt,
                STAmount{USD, 1, -1},
                std::nullopt,
                ter(tecUNFUNDED_AMM));
            // Calculated amount is 0
            ammAlice.deposit(
                alice,
                USD(0),
                std::nullopt,
                STAmount{USD, 2'000, -6},
                std::nullopt,
                ter(tecAMM_FAILED));

            // Tiny deposit
            ammAlice.deposit(
                carol,
                IOUAmount{1, -4},
                std::nullopt,
                std::nullopt,
                ter(temBAD_AMOUNT));
            ammAlice.deposit(
                carol,
                STAmount{USD, 1, -12},
                std::nullopt,
                std::nullopt,
                std::nullopt,
                ter(tecAMM_INVALID_TOKENS));

            // Deposit non-empty AMM
            ammAlice.deposit(
                carol,
                XRP(100),
                USD(100),
                std::nullopt,
                tfTwoAssetIfEmpty,
                ter(tecAMM_NOT_EMPTY));
        });

        // Invalid AMM
        testAMM([&](AMM& ammAlice, Env& env) {
            ammAlice.withdrawAll(alice);
            ammAlice.deposit(
                alice, 10'000, std::nullopt, std::nullopt, ter(terNO_AMM));
        });

        // Globally frozen asset
        testAMM([&](AMM& ammAlice, Env& env) {
            env(fset(gw, asfGlobalFreeze));
            // Can deposit non-frozen token
            ammAlice.deposit(carol, XRP(100));
            ammAlice.deposit(
                carol,
                USD(100),
                std::nullopt,
                std::nullopt,
                std::nullopt,
                ter(tecFROZEN));
            ammAlice.deposit(
                carol, 1'000'000, std::nullopt, std::nullopt, ter(tecFROZEN));
            ammAlice.deposit(
                carol,
                XRP(100),
                USD(100),
                std::nullopt,
                std::nullopt,
                ter(tecFROZEN));
        });

        // Individually frozen (AMM) account
        testAMM([&](AMM& ammAlice, Env& env) {
            env(trust(gw, carol["USD"](0), tfSetFreeze));
            env.close();
            // Can deposit non-frozen token
            ammAlice.deposit(carol, XRP(100));
            ammAlice.deposit(
                carol, 1'000'000, std::nullopt, std::nullopt, ter(tecFROZEN));
            ammAlice.deposit(
                carol,
                USD(100),
                std::nullopt,
                std::nullopt,
                std::nullopt,
                ter(tecFROZEN));
            env(trust(gw, carol["USD"](0), tfClearFreeze));
            // Individually frozen AMM
            env(trust(
                gw,
                STAmount{Issue{gw["USD"].currency, ammAlice.ammAccount()}, 0},
                tfSetFreeze));
            env.close();
            // Can deposit non-frozen token
            ammAlice.deposit(carol, XRP(100));
            ammAlice.deposit(
                carol, 1'000'000, std::nullopt, std::nullopt, ter(tecFROZEN));
            ammAlice.deposit(
                carol,
                USD(100),
                std::nullopt,
                std::nullopt,
                std::nullopt,
                ter(tecFROZEN));
        });

        // Individually frozen (AMM) account with IOU/IOU AMM
        testAMM(
            [&](AMM& ammAlice, Env& env) {
                env(trust(gw, carol["USD"](0), tfSetFreeze));
                env(trust(gw, carol["BTC"](0), tfSetFreeze));
                env.close();
                ammAlice.deposit(
                    carol,
                    1'000'000,
                    std::nullopt,
                    std::nullopt,
                    ter(tecFROZEN));
                ammAlice.deposit(
                    carol,
                    USD(100),
                    std::nullopt,
                    std::nullopt,
                    std::nullopt,
                    ter(tecFROZEN));
                env(trust(gw, carol["USD"](0), tfClearFreeze));
                // Individually frozen AMM
                env(trust(
                    gw,
                    STAmount{
                        Issue{gw["USD"].currency, ammAlice.ammAccount()}, 0},
                    tfSetFreeze));
                env.close();
                // Cannot deposit non-frozen token
                ammAlice.deposit(
                    carol,
                    1'000'000,
                    std::nullopt,
                    std::nullopt,
                    ter(tecFROZEN));
                ammAlice.deposit(
                    carol,
                    USD(100),
                    BTC(0.01),
                    std::nullopt,
                    std::nullopt,
                    ter(tecFROZEN));
            },
            {{USD(20'000), BTC(0.5)}});

        // Insufficient XRP balance
        testAMM([&](AMM& ammAlice, Env& env) {
            env.fund(XRP(1'000), bob);
            env.close();
            // Adds LPT trustline
            ammAlice.deposit(bob, XRP(10));
            ammAlice.deposit(
                bob,
                XRP(1'000),
                std::nullopt,
                std::nullopt,
                std::nullopt,
                ter(tecUNFUNDED_AMM));
        });

        // Insufficient USD balance
        testAMM([&](AMM& ammAlice, Env& env) {
            fund(env, gw, {bob}, {USD(1'000)}, Fund::Acct);
            env.close();
            ammAlice.deposit(
                bob,
                USD(1'001),
                std::nullopt,
                std::nullopt,
                std::nullopt,
                ter(tecUNFUNDED_AMM));
        });

        // Insufficient USD balance by tokens
        testAMM([&](AMM& ammAlice, Env& env) {
            fund(env, gw, {bob}, {USD(1'000)}, Fund::Acct);
            env.close();
            ammAlice.deposit(
                bob,
                10'000'000,
                std::nullopt,
                std::nullopt,
                std::nullopt,
                std::nullopt,
                std::nullopt,
                std::nullopt,
                std::nullopt,
                ter(tecUNFUNDED_AMM));
        });

        // Insufficient XRP balance by tokens
        testAMM([&](AMM& ammAlice, Env& env) {
            env.fund(XRP(1'000), bob);
            env.trust(USD(100'000), bob);
            env.close();
            env(pay(gw, bob, USD(90'000)));
            env.close();
            ammAlice.deposit(
                bob,
                10'000'000,
                std::nullopt,
                std::nullopt,
                std::nullopt,
                std::nullopt,
                std::nullopt,
                std::nullopt,
                std::nullopt,
                ter(tecUNFUNDED_AMM));
        });

        // Insufficient reserve, XRP/IOU
        {
            Env env(*this);
            auto const starting_xrp =
                reserve(env, 4) + env.current()->fees().base * 4;
            env.fund(XRP(10'000), gw);
            env.fund(XRP(10'000), alice);
            env.fund(starting_xrp, carol);
            env.trust(USD(2'000), alice);
            env.trust(USD(2'000), carol);
            env.close();
            env(pay(gw, alice, USD(2'000)));
            env(pay(gw, carol, USD(2'000)));
            env.close();
            env(offer(carol, XRP(100), USD(101)));
            env(offer(carol, XRP(100), USD(102)));
            AMM ammAlice(env, alice, XRP(1'000), USD(1'000));
            ammAlice.deposit(
                carol,
                XRP(100),
                std::nullopt,
                std::nullopt,
                std::nullopt,
                ter(tecINSUF_RESERVE_LINE));

            env(offer(carol, XRP(100), USD(103)));
            ammAlice.deposit(
                carol,
                USD(100),
                std::nullopt,
                std::nullopt,
                std::nullopt,
                ter(tecINSUF_RESERVE_LINE));
        }

        // Insufficient reserve, IOU/IOU
        {
            Env env(*this);
            auto const starting_xrp =
                reserve(env, 4) + env.current()->fees().base * 4;
            env.fund(XRP(10'000), gw);
            env.fund(XRP(10'000), alice);
            env.fund(starting_xrp, carol);
            env.trust(USD(2'000), alice);
            env.trust(EUR(2'000), alice);
            env.trust(USD(2'000), carol);
            env.trust(EUR(2'000), carol);
            env.close();
            env(pay(gw, alice, USD(2'000)));
            env(pay(gw, alice, EUR(2'000)));
            env(pay(gw, carol, USD(2'000)));
            env(pay(gw, carol, EUR(2'000)));
            env.close();
            env(offer(carol, XRP(100), USD(101)));
            env(offer(carol, XRP(100), USD(102)));
            AMM ammAlice(env, alice, XRP(1'000), USD(1'000));
            ammAlice.deposit(
                carol,
                XRP(100),
                std::nullopt,
                std::nullopt,
                std::nullopt,
                ter(tecINSUF_RESERVE_LINE));
        }

        // Invalid min
        testAMM([&](AMM& ammAlice, Env& env) {
            // min tokens can't be <= zero
            ammAlice.deposit(
                carol, 0, XRP(100), tfSingleAsset, ter(temBAD_AMM_TOKENS));
            ammAlice.deposit(
                carol, -1, XRP(100), tfSingleAsset, ter(temBAD_AMM_TOKENS));
            ammAlice.deposit(
                carol,
                0,
                XRP(100),
                USD(100),
                std::nullopt,
                tfTwoAsset,
                std::nullopt,
                std::nullopt,
                std::nullopt,
                ter(temBAD_AMM_TOKENS));
            // min amounts can't be <= zero
            ammAlice.deposit(
                carol,
                1'000,
                XRP(0),
                USD(100),
                std::nullopt,
                tfTwoAsset,
                std::nullopt,
                std::nullopt,
                std::nullopt,
                ter(temBAD_AMOUNT));
            ammAlice.deposit(
                carol,
                1'000,
                XRP(100),
                USD(-1),
                std::nullopt,
                tfTwoAsset,
                std::nullopt,
                std::nullopt,
                std::nullopt,
                ter(temBAD_AMOUNT));
            // min amount bad currency
            ammAlice.deposit(
                carol,
                1'000,
                XRP(100),
                BAD(100),
                std::nullopt,
                tfTwoAsset,
                std::nullopt,
                std::nullopt,
                std::nullopt,
                ter(temBAD_CURRENCY));
            // min amount bad token pair
            ammAlice.deposit(
                carol,
                1'000,
                XRP(100),
                XRP(100),
                std::nullopt,
                tfTwoAsset,
                std::nullopt,
                std::nullopt,
                std::nullopt,
                ter(temBAD_AMM_TOKENS));
            ammAlice.deposit(
                carol,
                1'000,
                XRP(100),
                GBP(100),
                std::nullopt,
                tfTwoAsset,
                std::nullopt,
                std::nullopt,
                std::nullopt,
                ter(temBAD_AMM_TOKENS));
        });

        // Min deposit
        testAMM([&](AMM& ammAlice, Env& env) {
            // Equal deposit by tokens
            ammAlice.deposit(
                carol,
                1'000'000,
                XRP(1'000),
                USD(1'001),
                std::nullopt,
                tfLPToken,
                std::nullopt,
                std::nullopt,
                std::nullopt,
                ter(tecAMM_FAILED));
            ammAlice.deposit(
                carol,
                1'000'000,
                XRP(1'001),
                USD(1'000),
                std::nullopt,
                tfLPToken,
                std::nullopt,
                std::nullopt,
                std::nullopt,
                ter(tecAMM_FAILED));
            // Equal deposit by asset
            ammAlice.deposit(
                carol,
                100'001,
                XRP(100),
                USD(100),
                std::nullopt,
                tfTwoAsset,
                std::nullopt,
                std::nullopt,
                std::nullopt,
                ter(tecAMM_FAILED));
            // Single deposit by asset
            ammAlice.deposit(
                carol,
                488'090,
                XRP(1'000),
                std::nullopt,
                std::nullopt,
                tfSingleAsset,
                std::nullopt,
                std::nullopt,
                std::nullopt,
                ter(tecAMM_FAILED));
        });
    }

    void
    testDeposit()
    {
        testcase("Deposit");

        using namespace jtx;

        // Equal deposit: 1000000 tokens, 10% of the current pool
        testAMM([&](AMM& ammAlice, Env& env) {
            ammAlice.deposit(carol, 1'000'000);
            BEAST_EXPECT(ammAlice.expectBalances(
                XRP(11'000), USD(11'000), IOUAmount{11'000'000, 0}));
            // 30,000 less deposited 1,000
            BEAST_EXPECT(expectLine(env, carol, USD(29'000)));
            // 30,000 less deposited 1,000 and 10 drops tx fee
            BEAST_EXPECT(
                expectLedgerEntryRoot(env, carol, XRPAmount{28'999'999'990}));
        });

        // Equal limit deposit: deposit USD100 and XRP proportionally
        // to the pool composition not to exceed 100XRP. If the amount
        // exceeds 100XRP then deposit 100XRP and USD proportionally
        // to the pool composition not to exceed 100USD. Fail if exceeded.
        // Deposit 100USD/100XRP
        testAMM([&](AMM& ammAlice, Env&) {
            ammAlice.deposit(carol, USD(100), XRP(100));
            BEAST_EXPECT(ammAlice.expectBalances(
                XRP(10'100), USD(10'100), IOUAmount{10'100'000, 0}));
        });

        // Equal limit deposit.
        // Try to deposit 200USD/100XRP. Is truncated to 100USD/100XRP.
        testAMM([&](AMM& ammAlice, Env&) {
            ammAlice.deposit(carol, USD(200), XRP(100));
            BEAST_EXPECT(ammAlice.expectBalances(
                XRP(10'100), USD(10'100), IOUAmount{10'100'000, 0}));
        });
        // Try to deposit 100USD/200XRP. Is truncated to 100USD/100XRP.
        testAMM([&](AMM& ammAlice, Env&) {
            ammAlice.deposit(carol, USD(100), XRP(200));
            BEAST_EXPECT(ammAlice.expectBalances(
                XRP(10'100), USD(10'100), IOUAmount{10'100'000, 0}));
        });

        // Single deposit: 1000 USD
        testAMM([&](AMM& ammAlice, Env&) {
            ammAlice.deposit(carol, USD(1'000));
            BEAST_EXPECT(ammAlice.expectBalances(
                XRP(10'000),
                STAmount{USD, UINT64_C(10'999'99999999999), -11},
                IOUAmount{10'488'088'48170151, -8}));
        });

        // Single deposit: 1000 XRP
        testAMM([&](AMM& ammAlice, Env&) {
            ammAlice.deposit(carol, XRP(1'000));
            BEAST_EXPECT(ammAlice.expectBalances(
                XRP(11'000), USD(10'000), IOUAmount{10'488'088'48170151, -8}));
        });

        // Single deposit: 100000 tokens worth of USD
        testAMM([&](AMM& ammAlice, Env&) {
            ammAlice.deposit(carol, 100000, USD(205));
            BEAST_EXPECT(ammAlice.expectBalances(
                XRP(10'000), USD(10'201), IOUAmount{10'100'000, 0}));
        });

        // Single deposit: 100000 tokens worth of XRP
        testAMM([&](AMM& ammAlice, Env&) {
            ammAlice.deposit(carol, 100'000, XRP(205));
            BEAST_EXPECT(ammAlice.expectBalances(
                XRP(10'201), USD(10'000), IOUAmount{10'100'000, 0}));
        });

        // Single deposit with EP not exceeding specified:
        // 100USD with EP not to exceed 0.1 (AssetIn/TokensOut)
        testAMM([&](AMM& ammAlice, Env&) {
            ammAlice.deposit(
                carol, USD(1'000), std::nullopt, STAmount{USD, 1, -1});
            BEAST_EXPECT(ammAlice.expectBalances(
                XRP(10'000),
                STAmount{USD, UINT64_C(10'999'99999999999), -11},
                IOUAmount{10'488'088'48170151, -8}));
        });

        // Single deposit with EP not exceeding specified:
        // 100USD with EP not to exceed 0.002004 (AssetIn/TokensOut)
        testAMM([&](AMM& ammAlice, Env&) {
            ammAlice.deposit(
                carol, USD(100), std::nullopt, STAmount{USD, 2004, -6});
            BEAST_EXPECT(ammAlice.expectBalances(
                XRP(10'000),
                STAmount{USD, 10'080'16, -2},
                IOUAmount{10'040'000, 0}));
        });

        // Single deposit with EP not exceeding specified:
        // 0USD with EP not to exceed 0.002004 (AssetIn/TokensOut)
        testAMM([&](AMM& ammAlice, Env&) {
            ammAlice.deposit(
                carol, USD(0), std::nullopt, STAmount{USD, 2004, -6});
            BEAST_EXPECT(ammAlice.expectBalances(
                XRP(10'000),
                STAmount{USD, 10'080'16, -2},
                IOUAmount{10'040'000, 0}));
        });

        // IOU to IOU + transfer fee
        {
            Env env{*this};
            fund(env, gw, {alice}, {USD(20'000), BTC(0.5)}, Fund::All);
            env(rate(gw, 1.25));
            env.close();
            AMM ammAlice(env, alice, USD(20'000), BTC(0.5));
            BEAST_EXPECT(ammAlice.expectBalances(
                USD(20'000), BTC(0.5), IOUAmount{100, 0}));
            BEAST_EXPECT(expectLine(env, alice, USD(0)));
            BEAST_EXPECT(expectLine(env, alice, BTC(0)));
            fund(env, gw, {carol}, {USD(2'000), BTC(0.05)}, Fund::Acct);
            // no transfer fee on deposit
            ammAlice.deposit(carol, 10);
            BEAST_EXPECT(ammAlice.expectBalances(
                USD(22'000), BTC(0.55), IOUAmount{110, 0}));
            BEAST_EXPECT(expectLine(env, carol, USD(0)));
            BEAST_EXPECT(expectLine(env, carol, BTC(0)));
        }

        // Tiny deposits
        testAMM([&](AMM& ammAlice, Env&) {
            ammAlice.deposit(carol, IOUAmount{1, -3});
            BEAST_EXPECT(ammAlice.expectBalances(
                XRPAmount{10'000'000'001},
                STAmount{USD, UINT64_C(10'000'000001), -6},
                IOUAmount{10'000'000'001, -3}));
            BEAST_EXPECT(ammAlice.expectLPTokens(carol, IOUAmount{1, -3}));
        });
        testAMM([&](AMM& ammAlice, Env&) {
            ammAlice.deposit(carol, XRPAmount{1});
            BEAST_EXPECT(ammAlice.expectBalances(
                XRPAmount{10'000'000'001},
                USD(10'000),
                IOUAmount{1'000'000'000049999, -8}));
            BEAST_EXPECT(ammAlice.expectLPTokens(carol, IOUAmount{49999, -8}));
        });
        testAMM([&](AMM& ammAlice, Env&) {
            ammAlice.deposit(carol, STAmount{USD, 1, -10});
            BEAST_EXPECT(ammAlice.expectBalances(
                XRP(10'000),
                STAmount{USD, UINT64_C(10'000'00000000008), -11},
                IOUAmount{10'000'000'00000004, -8}));
            BEAST_EXPECT(ammAlice.expectLPTokens(carol, IOUAmount{4, -8}));
        });

        // Issuer create/deposit
        {
            Env env(*this);
            env.fund(XRP(30000), gw);
            AMM ammGw(env, gw, XRP(10'000), USD(10'000));
            BEAST_EXPECT(
                ammGw.expectBalances(XRP(10'000), USD(10'000), ammGw.tokens()));
            ammGw.deposit(gw, 1'000'000);
            BEAST_EXPECT(ammGw.expectBalances(
                XRP(11'000), USD(11'000), IOUAmount{11'000'000}));
            ammGw.deposit(gw, USD(1'000));
            BEAST_EXPECT(ammGw.expectBalances(
                XRP(11'000),
                STAmount{USD, UINT64_C(11'999'99999999998), -11},
                IOUAmount{11'489'125'29307605, -8}));
        }

        // Issuer deposit
        testAMM([&](AMM& ammAlice, Env& env) {
            ammAlice.deposit(gw, 1'000'000);
            BEAST_EXPECT(ammAlice.expectBalances(
                XRP(11'000), USD(11'000), IOUAmount{11'000'000}));
            ammAlice.deposit(gw, USD(1'000));
            BEAST_EXPECT(ammAlice.expectBalances(
                XRP(11'000),
                STAmount{USD, UINT64_C(11'999'99999999998), -11},
                IOUAmount{11'489'125'29307605, -8}));
        });

        // Min deposit
        testAMM([&](AMM& ammAlice, Env& env) {
            // Equal deposit by tokens
            ammAlice.deposit(
                carol,
                1'000'000,
                XRP(1'000),
                USD(1'000),
                std::nullopt,
                tfLPToken,
                std::nullopt,
                std::nullopt);
            BEAST_EXPECT(ammAlice.expectBalances(
                XRP(11'000), USD(11'000), IOUAmount{11'000'000, 0}));
        });
        testAMM([&](AMM& ammAlice, Env& env) {
            // Equal deposit by asset
            ammAlice.deposit(
                carol,
                1'000'000,
                XRP(1'000),
                USD(1'000),
                std::nullopt,
                tfTwoAsset,
                std::nullopt,
                std::nullopt);
            BEAST_EXPECT(ammAlice.expectBalances(
                XRP(11'000), USD(11'000), IOUAmount{11'000'000, 0}));
        });
        testAMM([&](AMM& ammAlice, Env& env) {
            // Single deposit by asset
            ammAlice.deposit(
                carol,
                488'088,
                XRP(1'000),
                std::nullopt,
                std::nullopt,
                tfSingleAsset,
                std::nullopt,
                std::nullopt);
            BEAST_EXPECT(ammAlice.expectBalances(
                XRP(11'000), USD(10'000), IOUAmount{10'488'088'48170151, -8}));
        });
        testAMM([&](AMM& ammAlice, Env& env) {
            // Single deposit by asset
            ammAlice.deposit(
                carol,
                488'088,
                USD(1'000),
                std::nullopt,
                std::nullopt,
                tfSingleAsset,
                std::nullopt,
                std::nullopt);
            BEAST_EXPECT(ammAlice.expectBalances(
                XRP(10'000),
                STAmount{USD, UINT64_C(10'999'99999999999), -11},
                IOUAmount{10'488'088'48170151, -8}));
        });
    }

    void
    testInvalidWithdraw()
    {
        testcase("Invalid Withdraw");

        using namespace jtx;

        testAMM(
            [&](AMM& ammAlice, Env& env) {
                WithdrawArg args{
                    .asset1Out = XRP(100),
                    .err = ter(tecAMM_BALANCE),
                };
                ammAlice.withdraw(args);
            },
            {{XRP(99), USD(99)}});

        testAMM(
            [&](AMM& ammAlice, Env& env) {
                WithdrawArg args{
                    .asset1Out = USD(100),
                    .err = ter(tecAMM_BALANCE),
                };
                ammAlice.withdraw(args);
            },
            {{XRP(99), USD(99)}});

        {
            Env env{*this};
            env.fund(XRP(30'000), gw, alice, bob);
            env.close();
            env(fset(gw, asfRequireAuth));
            env(trust(alice, gw["USD"](30'000), 0));
            env(trust(gw, alice["USD"](0), tfSetfAuth));
            // Bob trusts Gateway to owe him USD...
            env(trust(bob, gw["USD"](30'000), 0));
            // ...but Gateway does not authorize Bob to hold its USD.
            env.close();
            env(pay(gw, alice, USD(10'000)));
            env.close();
            AMM ammAlice(env, alice, XRP(10'000), USD(10'000));
            WithdrawArg args{
                .account = bob,
                .asset1Out = USD(100),
                .err = ter(tecNO_AUTH),
            };
            ammAlice.withdraw(args);
        }

        testAMM([&](AMM& ammAlice, Env& env) {
            // Invalid flags
            ammAlice.withdraw(
                alice,
                1'000'000,
                std::nullopt,
                std::nullopt,
                std::nullopt,
                tfBurnable,
                std::nullopt,
                std::nullopt,
                ter(temINVALID_FLAG));
            ammAlice.withdraw(
                alice,
                1'000'000,
                std::nullopt,
                std::nullopt,
                std::nullopt,
                tfTwoAssetIfEmpty,
                std::nullopt,
                std::nullopt,
                ter(temINVALID_FLAG));

            // Invalid options
            std::vector<std::tuple<
                std::optional<std::uint32_t>,
                std::optional<STAmount>,
                std::optional<STAmount>,
                std::optional<IOUAmount>,
                std::optional<std::uint32_t>,
                NotTEC>>
                invalidOptions = {
                    // tokens, asset1Out, asset2Out, EPrice, flags, ter
                    {std::nullopt,
                     std::nullopt,
                     std::nullopt,
                     std::nullopt,
                     std::nullopt,
                     temMALFORMED},
                    {std::nullopt,
                     std::nullopt,
                     std::nullopt,
                     std::nullopt,
                     tfSingleAsset | tfTwoAsset,
                     temMALFORMED},
                    {1'000,
                     std::nullopt,
                     std::nullopt,
                     std::nullopt,
                     tfWithdrawAll,
                     temMALFORMED},
                    {std::nullopt,
                     USD(0),
                     XRP(100),
                     std::nullopt,
                     tfWithdrawAll | tfLPToken,
                     temMALFORMED},
                    {std::nullopt,
                     std::nullopt,
                     USD(100),
                     std::nullopt,
                     tfWithdrawAll,
                     temMALFORMED},
                    {std::nullopt,
                     std::nullopt,
                     std::nullopt,
                     std::nullopt,
                     tfWithdrawAll | tfOneAssetWithdrawAll,
                     temMALFORMED},
                    {std::nullopt,
                     USD(100),
                     std::nullopt,
                     std::nullopt,
                     tfWithdrawAll,
                     temMALFORMED},
                    {std::nullopt,
                     std::nullopt,
                     std::nullopt,
                     std::nullopt,
                     tfOneAssetWithdrawAll,
                     temMALFORMED},
                    {1'000,
                     std::nullopt,
                     USD(100),
                     std::nullopt,
                     std::nullopt,
                     temMALFORMED},
                    {std::nullopt,
                     std::nullopt,
                     std::nullopt,
                     IOUAmount{250, 0},
                     tfWithdrawAll,
                     temMALFORMED},
                    {1'000,
                     std::nullopt,
                     std::nullopt,
                     IOUAmount{250, 0},
                     std::nullopt,
                     temMALFORMED},
                    {std::nullopt,
                     std::nullopt,
                     USD(100),
                     IOUAmount{250, 0},
                     std::nullopt,
                     temMALFORMED},
                    {std::nullopt,
                     XRP(100),
                     USD(100),
                     IOUAmount{250, 0},
                     std::nullopt,
                     temMALFORMED},
                    {1'000,
                     XRP(100),
                     USD(100),
                     std::nullopt,
                     std::nullopt,
                     temMALFORMED},
                    {std::nullopt,
                     XRP(100),
                     USD(100),
                     std::nullopt,
                     tfWithdrawAll,
                     temMALFORMED}};
            for (auto const& it : invalidOptions)
            {
                ammAlice.withdraw(
                    alice,
                    std::get<0>(it),
                    std::get<1>(it),
                    std::get<2>(it),
                    std::get<3>(it),
                    std::get<4>(it),
                    std::nullopt,
                    std::nullopt,
                    ter(std::get<5>(it)));
            }

            // Invalid tokens
            ammAlice.withdraw(
                alice, 0, std::nullopt, std::nullopt, ter(temBAD_AMM_TOKENS));
            ammAlice.withdraw(
                alice,
                IOUAmount{-1},
                std::nullopt,
                std::nullopt,
                ter(temBAD_AMM_TOKENS));

            // Mismatched token, invalid Asset1Out issue
            ammAlice.withdraw(
                alice,
                GBP(100),
                std::nullopt,
                std::nullopt,
                ter(temBAD_AMM_TOKENS));

            // Mismatched token, invalid Asset2Out issue
            ammAlice.withdraw(
                alice,
                USD(100),
                GBP(100),
                std::nullopt,
                ter(temBAD_AMM_TOKENS));

            // Mismatched token, Asset1Out.issue == Asset2Out.issue
            ammAlice.withdraw(
                alice,
                USD(100),
                USD(100),
                std::nullopt,
                ter(temBAD_AMM_TOKENS));

            // Invalid amount value
            ammAlice.withdraw(
                alice, USD(0), std::nullopt, std::nullopt, ter(temBAD_AMOUNT));
            ammAlice.withdraw(
                alice,
                USD(-100),
                std::nullopt,
                std::nullopt,
                ter(temBAD_AMOUNT));
            ammAlice.withdraw(
                alice,
                USD(10),
                std::nullopt,
                IOUAmount{-1},
                ter(temBAD_AMOUNT));

            // Invalid amount/token value, withdraw all tokens from one side
            // of the pool.
            ammAlice.withdraw(
                alice,
                USD(10'000),
                std::nullopt,
                std::nullopt,
                ter(tecAMM_BALANCE));
            ammAlice.withdraw(
                alice,
                XRP(10'000),
                std::nullopt,
                std::nullopt,
                ter(tecAMM_BALANCE));
            ammAlice.withdraw(
                alice,
                std::nullopt,
                USD(0),
                std::nullopt,
                std::nullopt,
                tfOneAssetWithdrawAll,
                std::nullopt,
                std::nullopt,
                ter(tecAMM_BALANCE));

            // Bad currency
            ammAlice.withdraw(
                alice,
                BAD(100),
                std::nullopt,
                std::nullopt,
                ter(temBAD_CURRENCY));

            // Invalid Account
            Account bad("bad");
            env.memoize(bad);
            ammAlice.withdraw(
                bad,
                1'000'000,
                std::nullopt,
                std::nullopt,
                std::nullopt,
                std::nullopt,
                std::nullopt,
                seq(1),
                ter(terNO_ACCOUNT));

            // Invalid AMM
            ammAlice.withdraw(
                alice,
                1'000,
                std::nullopt,
                std::nullopt,
                std::nullopt,
                std::nullopt,
                {{USD, GBP}},
                std::nullopt,
                ter(terNO_AMM));

            // Carol is not a Liquidity Provider
            ammAlice.withdraw(
                carol, 10'000, std::nullopt, std::nullopt, ter(tecAMM_BALANCE));

            // Withdraw entire one side of the pool.
            // Equal withdraw but due to XRP precision limit,
            // this results in full withdraw of XRP pool only,
            // while leaving a tiny amount in USD pool.
            ammAlice.withdraw(
                alice,
                IOUAmount{9'999'999'9999, -4},
                std::nullopt,
                std::nullopt,
                ter(tecAMM_BALANCE));
            // Withdrawing from one side.
            // XRP by tokens
            ammAlice.withdraw(
                alice,
                IOUAmount(9'999'999'9999, -4),
                XRP(0),
                std::nullopt,
                ter(tecAMM_BALANCE));
            // USD by tokens
            ammAlice.withdraw(
                alice,
                IOUAmount(9'999'999'9, -1),
                USD(0),
                std::nullopt,
                ter(tecAMM_BALANCE));
            // XRP
            ammAlice.withdraw(
                alice,
                XRP(10'000),
                std::nullopt,
                std::nullopt,
                ter(tecAMM_BALANCE));
            // USD
            ammAlice.withdraw(
                alice,
                STAmount{USD, UINT64_C(9'999'9999999999999), -13},
                std::nullopt,
                std::nullopt,
                ter(tecAMM_BALANCE));
        });

        // Invalid AMM
        testAMM([&](AMM& ammAlice, Env& env) {
            ammAlice.withdrawAll(alice);
            ammAlice.withdraw(
                alice, 10'000, std::nullopt, std::nullopt, ter(terNO_AMM));
        });

        // Globally frozen asset
        testAMM([&](AMM& ammAlice, Env& env) {
            env(fset(gw, asfGlobalFreeze));
            env.close();
            // Can withdraw non-frozen token
            ammAlice.withdraw(alice, XRP(100));
            ammAlice.withdraw(
                alice, USD(100), std::nullopt, std::nullopt, ter(tecFROZEN));
            ammAlice.withdraw(
                alice, 1'000, std::nullopt, std::nullopt, ter(tecFROZEN));
        });

        // Individually frozen (AMM) account
        testAMM([&](AMM& ammAlice, Env& env) {
            env(trust(gw, alice["USD"](0), tfSetFreeze));
            env.close();
            // Can withdraw non-frozen token
            ammAlice.withdraw(alice, XRP(100));
            ammAlice.withdraw(
                alice, 1'000, std::nullopt, std::nullopt, ter(tecFROZEN));
            ammAlice.withdraw(
                alice, USD(100), std::nullopt, std::nullopt, ter(tecFROZEN));
            env(trust(gw, alice["USD"](0), tfClearFreeze));
            // Individually frozen AMM
            env(trust(
                gw,
                STAmount{Issue{gw["USD"].currency, ammAlice.ammAccount()}, 0},
                tfSetFreeze));
            // Can withdraw non-frozen token
            ammAlice.withdraw(alice, XRP(100));
            ammAlice.withdraw(
                alice, 1'000, std::nullopt, std::nullopt, ter(tecFROZEN));
            ammAlice.withdraw(
                alice, USD(100), std::nullopt, std::nullopt, ter(tecFROZEN));
        });

        // Carol withdraws more than she owns
        testAMM([&](AMM& ammAlice, Env&) {
            // Single deposit of 100000 worth of tokens,
            // which is 10% of the pool. Carol is LP now.
            ammAlice.deposit(carol, 1'000'000);
            BEAST_EXPECT(ammAlice.expectBalances(
                XRP(11'000), USD(11'000), IOUAmount{11'000'000, 0}));

            ammAlice.withdraw(
                carol,
                2'000'000,
                std::nullopt,
                std::nullopt,
                ter(tecAMM_INVALID_TOKENS));
            BEAST_EXPECT(ammAlice.expectBalances(
                XRP(11'000), USD(11'000), IOUAmount{11'000'000, 0}));
        });

        // Withdraw with EPrice limit. Fails to withdraw, calculated tokens
        // to withdraw are 0.
        testAMM([&](AMM& ammAlice, Env&) {
            ammAlice.deposit(carol, 1'000'000);
            ammAlice.withdraw(
                carol,
                USD(100),
                std::nullopt,
                IOUAmount{500, 0},
                ter(tecAMM_FAILED));
        });

        // Withdraw with EPrice limit. Fails to withdraw, calculated tokens
        // to withdraw are greater than the LP shares.
        testAMM([&](AMM& ammAlice, Env&) {
            ammAlice.deposit(carol, 1'000'000);
            ammAlice.withdraw(
                carol,
                USD(100),
                std::nullopt,
                IOUAmount{600, 0},
                ter(tecAMM_INVALID_TOKENS));
        });

        // Withdraw with EPrice limit. Fails to withdraw, amount1
        // to withdraw is less than 1700USD.
        testAMM([&](AMM& ammAlice, Env&) {
            ammAlice.deposit(carol, 1'000'000);
            ammAlice.withdraw(
                carol,
                USD(1'700),
                std::nullopt,
                IOUAmount{520, 0},
                ter(tecAMM_FAILED));
        });

        // Deposit/Withdraw the same amount with the trading fee
        testAMM(
            [&](AMM& ammAlice, Env&) {
                ammAlice.deposit(carol, USD(1'000));
                ammAlice.withdraw(
                    carol,
                    USD(1'000),
                    std::nullopt,
                    std::nullopt,
                    ter(tecAMM_INVALID_TOKENS));
            },
            std::nullopt,
            1'000);
        testAMM(
            [&](AMM& ammAlice, Env&) {
                ammAlice.deposit(carol, XRP(1'000));
                ammAlice.withdraw(
                    carol,
                    XRP(1'000),
                    std::nullopt,
                    std::nullopt,
                    ter(tecAMM_INVALID_TOKENS));
            },
            std::nullopt,
            1'000);

        // Deposit/Withdraw the same amount fails due to the tokens adjustment
        testAMM([&](AMM& ammAlice, Env&) {
            ammAlice.deposit(carol, STAmount{USD, 1, -6});
            ammAlice.withdraw(
                carol,
                STAmount{USD, 1, -6},
                std::nullopt,
                std::nullopt,
                ter(tecAMM_INVALID_TOKENS));
        });

        // Withdraw close to one side of the pool. Account's LP tokens
        // are rounded to all LP tokens.
        testAMM([&](AMM& ammAlice, Env&) {
            ammAlice.withdraw(
                alice,
                STAmount{USD, UINT64_C(9'999'999999999999), -12},
                std::nullopt,
                std::nullopt,
                ter(tecAMM_BALANCE));
        });

        // Tiny withdraw
        testAMM([&](AMM& ammAlice, Env&) {
            // XRP amount to withdraw is 0
            ammAlice.withdraw(
                alice,
                IOUAmount{1, -5},
                std::nullopt,
                std::nullopt,
                ter(tecAMM_FAILED));
            // Calculated tokens to withdraw are 0
            ammAlice.withdraw(
                alice,
                std::nullopt,
                STAmount{USD, 1, -11},
                std::nullopt,
                ter(tecAMM_INVALID_TOKENS));
            ammAlice.deposit(carol, STAmount{USD, 1, -10});
            ammAlice.withdraw(
                carol,
                std::nullopt,
                STAmount{USD, 1, -9},
                std::nullopt,
                ter(tecAMM_INVALID_TOKENS));
            ammAlice.withdraw(
                carol,
                std::nullopt,
                XRPAmount{1},
                std::nullopt,
                ter(tecAMM_INVALID_TOKENS));
        });
    }

    void
    testWithdraw()
    {
        testcase("Withdraw");

        using namespace jtx;

        // Equal withdrawal by Carol: 1000000 of tokens, 10% of the current
        // pool
        testAMM([&](AMM& ammAlice, Env& env) {
            // Single deposit of 100000 worth of tokens,
            // which is 10% of the pool. Carol is LP now.
            ammAlice.deposit(carol, 1'000'000);
            BEAST_EXPECT(ammAlice.expectBalances(
                XRP(11'000), USD(11'000), IOUAmount{11'000'000, 0}));
            BEAST_EXPECT(
                ammAlice.expectLPTokens(carol, IOUAmount{1'000'000, 0}));
            // 30,000 less deposited 1,000
            BEAST_EXPECT(expectLine(env, carol, USD(29'000)));
            // 30,000 less deposited 1,000 and 10 drops tx fee
            BEAST_EXPECT(
                expectLedgerEntryRoot(env, carol, XRPAmount{28'999'999'990}));

            // Carol withdraws all tokens
            ammAlice.withdraw(carol, 1'000'000);
            BEAST_EXPECT(
                ammAlice.expectLPTokens(carol, IOUAmount(beast::Zero())));
            BEAST_EXPECT(expectLine(env, carol, USD(30'000)));
            BEAST_EXPECT(
                expectLedgerEntryRoot(env, carol, XRPAmount{29'999'999'980}));
        });

        // Equal withdrawal by tokens 1000000, 10%
        // of the current pool
        testAMM([&](AMM& ammAlice, Env&) {
            ammAlice.withdraw(alice, 1'000'000);
            BEAST_EXPECT(ammAlice.expectBalances(
                XRP(9'000), USD(9'000), IOUAmount{9'000'000, 0}));
        });

        // Equal withdrawal with a limit. Withdraw XRP200.
        // If proportional withdraw of USD is less than 100
        // then withdraw that amount, otherwise withdraw USD100
        // and proportionally withdraw XRP. It's the latter
        // in this case - XRP100/USD100.
        testAMM([&](AMM& ammAlice, Env&) {
            ammAlice.withdraw(alice, XRP(200), USD(100));
            BEAST_EXPECT(ammAlice.expectBalances(
                XRP(9'900), USD(9'900), IOUAmount{9'900'000, 0}));
        });

        // Equal withdrawal with a limit. XRP100/USD100.
        testAMM([&](AMM& ammAlice, Env&) {
            ammAlice.withdraw(alice, XRP(100), USD(200));
            BEAST_EXPECT(ammAlice.expectBalances(
                XRP(9'900), USD(9'900), IOUAmount{9'900'000, 0}));
        });

        // Single withdrawal by amount XRP1000
        testAMM([&](AMM& ammAlice, Env&) {
            ammAlice.withdraw(alice, XRP(1'000));
            BEAST_EXPECT(ammAlice.expectBalances(
                XRP(9'000), USD(10'000), IOUAmount{9'486'832'98050514, -8}));
        });

        // Single withdrawal by tokens 10000.
        testAMM([&](AMM& ammAlice, Env&) {
            ammAlice.withdraw(alice, 10'000, USD(0));
            BEAST_EXPECT(ammAlice.expectBalances(
                XRP(10'000), USD(9980.01), IOUAmount{9'990'000, 0}));
        });

        // Withdraw all tokens.
        testAMM([&](AMM& ammAlice, Env& env) {
            env(trust(carol, STAmount{ammAlice.lptIssue(), 10'000}));
            // Can SetTrust only for AMM LP tokens
            env(trust(
                    carol,
                    STAmount{
                        Issue{EUR.currency, ammAlice.ammAccount()}, 10'000}),
                ter(tecNO_PERMISSION));
            env.close();
            ammAlice.withdrawAll(alice);
            BEAST_EXPECT(!ammAlice.ammExists());

            BEAST_EXPECT(!env.le(keylet::ownerDir(ammAlice.ammAccount())));

            // Can create AMM for the XRP/USD pair
            AMM ammCarol(env, carol, XRP(10'000), USD(10'000));
            BEAST_EXPECT(ammCarol.expectBalances(
                XRP(10'000), USD(10'000), IOUAmount{10'000'000, 0}));
        });

        // Single deposit 1000USD, withdraw all tokens in USD
        testAMM([&](AMM& ammAlice, Env& env) {
            ammAlice.deposit(carol, USD(1'000));
            ammAlice.withdrawAll(carol, USD(0));
            BEAST_EXPECT(ammAlice.expectBalances(
                XRP(10'000), USD(10'000), IOUAmount{10'000'000, 0}));
            BEAST_EXPECT(
                ammAlice.expectLPTokens(carol, IOUAmount(beast::Zero())));
        });

        // Single deposit 1000USD, withdraw all tokens in XRP
        testAMM([&](AMM& ammAlice, Env&) {
            ammAlice.deposit(carol, USD(1'000));
            ammAlice.withdrawAll(carol, XRP(0));
            BEAST_EXPECT(ammAlice.expectBalances(
                XRPAmount(9'090'909'091),
                STAmount{USD, UINT64_C(10'999'99999999999), -11},
                IOUAmount{10'000'000, 0}));
        });

        // Single deposit/withdraw by the same account
        testAMM([&](AMM& ammAlice, Env&) {
            // Since a smaller amount might be deposited due to
            // the lp tokens adjustment, withdrawing by tokens
            // is generally preferred to withdrawing by amount.
            auto lpTokens = ammAlice.deposit(carol, USD(1'000));
            ammAlice.withdraw(carol, lpTokens, USD(0));
            lpTokens = ammAlice.deposit(carol, STAmount(USD, 1, -6));
            ammAlice.withdraw(carol, lpTokens, USD(0));
            lpTokens = ammAlice.deposit(carol, XRPAmount(1));
            ammAlice.withdraw(carol, lpTokens, XRPAmount(0));
            BEAST_EXPECT(ammAlice.expectBalances(
                XRP(10'000), USD(10'000), ammAlice.tokens()));
            BEAST_EXPECT(ammAlice.expectLPTokens(carol, IOUAmount{0}));
        });

        // Single deposit by different accounts and then withdraw
        // in reverse.
        testAMM([&](AMM& ammAlice, Env&) {
            auto const carolTokens = ammAlice.deposit(carol, USD(1'000));
            auto const aliceTokens = ammAlice.deposit(alice, USD(1'000));
            ammAlice.withdraw(alice, aliceTokens, USD(0));
            ammAlice.withdraw(carol, carolTokens, USD(0));
            BEAST_EXPECT(ammAlice.expectBalances(
                XRP(10'000), USD(10'000), ammAlice.tokens()));
            BEAST_EXPECT(ammAlice.expectLPTokens(carol, IOUAmount{0}));
            BEAST_EXPECT(ammAlice.expectLPTokens(alice, ammAlice.tokens()));
        });

        // Equal deposit 10%, withdraw all tokens
        testAMM([&](AMM& ammAlice, Env&) {
            ammAlice.deposit(carol, 1'000'000);
            ammAlice.withdrawAll(carol);
            BEAST_EXPECT(ammAlice.expectBalances(
                XRP(10'000), USD(10'000), IOUAmount{10'000'000, 0}));
        });

        // Equal deposit 10%, withdraw all tokens in USD
        testAMM([&](AMM& ammAlice, Env&) {
            ammAlice.deposit(carol, 1'000'000);
            ammAlice.withdrawAll(carol, USD(0));
            BEAST_EXPECT(ammAlice.expectBalances(
                XRP(11'000),
                STAmount{USD, UINT64_C(9'090'909090909092), -12},
                IOUAmount{10'000'000, 0}));
        });

        // Equal deposit 10%, withdraw all tokens in XRP
        testAMM([&](AMM& ammAlice, Env&) {
            ammAlice.deposit(carol, 1'000'000);
            ammAlice.withdrawAll(carol, XRP(0));
            BEAST_EXPECT(ammAlice.expectBalances(
                XRPAmount(9'090'909'091),
                USD(11'000),
                IOUAmount{10'000'000, 0}));
        });

        // Withdraw with EPrice limit.
        testAMM([&](AMM& ammAlice, Env&) {
            ammAlice.deposit(carol, 1'000'000);
            ammAlice.withdraw(carol, USD(100), std::nullopt, IOUAmount{520, 0});
            BEAST_EXPECT(
                ammAlice.expectBalances(
                    XRPAmount(11'000'000'000),
                    STAmount{USD, UINT64_C(9'372'781065088757), -12},
                    IOUAmount{10'153'846'15384616, -8}) &&
                ammAlice.expectLPTokens(
                    carol, IOUAmount{153'846'15384616, -8}));
            ammAlice.withdrawAll(carol);
            BEAST_EXPECT(ammAlice.expectLPTokens(carol, IOUAmount{0}));
        });

        // Withdraw with EPrice limit. AssetOut is 0.
        testAMM([&](AMM& ammAlice, Env&) {
            ammAlice.deposit(carol, 1'000'000);
            ammAlice.withdraw(carol, USD(0), std::nullopt, IOUAmount{520, 0});
            BEAST_EXPECT(
                ammAlice.expectBalances(
                    XRPAmount(11'000'000'000),
                    STAmount{USD, UINT64_C(9'372'781065088757), -12},
                    IOUAmount{10'153'846'15384616, -8}) &&
                ammAlice.expectLPTokens(
                    carol, IOUAmount{153'846'15384616, -8}));
        });

        // IOU to IOU + transfer fee
        {
            Env env{*this};
            fund(env, gw, {alice}, {USD(20'000), BTC(0.5)}, Fund::All);
            env(rate(gw, 1.25));
            env.close();
            // no transfer fee on create
            AMM ammAlice(env, alice, USD(20'000), BTC(0.5));
            BEAST_EXPECT(ammAlice.expectBalances(
                USD(20'000), BTC(0.5), IOUAmount{100, 0}));
            BEAST_EXPECT(expectLine(env, alice, USD(0)));
            BEAST_EXPECT(expectLine(env, alice, BTC(0)));
            fund(env, gw, {carol}, {USD(2'000), BTC(0.05)}, Fund::Acct);
            // no transfer fee on deposit
            ammAlice.deposit(carol, 10);
            BEAST_EXPECT(ammAlice.expectBalances(
                USD(22'000), BTC(0.55), IOUAmount{110, 0}));
            BEAST_EXPECT(expectLine(env, carol, USD(0)));
            BEAST_EXPECT(expectLine(env, carol, BTC(0)));
            // no transfer fee on withdraw
            ammAlice.withdraw(carol, 10);
            BEAST_EXPECT(ammAlice.expectBalances(
                USD(20'000), BTC(0.5), IOUAmount{100, 0}));
            BEAST_EXPECT(ammAlice.expectLPTokens(carol, IOUAmount{0, 0}));
            BEAST_EXPECT(expectLine(env, carol, USD(2'000)));
            BEAST_EXPECT(expectLine(env, carol, BTC(0.05)));
        }

        // Tiny withdraw
        testAMM([&](AMM& ammAlice, Env&) {
            // By tokens
            ammAlice.withdraw(alice, IOUAmount{1, -3});
            BEAST_EXPECT(ammAlice.expectBalances(
                XRPAmount{9'999'999'999},
                STAmount{USD, UINT64_C(9'999'999999), -6},
                IOUAmount{9'999'999'999, -3}));
        });
        testAMM([&](AMM& ammAlice, Env&) {
            // Single XRP pool
            ammAlice.withdraw(alice, std::nullopt, XRPAmount{1});
            BEAST_EXPECT(ammAlice.expectBalances(
                XRPAmount{9'999'999'999},
                USD(10'000),
                IOUAmount{9'999'999'9995, -4}));
        });
        testAMM([&](AMM& ammAlice, Env&) {
            // Single USD pool
            ammAlice.withdraw(alice, std::nullopt, STAmount{USD, 1, -10});
            BEAST_EXPECT(ammAlice.expectBalances(
                XRP(10'000),
                STAmount{USD, UINT64_C(9'999'9999999999), -10},
                IOUAmount{9'999'999'99999995, -8}));
        });

        // Withdraw close to entire pool
        // Equal by tokens
        testAMM([&](AMM& ammAlice, Env&) {
            ammAlice.withdraw(alice, IOUAmount{9'999'999'999, -3});
            BEAST_EXPECT(ammAlice.expectBalances(
                XRPAmount{1}, STAmount{USD, 1, -6}, IOUAmount{1, -3}));
        });
        // USD by tokens
        testAMM([&](AMM& ammAlice, Env&) {
            ammAlice.withdraw(alice, IOUAmount{9'999'999}, USD(0));
            BEAST_EXPECT(ammAlice.expectBalances(
                XRP(10'000), STAmount{USD, 1, -10}, IOUAmount{1}));
        });
        // XRP by tokens
        testAMM([&](AMM& ammAlice, Env&) {
            ammAlice.withdraw(alice, IOUAmount{9'999'900}, XRP(0));
            BEAST_EXPECT(ammAlice.expectBalances(
                XRPAmount{1}, USD(10'000), IOUAmount{100}));
        });
        // USD
        testAMM([&](AMM& ammAlice, Env&) {
            ammAlice.withdraw(
                alice, STAmount{USD, UINT64_C(9'999'99999999999), -11});
            BEAST_EXPECT(ammAlice.expectBalances(
                XRP(10000), STAmount{USD, 1, -11}, IOUAmount{316227765, -9}));
        });
        // XRP
        testAMM([&](AMM& ammAlice, Env&) {
            ammAlice.withdraw(alice, XRPAmount{9'999'999'999});
            BEAST_EXPECT(ammAlice.expectBalances(
                XRPAmount{1}, USD(10'000), IOUAmount{100}));
        });
    }

    void
    testInvalidFeeVote()
    {
        testcase("Invalid Fee Vote");
        using namespace jtx;

        testAMM([&](AMM& ammAlice, Env& env) {
            // Invalid flags
            ammAlice.vote(
                std::nullopt,
                1'000,
                tfWithdrawAll,
                std::nullopt,
                std::nullopt,
                ter(temINVALID_FLAG));

            // Invalid fee.
            ammAlice.vote(
                std::nullopt,
                1'001,
                std::nullopt,
                std::nullopt,
                std::nullopt,
                ter(temBAD_FEE));
            BEAST_EXPECT(ammAlice.expectTradingFee(0));

            // Invalid Account
            Account bad("bad");
            env.memoize(bad);
            ammAlice.vote(
                bad,
                1'000,
                std::nullopt,
                seq(1),
                std::nullopt,
                ter(terNO_ACCOUNT));

            // Invalid AMM
            ammAlice.vote(
                alice,
                1'000,
                std::nullopt,
                std::nullopt,
                {{USD, GBP}},
                ter(terNO_AMM));

            // Account is not LP
            ammAlice.vote(
                carol,
                1'000,
                std::nullopt,
                std::nullopt,
                std::nullopt,
                ter(tecAMM_INVALID_TOKENS));
        });

        // Invalid AMM
        testAMM([&](AMM& ammAlice, Env& env) {
            ammAlice.withdrawAll(alice);
            ammAlice.vote(
                alice,
                1'000,
                std::nullopt,
                std::nullopt,
                std::nullopt,
                ter(terNO_AMM));
        });
    }

    void
    testFeeVote()
    {
        testcase("Fee Vote");
        using namespace jtx;

        // One vote sets fee to 1%.
        testAMM([&](AMM& ammAlice, Env& env) {
            BEAST_EXPECT(ammAlice.expectAuctionSlot(0, 0, IOUAmount{0}));
            ammAlice.vote({}, 1'000);
            BEAST_EXPECT(ammAlice.expectTradingFee(1'000));
            // Discounted fee is 1/10 of trading fee.
            BEAST_EXPECT(ammAlice.expectAuctionSlot(100, 0, IOUAmount{0}));
        });

        auto vote = [&](AMM& ammAlice,
                        Env& env,
                        int i,
                        int fundUSD = 100'000,
                        std::uint32_t tokens = 10'000'000,
                        std::vector<Account>* accounts = nullptr) {
            Account a(std::to_string(i));
            fund(env, gw, {a}, {USD(fundUSD)}, Fund::Acct);
            ammAlice.deposit(a, tokens);
            ammAlice.vote(a, 50 * (i + 1));
            if (accounts)
                accounts->push_back(std::move(a));
        };

        // Eight votes fill all voting slots, set fee 0.175%.
        testAMM([&](AMM& ammAlice, Env& env) {
            for (int i = 0; i < 7; ++i)
                vote(ammAlice, env, i, 10'000);
            BEAST_EXPECT(ammAlice.expectTradingFee(175));
        });

        // Eight votes fill all voting slots, set fee 0.175%.
        // New vote, same account, sets fee 0.225%
        testAMM([&](AMM& ammAlice, Env& env) {
            for (int i = 0; i < 7; ++i)
                vote(ammAlice, env, i);
            BEAST_EXPECT(ammAlice.expectTradingFee(175));
            Account const a("0");
            ammAlice.vote(a, 450);
            BEAST_EXPECT(ammAlice.expectTradingFee(225));
        });

        // Eight votes fill all voting slots, set fee 0.175%.
        // New vote, new account, higher vote weight, set higher fee 0.244%
        testAMM([&](AMM& ammAlice, Env& env) {
            for (int i = 0; i < 7; ++i)
                vote(ammAlice, env, i);
            BEAST_EXPECT(ammAlice.expectTradingFee(175));
            vote(ammAlice, env, 7, 100'000, 20'000'000);
            BEAST_EXPECT(ammAlice.expectTradingFee(244));
        });

        // Eight votes fill all voting slots, set fee 0.219%.
        // New vote, new account, higher vote weight, set smaller fee 0.206%
        testAMM([&](AMM& ammAlice, Env& env) {
            for (int i = 7; i > 0; --i)
                vote(ammAlice, env, i);
            BEAST_EXPECT(ammAlice.expectTradingFee(219));
            vote(ammAlice, env, 0, 100'000, 20'000'000);
            BEAST_EXPECT(ammAlice.expectTradingFee(206));
        });

        // Eight votes fill all voting slots. The accounts then withdraw all
        // tokens. An account sets a new fee and the previous slots are
        // deleted.
        testAMM([&](AMM& ammAlice, Env& env) {
            std::vector<Account> accounts;
            for (int i = 0; i < 7; ++i)
                vote(ammAlice, env, i, 100'000, 10'000'000, &accounts);
            BEAST_EXPECT(ammAlice.expectTradingFee(175));
            for (int i = 0; i < 7; ++i)
                ammAlice.withdrawAll(accounts[i]);
            ammAlice.deposit(carol, 10'000'000);
            ammAlice.vote(carol, 1'000);
            // The initial LP set the fee to 1000. Carol gets 50% voting
            // power, and the new fee is 500.
            BEAST_EXPECT(ammAlice.expectTradingFee(500));
        });

        // Eight votes fill all voting slots. The accounts then withdraw some
        // tokens. The new vote doesn't get the voting power but
        // the slots are refreshed and the fee is updated.
        testAMM([&](AMM& ammAlice, Env& env) {
            std::vector<Account> accounts;
            for (int i = 0; i < 7; ++i)
                vote(ammAlice, env, i, 100'000, 10'000'000, &accounts);
            BEAST_EXPECT(ammAlice.expectTradingFee(175));
            for (int i = 0; i < 7; ++i)
                ammAlice.withdraw(accounts[i], 9'000'000);
            ammAlice.deposit(carol, 1'000);
            // The vote is not added to the slots
            ammAlice.vote(carol, 1'000);
            auto const info = ammAlice.ammRpcInfo()[jss::amm][jss::vote_slots];
            for (std::uint16_t i = 0; i < info.size(); ++i)
                BEAST_EXPECT(info[i][jss::account] != carol.human());
            // But the slots are refreshed and the fee is changed
            BEAST_EXPECT(ammAlice.expectTradingFee(82));
        });
    }

    void
    testInvalidBid()
    {
        testcase("Invalid Bid");
        using namespace jtx;
        using namespace std::chrono;

        // burn all the LPTokens through a AMMBid transaction
        {
            Env env(*this);
            fund(env, gw, {alice}, XRP(2'000), {USD(2'000)});
            AMM amm(env, gw, XRP(1'000), USD(1'000), false, 1'000);

            // auction slot is owned by the creator of the AMM i.e. gw
            BEAST_EXPECT(amm.expectAuctionSlot(100, 0, IOUAmount{0}));

            // gw attempts to burn all her LPTokens through a bid transaction
            // this transaction fails because AMMBid transaction can not burn
            // all the outstanding LPTokens
            env(amm.bid({
                    .account = gw,
                    .bidMin = 1'000'000,
                }),
                ter(tecAMM_INVALID_TOKENS));
        }

        // burn all the LPTokens through a AMMBid transaction
        {
            Env env(*this);
            fund(env, gw, {alice}, XRP(2'000), {USD(2'000)});
            AMM amm(env, gw, XRP(1'000), USD(1'000), false, 1'000);

            // auction slot is owned by the creator of the AMM i.e. gw
            BEAST_EXPECT(amm.expectAuctionSlot(100, 0, IOUAmount{0}));

            // gw burns all but one of its LPTokens through a bid transaction
            // this transaction suceeds because the bid price is less than
            // the total outstanding LPToken balance
            env(amm.bid({
                    .account = gw,
                    .bidMin = STAmount{amm.lptIssue(), UINT64_C(999'999)},
                }),
                ter(tesSUCCESS))
                .close();

            // gw must own the auction slot
            BEAST_EXPECT(amm.expectAuctionSlot(100, 0, IOUAmount{999'999}));

            // 999'999 tokens are burned, only 1 LPToken is owned by gw
            BEAST_EXPECT(
                amm.expectBalances(XRP(1'000), USD(1'000), IOUAmount{1}));

            // gw owns only 1 LPToken in its balance
            BEAST_EXPECT(Number{amm.getLPTokensBalance(gw)} == 1);

            // gw attempts to burn the last of its LPTokens in an AMMBid
            // transaction. This transaction fails because it would burn all
            // the remaining LPTokens
            env(amm.bid({
                    .account = gw,
                    .bidMin = 1,
                }),
                ter(tecAMM_INVALID_TOKENS));
        }

        testAMM([&](AMM& ammAlice, Env& env) {
            // Invalid flags
            env(ammAlice.bid({
                    .account = carol,
                    .bidMin = 0,
                    .flags = tfWithdrawAll,
                }),
                ter(temINVALID_FLAG));

            ammAlice.deposit(carol, 1'000'000);
            // Invalid Bid price <= 0
            for (auto bid : {0, -100})
            {
                env(ammAlice.bid({
                        .account = carol,
                        .bidMin = bid,
                    }),
                    ter(temBAD_AMOUNT));
                env(ammAlice.bid({
                        .account = carol,
                        .bidMax = bid,
                    }),
                    ter(temBAD_AMOUNT));
            }

            // Invlaid Min/Max combination
            env(ammAlice.bid({
                    .account = carol,
                    .bidMin = 200,
                    .bidMax = 100,
                }),
                ter(tecAMM_INVALID_TOKENS));

            // Invalid Account
            Account bad("bad");
            env.memoize(bad);
            env(ammAlice.bid({
                    .account = bad,
                    .bidMax = 100,
                }),
                seq(1),
                ter(terNO_ACCOUNT));

            // Account is not LP
            Account const dan("dan");
            env.fund(XRP(1'000), dan);
            env(ammAlice.bid({
                    .account = dan,
                    .bidMin = 100,
                }),
                ter(tecAMM_INVALID_TOKENS));
            env(ammAlice.bid({
                    .account = dan,
                }),
                ter(tecAMM_INVALID_TOKENS));

            // Auth account is invalid.
            env(ammAlice.bid({
                    .account = carol,
                    .bidMin = 100,
                    .authAccounts = {bob},
                }),
                ter(terNO_ACCOUNT));

            // Invalid Assets
            env(ammAlice.bid({
                    .account = alice,
                    .bidMax = 100,
                    .assets = {{USD, GBP}},
                }),
                ter(terNO_AMM));

            // Invalid Min/Max issue
            env(ammAlice.bid({
                    .account = alice,
                    .bidMax = STAmount{USD, 100},
                }),
                ter(temBAD_AMM_TOKENS));
            env(ammAlice.bid({
                    .account = alice,
                    .bidMin = STAmount{USD, 100},
                }),
                ter(temBAD_AMM_TOKENS));
        });

        // Invalid AMM
        testAMM([&](AMM& ammAlice, Env& env) {
            ammAlice.withdrawAll(alice);
            env(ammAlice.bid({
                    .account = alice,
                    .bidMax = 100,
                }),
                ter(terNO_AMM));
        });

        // More than four Auth accounts.
        testAMM([&](AMM& ammAlice, Env& env) {
            Account ed("ed");
            Account bill("bill");
            Account scott("scott");
            Account james("james");
            env.fund(XRP(1'000), bob, ed, bill, scott, james);
            env.close();
            ammAlice.deposit(carol, 1'000'000);
            env(ammAlice.bid({
                    .account = carol,
                    .bidMin = 100,
                    .authAccounts = {bob, ed, bill, scott, james},
                }),
                ter(temMALFORMED));
        });

        // Bid price exceeds LP owned tokens
        testAMM([&](AMM& ammAlice, Env& env) {
            fund(env, gw, {bob}, XRP(1'000), {USD(100)}, Fund::Acct);
            ammAlice.deposit(carol, 1'000'000);
            ammAlice.deposit(bob, 10);
            env(ammAlice.bid({
                    .account = carol,
                    .bidMin = 1'000'001,
                }),
                ter(tecAMM_INVALID_TOKENS));
            env(ammAlice.bid({
                    .account = carol,
                    .bidMax = 1'000'001,
                }),
                ter(tecAMM_INVALID_TOKENS));
            env(ammAlice.bid({
                .account = carol,
                .bidMin = 1'000,
            }));
            BEAST_EXPECT(ammAlice.expectAuctionSlot(0, 0, IOUAmount{1'000}));
            // Slot purchase price is more than 1000 but bob only has 10 tokens
            env(ammAlice.bid({
                    .account = bob,
                }),
                ter(tecAMM_INVALID_TOKENS));
        });

        // Bid all tokens, still own the slot
        {
            Env env(*this);
            fund(env, gw, {alice, bob}, XRP(1'000), {USD(1'000)});
            AMM amm(env, gw, XRP(10), USD(1'000));
            auto const lpIssue = amm.lptIssue();
            env.trust(STAmount{lpIssue, 100}, alice);
            env.trust(STAmount{lpIssue, 50}, bob);
            env(pay(gw, alice, STAmount{lpIssue, 100}));
            env(pay(gw, bob, STAmount{lpIssue, 50}));
            env(amm.bid({.account = alice, .bidMin = 100}));
            // Alice doesn't have any more tokens, but
            // she still owns the slot.
            env(amm.bid({
                    .account = bob,
                    .bidMax = 50,
                }),
                ter(tecAMM_FAILED));
        }
    }

    void
    testBid()
    {
        testcase("Bid");
        using namespace jtx;
        using namespace std::chrono;

        // Auction slot initially is owned by AMM creator, who pays 0 price.

        // Bid 110 tokens. Pay bidMin.
        testAMM([&](AMM& ammAlice, Env& env) {
            ammAlice.deposit(carol, 1'000'000);
            env(ammAlice.bid({.account = carol, .bidMin = 110}));
            BEAST_EXPECT(ammAlice.expectAuctionSlot(0, 0, IOUAmount{110}));
            // 110 tokens are burned.
            BEAST_EXPECT(ammAlice.expectBalances(
                XRP(11'000), USD(11'000), IOUAmount{10'999'890, 0}));
        });

        // Bid with min/max when the pay price is less than min.
        testAMM([&](AMM& ammAlice, Env& env) {
            ammAlice.deposit(carol, 1'000'000);
            // Bid exactly 110. Pay 110 because the pay price is < 110.
            env(ammAlice.bid({.account = carol, .bidMin = 110, .bidMax = 110}));
            BEAST_EXPECT(ammAlice.expectAuctionSlot(0, 0, IOUAmount{110}));
            BEAST_EXPECT(ammAlice.expectBalances(
                XRP(11'000), USD(11'000), IOUAmount{10'999'890}));
            // Bid exactly 180-200. Pay 180 because the pay price is < 180.
            env(ammAlice.bid({.account = alice, .bidMin = 180, .bidMax = 200}));
            BEAST_EXPECT(ammAlice.expectAuctionSlot(0, 0, IOUAmount{180}));
            BEAST_EXPECT(ammAlice.expectBalances(
                XRP(11'000), USD(11'000), IOUAmount{10'999'814'5, -1}));
        });

        // Start bid at bidMin 110.
        testAMM([&](AMM& ammAlice, Env& env) {
            ammAlice.deposit(carol, 1'000'000);
            // Bid, pay bidMin.
            env(ammAlice.bid({.account = carol, .bidMin = 110}));
            BEAST_EXPECT(ammAlice.expectAuctionSlot(0, 0, IOUAmount{110}));

            fund(env, gw, {bob}, {USD(10'000)}, Fund::Acct);
            ammAlice.deposit(bob, 1'000'000);
            // Bid, pay the computed price.
            env(ammAlice.bid({.account = bob}));
            BEAST_EXPECT(ammAlice.expectAuctionSlot(0, 0, IOUAmount(1155, -1)));

            // Bid bidMax fails because the computed price is higher.
            env(ammAlice.bid({
                    .account = carol,
                    .bidMax = 120,
                }),
                ter(tecAMM_FAILED));
            // Bid MaxSlotPrice succeeds - pay computed price
            env(ammAlice.bid({.account = carol, .bidMax = 600}));
            BEAST_EXPECT(
                ammAlice.expectAuctionSlot(0, 0, IOUAmount{121'275, -3}));

            // Bid Min/MaxSlotPrice fails because the computed price is not in
            // range
            env(ammAlice.bid({
                    .account = carol,
                    .bidMin = 10,
                    .bidMax = 100,
                }),
                ter(tecAMM_FAILED));
            // Bid Min/MaxSlotPrice succeeds - pay computed price
            env(ammAlice.bid({.account = carol, .bidMin = 100, .bidMax = 600}));
            BEAST_EXPECT(
                ammAlice.expectAuctionSlot(0, 0, IOUAmount{127'33875, -5}));
        });

        // Slot states.
        testAMM([&](AMM& ammAlice, Env& env) {
            ammAlice.deposit(carol, 1'000'000);

            fund(env, gw, {bob}, {USD(10'000)}, Fund::Acct);
            ammAlice.deposit(bob, 1'000'000);
            BEAST_EXPECT(ammAlice.expectBalances(
                XRP(12'000), USD(12'000), IOUAmount{12'000'000, 0}));

            // Initial state. Pay bidMin.
            env(ammAlice.bid({.account = carol, .bidMin = 110})).close();
            BEAST_EXPECT(ammAlice.expectAuctionSlot(0, 0, IOUAmount{110}));

            // 1st Interval after close, price for 0th interval.
            env(ammAlice.bid({.account = bob}));
            env.close(seconds(AUCTION_SLOT_INTERVAL_DURATION + 1));
            BEAST_EXPECT(
                ammAlice.expectAuctionSlot(0, 1, IOUAmount{1'155, -1}));

            // 10th Interval after close, price for 1st interval.
            env(ammAlice.bid({.account = carol}));
            env.close(seconds(10 * AUCTION_SLOT_INTERVAL_DURATION + 1));
            BEAST_EXPECT(
                ammAlice.expectAuctionSlot(0, 10, IOUAmount{121'275, -3}));

            // 20th Interval (expired) after close, price for 10th interval.
            env(ammAlice.bid({.account = bob}));
            env.close(seconds(
                AUCTION_SLOT_TIME_INTERVALS * AUCTION_SLOT_INTERVAL_DURATION +
                1));
            BEAST_EXPECT(ammAlice.expectAuctionSlot(
                0, std::nullopt, IOUAmount{127'33875, -5}));

            // 0 Interval.
            env(ammAlice.bid({.account = carol, .bidMin = 110})).close();
            BEAST_EXPECT(
                ammAlice.expectAuctionSlot(0, std::nullopt, IOUAmount{110}));
            // ~321.09 tokens burnt on bidding fees.
            BEAST_EXPECT(ammAlice.expectBalances(
                XRP(12'000), USD(12'000), IOUAmount{11'999'678'91, -2}));
        });

        // Pool's fee 1%. Bid bidMin.
        // Auction slot owner and auth account trade at discounted fee -
        // 1/10 of the trading fee.
        // Other accounts trade at 1% fee.
        testAMM(
            [&](AMM& ammAlice, Env& env) {
                Account const dan("dan");
                Account const ed("ed");
                fund(env, gw, {bob, dan, ed}, {USD(20'000)}, Fund::Acct);
                ammAlice.deposit(bob, 1'000'000);
                ammAlice.deposit(ed, 1'000'000);
                ammAlice.deposit(carol, 500'000);
                ammAlice.deposit(dan, 500'000);
                auto ammTokens = ammAlice.getLPTokensBalance();
                env(ammAlice.bid({
                    .account = carol,
                    .bidMin = 120,
                    .authAccounts = {bob, ed},
                }));
                auto const slotPrice = IOUAmount{5'200};
                ammTokens -= slotPrice;
                BEAST_EXPECT(ammAlice.expectAuctionSlot(100, 0, slotPrice));
                BEAST_EXPECT(ammAlice.expectBalances(
                    XRP(13'000), USD(13'000), ammTokens));
                // Discounted trade
                for (int i = 0; i < 10; ++i)
                {
                    auto tokens = ammAlice.deposit(carol, USD(100));
                    ammAlice.withdraw(carol, tokens, USD(0));
                    tokens = ammAlice.deposit(bob, USD(100));
                    ammAlice.withdraw(bob, tokens, USD(0));
                    tokens = ammAlice.deposit(ed, USD(100));
                    ammAlice.withdraw(ed, tokens, USD(0));
                }
                // carol, bob, and ed pay ~0.99USD in fees.
                BEAST_EXPECT(
                    env.balance(carol, USD) ==
                    STAmount(USD, UINT64_C(29'499'00572620545), -11));
                BEAST_EXPECT(
                    env.balance(bob, USD) ==
                    STAmount(USD, UINT64_C(18'999'00572616195), -11));
                BEAST_EXPECT(
                    env.balance(ed, USD) ==
                    STAmount(USD, UINT64_C(18'999'00572611841), -11));
                // USD pool is slightly higher because of the fees.
                BEAST_EXPECT(ammAlice.expectBalances(
                    XRP(13'000),
                    STAmount(USD, UINT64_C(13'002'98282151419), -11),
                    ammTokens));
                ammTokens = ammAlice.getLPTokensBalance();
                // Trade with the fee
                for (int i = 0; i < 10; ++i)
                {
                    auto const tokens = ammAlice.deposit(dan, USD(100));
                    ammAlice.withdraw(dan, tokens, USD(0));
                }
                // dan pays ~9.94USD, which is ~10 times more in fees than
                // carol, bob, ed. the discounted fee is 10 times less
                // than the trading fee.
                BEAST_EXPECT(
                    env.balance(dan, USD) ==
                    STAmount(USD, UINT64_C(19'490'056722744), -9));
                // USD pool gains more in dan's fees.
                BEAST_EXPECT(ammAlice.expectBalances(
                    XRP(13'000),
                    STAmount{USD, UINT64_C(13'012'92609877019), -11},
                    ammTokens));
                // Discounted fee payment
                ammAlice.deposit(carol, USD(100));
                ammTokens = ammAlice.getLPTokensBalance();
                BEAST_EXPECT(ammAlice.expectBalances(
                    XRP(13'000),
                    STAmount{USD, UINT64_C(13'112'92609877019), -11},
                    ammTokens));
                env(pay(carol, bob, USD(100)), path(~USD), sendmax(XRP(110)));
                env.close();
                // carol pays 100000 drops in fees
                // 99900668XRP swapped in for 100USD
                BEAST_EXPECT(ammAlice.expectBalances(
                    XRPAmount{13'100'000'668},
                    STAmount{USD, UINT64_C(13'012'92609877019), -11},
                    ammTokens));
                // Payment with the trading fee
                env(pay(alice, carol, XRP(100)), path(~XRP), sendmax(USD(110)));
                env.close();
                // alice pays ~1.011USD in fees, which is ~10 times more
                // than carol's fee
                // 100.099431529USD swapped in for 100XRP
                BEAST_EXPECT(ammAlice.expectBalances(
                    XRPAmount{13'000'000'668},
                    STAmount{USD, UINT64_C(13'114'03663047264), -11},
                    ammTokens));
                // Auction slot expired, no discounted fee
                env.close(seconds(TOTAL_TIME_SLOT_SECS + 1));
                // clock is parent's based
                env.close();
                BEAST_EXPECT(
                    env.balance(carol, USD) ==
                    STAmount(USD, UINT64_C(29'399'00572620545), -11));
                ammTokens = ammAlice.getLPTokensBalance();
                for (int i = 0; i < 10; ++i)
                {
                    auto const tokens = ammAlice.deposit(carol, USD(100));
                    ammAlice.withdraw(carol, tokens, USD(0));
                }
                // carol pays ~9.94USD in fees, which is ~10 times more in
                // trading fees vs discounted fee.
                BEAST_EXPECT(
                    env.balance(carol, USD) ==
                    STAmount(USD, UINT64_C(29'389'06197177128), -11));
                BEAST_EXPECT(ammAlice.expectBalances(
                    XRPAmount{13'000'000'668},
                    STAmount{USD, UINT64_C(13'123'98038490681), -11},
                    ammTokens));
                env(pay(carol, bob, USD(100)), path(~USD), sendmax(XRP(110)));
                env.close();
                // carol pays ~1.008XRP in trading fee, which is
                // ~10 times more than the discounted fee.
                // 99.815876XRP is swapped in for 100USD
                BEAST_EXPECT(ammAlice.expectBalances(
                    XRPAmount(13'100'824'790),
                    STAmount{USD, UINT64_C(13'023'98038490681), -11},
                    ammTokens));
            },
            std::nullopt,
            1'000);

        // Bid tiny amount
        testAMM([&](AMM& ammAlice, Env& env) {
            // Bid a tiny amount
            auto const tiny = Number{STAmount::cMinValue, STAmount::cMinOffset};
            env(ammAlice.bid({.account = alice, .bidMin = IOUAmount{tiny}}));
            // Auction slot purchase price is equal to the tiny amount
            // since the minSlotPrice is 0 with no trading fee.
            BEAST_EXPECT(ammAlice.expectAuctionSlot(0, 0, IOUAmount{tiny}));
            // The purchase price is too small to affect the total tokens
            BEAST_EXPECT(ammAlice.expectBalances(
                XRP(10'000), USD(10'000), ammAlice.tokens()));
            // Bid the tiny amount
            env(ammAlice.bid({
                .account = alice,
                .bidMin = IOUAmount{STAmount::cMinValue, STAmount::cMinOffset},
            }));
            // Pay slightly higher price
            BEAST_EXPECT(ammAlice.expectAuctionSlot(
                0, 0, IOUAmount{tiny * Number{105, -2}}));
            // The purchase price is still too small to affect the total tokens
            BEAST_EXPECT(ammAlice.expectBalances(
                XRP(10'000), USD(10'000), ammAlice.tokens()));
        });

        // Reset auth account
        testAMM([&](AMM& ammAlice, Env& env) {
            env(ammAlice.bid({
                .account = alice,
                .bidMin = IOUAmount{100},
                .authAccounts = {carol},
            }));
            BEAST_EXPECT(ammAlice.expectAuctionSlot({carol}));
            env(ammAlice.bid({.account = alice, .bidMin = IOUAmount{100}}));
            BEAST_EXPECT(ammAlice.expectAuctionSlot({}));
            Account bob("bob");
            Account dan("dan");
            fund(env, {bob, dan}, XRP(1'000));
            env(ammAlice.bid({
                .account = alice,
                .bidMin = IOUAmount{100},
                .authAccounts = {bob, dan},
            }));
            BEAST_EXPECT(ammAlice.expectAuctionSlot({bob, dan}));
        });

        // Bid all tokens, still own the slot and trade at a discount
        {
            Env env(*this);
            fund(env, gw, {alice, bob}, XRP(2'000), {USD(2'000)});
            AMM amm(env, gw, XRP(1'000), USD(1'010), false, 1'000);
            auto const lpIssue = amm.lptIssue();
            env.trust(STAmount{lpIssue, 500}, alice);
            env.trust(STAmount{lpIssue, 50}, bob);
            env(pay(gw, alice, STAmount{lpIssue, 500}));
            env(pay(gw, bob, STAmount{lpIssue, 50}));
            // Alice doesn't have anymore lp tokens
            env(amm.bid({.account = alice, .bidMin = 500}));
            BEAST_EXPECT(amm.expectAuctionSlot(100, 0, IOUAmount{500}));
            BEAST_EXPECT(expectLine(env, alice, STAmount{lpIssue, 0}));
            // But trades with the discounted fee since she still owns the slot.
            // Alice pays 10011 drops in fees
            env(pay(alice, bob, USD(10)), path(~USD), sendmax(XRP(11)));
            BEAST_EXPECT(amm.expectBalances(
                XRPAmount{1'010'010'011},
                USD(1'000),
                IOUAmount{1'004'487'562112089, -9}));
            // Bob pays the full fee ~0.1USD
            env(pay(bob, alice, XRP(10)), path(~XRP), sendmax(USD(11)));
            BEAST_EXPECT(amm.expectBalances(
                XRPAmount{1'000'010'011},
                STAmount{USD, UINT64_C(1'010'10090898081), -11},
                IOUAmount{1'004'487'562112089, -9}));
        }

        // preflight tests
        {
            Env env(*this);
            fund(env, gw, {alice, bob}, XRP(2'000), {USD(2'000)});
            AMM amm(env, gw, XRP(1'000), USD(1'010), false, 1'000);
            Json::Value tx = amm.bid({.account = alice, .bidMin = 500});

            {
                auto jtx = env.jt(tx, seq(1), fee(10));
                env.app().config().features.erase(featureAMM);
                PreflightContext pfctx(
                    env.app(),
                    *jtx.stx,
                    env.current()->rules(),
                    tapNONE,
                    env.journal);
                auto pf = AMMBid::preflight(pfctx);
                BEAST_EXPECT(pf == temDISABLED);
                env.app().config().features.insert(featureAMM);
            }

            {
                auto jtx = env.jt(tx, seq(1), fee(10));
                jtx.jv["TxnSignature"] = "deadbeef";
                jtx.stx = env.ust(jtx);
                PreflightContext pfctx(
                    env.app(),
                    *jtx.stx,
                    env.current()->rules(),
                    tapNONE,
                    env.journal);
                auto pf = AMMBid::preflight(pfctx);
                BEAST_EXPECT(pf != tesSUCCESS);
            }

            {
                auto jtx = env.jt(tx, seq(1), fee(10));
                jtx.jv["Asset2"]["currency"] = "XRP";
                jtx.jv["Asset2"].removeMember("issuer");
                jtx.stx = env.ust(jtx);
                PreflightContext pfctx(
                    env.app(),
                    *jtx.stx,
                    env.current()->rules(),
                    tapNONE,
                    env.journal);
                auto pf = AMMBid::preflight(pfctx);
                BEAST_EXPECT(pf == temBAD_AMM_TOKENS);
            }
        }
    }

    void
    testInvalidAMMPayment()
    {
        testcase("Invalid AMM Payment");
        using namespace jtx;
        using namespace std::chrono;
        using namespace std::literals::chrono_literals;

        // Can't pay into AMM account.
        // Can't pay out since there is no keys
        for (auto const& acct : {gw, alice})
        {
            {
                Env env(*this);
                fund(env, gw, {alice, carol}, XRP(1'000), {USD(100)});
                // XRP balance is below reserve
                AMM ammAlice(env, acct, XRP(10), USD(10));
                // Pay below reserve
                env(pay(carol, ammAlice.ammAccount(), XRP(10)),
                    ter(tecNO_PERMISSION));
                // Pay above reserve
                env(pay(carol, ammAlice.ammAccount(), XRP(300)),
                    ter(tecNO_PERMISSION));
                // Pay IOU
                env(pay(carol, ammAlice.ammAccount(), USD(10)),
                    ter(tecNO_PERMISSION));
            }
            {
                Env env(*this);
                fund(env, gw, {alice, carol}, XRP(10'000'000), {USD(10'000)});
                // XRP balance is above reserve
                AMM ammAlice(env, acct, XRP(1'000'000), USD(100));
                // Pay below reserve
                env(pay(carol, ammAlice.ammAccount(), XRP(10)),
                    ter(tecNO_PERMISSION));
                // Pay above reserve
                env(pay(carol, ammAlice.ammAccount(), XRP(1'000'000)),
                    ter(tecNO_PERMISSION));
            }
        }

        // Can't pay into AMM with escrow.
        testAMM([&](AMM& ammAlice, Env& env) {
            env(escrow(carol, ammAlice.ammAccount(), XRP(1)),
                condition(cb1),
                finish_time(env.now() + 1s),
                cancel_time(env.now() + 2s),
                fee(1'500),
                ter(tecNO_PERMISSION));
        });

        // Can't pay into AMM with paychan.
        testAMM([&](AMM& ammAlice, Env& env) {
            auto const pk = carol.pk();
            auto const settleDelay = 100s;
            NetClock::time_point const cancelAfter =
                env.current()->info().parentCloseTime + 200s;
            env(create(
                    carol,
                    ammAlice.ammAccount(),
                    XRP(1'000),
                    settleDelay,
                    pk,
                    cancelAfter),
                ter(tecNO_PERMISSION));
        });

        // Can't pay into AMM with checks.
        testAMM([&](AMM& ammAlice, Env& env) {
            env(check::create(env.master.id(), ammAlice.ammAccount(), XRP(100)),
                ter(tecNO_PERMISSION));
        });

        // Pay amounts close to one side of the pool
        testAMM(
            [&](AMM& ammAlice, Env& env) {
                // Can't consume whole pool
                env(pay(alice, carol, USD(100)),
                    path(~USD),
                    sendmax(XRP(1'000'000'000)),
                    ter(tecPATH_PARTIAL));
                env(pay(alice, carol, XRP(100)),
                    path(~XRP),
                    sendmax(USD(1'000'000'000)),
                    ter(tecPATH_PARTIAL));
                // Overflow
                env(pay(alice,
                        carol,
                        STAmount{USD, UINT64_C(99'999999999), -9}),
                    path(~USD),
                    sendmax(XRP(1'000'000'000)),
                    ter(tecPATH_PARTIAL));
                env(pay(alice,
                        carol,
                        STAmount{USD, UINT64_C(999'99999999), -8}),
                    path(~USD),
                    sendmax(XRP(1'000'000'000)),
                    ter(tecPATH_PARTIAL));
                env(pay(alice, carol, STAmount{xrpIssue(), 99'999'999}),
                    path(~XRP),
                    sendmax(USD(1'000'000'000)),
                    ter(tecPATH_PARTIAL));
                // Sender doesn't have enough funds
                env(pay(alice, carol, USD(99.99)),
                    path(~USD),
                    sendmax(XRP(1'000'000'000)),
                    ter(tecPATH_PARTIAL));
                env(pay(alice, carol, STAmount{xrpIssue(), 99'990'000}),
                    path(~XRP),
                    sendmax(USD(1'000'000'000)),
                    ter(tecPATH_PARTIAL));
            },
            {{XRP(100), USD(100)}});

        // Globally frozen
        testAMM([&](AMM& ammAlice, Env& env) {
            env(fset(gw, asfGlobalFreeze));
            env.close();
            env(pay(alice, carol, USD(1)),
                path(~USD),
                txflags(tfPartialPayment | tfNoRippleDirect),
                sendmax(XRP(10)),
                ter(tecPATH_DRY));
            env(pay(alice, carol, XRP(1)),
                path(~XRP),
                txflags(tfPartialPayment | tfNoRippleDirect),
                sendmax(USD(10)),
                ter(tecPATH_DRY));
        });

        // Individually frozen AMM
        testAMM([&](AMM& ammAlice, Env& env) {
            env(trust(
                gw,
                STAmount{Issue{gw["USD"].currency, ammAlice.ammAccount()}, 0},
                tfSetFreeze));
            env.close();
            env(pay(alice, carol, USD(1)),
                path(~USD),
                txflags(tfPartialPayment | tfNoRippleDirect),
                sendmax(XRP(10)),
                ter(tecPATH_DRY));
            env(pay(alice, carol, XRP(1)),
                path(~XRP),
                txflags(tfPartialPayment | tfNoRippleDirect),
                sendmax(USD(10)),
                ter(tecPATH_DRY));
        });

        // Individually frozen accounts
        testAMM([&](AMM& ammAlice, Env& env) {
            env(trust(gw, carol["USD"](0), tfSetFreeze));
            env(trust(gw, alice["USD"](0), tfSetFreeze));
            env.close();
            env(pay(alice, carol, XRP(1)),
                path(~XRP),
                sendmax(USD(10)),
                txflags(tfNoRippleDirect | tfPartialPayment),
                ter(tecPATH_DRY));
        });
    }

    void
    testBasicPaymentEngine()
    {
        testcase("Basic Payment");
        using namespace jtx;

        // Payment 100USD for 100XRP.
        // Force one path with tfNoRippleDirect.
        testAMM(
            [&](AMM& ammAlice, Env& env) {
                env.fund(jtx::XRP(30'000), bob);
                env.close();
                env(pay(bob, carol, USD(100)),
                    path(~USD),
                    sendmax(XRP(100)),
                    txflags(tfNoRippleDirect));
                env.close();
                BEAST_EXPECT(ammAlice.expectBalances(
                    XRP(10'100), USD(10'000), ammAlice.tokens()));
                // Initial balance 30,000 + 100
                BEAST_EXPECT(expectLine(env, carol, USD(30'100)));
                // Initial balance 30,000 - 100(sendmax) - 10(tx fee)
                BEAST_EXPECT(expectLedgerEntryRoot(
                    env, bob, XRP(30'000) - XRP(100) - txfee(env, 1)));
            },
            {{XRP(10'000), USD(10'100)}});

        // Payment 100USD for 100XRP, use default path.
        testAMM(
            [&](AMM& ammAlice, Env& env) {
                env.fund(jtx::XRP(30'000), bob);
                env.close();
                env(pay(bob, carol, USD(100)), sendmax(XRP(100)));
                env.close();
                BEAST_EXPECT(ammAlice.expectBalances(
                    XRP(10'100), USD(10'000), ammAlice.tokens()));
                // Initial balance 30,000 + 100
                BEAST_EXPECT(expectLine(env, carol, USD(30'100)));
                // Initial balance 30,000 - 100(sendmax) - 10(tx fee)
                BEAST_EXPECT(expectLedgerEntryRoot(
                    env, bob, XRP(30'000) - XRP(100) - txfee(env, 1)));
            },
            {{XRP(10'000), USD(10'100)}});

        // This payment is identical to above. While it has
        // both default path and path, activeStrands has one path.
        testAMM(
            [&](AMM& ammAlice, Env& env) {
                env.fund(jtx::XRP(30'000), bob);
                env.close();
                env(pay(bob, carol, USD(100)), path(~USD), sendmax(XRP(100)));
                env.close();
                BEAST_EXPECT(ammAlice.expectBalances(
                    XRP(10'100), USD(10'000), ammAlice.tokens()));
                // Initial balance 30,000 + 100
                BEAST_EXPECT(expectLine(env, carol, USD(30'100)));
                // Initial balance 30,000 - 100(sendmax) - 10(tx fee)
                BEAST_EXPECT(expectLedgerEntryRoot(
                    env, bob, XRP(30'000) - XRP(100) - txfee(env, 1)));
            },
            {{XRP(10'000), USD(10'100)}});

        // Payment with limitQuality set.
        testAMM(
            [&](AMM& ammAlice, Env& env) {
                env.fund(jtx::XRP(30'000), bob);
                env.close();
                // Pays 10USD for 10XRP. A larger payment of ~99.11USD/100XRP
                // would have been sent has it not been for limitQuality.
                env(pay(bob, carol, USD(100)),
                    path(~USD),
                    sendmax(XRP(100)),
                    txflags(
                        tfNoRippleDirect | tfPartialPayment | tfLimitQuality));
                env.close();
                BEAST_EXPECT(ammAlice.expectBalances(
                    XRP(10'010), USD(10'000), ammAlice.tokens()));
                // Initial balance 30,000 + 10(limited by limitQuality)
                BEAST_EXPECT(expectLine(env, carol, USD(30'010)));
                // Initial balance 30,000 - 10(limited by limitQuality) - 10(tx
                // fee)
                BEAST_EXPECT(expectLedgerEntryRoot(
                    env, bob, XRP(30'000) - XRP(10) - txfee(env, 1)));

                // Fails because of limitQuality. Would have sent
                // ~98.91USD/110XRP has it not been for limitQuality.
                env(pay(bob, carol, USD(100)),
                    path(~USD),
                    sendmax(XRP(100)),
                    txflags(
                        tfNoRippleDirect | tfPartialPayment | tfLimitQuality),
                    ter(tecPATH_DRY));
                env.close();
            },
            {{XRP(10'000), USD(10'010)}});

        // Payment with limitQuality and transfer fee set.
        testAMM(
            [&](AMM& ammAlice, Env& env) {
                env(rate(gw, 1.1));
                env.close();
                env.fund(jtx::XRP(30'000), bob);
                env.close();
                // Pays 10USD for 10XRP. A larger payment of ~99.11USD/100XRP
                // would have been sent has it not been for limitQuality and
                // the transfer fee.
                env(pay(bob, carol, USD(100)),
                    path(~USD),
                    sendmax(XRP(110)),
                    txflags(
                        tfNoRippleDirect | tfPartialPayment | tfLimitQuality));
                env.close();
                BEAST_EXPECT(ammAlice.expectBalances(
                    XRP(10'010), USD(10'000), ammAlice.tokens()));
                // 10USD - 10% transfer fee
                BEAST_EXPECT(expectLine(
                    env,
                    carol,
                    STAmount{USD, UINT64_C(30'009'09090909091), -11}));
                BEAST_EXPECT(expectLedgerEntryRoot(
                    env, bob, XRP(30'000) - XRP(10) - txfee(env, 1)));
            },
            {{XRP(10'000), USD(10'010)}});

        // Fail when partial payment is not set.
        testAMM(
            [&](AMM& ammAlice, Env& env) {
                env.fund(jtx::XRP(30'000), bob);
                env.close();
                env(pay(bob, carol, USD(100)),
                    path(~USD),
                    sendmax(XRP(100)),
                    txflags(tfNoRippleDirect),
                    ter(tecPATH_PARTIAL));
            },
            {{XRP(10'000), USD(10'000)}});

        // Non-default path (with AMM) has a better quality than default path.
        // The max possible liquidity is taken out of non-default
        // path ~29.9XRP/29.9EUR, ~29.9EUR/~29.99USD. The rest
        // is taken from the offer.
        {
            Env env(*this);
            fund(
                env, gw, {alice, carol}, {USD(30'000), EUR(30'000)}, Fund::All);
            env.close();
            env.fund(XRP(1'000), bob);
            env.close();
            auto ammEUR_XRP = AMM(env, alice, XRP(10'000), EUR(10'000));
            auto ammUSD_EUR = AMM(env, alice, EUR(10'000), USD(10'000));
            env(offer(alice, XRP(101), USD(100)), txflags(tfPassive));
            env.close();
            env(pay(bob, carol, USD(100)),
                path(~EUR, ~USD),
                sendmax(XRP(102)),
                txflags(tfPartialPayment));
            env.close();
            BEAST_EXPECT(ammEUR_XRP.expectBalances(
                XRPAmount(10'030'082'730),
                STAmount(EUR, UINT64_C(9'970'007498125468), -12),
                ammEUR_XRP.tokens()));
            BEAST_EXPECT(ammUSD_EUR.expectBalances(
                STAmount(USD, UINT64_C(9'970'097277662122), -12),
                STAmount(EUR, UINT64_C(10'029'99250187452), -11),
                ammUSD_EUR.tokens()));
            BEAST_EXPECT(expectOffers(
                env,
                alice,
                1,
                {{Amounts{
                    XRPAmount(30'201'749),
                    STAmount(USD, UINT64_C(29'90272233787818), -14)}}}));
            // Initial 30,000 + 100
            BEAST_EXPECT(expectLine(env, carol, STAmount{USD, 30'100}));
            // Initial 1,000 - 30082730(AMM pool) - 70798251(offer) - 10(tx fee)
            BEAST_EXPECT(expectLedgerEntryRoot(
                env,
                bob,
                XRP(1'000) - XRPAmount{30'082'730} - XRPAmount{70'798'251} -
                    txfee(env, 1)));
        }

        // Default path (with AMM) has a better quality than a non-default path.
        // The max possible liquidity is taken out of default
        // path ~49XRP/49USD. The rest is taken from the offer.
        testAMM([&](AMM& ammAlice, Env& env) {
            env.fund(XRP(1'000), bob);
            env.close();
            env.trust(EUR(2'000), alice);
            env.close();
            env(pay(gw, alice, EUR(1'000)));
            env(offer(alice, XRP(101), EUR(100)), txflags(tfPassive));
            env.close();
            env(offer(alice, EUR(100), USD(100)), txflags(tfPassive));
            env.close();
            env(pay(bob, carol, USD(100)),
                path(~EUR, ~USD),
                sendmax(XRP(102)),
                txflags(tfPartialPayment));
            env.close();
            BEAST_EXPECT(ammAlice.expectBalances(
                XRPAmount(10'050'238'637),
                STAmount(USD, UINT64_C(9'950'01249687578), -11),
                ammAlice.tokens()));
            BEAST_EXPECT(expectOffers(
                env,
                alice,
                2,
                {{Amounts{
                      XRPAmount(50'487'378),
                      STAmount(EUR, UINT64_C(49'98750312422), -11)},
                  Amounts{
                      STAmount(EUR, UINT64_C(49'98750312422), -11),
                      STAmount(USD, UINT64_C(49'98750312422), -11)}}}));
            // Initial 30,000 + 99.99999999999
            BEAST_EXPECT(expectLine(
                env, carol, STAmount{USD, UINT64_C(30'099'99999999999), -11}));
            // Initial 1,000 - 50238637(AMM pool) - 50512622(offer) - 10(tx
            // fee)
            BEAST_EXPECT(expectLedgerEntryRoot(
                env,
                bob,
                XRP(1'000) - XRPAmount{50'238'637} - XRPAmount{50'512'622} -
                    txfee(env, 1)));
        });

        // Default path with AMM and Order Book offer. AMM is consumed first,
        // remaining amount is consumed by the offer.
        testAMM(
            [&](AMM& ammAlice, Env& env) {
                fund(env, gw, {bob}, {USD(100)}, Fund::Acct);
                env.close();
                env(offer(bob, XRP(100), USD(100)), txflags(tfPassive));
                env.close();
                env(pay(alice, carol, USD(200)),
                    sendmax(XRP(200)),
                    txflags(tfPartialPayment));
                env.close();
                BEAST_EXPECT(ammAlice.expectBalances(
                    XRP(10'100), USD(10'000), ammAlice.tokens()));
                // Initial 30,000 + 200
                BEAST_EXPECT(expectLine(env, carol, USD(30'200)));
                // Initial 30,000 - 10000(AMM pool LP) - 100(AMM offer) -
                // - 100(offer) - 10(tx fee) - one reserve
                BEAST_EXPECT(expectLedgerEntryRoot(
                    env,
                    alice,
                    XRP(30'000) - XRP(10'000) - XRP(100) - XRP(100) -
                        ammCrtFee(env) - txfee(env, 1)));
                BEAST_EXPECT(expectOffers(env, bob, 0));
            },
            {{XRP(10'000), USD(10'100)}});

        // Default path with AMM and Order Book offer.
        // Order Book offer is consumed first.
        // Remaining amount is consumed by AMM.
        {
            Env env(*this);
            fund(env, gw, {alice, bob, carol}, XRP(20'000), {USD(2'000)});
            env(offer(bob, XRP(50), USD(150)), txflags(tfPassive));
            AMM ammAlice(env, alice, XRP(1'000), USD(1'050));
            env(pay(alice, carol, USD(200)),
                sendmax(XRP(200)),
                txflags(tfPartialPayment));
            BEAST_EXPECT(ammAlice.expectBalances(
                XRP(1'050), USD(1'000), ammAlice.tokens()));
            BEAST_EXPECT(expectLine(env, carol, USD(2'200)));
            BEAST_EXPECT(expectOffers(env, bob, 0));
        }

        // Offer crossing XRP/IOU
        testAMM(
            [&](AMM& ammAlice, Env& env) {
                fund(env, gw, {bob}, {USD(1'000)}, Fund::Acct);
                env.close();
                env(offer(bob, USD(100), XRP(100)));
                env.close();
                BEAST_EXPECT(ammAlice.expectBalances(
                    XRP(10'100), USD(10'000), ammAlice.tokens()));
                // Initial 1,000 + 100
                BEAST_EXPECT(expectLine(env, bob, USD(1'100)));
                // Initial 30,000 - 100(offer) - 10(tx fee)
                BEAST_EXPECT(expectLedgerEntryRoot(
                    env, bob, XRP(30'000) - XRP(100) - txfee(env, 1)));
                BEAST_EXPECT(expectOffers(env, bob, 0));
            },
            {{XRP(10'000), USD(10'100)}});

        // Offer crossing IOU/IOU and transfer rate
        testAMM(
            [&](AMM& ammAlice, Env& env) {
                env(rate(gw, 1.25));
                env.close();
                env(offer(carol, EUR(100), GBP(100)));
                env.close();
                // No transfer fee
                BEAST_EXPECT(ammAlice.expectBalances(
                    GBP(1'100), EUR(1'000), ammAlice.tokens()));
                // Initial 30,000 - 100(offer) - 25% transfer fee
                BEAST_EXPECT(expectLine(env, carol, GBP(29'875)));
                // Initial 30,000 + 100(offer)
                BEAST_EXPECT(expectLine(env, carol, EUR(30'100)));
                BEAST_EXPECT(expectOffers(env, bob, 0));
            },
            {{GBP(1'000), EUR(1'100)}});

        // Payment and transfer fee
        // Scenario:
        // Bob sends 125GBP to pay 80EUR to Carol
        // Payment execution:
        // bob's 125GBP/1.25 = 100GBP
        // 100GBP/100EUR AMM offer
        // 100EUR/1.25 = 80EUR paid to carol
        testAMM(
            [&](AMM& ammAlice, Env& env) {
                fund(env, gw, {bob}, {GBP(200), EUR(200)}, Fund::Acct);
                env(rate(gw, 1.25));
                env.close();
                env(pay(bob, carol, EUR(100)),
                    path(~EUR),
                    sendmax(GBP(125)),
                    txflags(tfPartialPayment));
                env.close();
                BEAST_EXPECT(ammAlice.expectBalances(
                    GBP(1'100), EUR(1'000), ammAlice.tokens()));
                BEAST_EXPECT(expectLine(env, bob, GBP(75)));
                BEAST_EXPECT(expectLine(env, carol, EUR(30'080)));
            },
            {{GBP(1'000), EUR(1'100)}});

        // Payment and transfer fee, multiple steps
        // Scenario:
        // Dan's offer 200CAN/200GBP
        // AMM 1000GBP/10125EUR
        // Ed's offer 200EUR/200USD
        // Bob sends 195.3125CAN to pay 100USD to Carol
        // Payment execution:
        // bob's 195.3125CAN/1.25 = 156.25CAN -> dan's offer
        // 156.25CAN/156.25GBP 156.25GBP/1.25 = 125GBP -> AMM's offer
        // 125GBP/125EUR 125EUR/1.25 = 100EUR -> ed's offer
        // 100EUR/100USD 100USD/1.25 = 80USD paid to carol
        testAMM(
            [&](AMM& ammAlice, Env& env) {
                Account const dan("dan");
                Account const ed("ed");
                auto const CAN = gw["CAN"];
                fund(env, gw, {dan}, {CAN(200), GBP(200)}, Fund::Acct);
                fund(env, gw, {ed}, {EUR(200), USD(200)}, Fund::Acct);
                fund(env, gw, {bob}, {CAN(195.3125)}, Fund::Acct);
                env(trust(carol, USD(100)));
                env(rate(gw, 1.25));
                env.close();
                env(offer(dan, CAN(200), GBP(200)));
                env(offer(ed, EUR(200), USD(200)));
                env.close();
                env(pay(bob, carol, USD(100)),
                    path(~GBP, ~EUR, ~USD),
                    sendmax(CAN(195.3125)),
                    txflags(tfPartialPayment));
                env.close();
                BEAST_EXPECT(expectLine(env, bob, CAN(0)));
                BEAST_EXPECT(expectLine(env, dan, CAN(356.25), GBP(43.75)));
                BEAST_EXPECT(ammAlice.expectBalances(
                    GBP(10'125), EUR(10'000), ammAlice.tokens()));
                BEAST_EXPECT(expectLine(env, ed, EUR(300), USD(100)));
                BEAST_EXPECT(expectLine(env, carol, USD(80)));
            },
            {{GBP(10'000), EUR(10'125)}});

        // Pay amounts close to one side of the pool
        testAMM(
            [&](AMM& ammAlice, Env& env) {
                env(pay(alice, carol, USD(99.99)),
                    path(~USD),
                    sendmax(XRP(1)),
                    txflags(tfPartialPayment),
                    ter(tesSUCCESS));
                env(pay(alice, carol, USD(100)),
                    path(~USD),
                    sendmax(XRP(1)),
                    txflags(tfPartialPayment),
                    ter(tesSUCCESS));
                env(pay(alice, carol, XRP(100)),
                    path(~XRP),
                    sendmax(USD(1)),
                    txflags(tfPartialPayment),
                    ter(tesSUCCESS));
                env(pay(alice, carol, STAmount{xrpIssue(), 99'999'900}),
                    path(~XRP),
                    sendmax(USD(1)),
                    txflags(tfPartialPayment),
                    ter(tesSUCCESS));
            },
            {{XRP(100), USD(100)}});

        // Multiple paths/steps
        {
            Env env(*this);
            auto const ETH = gw["ETH"];
            fund(
                env,
                gw,
                {alice},
                XRP(100'000),
                {EUR(50'000), BTC(50'000), ETH(50'000), USD(50'000)});
            fund(env, gw, {carol, bob}, XRP(1'000), {USD(200)}, Fund::Acct);
            AMM xrp_eur(env, alice, XRP(10'100), EUR(10'000));
            AMM eur_btc(env, alice, EUR(10'000), BTC(10'200));
            AMM btc_usd(env, alice, BTC(10'100), USD(10'000));
            AMM xrp_usd(env, alice, XRP(10'150), USD(10'200));
            AMM xrp_eth(env, alice, XRP(10'000), ETH(10'100));
            AMM eth_eur(env, alice, ETH(10'900), EUR(11'000));
            AMM eur_usd(env, alice, EUR(10'100), USD(10'000));
            env(pay(bob, carol, USD(100)),
                path(~EUR, ~BTC, ~USD),
                path(~USD),
                path(~ETH, ~EUR, ~USD),
                sendmax(XRP(200)));
            // XRP-ETH-EUR-USD
            // This path provides ~26.06USD/26.2XRP
            BEAST_EXPECT(xrp_eth.expectBalances(
                XRPAmount(10'026'208'900),
                STAmount{ETH, UINT64_C(10'073'65779244494), -11},
                xrp_eth.tokens()));
            BEAST_EXPECT(eth_eur.expectBalances(
                STAmount{ETH, UINT64_C(10'926'34220755506), -11},
                STAmount{EUR, UINT64_C(10'973'54232078752), -11},
                eth_eur.tokens()));
            BEAST_EXPECT(eur_usd.expectBalances(
                STAmount{EUR, UINT64_C(10'126'45767921248), -11},
                STAmount{USD, UINT64_C(9'973'93151712086), -11},
                eur_usd.tokens()));

            // XRP-USD path
            // This path provides ~73.9USD/74.1XRP
            BEAST_EXPECT(xrp_usd.expectBalances(
                XRPAmount(10'224'106'246),
                STAmount{USD, UINT64_C(10'126'06848287914), -11},
                xrp_usd.tokens()));

            // XRP-EUR-BTC-USD
            // This path doesn't provide any liquidity due to how
            // offers are generated in multi-path. Analytical solution
            // shows a different distribution:
            // XRP-EUR-BTC-USD 11.6USD/11.64XRP, XRP-USD 60.7USD/60.8XRP,
            // XRP-ETH-EUR-USD 27.6USD/27.6XRP
            BEAST_EXPECT(xrp_eur.expectBalances(
                XRP(10'100), EUR(10'000), xrp_eur.tokens()));
            BEAST_EXPECT(eur_btc.expectBalances(
                EUR(10'000), BTC(10'200), eur_btc.tokens()));
            BEAST_EXPECT(btc_usd.expectBalances(
                BTC(10'100), USD(10'000), btc_usd.tokens()));

            BEAST_EXPECT(expectLine(env, carol, USD(300)));
        }

        // Dependent AMM
        {
            Env env(*this);
            auto const ETH = gw["ETH"];
            fund(
                env,
                gw,
                {alice},
                XRP(40'000),
                {EUR(50'000), BTC(50'000), ETH(50'000), USD(50'000)});
            fund(env, gw, {carol, bob}, XRP(1000), {USD(200)}, Fund::Acct);
            AMM xrp_eur(env, alice, XRP(10'100), EUR(10'000));
            AMM eur_btc(env, alice, EUR(10'000), BTC(10'200));
            AMM btc_usd(env, alice, BTC(10'100), USD(10'000));
            AMM xrp_eth(env, alice, XRP(10'000), ETH(10'100));
            AMM eth_eur(env, alice, ETH(10'900), EUR(11'000));
            env(pay(bob, carol, USD(100)),
                path(~EUR, ~BTC, ~USD),
                path(~ETH, ~EUR, ~BTC, ~USD),
                sendmax(XRP(200)));
            // XRP-EUR-BTC-USD path provides ~17.8USD/~18.7XRP
            // XRP-ETH-EUR-BTC-USD path provides ~82.2USD/82.4XRP
            BEAST_EXPECT(xrp_eur.expectBalances(
                XRPAmount(10'118'738'472),
                STAmount{EUR, UINT64_C(9'981'544436337968), -12},
                xrp_eur.tokens()));
            BEAST_EXPECT(eur_btc.expectBalances(
                STAmount{EUR, UINT64_C(10'101'16096785173), -11},
                STAmount{BTC, UINT64_C(10'097'91426968066), -11},
                eur_btc.tokens()));
            BEAST_EXPECT(btc_usd.expectBalances(
                STAmount{BTC, UINT64_C(10'202'08573031934), -11},
                USD(9'900),
                btc_usd.tokens()));
            BEAST_EXPECT(xrp_eth.expectBalances(
                XRPAmount(10'082'446'397),
                STAmount{ETH, UINT64_C(10'017'41072778012), -11},
                xrp_eth.tokens()));
            BEAST_EXPECT(eth_eur.expectBalances(
                STAmount{ETH, UINT64_C(10'982'58927221988), -11},
                STAmount{EUR, UINT64_C(10'917'2945958103), -10},
                eth_eur.tokens()));
            BEAST_EXPECT(expectLine(env, carol, USD(300)));
        }

        // AMM offers limit
        // Consuming 30 CLOB offers, results in hitting 30 AMM offers limit.
        testAMM([&](AMM& ammAlice, Env& env) {
            env.fund(XRP(1'000), bob);
            fund(env, gw, {bob}, {EUR(400)}, Fund::IOUOnly);
            env(trust(alice, EUR(200)));
            for (int i = 0; i < 30; ++i)
                env(offer(alice, EUR(1.0 + 0.01 * i), XRP(1)));
            // This is worse quality offer than 30 offers above.
            // It will not be consumed because of AMM offers limit.
            env(offer(alice, EUR(140), XRP(100)));
            env(pay(bob, carol, USD(100)),
                path(~XRP, ~USD),
                sendmax(EUR(400)),
                txflags(tfPartialPayment | tfNoRippleDirect));
            // Carol gets ~29.91USD because of the AMM offers limit
            BEAST_EXPECT(ammAlice.expectBalances(
                XRP(10'030),
                STAmount{USD, UINT64_C(9'970'089730807577), -12},
                ammAlice.tokens()));
            BEAST_EXPECT(expectLine(
                env, carol, STAmount{USD, UINT64_C(30'029'91026919241), -11}));
            BEAST_EXPECT(expectOffers(env, alice, 1, {{{EUR(140), XRP(100)}}}));
        });
        // This payment is fulfilled
        testAMM([&](AMM& ammAlice, Env& env) {
            env.fund(XRP(1'000), bob);
            fund(env, gw, {bob}, {EUR(400)}, Fund::IOUOnly);
            env(trust(alice, EUR(200)));
            for (int i = 0; i < 29; ++i)
                env(offer(alice, EUR(1.0 + 0.01 * i), XRP(1)));
            // This is worse quality offer than 30 offers above.
            // It will not be consumed because of AMM offers limit.
            env(offer(alice, EUR(140), XRP(100)));
            env(pay(bob, carol, USD(100)),
                path(~XRP, ~USD),
                sendmax(EUR(400)),
                txflags(tfPartialPayment | tfNoRippleDirect));
            BEAST_EXPECT(ammAlice.expectBalances(
                XRPAmount{10'101'010'102}, USD(9'900), ammAlice.tokens()));
            // Carol gets ~100USD
            BEAST_EXPECT(expectLine(
                env, carol, STAmount{USD, UINT64_C(30'099'99999999999), -11}));
            BEAST_EXPECT(expectOffers(
                env,
                alice,
                1,
                {{{STAmount{EUR, 39'1858572, -7}, XRPAmount{27'989'898}}}}));
        });

        // Offer crossing with AMM and another offer. AMM has a better
        // quality and is consumed first.
        {
            Env env(*this);
            fund(env, gw, {alice, carol, bob}, XRP(30'000), {USD(30'000)});
            env(offer(bob, XRP(100), USD(100.001)));
            AMM ammAlice(env, alice, XRP(10'000), USD(10'100));
            env(offer(carol, USD(100), XRP(100)));
            BEAST_EXPECT(ammAlice.expectBalances(
                XRPAmount{10'049'825'373},
                STAmount{USD, UINT64_C(10'049'92586949302), -11},
                ammAlice.tokens()));
            BEAST_EXPECT(expectOffers(
                env,
                bob,
                1,
                {{{XRPAmount{50'074'629},
                   STAmount{USD, UINT64_C(50'07513050698), -11}}}}));
            BEAST_EXPECT(expectLine(env, carol, USD(30'100)));
        }

        // Individually frozen account
        testAMM([&](AMM& ammAlice, Env& env) {
            env(trust(gw, carol["USD"](0), tfSetFreeze));
            env(trust(gw, alice["USD"](0), tfSetFreeze));
            env.close();
            env(pay(alice, carol, USD(1)),
                path(~USD),
                sendmax(XRP(10)),
                txflags(tfNoRippleDirect | tfPartialPayment),
                ter(tesSUCCESS));
        });
    }

    void
    testAMMTokens()
    {
        testcase("AMM Tokens");
        using namespace jtx;

        // Offer crossing with AMM LPTokens and XRP.
        testAMM([&](AMM& ammAlice, Env& env) {
            auto const token1 = ammAlice.lptIssue();
            auto priceXRP = withdrawByTokens(
                STAmount{XRPAmount{10'000'000'000}},
                STAmount{token1, 10'000'000},
                STAmount{token1, 5'000'000},
                0);
            // Carol places an order to buy LPTokens
            env(offer(carol, STAmount{token1, 5'000'000}, priceXRP));
            // Alice places an order to sell LPTokens
            env(offer(alice, priceXRP, STAmount{token1, 5'000'000}));
            // Pool's LPTokens balance doesn't change
            BEAST_EXPECT(ammAlice.expectBalances(
                XRP(10'000), USD(10'000), IOUAmount{10'000'000}));
            // Carol is Liquidity Provider
            BEAST_EXPECT(ammAlice.expectLPTokens(carol, IOUAmount{5'000'000}));
            BEAST_EXPECT(ammAlice.expectLPTokens(alice, IOUAmount{5'000'000}));
            // Carol votes
            ammAlice.vote(carol, 1'000);
            BEAST_EXPECT(ammAlice.expectTradingFee(500));
            ammAlice.vote(carol, 0);
            BEAST_EXPECT(ammAlice.expectTradingFee(0));
            // Carol bids
            env(ammAlice.bid({.account = carol, .bidMin = 100}));
            BEAST_EXPECT(ammAlice.expectLPTokens(carol, IOUAmount{4'999'900}));
            BEAST_EXPECT(ammAlice.expectAuctionSlot(0, 0, IOUAmount{100}));
            BEAST_EXPECT(accountBalance(env, carol) == "22499999960");
            priceXRP = withdrawByTokens(
                STAmount{XRPAmount{10'000'000'000}},
                STAmount{token1, 9'999'900},
                STAmount{token1, 4'999'900},
                0);
            // Carol withdraws
            ammAlice.withdrawAll(carol, XRP(0));
            BEAST_EXPECT(accountBalance(env, carol) == "29999949949");
            BEAST_EXPECT(ammAlice.expectBalances(
                XRPAmount{10'000'000'000} - priceXRP,
                USD(10'000),
                IOUAmount{5'000'000}));
            BEAST_EXPECT(ammAlice.expectLPTokens(alice, IOUAmount{5'000'000}));
            BEAST_EXPECT(ammAlice.expectLPTokens(carol, IOUAmount{0}));
        });

        // Offer crossing with two AMM LPTokens.
        testAMM([&](AMM& ammAlice, Env& env) {
            ammAlice.deposit(carol, 1'000'000);
            fund(env, gw, {alice, carol}, {EUR(10'000)}, Fund::IOUOnly);
            AMM ammAlice1(env, alice, XRP(10'000), EUR(10'000));
            ammAlice1.deposit(carol, 1'000'000);
            auto const token1 = ammAlice.lptIssue();
            auto const token2 = ammAlice1.lptIssue();
            env(offer(alice, STAmount{token1, 100}, STAmount{token2, 100}),
                txflags(tfPassive));
            env.close();
            BEAST_EXPECT(expectOffers(env, alice, 1));
            env(offer(carol, STAmount{token2, 100}, STAmount{token1, 100}));
            env.close();
            BEAST_EXPECT(
                expectLine(env, alice, STAmount{token1, 10'000'100}) &&
                expectLine(env, alice, STAmount{token2, 9'999'900}));
            BEAST_EXPECT(
                expectLine(env, carol, STAmount{token2, 1'000'100}) &&
                expectLine(env, carol, STAmount{token1, 999'900}));
            BEAST_EXPECT(
                expectOffers(env, alice, 0) && expectOffers(env, carol, 0));
        });

        // LPs pay LPTokens directly. Must trust set because the trust line
        // is checked for the limit, which is 0 in the AMM auto-created
        // trust line.
        testAMM([&](AMM& ammAlice, Env& env) {
            auto const token1 = ammAlice.lptIssue();
            env.trust(STAmount{token1, 2'000'000}, carol);
            env.close();
            ammAlice.deposit(carol, 1'000'000);
            BEAST_EXPECT(
                ammAlice.expectLPTokens(alice, IOUAmount{10'000'000, 0}) &&
                ammAlice.expectLPTokens(carol, IOUAmount{1'000'000, 0}));
            // Pool balance doesn't change, only tokens moved from
            // one line to another.
            env(pay(alice, carol, STAmount{token1, 100}));
            env.close();
            BEAST_EXPECT(
                // Alice initial token1 10,000,000 - 100
                ammAlice.expectLPTokens(alice, IOUAmount{9'999'900, 0}) &&
                // Carol initial token1 1,000,000 + 100
                ammAlice.expectLPTokens(carol, IOUAmount{1'000'100, 0}));

            env.trust(STAmount{token1, 20'000'000}, alice);
            env.close();
            env(pay(carol, alice, STAmount{token1, 100}));
            env.close();
            // Back to the original balance
            BEAST_EXPECT(
                ammAlice.expectLPTokens(alice, IOUAmount{10'000'000, 0}) &&
                ammAlice.expectLPTokens(carol, IOUAmount{1'000'000, 0}));
        });
    }

    void
    testAmendment()
    {
        testcase("Amendment");
        using namespace jtx;
        FeatureBitset const all{supported_amendments()};
        FeatureBitset const noAMM{all - featureAMM};
        FeatureBitset const noNumber{all - fixUniversalNumber};
        FeatureBitset const noAMMAndNumber{
            all - featureAMM - fixUniversalNumber};

        for (auto const& feature : {noAMM, noNumber, noAMMAndNumber})
        {
            Env env{*this, feature};
            fund(env, gw, {alice}, {USD(1'000)}, Fund::All);
            AMM amm(env, alice, XRP(1'000), USD(1'000), ter(temDISABLED));

            env(amm.bid({.bidMax = 1000}), ter(temMALFORMED));
            env(amm.bid({}), ter(temDISABLED));
            amm.vote(VoteArg{.tfee = 100, .err = ter(temDISABLED)});
            amm.withdraw(WithdrawArg{.tokens = 100, .err = ter(temMALFORMED)});
            amm.withdraw(WithdrawArg{.err = ter(temDISABLED)});
            amm.deposit(
                DepositArg{.asset1In = USD(100), .err = ter(temDISABLED)});
            amm.ammDelete(alice, ter(temDISABLED));
        }
    }

    void
    testFlags()
    {
        testcase("Flags");
        using namespace jtx;

        testAMM([&](AMM& ammAlice, Env& env) {
            auto const info = env.rpc(
                "json",
                "account_info",
                std::string(
                    "{\"account\": \"" + to_string(ammAlice.ammAccount()) +
                    "\"}"));
            auto const flags =
                info[jss::result][jss::account_data][jss::Flags].asUInt();
            BEAST_EXPECT(
                flags ==
                (lsfDisableMaster | lsfDefaultRipple | lsfDepositAuth));
        });
    }

    void
    testRippling()
    {
        testcase("Rippling");
        using namespace jtx;

        // Rippling via AMM fails because AMM trust line has 0 limit.
        // Set up two issuers, A and B. Have each issue a token called TST.
        // Have another account C hold TST from both issuers,
        //   and create an AMM for this pair.
        // Have a fourth account, D, create a trust line to the AMM for TST.
        // Send a payment delivering TST.AMM from C to D, using SendMax in
        //   TST.A (or B) and a path through the AMM account. By normal
        //   rippling rules, this would have caused the AMM's balances
        //   to shift at a 1:1 rate with no fee applied has it not been
        //   for 0 limit.
        {
            Env env(*this);
            auto const A = Account("A");
            auto const B = Account("B");
            auto const TSTA = A["TST"];
            auto const TSTB = B["TST"];
            auto const C = Account("C");
            auto const D = Account("D");

            env.fund(XRP(10'000), A);
            env.fund(XRP(10'000), B);
            env.fund(XRP(10'000), C);
            env.fund(XRP(10'000), D);

            env.trust(TSTA(10'000), C);
            env.trust(TSTB(10'000), C);
            env(pay(A, C, TSTA(10'000)));
            env(pay(B, C, TSTB(10'000)));
            AMM amm(env, C, TSTA(5'000), TSTB(5'000));
            auto const ammIss = Issue(TSTA.currency, amm.ammAccount());

            // Can SetTrust only for AMM LP tokens
            env(trust(D, STAmount{ammIss, 10'000}), ter(tecNO_PERMISSION));
            env.close();

            // The payment would fail because of above, but check just in case
            env(pay(C, D, STAmount{ammIss, 10}),
                sendmax(TSTA(100)),
                path(amm.ammAccount()),
                txflags(tfPartialPayment | tfNoRippleDirect),
                ter(tecPATH_DRY));
        }
    }

    void
    testAMMAndCLOB()
    {
        testcase("AMMAndCLOB, offer quality change");
        using namespace jtx;
        auto const gw = Account("gw");
        auto const TST = gw["TST"];
        auto const LP1 = Account("LP1");
        auto const LP2 = Account("LP2");

        auto prep = [&](auto const& offerCb, auto const& expectCb) {
            Env env(*this);
            env.fund(XRP(30'000'000'000), gw);
            env(offer(gw, XRP(11'500'000'000), TST(1'000'000'000)));

            env.fund(XRP(10'000), LP1);
            env.fund(XRP(10'000), LP2);
            env(offer(LP1, TST(25), XRPAmount(287'500'000)));

            // Either AMM or CLOB offer
            offerCb(env);

            env(offer(LP2, TST(25), XRPAmount(287'500'000)));

            expectCb(env);
        };

        // If we replace AMM with equivalent CLOB offer, which
        // AMM generates when it is consumed, then the
        // result must be identical.
        std::string lp2TSTBalance;
        std::string lp2TakerGets;
        std::string lp2TakerPays;
        // Execute with AMM first
        prep(
            [&](Env& env) { AMM amm(env, LP1, TST(25), XRP(250)); },
            [&](Env& env) {
                lp2TSTBalance =
                    getAccountLines(env, LP2, TST)["lines"][0u]["balance"]
                        .asString();
                auto const offer = getAccountOffers(env, LP2)["offers"][0u];
                lp2TakerGets = offer["taker_gets"].asString();
                lp2TakerPays = offer["taker_pays"]["value"].asString();
            });
        // Execute with CLOB offer
        prep(
            [&](Env& env) {
                env(offer(
                        LP1,
                        XRPAmount{18'095'133},
                        STAmount{TST, UINT64_C(1'68737984885388), -14}),
                    txflags(tfPassive));
            },
            [&](Env& env) {
                BEAST_EXPECT(
                    lp2TSTBalance ==
                    getAccountLines(env, LP2, TST)["lines"][0u]["balance"]
                        .asString());
                auto const offer = getAccountOffers(env, LP2)["offers"][0u];
                BEAST_EXPECT(lp2TakerGets == offer["taker_gets"].asString());
                BEAST_EXPECT(
                    lp2TakerPays == offer["taker_pays"]["value"].asString());
            });
    }

    void
    testTradingFee()
    {
        testcase("Trading Fee");
        using namespace jtx;

        // Single Deposit, 1% fee
        testAMM(
            [&](AMM& ammAlice, Env& env) {
                // No fee
                ammAlice.deposit(carol, USD(3'000));
                BEAST_EXPECT(ammAlice.expectLPTokens(carol, IOUAmount{1'000}));
                ammAlice.withdrawAll(carol, USD(3'000));
                BEAST_EXPECT(ammAlice.expectLPTokens(carol, IOUAmount{0}));
                BEAST_EXPECT(expectLine(env, carol, USD(30'000)));
                // Set fee to 1%
                ammAlice.vote(alice, 1'000);
                BEAST_EXPECT(ammAlice.expectTradingFee(1'000));
                // Carol gets fewer LPToken ~994, because of the single deposit
                // fee
                ammAlice.deposit(carol, USD(3'000));
                BEAST_EXPECT(ammAlice.expectLPTokens(
                    carol, IOUAmount{994'981155689671, -12}));
                BEAST_EXPECT(expectLine(env, carol, USD(27'000)));
                // Set fee to 0
                ammAlice.vote(alice, 0);
                ammAlice.withdrawAll(carol, USD(0));
                // Carol gets back less than the original deposit
                BEAST_EXPECT(expectLine(
                    env,
                    carol,
                    STAmount{USD, UINT64_C(29'994'96220068281), -11}));
            },
            {{USD(1'000), EUR(1'000)}});

        // Single deposit with EP not exceeding specified:
        // 100USD with EP not to exceed 0.1 (AssetIn/TokensOut). 1% fee.
        testAMM(
            [&](AMM& ammAlice, Env& env) {
                auto const balance = env.balance(carol, USD);
                auto tokensFee = ammAlice.deposit(
                    carol, USD(1'000), std::nullopt, STAmount{USD, 1, -1});
                auto const deposit = balance - env.balance(carol, USD);
                ammAlice.withdrawAll(carol, USD(0));
                ammAlice.vote(alice, 0);
                BEAST_EXPECT(ammAlice.expectTradingFee(0));
                auto const tokensNoFee = ammAlice.deposit(carol, deposit);
                // carol pays ~2008 LPTokens in fees or ~0.5% of the no-fee
                // LPTokens
                BEAST_EXPECT(tokensFee == IOUAmount(485'636'0611129, -7));
                BEAST_EXPECT(tokensNoFee == IOUAmount(487'644'85901109, -8));
            },
            std::nullopt,
            1'000);

        // Single deposit with EP not exceeding specified:
        // 200USD with EP not to exceed 0.002020 (AssetIn/TokensOut). 1% fee
        testAMM(
            [&](AMM& ammAlice, Env& env) {
                auto const balance = env.balance(carol, USD);
                auto const tokensFee = ammAlice.deposit(
                    carol, USD(200), std::nullopt, STAmount{USD, 2020, -6});
                auto const deposit = balance - env.balance(carol, USD);
                ammAlice.withdrawAll(carol, USD(0));
                ammAlice.vote(alice, 0);
                BEAST_EXPECT(ammAlice.expectTradingFee(0));
                auto const tokensNoFee = ammAlice.deposit(carol, deposit);
                // carol pays ~475 LPTokens in fees or ~0.5% of the no-fee
                // LPTokens
                BEAST_EXPECT(tokensFee == IOUAmount(98'000'00000002, -8));
                BEAST_EXPECT(tokensNoFee == IOUAmount(98'475'81871545, -8));
            },
            std::nullopt,
            1'000);

        // Single Withdrawal, 1% fee
        testAMM(
            [&](AMM& ammAlice, Env& env) {
                // No fee
                ammAlice.deposit(carol, USD(3'000));

                BEAST_EXPECT(ammAlice.expectLPTokens(carol, IOUAmount{1'000}));
                BEAST_EXPECT(expectLine(env, carol, USD(27'000)));
                // Set fee to 1%
                ammAlice.vote(alice, 1'000);
                BEAST_EXPECT(ammAlice.expectTradingFee(1'000));
                // Single withdrawal. Carol gets ~5USD less than deposited.
                ammAlice.withdrawAll(carol, USD(0));
                BEAST_EXPECT(expectLine(
                    env,
                    carol,
                    STAmount{USD, UINT64_C(29'994'97487437186), -11}));
            },
            {{USD(1'000), EUR(1'000)}});

        // Withdraw with EPrice limit, 1% fee.
        testAMM(
            [&](AMM& ammAlice, Env& env) {
                ammAlice.deposit(carol, 1'000'000);
                auto const tokensFee = ammAlice.withdraw(
                    carol, USD(100), std::nullopt, IOUAmount{520, 0});
                // carol withdraws ~1,443.44USD
                auto const balanceAfterWithdraw =
                    STAmount(USD, UINT64_C(30'443'43891402715), -11);
                BEAST_EXPECT(env.balance(carol, USD) == balanceAfterWithdraw);
                // Set to original pool size
                auto const deposit = balanceAfterWithdraw - USD(29'000);
                ammAlice.deposit(carol, deposit);
                // fee 0%
                ammAlice.vote(alice, 0);
                BEAST_EXPECT(ammAlice.expectTradingFee(0));
                auto const tokensNoFee = ammAlice.withdraw(carol, deposit);
                BEAST_EXPECT(
                    env.balance(carol, USD) ==
                    STAmount(USD, UINT64_C(30'443'43891402717), -11));
                // carol pays ~4008 LPTokens in fees or ~0.5% of the no-fee
                // LPTokens
                BEAST_EXPECT(tokensNoFee == IOUAmount(746'579'80779913, -8));
                BEAST_EXPECT(tokensFee == IOUAmount(750'588'23529411, -8));
            },
            std::nullopt,
            1'000);

        // Payment, 1% fee
        testAMM(
            [&](AMM& ammAlice, Env& env) {
                fund(
                    env,
                    gw,
                    {bob},
                    XRP(1'000),
                    {USD(1'000), EUR(1'000)},
                    Fund::Acct);
                // Alice contributed 1010EUR and 1000USD to the pool
                BEAST_EXPECT(expectLine(env, alice, EUR(28'990)));
                BEAST_EXPECT(expectLine(env, alice, USD(29'000)));
                BEAST_EXPECT(expectLine(env, carol, USD(30'000)));
                // Carol pays to Alice with no fee
                env(pay(carol, alice, EUR(10)),
                    path(~EUR),
                    sendmax(USD(10)),
                    txflags(tfNoRippleDirect));
                env.close();
                // Alice has 10EUR more and Carol has 10USD less
                BEAST_EXPECT(expectLine(env, alice, EUR(29'000)));
                BEAST_EXPECT(expectLine(env, alice, USD(29'000)));
                BEAST_EXPECT(expectLine(env, carol, USD(29'990)));

                // Set fee to 1%
                ammAlice.vote(alice, 1'000);
                BEAST_EXPECT(ammAlice.expectTradingFee(1'000));
                // Bob pays to Carol with 1% fee
                env(pay(bob, carol, USD(10)),
                    path(~USD),
                    sendmax(EUR(15)),
                    txflags(tfNoRippleDirect));
                env.close();
                // Bob sends 10.1~EUR to pay 10USD
                BEAST_EXPECT(expectLine(
                    env, bob, STAmount{EUR, UINT64_C(989'8989898989899), -13}));
                // Carol got 10USD
                BEAST_EXPECT(expectLine(env, carol, USD(30'000)));
                BEAST_EXPECT(ammAlice.expectBalances(
                    USD(1'000),
                    STAmount{EUR, UINT64_C(1'010'10101010101), -11},
                    ammAlice.tokens()));
            },
            {{USD(1'000), EUR(1'010)}});

        // Offer crossing, 0.5% fee
        testAMM(
            [&](AMM& ammAlice, Env& env) {
                // No fee
                env(offer(carol, EUR(10), USD(10)));
                env.close();
                BEAST_EXPECT(expectLine(env, carol, USD(29'990)));
                BEAST_EXPECT(expectLine(env, carol, EUR(30'010)));
                // Change pool composition back
                env(offer(carol, USD(10), EUR(10)));
                env.close();
                // Set fee to 0.5%
                ammAlice.vote(alice, 500);
                BEAST_EXPECT(ammAlice.expectTradingFee(500));
                env(offer(carol, EUR(10), USD(10)));
                env.close();
                // Alice gets fewer ~4.97EUR for ~5.02USD, the difference goes
                // to the pool
                BEAST_EXPECT(expectLine(
                    env,
                    carol,
                    STAmount{USD, UINT64_C(29'995'02512562814), -11}));
                BEAST_EXPECT(expectLine(
                    env,
                    carol,
                    STAmount{EUR, UINT64_C(30'004'97487437186), -11}));
                BEAST_EXPECT(expectOffers(
                    env,
                    carol,
                    1,
                    {{Amounts{
                        STAmount{EUR, UINT64_C(5'025125628140703), -15},
                        STAmount{USD, UINT64_C(5'025125628140703), -15}}}}));
                BEAST_EXPECT(ammAlice.expectBalances(
                    STAmount{USD, UINT64_C(1'004'974874371859), -12},
                    STAmount{EUR, UINT64_C(1'005'025125628141), -12},
                    ammAlice.tokens()));
            },
            {{USD(1'000), EUR(1'010)}});

        // Payment with AMM and CLOB offer, 0 fee
        // AMM liquidity is consumed first up to CLOB offer quality
        // CLOB offer is fully consumed next
        // Remaining amount is consumed via AMM liquidity
        {
            Env env(*this);
            Account const ed("ed");
            fund(
                env,
                gw,
                {alice, bob, carol, ed},
                XRP(1'000),
                {USD(2'000), EUR(2'000)});
            env(offer(carol, EUR(5), USD(5)));
            AMM ammAlice(env, alice, USD(1'005), EUR(1'000));
            env(pay(bob, ed, USD(10)),
                path(~USD),
                sendmax(EUR(15)),
                txflags(tfNoRippleDirect));
            BEAST_EXPECT(expectLine(env, ed, USD(2'010)));
            BEAST_EXPECT(expectLine(env, bob, EUR(1'990)));
            BEAST_EXPECT(ammAlice.expectBalances(
                USD(1'000), EUR(1'005), ammAlice.tokens()));
            BEAST_EXPECT(expectOffers(env, carol, 0));
        }

        // Payment with AMM and CLOB offer. Same as above but with 0.25% fee.
        {
            Env env(*this);
            Account const ed("ed");
            fund(
                env,
                gw,
                {alice, bob, carol, ed},
                XRP(1'000),
                {USD(2'000), EUR(2'000)});
            env(offer(carol, EUR(5), USD(5)));
            // Set 0.25% fee
            AMM ammAlice(env, alice, USD(1'005), EUR(1'000), false, 250);
            env(pay(bob, ed, USD(10)),
                path(~USD),
                sendmax(EUR(15)),
                txflags(tfNoRippleDirect));
            BEAST_EXPECT(expectLine(env, ed, USD(2'010)));
            BEAST_EXPECT(expectLine(
                env, bob, STAmount{EUR, UINT64_C(1'989'987453007618), -12}));
            BEAST_EXPECT(ammAlice.expectBalances(
                USD(1'000),
                STAmount{EUR, UINT64_C(1'005'012546992382), -12},
                ammAlice.tokens()));
            BEAST_EXPECT(expectOffers(env, carol, 0));
        }

        // Payment with AMM and CLOB offer. AMM has a better
        // spot price quality, but 1% fee offsets that. As the result
        // the entire trade is executed via LOB.
        {
            Env env(*this);
            Account const ed("ed");
            fund(
                env,
                gw,
                {alice, bob, carol, ed},
                XRP(1'000),
                {USD(2'000), EUR(2'000)});
            env(offer(carol, EUR(10), USD(10)));
            // Set 1% fee
            AMM ammAlice(env, alice, USD(1'005), EUR(1'000), false, 1'000);
            env(pay(bob, ed, USD(10)),
                path(~USD),
                sendmax(EUR(15)),
                txflags(tfNoRippleDirect));
            BEAST_EXPECT(expectLine(env, ed, USD(2'010)));
            BEAST_EXPECT(expectLine(env, bob, EUR(1'990)));
            BEAST_EXPECT(ammAlice.expectBalances(
                USD(1'005), EUR(1'000), ammAlice.tokens()));
            BEAST_EXPECT(expectOffers(env, carol, 0));
        }

        // Payment with AMM and CLOB offer. AMM has a better
        // spot price quality, but 1% fee offsets that.
        // The CLOB offer is consumed first and the remaining
        // amount is consumed via AMM liquidity.
        {
            Env env(*this);
            Account const ed("ed");
            fund(
                env,
                gw,
                {alice, bob, carol, ed},
                XRP(1'000),
                {USD(2'000), EUR(2'000)});
            env(offer(carol, EUR(9), USD(9)));
            // Set 1% fee
            AMM ammAlice(env, alice, USD(1'005), EUR(1'000), false, 1'000);
            env(pay(bob, ed, USD(10)),
                path(~USD),
                sendmax(EUR(15)),
                txflags(tfNoRippleDirect));
            BEAST_EXPECT(expectLine(env, ed, USD(2'010)));
            BEAST_EXPECT(expectLine(
                env, bob, STAmount{EUR, UINT64_C(1'989'993923296712), -12}));
            BEAST_EXPECT(ammAlice.expectBalances(
                USD(1'004),
                STAmount{EUR, UINT64_C(1'001'006076703288), -12},
                ammAlice.tokens()));
            BEAST_EXPECT(expectOffers(env, carol, 0));
        }
    }

    void
    testAdjustedTokens()
    {
        testcase("Adjusted Deposit/Withdraw Tokens");

        using namespace jtx;

        // Deposit/Withdraw in USD
        testAMM([&](AMM& ammAlice, Env& env) {
            Account const bob("bob");
            Account const ed("ed");
            Account const paul("paul");
            Account const dan("dan");
            Account const chris("chris");
            Account const simon("simon");
            Account const ben("ben");
            Account const nataly("nataly");
            fund(
                env,
                gw,
                {bob, ed, paul, dan, chris, simon, ben, nataly},
                {USD(1'500'000)},
                Fund::Acct);
            for (int i = 0; i < 10; ++i)
            {
                ammAlice.deposit(ben, STAmount{USD, 1, -10});
                ammAlice.withdrawAll(ben, USD(0));
                ammAlice.deposit(simon, USD(0.1));
                ammAlice.withdrawAll(simon, USD(0));
                ammAlice.deposit(chris, USD(1));
                ammAlice.withdrawAll(chris, USD(0));
                ammAlice.deposit(dan, USD(10));
                ammAlice.withdrawAll(dan, USD(0));
                ammAlice.deposit(bob, USD(100));
                ammAlice.withdrawAll(bob, USD(0));
                ammAlice.deposit(carol, USD(1'000));
                ammAlice.withdrawAll(carol, USD(0));
                ammAlice.deposit(ed, USD(10'000));
                ammAlice.withdrawAll(ed, USD(0));
                ammAlice.deposit(paul, USD(100'000));
                ammAlice.withdrawAll(paul, USD(0));
                ammAlice.deposit(nataly, USD(1'000'000));
                ammAlice.withdrawAll(nataly, USD(0));
            }
            // Due to round off some accounts have a tiny gain, while
            // other have a tiny loss. The last account to withdraw
            // gets everything in the pool.
            BEAST_EXPECT(ammAlice.expectBalances(
                XRP(10'000),
                STAmount{USD, UINT64_C(10'000'0000000013), -10},
                IOUAmount{10'000'000}));
            BEAST_EXPECT(expectLine(env, ben, USD(1'500'000)));
            BEAST_EXPECT(expectLine(env, simon, USD(1'500'000)));
            BEAST_EXPECT(expectLine(env, chris, USD(1'500'000)));
            BEAST_EXPECT(expectLine(env, dan, USD(1'500'000)));
            BEAST_EXPECT(expectLine(
                env, carol, STAmount{USD, UINT64_C(30'000'00000000001), -11}));
            BEAST_EXPECT(expectLine(env, ed, USD(1'500'000)));
            BEAST_EXPECT(expectLine(env, paul, USD(1'500'000)));
            BEAST_EXPECT(expectLine(
                env, nataly, STAmount{USD, UINT64_C(1'500'000'000000002), -9}));
            ammAlice.withdrawAll(alice);
            BEAST_EXPECT(!ammAlice.ammExists());
            BEAST_EXPECT(expectLine(
                env, alice, STAmount{USD, UINT64_C(30'000'0000000013), -10}));
            // alice XRP balance is 30,000initial - 50 ammcreate fee - 10drops
            // fee
            BEAST_EXPECT(accountBalance(env, alice) == "29949999990");
        });

        // Same as above but deposit/withdraw in XRP
        testAMM([&](AMM& ammAlice, Env& env) {
            Account const bob("bob");
            Account const ed("ed");
            Account const paul("paul");
            Account const dan("dan");
            Account const chris("chris");
            Account const simon("simon");
            Account const ben("ben");
            Account const nataly("nataly");
            fund(
                env,
                gw,
                {bob, ed, paul, dan, chris, simon, ben, nataly},
                XRP(2'000'000),
                {},
                Fund::Acct);
            for (int i = 0; i < 10; ++i)
            {
                ammAlice.deposit(ben, XRPAmount{1});
                ammAlice.withdrawAll(ben, XRP(0));
                ammAlice.deposit(simon, XRPAmount(1'000));
                ammAlice.withdrawAll(simon, XRP(0));
                ammAlice.deposit(chris, XRP(1));
                ammAlice.withdrawAll(chris, XRP(0));
                ammAlice.deposit(dan, XRP(10));
                ammAlice.withdrawAll(dan, XRP(0));
                ammAlice.deposit(bob, XRP(100));
                ammAlice.withdrawAll(bob, XRP(0));
                ammAlice.deposit(carol, XRP(1'000));
                ammAlice.withdrawAll(carol, XRP(0));
                ammAlice.deposit(ed, XRP(10'000));
                ammAlice.withdrawAll(ed, XRP(0));
                ammAlice.deposit(paul, XRP(100'000));
                ammAlice.withdrawAll(paul, XRP(0));
                ammAlice.deposit(nataly, XRP(1'000'000));
                ammAlice.withdrawAll(nataly, XRP(0));
            }
            // No round off with XRP in this test
            BEAST_EXPECT(ammAlice.expectBalances(
                XRP(10'000), USD(10'000), IOUAmount{10'000'000}));
            ammAlice.withdrawAll(alice);
            BEAST_EXPECT(!ammAlice.ammExists());
            // 20,000 initial - (deposit+withdraw) * 10
            auto const xrpBalance = (XRP(2'000'000) - txfee(env, 20)).getText();
            BEAST_EXPECT(accountBalance(env, ben) == xrpBalance);
            BEAST_EXPECT(accountBalance(env, simon) == xrpBalance);
            BEAST_EXPECT(accountBalance(env, chris) == xrpBalance);
            BEAST_EXPECT(accountBalance(env, dan) == xrpBalance);
            // 30,000 initial - (deposit+withdraw) * 10
            BEAST_EXPECT(accountBalance(env, carol) == "29999999800");
            BEAST_EXPECT(accountBalance(env, ed) == xrpBalance);
            BEAST_EXPECT(accountBalance(env, paul) == xrpBalance);
            BEAST_EXPECT(accountBalance(env, nataly) == xrpBalance);
            // 30,000 initial - 50 ammcreate fee - 10drops withdraw fee
            BEAST_EXPECT(accountBalance(env, alice) == "29949999990");
        });
    }

    void
    testAutoDelete()
    {
        testcase("Auto Delete");

        using namespace jtx;
        FeatureBitset const all{supported_amendments()};

        {
            Env env(
                *this,
                envconfig([](std::unique_ptr<Config> cfg) {
                    cfg->FEES.reference_fee = XRPAmount(1);
                    return cfg;
                }),
                all);
            fund(env, gw, {alice}, XRP(20'000), {USD(10'000)});
            AMM amm(env, gw, XRP(10'000), USD(10'000));
            for (auto i = 0; i < maxDeletableAMMTrustLines + 10; ++i)
            {
                Account const a{std::to_string(i)};
                env.fund(XRP(1'000), a);
                env(trust(a, STAmount{amm.lptIssue(), 10'000}));
                env.close();
            }
            // The trustlines are partially deleted,
            // AMM is set to an empty state.
            amm.withdrawAll(gw);
            BEAST_EXPECT(amm.ammExists());

            // Bid,Vote,Deposit,Withdraw,SetTrust failing with
            // tecAMM_EMPTY. Deposit succeeds with tfTwoAssetIfEmpty option.
            env(amm.bid({
                    .account = alice,
                    .bidMin = 1000,
                }),
                ter(tecAMM_EMPTY));
            amm.vote(
                std::nullopt,
                100,
                std::nullopt,
                std::nullopt,
                std::nullopt,
                ter(tecAMM_EMPTY));
            amm.withdraw(
                alice, 100, std::nullopt, std::nullopt, ter(tecAMM_EMPTY));
            amm.deposit(
                alice,
                USD(100),
                std::nullopt,
                std::nullopt,
                std::nullopt,
                ter(tecAMM_EMPTY));
            env(trust(alice, STAmount{amm.lptIssue(), 10'000}),
                ter(tecAMM_EMPTY));

            // Can deposit with tfTwoAssetIfEmpty option
            amm.deposit(
                alice,
                std::nullopt,
                XRP(10'000),
                USD(10'000),
                std::nullopt,
                tfTwoAssetIfEmpty,
                std::nullopt,
                std::nullopt,
                1'000);
            BEAST_EXPECT(
                amm.expectBalances(XRP(10'000), USD(10'000), amm.tokens()));
            BEAST_EXPECT(amm.expectTradingFee(1'000));
            BEAST_EXPECT(amm.expectAuctionSlot(100, 0, IOUAmount{0}));

            // Withdrawing all tokens deletes AMM since the number
            // of remaining trustlines is less than max
            amm.withdrawAll(alice);
            BEAST_EXPECT(!amm.ammExists());
            BEAST_EXPECT(!env.le(keylet::ownerDir(amm.ammAccount())));
        }

        {
            Env env(
                *this,
                envconfig([](std::unique_ptr<Config> cfg) {
                    cfg->FEES.reference_fee = XRPAmount(1);
                    return cfg;
                }),
                all);
            fund(env, gw, {alice}, XRP(20'000), {USD(10'000)});
            AMM amm(env, gw, XRP(10'000), USD(10'000));
            for (auto i = 0; i < maxDeletableAMMTrustLines * 2 + 10; ++i)
            {
                Account const a{std::to_string(i)};
                env.fund(XRP(1'000), a);
                env(trust(a, STAmount{amm.lptIssue(), 10'000}));
                env.close();
            }
            // The trustlines are partially deleted.
            amm.withdrawAll(gw);
            BEAST_EXPECT(amm.ammExists());

            // AMMDelete has to be called twice to delete AMM.
            amm.ammDelete(alice, ter(tecINCOMPLETE));
            BEAST_EXPECT(amm.ammExists());
            // Deletes remaining trustlines and deletes AMM.
            amm.ammDelete(alice);
            BEAST_EXPECT(!amm.ammExists());
            BEAST_EXPECT(!env.le(keylet::ownerDir(amm.ammAccount())));

            // Try redundant delete
            amm.ammDelete(alice, ter(terNO_AMM));
        }
    }

    void
    testClawback()
    {
        testcase("Clawback");
        using namespace jtx;
        Env env(*this);
        env.fund(XRP(2'000), gw);
        env.fund(XRP(2'000), alice);
        AMM amm(env, gw, XRP(1'000), USD(1'000));
        env(fset(gw, asfAllowTrustLineClawback), ter(tecOWNERS));
    }

    void
    testAMMID()
    {
        testcase("AMMID");
        using namespace jtx;
        testAMM([&](AMM& amm, Env& env) {
            amm.setClose(false);
            auto const info = env.rpc(
                "json",
                "account_info",
                std::string(
                    "{\"account\": \"" + to_string(amm.ammAccount()) + "\"}"));
            try
            {
                BEAST_EXPECT(
                    info[jss::result][jss::account_data][jss::AMMID]
                        .asString() == to_string(amm.ammID()));
            }
            catch (...)
            {
                fail();
            }
            amm.deposit(carol, 1'000);
            auto affected = env.meta()->getJson(
                JsonOptions::none)[sfAffectedNodes.fieldName];
            try
            {
                bool found = false;
                for (auto const& node : affected)
                {
                    if (node.isMember(sfModifiedNode.fieldName) &&
                        node[sfModifiedNode.fieldName]
                            [sfLedgerEntryType.fieldName]
                                .asString() == "AccountRoot" &&
                        node[sfModifiedNode.fieldName][sfFinalFields.fieldName]
                            [jss::Account]
                                .asString() == to_string(amm.ammAccount()))
                    {
                        found = node[sfModifiedNode.fieldName]
                                    [sfFinalFields.fieldName][jss::AMMID]
                                        .asString() == to_string(amm.ammID());
                        break;
                    }
                }
                BEAST_EXPECT(found);
            }
            catch (...)
            {
                fail();
            }
        });
    }

    void
    testSelection()
    {
        testcase("Offer/Strand Selection");
        using namespace jtx;
        Account const ed("ed");
        Account const gw1("gw1");
        auto const ETH = gw1["ETH"];
        auto const CAN = gw1["CAN"];

        // These tests are expected to fail if the OwnerPaysFee feature
        // is ever supported. Updates will need to be made to AMM handling
        // in the payment engine, and these tests will need to be updated.

        auto prep = [&](Env& env, auto gwRate, auto gw1Rate) {
            fund(env, gw, {alice, carol, bob, ed}, XRP(2'000), {USD(2'000)});
            env.fund(XRP(2'000), gw1);
            fund(
                env,
                gw1,
                {alice, carol, bob, ed},
                {ETH(2'000), CAN(2'000)},
                Fund::IOUOnly);
            env(rate(gw, gwRate));
            env(rate(gw1, gw1Rate));
            env.close();
        };

        for (auto const& rates :
             {std::make_pair(1.5, 1.9), std::make_pair(1.9, 1.5)})
        {
            // Offer Selection

            // Cross-currency payment: AMM has the same spot price quality
            // as CLOB's offer and can't generate a better quality offer.
            // The transfer fee in this case doesn't change the CLOB quality
            // because trIn is ignored on adjustment and trOut on payment is
            // also ignored because ownerPaysTransferFee is false in this case.
            // Run test for 0) offer, 1) AMM, 2) offer and AMM
            // to verify that the quality is better in the first case,
            // and CLOB is selected in the second case.
            {
                std::array<Quality, 3> q;
                for (auto i = 0; i < 3; ++i)
                {
                    Env env(*this);
                    prep(env, rates.first, rates.second);
                    std::optional<AMM> amm;
                    if (i == 0 || i == 2)
                    {
                        env(offer(ed, ETH(400), USD(400)), txflags(tfPassive));
                        env.close();
                    }
                    if (i > 0)
                        amm.emplace(env, ed, USD(1'000), ETH(1'000));
                    env(pay(carol, bob, USD(100)),
                        path(~USD),
                        sendmax(ETH(500)));
                    env.close();
                    // CLOB and AMM, AMM is not selected
                    if (i == 2)
                    {
                        BEAST_EXPECT(amm->expectBalances(
                            USD(1'000), ETH(1'000), amm->tokens()));
                    }
                    BEAST_EXPECT(expectLine(env, bob, USD(2'100)));
                    q[i] = Quality(Amounts{
                        ETH(2'000) - env.balance(carol, ETH),
                        env.balance(bob, USD) - USD(2'000)});
                }
                // CLOB is better quality than AMM
                BEAST_EXPECT(q[0] > q[1]);
                // AMM is not selected with CLOB
                BEAST_EXPECT(q[0] == q[2]);
            }
            // Offer crossing: AMM has the same spot price quality
            // as CLOB's offer and can't generate a better quality offer.
            // The transfer fee in this case doesn't change the CLOB quality
            // because the quality adjustment is ignored for the offer crossing.
            for (auto i = 0; i < 3; ++i)
            {
                Env env(*this);
                prep(env, rates.first, rates.second);
                std::optional<AMM> amm;
                if (i == 0 || i == 2)
                {
                    env(offer(ed, ETH(400), USD(400)), txflags(tfPassive));
                    env.close();
                }
                if (i > 0)
                    amm.emplace(env, ed, USD(1'000), ETH(1'000));
                env(offer(alice, USD(400), ETH(400)));
                env.close();
                // AMM is not selected
                if (i > 0)
                {
                    BEAST_EXPECT(amm->expectBalances(
                        USD(1'000), ETH(1'000), amm->tokens()));
                }
                if (i == 0 || i == 2)
                {
                    // Fully crosses
                    BEAST_EXPECT(expectOffers(env, alice, 0));
                }
                // Fails to cross because AMM is not selected
                else
                {
                    BEAST_EXPECT(expectOffers(
                        env, alice, 1, {Amounts{USD(400), ETH(400)}}));
                }
                BEAST_EXPECT(expectOffers(env, ed, 0));
            }

            // Show that the CLOB quality reduction
            // results in AMM offer selection.

            // Same as the payment but reduced offer quality
            {
                std::array<Quality, 3> q;
                for (auto i = 0; i < 3; ++i)
                {
                    Env env(*this);
                    prep(env, rates.first, rates.second);
                    std::optional<AMM> amm;
                    if (i == 0 || i == 2)
                    {
                        env(offer(ed, ETH(400), USD(300)), txflags(tfPassive));
                        env.close();
                    }
                    if (i > 0)
                        amm.emplace(env, ed, USD(1'000), ETH(1'000));
                    env(pay(carol, bob, USD(100)),
                        path(~USD),
                        sendmax(ETH(500)));
                    env.close();
                    // AMM and CLOB are selected
                    if (i > 0)
                    {
                        BEAST_EXPECT(!amm->expectBalances(
                            USD(1'000), ETH(1'000), amm->tokens()));
                    }
                    if (i == 2)
                    {
                        if (rates.first == 1.5)
                        {
                            BEAST_EXPECT(expectOffers(
                                env,
                                ed,
                                1,
                                {{Amounts{
                                    STAmount{
                                        ETH, UINT64_C(378'6327949540823), -13},
                                    STAmount{
                                        USD,
                                        UINT64_C(283'9745962155617),
                                        -13}}}}));
                        }
                        else
                        {
                            BEAST_EXPECT(expectOffers(
                                env,
                                ed,
                                1,
                                {{Amounts{
                                    STAmount{
                                        ETH, UINT64_C(325'299461620749), -12},
                                    STAmount{
                                        USD,
                                        UINT64_C(243'9745962155617),
                                        -13}}}}));
                        }
                    }
                    BEAST_EXPECT(expectLine(env, bob, USD(2'100)));
                    q[i] = Quality(Amounts{
                        ETH(2'000) - env.balance(carol, ETH),
                        env.balance(bob, USD) - USD(2'000)});
                }
                // AMM is better quality
                BEAST_EXPECT(q[1] > q[0]);
                // AMM and CLOB produce better quality
                BEAST_EXPECT(q[2] > q[1]);
            }

            // Same as the offer-crossing but reduced offer quality
            for (auto i = 0; i < 3; ++i)
            {
                Env env(*this);
                prep(env, rates.first, rates.second);
                std::optional<AMM> amm;
                if (i == 0 || i == 2)
                {
                    env(offer(ed, ETH(400), USD(250)), txflags(tfPassive));
                    env.close();
                }
                if (i > 0)
                    amm.emplace(env, ed, USD(1'000), ETH(1'000));
                env(offer(alice, USD(250), ETH(400)));
                env.close();
                // AMM is selected in both cases
                if (i > 0)
                {
                    BEAST_EXPECT(!amm->expectBalances(
                        USD(1'000), ETH(1'000), amm->tokens()));
                }
                // Partially crosses, AMM is selected, CLOB fails limitQuality
                if (i == 2)
                {
                    if (rates.first == 1.5)
                    {
                        BEAST_EXPECT(expectOffers(
                            env, ed, 1, {{Amounts{ETH(400), USD(250)}}}));
                        BEAST_EXPECT(expectOffers(
                            env,
                            alice,
                            1,
                            {{Amounts{
                                STAmount{USD, UINT64_C(40'5694150420947), -13},
                                STAmount{ETH, UINT64_C(64'91106406735152), -14},
                            }}}));
                    }
                    else
                    {
                        // Ed offer is partially crossed.
                        BEAST_EXPECT(expectOffers(
                            env,
                            ed,
                            1,
                            {{Amounts{
                                STAmount{ETH, UINT64_C(335'0889359326485), -13},
                                STAmount{USD, UINT64_C(209'4305849579053), -13},
                            }}}));
                        BEAST_EXPECT(expectOffers(env, alice, 0));
                    }
                }
            }

            // Strand selection

            // Two book steps strand quality is 1.
            // AMM strand's best quality is equal to AMM's spot price
            // quality, which is 1. Both strands (steps) are adjusted
            // for the transfer fee in qualityUpperBound. In case
            // of two strands, AMM offers have better quality and are consumed
            // first, remaining liquidity is generated by CLOB offers.
            // Liquidity from two strands is better in this case than in case
            // of one strand with two book steps. Liquidity from one strand
            // with AMM has better quality than either one strand with two book
            // steps or two strands. It may appear unintuitive, but one strand
            // with AMM is optimized and generates one AMM offer, while in case
            // of two strands, multiple AMM offers are generated, which results
            // in slightly worse overall quality.
            {
                std::array<Quality, 3> q;
                for (auto i = 0; i < 3; ++i)
                {
                    Env env(*this);
                    prep(env, rates.first, rates.second);
                    std::optional<AMM> amm;

                    if (i == 0 || i == 2)
                    {
                        env(offer(ed, ETH(400), CAN(400)), txflags(tfPassive));
                        env(offer(ed, CAN(400), USD(400))), txflags(tfPassive);
                        env.close();
                    }

                    if (i > 0)
                        amm.emplace(env, ed, ETH(1'000), USD(1'000));

                    env(pay(carol, bob, USD(100)),
                        path(~USD),
                        path(~CAN, ~USD),
                        sendmax(ETH(600)));
                    env.close();

                    BEAST_EXPECT(expectLine(env, bob, USD(2'100)));

                    if (i == 2)
                    {
                        if (rates.first == 1.5)
                        {
                            // Liquidity is consumed from AMM strand only
                            BEAST_EXPECT(amm->expectBalances(
                                STAmount{ETH, UINT64_C(1'176'66038955758), -11},
                                USD(850),
                                amm->tokens()));
                        }
                        else
                        {
                            BEAST_EXPECT(amm->expectBalances(
                                STAmount{
                                    ETH, UINT64_C(1'179'540094339627), -12},
                                STAmount{USD, UINT64_C(847'7880529867501), -13},
                                amm->tokens()));
                            BEAST_EXPECT(expectOffers(
                                env,
                                ed,
                                2,
                                {{Amounts{
                                      STAmount{
                                          ETH,
                                          UINT64_C(343'3179205198749),
                                          -13},
                                      STAmount{
                                          CAN,
                                          UINT64_C(343'3179205198749),
                                          -13},
                                  },
                                  Amounts{
                                      STAmount{
                                          CAN,
                                          UINT64_C(362'2119470132499),
                                          -13},
                                      STAmount{
                                          USD,
                                          UINT64_C(362'2119470132499),
                                          -13},
                                  }}}));
                        }
                    }
                    q[i] = Quality(Amounts{
                        ETH(2'000) - env.balance(carol, ETH),
                        env.balance(bob, USD) - USD(2'000)});
                }
                BEAST_EXPECT(q[1] > q[0]);
                BEAST_EXPECT(q[2] > q[0] && q[2] < q[1]);
            }
        }
    }

    void
    testFixDefaultInnerObj()
    {
        testcase("Fix Default Inner Object");
        using namespace jtx;
        FeatureBitset const all{supported_amendments()};

        auto test = [&](FeatureBitset features,
                        TER const& err1,
                        TER const& err2,
                        TER const& err3,
                        TER const& err4,
                        std::uint16_t tfee,
                        bool closeLedger,
                        std::optional<std::uint16_t> extra = std::nullopt) {
            Env env(*this, features);
            fund(env, gw, {alice}, XRP(1'000), {USD(10)});
            AMM amm(
                env,
                gw,
                XRP(10),
                USD(10),
                {.tfee = tfee, .close = closeLedger});
            amm.deposit(alice, USD(10), XRP(10));
            amm.vote(VoteArg{.account = alice, .tfee = tfee, .err = ter(err1)});
            amm.withdraw(WithdrawArg{
                .account = gw, .asset1Out = USD(1), .err = ter(err2)});
            // with the amendment disabled and ledger not closed,
            // second vote succeeds if the first vote sets the trading fee
            // to non-zero; if the first vote sets the trading fee to >0 && <9
            // then the second withdraw succeeds if the second vote sets
            // the trading fee so that the discounted fee is non-zero
            amm.vote(VoteArg{.account = alice, .tfee = 20, .err = ter(err3)});
            amm.withdraw(WithdrawArg{
                .account = gw, .asset1Out = USD(2), .err = ter(err4)});
        };

        // ledger is closed after each transaction, vote/withdraw don't fail
        // regardless whether the amendment is enabled or not
        test(all, tesSUCCESS, tesSUCCESS, tesSUCCESS, tesSUCCESS, 0, true);
        test(
            all - fixInnerObjTemplate,
            tesSUCCESS,
            tesSUCCESS,
            tesSUCCESS,
            tesSUCCESS,
            0,
            true);
        // ledger is not closed after each transaction
        // vote/withdraw don't fail if the amendment is enabled
        test(all, tesSUCCESS, tesSUCCESS, tesSUCCESS, tesSUCCESS, 0, false);
        // vote/withdraw fail if the amendment is not enabled
        // second vote/withdraw still fail: second vote fails because
        // the initial trading fee is 0, consequently second withdraw fails
        // because the second vote fails
        test(
            all - fixInnerObjTemplate,
            tefEXCEPTION,
            tefEXCEPTION,
            tefEXCEPTION,
            tefEXCEPTION,
            0,
            false);
        // if non-zero trading/discounted fee then vote/withdraw
        // don't fail whether the ledger is closed or not and
        // the amendment is enabled or not
        test(all, tesSUCCESS, tesSUCCESS, tesSUCCESS, tesSUCCESS, 10, true);
        test(
            all - fixInnerObjTemplate,
            tesSUCCESS,
            tesSUCCESS,
            tesSUCCESS,
            tesSUCCESS,
            10,
            true);
        test(all, tesSUCCESS, tesSUCCESS, tesSUCCESS, tesSUCCESS, 10, false);
        test(
            all - fixInnerObjTemplate,
            tesSUCCESS,
            tesSUCCESS,
            tesSUCCESS,
            tesSUCCESS,
            10,
            false);
        // non-zero trading fee but discounted fee is 0, vote doesn't fail
        // but withdraw fails
        test(all, tesSUCCESS, tesSUCCESS, tesSUCCESS, tesSUCCESS, 9, false);
        // second vote sets the trading fee to non-zero, consequently
        // second withdraw doesn't fail even if the amendment is not
        // enabled and the ledger is not closed
        test(
            all - fixInnerObjTemplate,
            tesSUCCESS,
            tefEXCEPTION,
            tesSUCCESS,
            tesSUCCESS,
            9,
            false);
    }

    void
<<<<<<< HEAD
    testMalformed()
    {
        using namespace jtx;

        testAMM([&](AMM& ammAlice, Env& env) {
            WithdrawArg args{
                .flags = tfSingleAsset,
                .err = ter(temMALFORMED),
            };
            ammAlice.withdraw(args);
        });

        testAMM([&](AMM& ammAlice, Env& env) {
            WithdrawArg args{
                .flags = tfOneAssetLPToken,
                .err = ter(temMALFORMED),
            };
            ammAlice.withdraw(args);
        });

        testAMM([&](AMM& ammAlice, Env& env) {
            WithdrawArg args{
                .flags = tfLimitLPToken,
                .err = ter(temMALFORMED),
            };
            ammAlice.withdraw(args);
        });

        testAMM([&](AMM& ammAlice, Env& env) {
            WithdrawArg args{
                .asset1Out = XRP(100),
                .asset2Out = XRP(100),
                .err = ter(temBAD_AMM_TOKENS),
            };
            ammAlice.withdraw(args);
        });

        testAMM([&](AMM& ammAlice, Env& env) {
            WithdrawArg args{
                .asset1Out = XRP(100),
                .asset2Out = BAD(100),
                .err = ter(temBAD_CURRENCY),
            };
            ammAlice.withdraw(args);
        });

        testAMM([&](AMM& ammAlice, Env& env) {
            Json::Value jv;
            jv[jss::TransactionType] = jss::AMMWithdraw;
            jv[jss::Flags] = tfLimitLPToken;
            jv[jss::Account] = alice.human();
            ammAlice.setTokens(jv);
            XRP(100).value().setJson(jv[jss::Amount]);
            USD(100).value().setJson(jv[jss::EPrice]);
            env(jv, ter(temBAD_AMM_TOKENS));
        });
    }

    void
    testAll()
=======
    testFixOverflowOffer()
    {
        using namespace jtx;
        using namespace std::chrono;
        FeatureBitset const all{supported_amendments()};

        Account const gatehub{"gatehub"};
        Account const bitstamp{"bitstamp"};
        Account const trader{"trader"};
        auto const usdGH = gatehub["USD"];
        auto const btcGH = gatehub["BTC"];
        auto const usdBIT = bitstamp["USD"];

        struct InputSet
        {
            char const* testCase;
            double const poolUsdBIT;
            double const poolUsdGH;
            sendmax const sendMaxUsdBIT;
            STAmount const sendUsdGH;
            STAmount const failUsdGH;
            STAmount const failUsdBIT;
            STAmount const goodUsdGH;
            STAmount const goodUsdBIT;
            IOUAmount const lpTokenBalance;
            double const offer1BtcGH = 0.1;
            double const offer2BtcGH = 0.1;
            double const offer2UsdGH = 1;
            double const rateBIT = 0.0;
            double const rateGH = 0.0;
        };

        using uint64_t = std::uint64_t;

        for (auto const& input : {
                 InputSet{
                     .testCase = "Test Fix Overflow Offer",                  //
                     .poolUsdBIT = 3,                                        //
                     .poolUsdGH = 273,                                       //
                     .sendMaxUsdBIT{usdBIT(50)},                             //
                     .sendUsdGH{usdGH, uint64_t(272'455089820359), -12},     //
                     .failUsdGH = STAmount{0},                               //
                     .failUsdBIT{usdBIT, uint64_t(46'47826086956522), -14},  //
                     .goodUsdGH{usdGH, uint64_t(96'7543114220382), -13},     //
                     .goodUsdBIT{usdBIT, uint64_t(8'464739069120721), -15},  //
                     .lpTokenBalance = {28'61817604250837, -14},             //
                     .offer1BtcGH = 0.1,                                     //
                     .offer2BtcGH = 0.1,                                     //
                     .offer2UsdGH = 1,                                       //
                     .rateBIT = 1.15,                                        //
                     .rateGH = 1.2,                                          //
                 },
                 InputSet{
                     .testCase = "Overflow test {1, 100, 0.111}",          //
                     .poolUsdBIT = 1,                                      //
                     .poolUsdGH = 100,                                     //
                     .sendMaxUsdBIT{usdBIT(0.111)},                        //
                     .sendUsdGH{usdGH, 100},                               //
                     .failUsdGH = STAmount{0},                             //
                     .failUsdBIT{usdBIT, uint64_t(1'111), -3},             //
                     .goodUsdGH{usdGH, uint64_t(90'04347888284115), -14},  //
                     .goodUsdBIT{usdBIT, uint64_t(1'111), -3},             //
                     .lpTokenBalance{10, 0},                               //
                     .offer1BtcGH = 1e-5,                                  //
                     .offer2BtcGH = 1,                                     //
                     .offer2UsdGH = 1e-5,                                  //
                     .rateBIT = 0,                                         //
                     .rateGH = 0,                                          //
                 },
                 InputSet{
                     .testCase = "Overflow test {1, 100, 1.00}",           //
                     .poolUsdBIT = 1,                                      //
                     .poolUsdGH = 100,                                     //
                     .sendMaxUsdBIT{usdBIT(1.00)},                         //
                     .sendUsdGH{usdGH, 100},                               //
                     .failUsdGH = STAmount{0},                             //
                     .failUsdBIT{usdBIT, uint64_t(2), 0},                  //
                     .goodUsdGH{usdGH, uint64_t(52'94379354424079), -14},  //
                     .goodUsdBIT{usdBIT, uint64_t(2), 0},                  //
                     .lpTokenBalance{10, 0},                               //
                     .offer1BtcGH = 1e-5,                                  //
                     .offer2BtcGH = 1,                                     //
                     .offer2UsdGH = 1e-5,                                  //
                     .rateBIT = 0,                                         //
                     .rateGH = 0,                                          //
                 },
                 InputSet{
                     .testCase = "Overflow test {1, 100, 4.6432}",           //
                     .poolUsdBIT = 1,                                        //
                     .poolUsdGH = 100,                                       //
                     .sendMaxUsdBIT{usdBIT(4.6432)},                         //
                     .sendUsdGH{usdGH, 100},                                 //
                     .failUsdGH = STAmount{0},                               //
                     .failUsdBIT{usdBIT, uint64_t(5'6432), -4},              //
                     .goodUsdGH{usdGH, uint64_t(35'44113971506987), -14},    //
                     .goodUsdBIT{usdBIT, uint64_t(2'821579689703915), -15},  //
                     .lpTokenBalance{10, 0},                                 //
                     .offer1BtcGH = 1e-5,                                    //
                     .offer2BtcGH = 1,                                       //
                     .offer2UsdGH = 1e-5,                                    //
                     .rateBIT = 0,                                           //
                     .rateGH = 0,                                            //
                 },
                 InputSet{
                     .testCase = "Overflow test {1, 100, 10}",               //
                     .poolUsdBIT = 1,                                        //
                     .poolUsdGH = 100,                                       //
                     .sendMaxUsdBIT{usdBIT(10)},                             //
                     .sendUsdGH{usdGH, 100},                                 //
                     .failUsdGH = STAmount{0},                               //
                     .failUsdBIT{usdBIT, uint64_t(11), 0},                   //
                     .goodUsdGH{usdGH, uint64_t(35'44113971506987), -14},    //
                     .goodUsdBIT{usdBIT, uint64_t(2'821579689703915), -15},  //
                     .lpTokenBalance{10, 0},                                 //
                     .offer1BtcGH = 1e-5,                                    //
                     .offer2BtcGH = 1,                                       //
                     .offer2UsdGH = 1e-5,                                    //
                     .rateBIT = 0,                                           //
                     .rateGH = 0,                                            //
                 },
                 InputSet{
                     .testCase = "Overflow test {50, 100, 5.55}",          //
                     .poolUsdBIT = 50,                                     //
                     .poolUsdGH = 100,                                     //
                     .sendMaxUsdBIT{usdBIT(5.55)},                         //
                     .sendUsdGH{usdGH, 100},                               //
                     .failUsdGH = STAmount{0},                             //
                     .failUsdBIT{usdBIT, uint64_t(55'55), -2},             //
                     .goodUsdGH{usdGH, uint64_t(90'04347888284113), -14},  //
                     .goodUsdBIT{usdBIT, uint64_t(55'55), -2},             //
                     .lpTokenBalance{uint64_t(70'71067811865475), -14},    //
                     .offer1BtcGH = 1e-5,                                  //
                     .offer2BtcGH = 1,                                     //
                     .offer2UsdGH = 1e-5,                                  //
                     .rateBIT = 0,                                         //
                     .rateGH = 0,                                          //
                 },
                 InputSet{
                     .testCase = "Overflow test {50, 100, 50.00}",         //
                     .poolUsdBIT = 50,                                     //
                     .poolUsdGH = 100,                                     //
                     .sendMaxUsdBIT{usdBIT(50.00)},                        //
                     .sendUsdGH{usdGH, 100},                               //
                     .failUsdGH{usdGH, uint64_t(52'94379354424081), -14},  //
                     .failUsdBIT{usdBIT, uint64_t(100), 0},                //
                     .goodUsdGH{usdGH, uint64_t(52'94379354424081), -14},  //
                     .goodUsdBIT{usdBIT, uint64_t(100), 0},                //
                     .lpTokenBalance{uint64_t(70'71067811865475), -14},    //
                     .offer1BtcGH = 1e-5,                                  //
                     .offer2BtcGH = 1,                                     //
                     .offer2UsdGH = 1e-5,                                  //
                     .rateBIT = 0,                                         //
                     .rateGH = 0,                                          //
                 },
                 InputSet{
                     .testCase = "Overflow test {50, 100, 232.16}",          //
                     .poolUsdBIT = 50,                                       //
                     .poolUsdGH = 100,                                       //
                     .sendMaxUsdBIT{usdBIT(232.16)},                         //
                     .sendUsdGH{usdGH, 100},                                 //
                     .failUsdGH = STAmount{0},                               //
                     .failUsdBIT{usdBIT, uint64_t(282'16), -2},              //
                     .goodUsdGH{usdGH, uint64_t(35'44113971506987), -14},    //
                     .goodUsdBIT{usdBIT, uint64_t(141'0789844851958), -13},  //
                     .lpTokenBalance{70'71067811865475, -14},                //
                     .offer1BtcGH = 1e-5,                                    //
                     .offer2BtcGH = 1,                                       //
                     .offer2UsdGH = 1e-5,                                    //
                     .rateBIT = 0,                                           //
                     .rateGH = 0,                                            //
                 },
                 InputSet{
                     .testCase = "Overflow test {50, 100, 500}",             //
                     .poolUsdBIT = 50,                                       //
                     .poolUsdGH = 100,                                       //
                     .sendMaxUsdBIT{usdBIT(500)},                            //
                     .sendUsdGH{usdGH, 100},                                 //
                     .failUsdGH = STAmount{0},                               //
                     .failUsdBIT{usdBIT, uint64_t(550), 0},                  //
                     .goodUsdGH{usdGH, uint64_t(35'44113971506987), -14},    //
                     .goodUsdBIT{usdBIT, uint64_t(141'0789844851958), -13},  //
                     .lpTokenBalance{70'71067811865475, -14},                //
                     .offer1BtcGH = 1e-5,                                    //
                     .offer2BtcGH = 1,                                       //
                     .offer2UsdGH = 1e-5,                                    //
                     .rateBIT = 0,                                           //
                     .rateGH = 0,                                            //
                 },
             })
        {
            testcase(input.testCase);
            for (auto const& features :
                 {all - fixAMMOverflowOffer, all | fixAMMOverflowOffer})
            {
                Env env(*this, features);

                env.fund(XRP(5'000), gatehub, bitstamp, trader);
                env.close();

                if (input.rateGH != 0.0)
                    env(rate(gatehub, input.rateGH));
                if (input.rateBIT != 0.0)
                    env(rate(bitstamp, input.rateBIT));

                env(trust(trader, usdGH(10'000'000)));
                env(trust(trader, usdBIT(10'000'000)));
                env(trust(trader, btcGH(10'000'000)));
                env.close();

                env(pay(gatehub, trader, usdGH(100'000)));
                env(pay(gatehub, trader, btcGH(100'000)));
                env(pay(bitstamp, trader, usdBIT(100'000)));
                env.close();

                AMM amm{
                    env,
                    trader,
                    usdGH(input.poolUsdGH),
                    usdBIT(input.poolUsdBIT)};
                env.close();

                IOUAmount const preSwapLPTokenBalance =
                    amm.getLPTokensBalance();

                env(offer(trader, usdBIT(1), btcGH(input.offer1BtcGH)));
                env(offer(
                    trader,
                    btcGH(input.offer2BtcGH),
                    usdGH(input.offer2UsdGH)));
                env.close();

                env(pay(trader, trader, input.sendUsdGH),
                    path(~usdGH),
                    path(~btcGH, ~usdGH),
                    sendmax(input.sendMaxUsdBIT),
                    txflags(tfPartialPayment));
                env.close();
                if (!features[fixAMMOverflowOffer])
                    BEAST_EXPECT(amm.expectBalances(
                        input.failUsdGH,
                        input.failUsdBIT,
                        input.lpTokenBalance));
                else
                {
                    BEAST_EXPECT(amm.expectBalances(
                        input.goodUsdGH,
                        input.goodUsdBIT,
                        input.lpTokenBalance));

                    // Invariant: LPToken balance must not change in a payment
                    // or a swap transaction
                    BEAST_EXPECT(
                        amm.getLPTokensBalance() == preSwapLPTokenBalance);

                    // Invariant: The square root of (product of the pool
                    // balances) must be at least the LPTokenBalance
                    Number const sqrtPoolProduct =
                        root2(input.goodUsdGH * input.goodUsdBIT);

                    // Include a tiny tolerance for the test cases using
                    //   .goodUsdGH{usdGH, uint64_t(35'44113971506987), -14},
                    //   .goodUsdBIT{usdBIT, uint64_t(2'821579689703915), -15},
                    // These two values multiply
                    // to 99.99999999999994227040383754105 which gets internally
                    // rounded to 100, due to representation error.
                    BEAST_EXPECT(
                        (sqrtPoolProduct + Number{1, -14} >=
                         input.lpTokenBalance));
                }
            }
        }
    }

    void
    testCore()
>>>>>>> 8b0d049b
    {
        testInvalidInstance();
        testInstanceCreate();
        testInvalidDeposit();
        testDeposit();
        testInvalidWithdraw();
        testWithdraw();
        testInvalidFeeVote();
        testFeeVote();
        testInvalidBid();
        testBid();
        testInvalidAMMPayment();
        testBasicPaymentEngine();
        testAMMTokens();
        testAmendment();
        testFlags();
        testRippling();
        testAMMAndCLOB();
        testTradingFee();
        testAdjustedTokens();
        testAutoDelete();
        testClawback();
        testAMMID();
        testSelection();
        testFixDefaultInnerObj();
<<<<<<< HEAD
        testMalformed();
=======
        testFixOverflowOffer();
>>>>>>> 8b0d049b
    }

    void
    run() override
    {
        testAll();
    }
};

BEAST_DEFINE_TESTSUITE_PRIO(AMM, app, ripple, 1);

}  // namespace test
}  // namespace ripple<|MERGE_RESOLUTION|>--- conflicted
+++ resolved
@@ -5111,7 +5111,6 @@
     }
 
     void
-<<<<<<< HEAD
     testMalformed()
     {
         using namespace jtx;
@@ -5170,9 +5169,6 @@
         });
     }
 
-    void
-    testAll()
-=======
     testFixOverflowOffer()
     {
         using namespace jtx;
@@ -5447,8 +5443,7 @@
     }
 
     void
-    testCore()
->>>>>>> 8b0d049b
+    testAll()
     {
         testInvalidInstance();
         testInstanceCreate();
@@ -5474,11 +5469,8 @@
         testAMMID();
         testSelection();
         testFixDefaultInnerObj();
-<<<<<<< HEAD
         testMalformed();
-=======
         testFixOverflowOffer();
->>>>>>> 8b0d049b
     }
 
     void
