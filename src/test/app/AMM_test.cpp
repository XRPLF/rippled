--- conflicted
+++ resolved
@@ -7485,12 +7485,8 @@
 
         auto const testCase = [&](std::string suffix, FeatureBitset features) {
             testcase("Fail pseudo-account allocation " + suffix);
-<<<<<<< HEAD
-            Env env{*this, features};
-=======
             std::string logs;
             Env env{*this, features, std::make_unique<CaptureLogs>(&logs)};
->>>>>>> 68aecfe8
             env.fund(XRP(30'000), gw, alice);
             env.close();
             env(trust(alice, gw["USD"](30'000), 0));
