//------------------------------------------------------------------------------
/*
    This file is part of rippled: https://github.com/ripple/rippled
    Copyright (c) 2023 Ripple Labs Inc.

    Permission to use, copy, modify, and/or distribute this software for any
    purpose  with  or without fee is hereby granted, provided that the above
    copyright notice and this permission notice appear in all copies.

    THE  SOFTWARE IS PROVIDED "AS IS" AND THE AUTHOR DISCLAIMS ALL WARRANTIES
    WITH  REGARD  TO  THIS  SOFTWARE  INCLUDING  ALL  IMPLIED  WARRANTIES  OF
    MERCHANTABILITY  AND  FITNESS. IN NO EVENT SHALL THE AUTHOR BE LIABLE FOR
    ANY  SPECIAL ,  DIRECT, INDIRECT, OR CONSEQUENTIAL DAMAGES OR ANY DAMAGES
    WHATSOEVER  RESULTING  FROM  LOSS  OF USE, DATA OR PROFITS, WHETHER IN AN
    ACTION  OF  CONTRACT, NEGLIGENCE OR OTHER TORTIOUS ACTION, ARISING OUT OF
    OR IN CONNECTION WITH THE USE OR PERFORMANCE OF THIS SOFTWARE.
*/
//==============================================================================

#include <test/jtx.h>
#include <test/jtx/AMM.h>
#include <test/jtx/AMMTest.h>
#include <test/jtx/CaptureLogs.h>
#include <test/jtx/Env.h>
#include <test/jtx/amount.h>
#include <test/jtx/sendmax.h>

#include <xrpld/app/misc/AMMHelpers.h>
#include <xrpld/app/misc/AMMUtils.h>
#include <xrpld/app/paths/AMMContext.h>
#include <xrpld/app/tx/detail/AMMBid.h>

#include <xrpl/basics/Number.h>
#include <xrpl/protocol/AMMCore.h>
#include <xrpl/protocol/Feature.h>
#include <xrpl/protocol/TER.h>

#include <boost/regex.hpp>

#include <utility>
#include <vector>

namespace ripple {
namespace test {

/**
 * Basic tests of AMM that do not use offers.
 * Tests incorporating offers are in `AMMExtended_test`.
 */
struct AMM_test : public jtx::AMMTest
{
private:
    void
    testInstanceCreate()
    {
        testcase("Instance Create");

        using namespace jtx;

        // XRP to IOU, with featureSingleAssetVault
        testAMM(
            [&](AMM& ammAlice, Env&) {
                BEAST_EXPECT(ammAlice.expectBalances(
                    XRP(10'000), USD(10'000), IOUAmount{10'000'000, 0}));
            },
            {},
            0,
            {},
            {testable_amendments() | featureSingleAssetVault});

        // XRP to IOU, without featureSingleAssetVault
        testAMM(
            [&](AMM& ammAlice, Env&) {
                BEAST_EXPECT(ammAlice.expectBalances(
                    XRP(10'000), USD(10'000), IOUAmount{10'000'000, 0}));
            },
            {},
            0,
            {},
            {testable_amendments() - featureSingleAssetVault});

        // IOU to IOU
        testAMM(
            [&](AMM& ammAlice, Env&) {
                BEAST_EXPECT(ammAlice.expectBalances(
                    USD(20'000), BTC(0.5), IOUAmount{100, 0}));
            },
            {{USD(20'000), BTC(0.5)}});

        // IOU to IOU + transfer fee
        {
            Env env{*this};
            fund(env, gw, {alice}, {USD(20'000), BTC(0.5)}, Fund::All);
            env(rate(gw, 1.25));
            env.close();
            // no transfer fee on create
            AMM ammAlice(env, alice, USD(20'000), BTC(0.5));
            BEAST_EXPECT(ammAlice.expectBalances(
                USD(20'000), BTC(0.5), IOUAmount{100, 0}));
            BEAST_EXPECT(expectLine(env, alice, USD(0)));
            BEAST_EXPECT(expectLine(env, alice, BTC(0)));
        }

        // Require authorization is set, account is authorized
        {
            Env env{*this};
            env.fund(XRP(30'000), gw, alice);
            env.close();
            env(fset(gw, asfRequireAuth));
            env(trust(alice, gw["USD"](30'000), 0));
            env(trust(gw, alice["USD"](0), tfSetfAuth));
            env.close();
            env(pay(gw, alice, USD(10'000)));
            env.close();
            AMM ammAlice(env, alice, XRP(10'000), USD(10'000));
        }

        // Cleared global freeze
        {
            Env env{*this};
            env.fund(XRP(30'000), gw, alice);
            env.close();
            env.trust(USD(30'000), alice);
            env.close();
            env(pay(gw, alice, USD(10'000)));
            env.close();
            env(fset(gw, asfGlobalFreeze));
            env.close();
            AMM ammAliceFail(
                env, alice, XRP(10'000), USD(10'000), ter(tecFROZEN));
            env(fclear(gw, asfGlobalFreeze));
            env.close();
            AMM ammAlice(env, alice, XRP(10'000), USD(10'000));
        }

        // Trading fee
        testAMM(
            [&](AMM& amm, Env&) {
                BEAST_EXPECT(amm.expectTradingFee(1'000));
                BEAST_EXPECT(amm.expectAuctionSlot(100, 0, IOUAmount{0}));
            },
            std::nullopt,
            1'000);

        // Make sure asset comparison works.
        BEAST_EXPECT(
            STIssue(sfAsset, STAmount(XRP(2'000)).issue()) ==
            STIssue(sfAsset, STAmount(XRP(2'000)).issue()));
        BEAST_EXPECT(
            STIssue(sfAsset, STAmount(XRP(2'000)).issue()) !=
            STIssue(sfAsset, STAmount(USD(2'000)).issue()));
    }

    void
    testInvalidInstance()
    {
        testcase("Invalid Instance");

        using namespace jtx;

        // Can't have both XRP tokens
        {
            Env env{*this};
            fund(env, gw, {alice}, {USD(30'000)}, Fund::All);
            AMM ammAlice(
                env, alice, XRP(10'000), XRP(10'000), ter(temBAD_AMM_TOKENS));
            BEAST_EXPECT(!ammAlice.ammExists());
        }

        // Can't have both tokens the same IOU
        {
            Env env{*this};
            fund(env, gw, {alice}, {USD(30'000)}, Fund::All);
            AMM ammAlice(
                env, alice, USD(10'000), USD(10'000), ter(temBAD_AMM_TOKENS));
            BEAST_EXPECT(!ammAlice.ammExists());
        }

        // Can't have zero or negative amounts
        {
            Env env{*this};
            fund(env, gw, {alice}, {USD(30'000)}, Fund::All);
            AMM ammAlice(env, alice, XRP(0), USD(10'000), ter(temBAD_AMOUNT));
            BEAST_EXPECT(!ammAlice.ammExists());
            AMM ammAlice1(env, alice, XRP(10'000), USD(0), ter(temBAD_AMOUNT));
            BEAST_EXPECT(!ammAlice1.ammExists());
            AMM ammAlice2(
                env, alice, XRP(10'000), USD(-10'000), ter(temBAD_AMOUNT));
            BEAST_EXPECT(!ammAlice2.ammExists());
            AMM ammAlice3(
                env, alice, XRP(-10'000), USD(10'000), ter(temBAD_AMOUNT));
            BEAST_EXPECT(!ammAlice3.ammExists());
        }

        // Bad currency
        {
            Env env{*this};
            fund(env, gw, {alice}, {USD(30'000)}, Fund::All);
            AMM ammAlice(
                env, alice, XRP(10'000), BAD(10'000), ter(temBAD_CURRENCY));
            BEAST_EXPECT(!ammAlice.ammExists());
        }

        // Insufficient IOU balance
        {
            Env env{*this};
            fund(env, gw, {alice}, {USD(30'000)}, Fund::All);
            AMM ammAlice(
                env, alice, XRP(10'000), USD(40'000), ter(tecUNFUNDED_AMM));
            BEAST_EXPECT(!ammAlice.ammExists());
        }

        // Insufficient XRP balance
        {
            Env env{*this};
            fund(env, gw, {alice}, {USD(30'000)}, Fund::All);
            AMM ammAlice(
                env, alice, XRP(40'000), USD(10'000), ter(tecUNFUNDED_AMM));
            BEAST_EXPECT(!ammAlice.ammExists());
        }

        // Invalid trading fee
        {
            Env env{*this};
            fund(env, gw, {alice}, {USD(30'000)}, Fund::All);
            AMM ammAlice(
                env,
                alice,
                XRP(10'000),
                USD(10'000),
                false,
                65'001,
                10,
                std::nullopt,
                std::nullopt,
                std::nullopt,
                ter(temBAD_FEE));
            BEAST_EXPECT(!ammAlice.ammExists());
        }

        // AMM already exists
        testAMM([&](AMM& ammAlice, Env& env) {
            AMM ammCarol(
                env, carol, XRP(10'000), USD(10'000), ter(tecDUPLICATE));
        });

        // Invalid flags
        {
            Env env{*this};
            fund(env, gw, {alice}, {USD(30'000)}, Fund::All);
            AMM ammAlice(
                env,
                alice,
                XRP(10'000),
                USD(10'000),
                false,
                0,
                10,
                tfWithdrawAll,
                std::nullopt,
                std::nullopt,
                ter(temINVALID_FLAG));
            BEAST_EXPECT(!ammAlice.ammExists());
        }

        // Invalid Account
        {
            Env env{*this};
            Account bad("bad");
            env.memoize(bad);
            AMM ammAlice(
                env,
                bad,
                XRP(10'000),
                USD(10'000),
                false,
                0,
                10,
                std::nullopt,
                seq(1),
                std::nullopt,
                ter(terNO_ACCOUNT));
            BEAST_EXPECT(!ammAlice.ammExists());
        }

        // Require authorization is set
        {
            Env env{*this};
            env.fund(XRP(30'000), gw, alice);
            env.close();
            env(fset(gw, asfRequireAuth));
            env.close();
            env(trust(gw, alice["USD"](30'000)));
            env.close();
            AMM ammAlice(env, alice, XRP(10'000), USD(10'000), ter(tecNO_AUTH));
            BEAST_EXPECT(!ammAlice.ammExists());
        }

        // Globally frozen
        {
            Env env{*this};
            env.fund(XRP(30'000), gw, alice);
            env.close();
            env(fset(gw, asfGlobalFreeze));
            env.close();
            env(trust(gw, alice["USD"](30'000)));
            env.close();
            AMM ammAlice(env, alice, XRP(10'000), USD(10'000), ter(tecFROZEN));
            BEAST_EXPECT(!ammAlice.ammExists());
        }

        // Individually frozen
        {
            Env env{*this};
            env.fund(XRP(30'000), gw, alice);
            env.close();
            env(trust(gw, alice["USD"](30'000)));
            env.close();
            env(trust(gw, alice["USD"](0), tfSetFreeze));
            env.close();
            AMM ammAlice(env, alice, XRP(10'000), USD(10'000), ter(tecFROZEN));
            BEAST_EXPECT(!ammAlice.ammExists());
        }

        // Insufficient reserve, XRP/IOU
        {
            Env env(*this);
            auto const starting_xrp =
                XRP(1'000) + reserve(env, 3) + env.current()->fees().base * 4;
            env.fund(starting_xrp, gw);
            env.fund(starting_xrp, alice);
            env.trust(USD(2'000), alice);
            env.close();
            env(pay(gw, alice, USD(2'000)));
            env.close();
            env(offer(alice, XRP(101), USD(100)));
            env(offer(alice, XRP(102), USD(100)));
            AMM ammAlice(
                env, alice, XRP(1'000), USD(1'000), ter(tecUNFUNDED_AMM));
        }

        // Insufficient reserve, IOU/IOU
        {
            Env env(*this);
            auto const starting_xrp =
                reserve(env, 4) + env.current()->fees().base * 5;
            env.fund(starting_xrp, gw);
            env.fund(starting_xrp, alice);
            env.trust(USD(2'000), alice);
            env.trust(EUR(2'000), alice);
            env.close();
            env(pay(gw, alice, USD(2'000)));
            env(pay(gw, alice, EUR(2'000)));
            env.close();
            env(offer(alice, EUR(101), USD(100)));
            env(offer(alice, EUR(102), USD(100)));
            AMM ammAlice(
                env, alice, EUR(1'000), USD(1'000), ter(tecINSUF_RESERVE_LINE));
        }

        // Insufficient fee
        {
            Env env(*this);
            fund(env, gw, {alice}, XRP(2'000), {USD(2'000), EUR(2'000)});
            AMM ammAlice(
                env,
                alice,
                EUR(1'000),
                USD(1'000),
                false,
                0,
                ammCrtFee(env).drops() - 1,
                std::nullopt,
                std::nullopt,
                std::nullopt,
                ter(telINSUF_FEE_P));
        }

        // AMM with LPTokens

        // AMM with one LPToken from another AMM.
        testAMM([&](AMM& ammAlice, Env& env) {
            fund(env, gw, {alice}, {EUR(10'000)}, Fund::IOUOnly);
            AMM ammAMMToken(
                env,
                alice,
                EUR(10'000),
                STAmount{ammAlice.lptIssue(), 1'000'000},
                ter(tecAMM_INVALID_TOKENS));
            AMM ammAMMToken1(
                env,
                alice,
                STAmount{ammAlice.lptIssue(), 1'000'000},
                EUR(10'000),
                ter(tecAMM_INVALID_TOKENS));
        });

        // AMM with two LPTokens from other AMMs.
        testAMM([&](AMM& ammAlice, Env& env) {
            fund(env, gw, {alice}, {EUR(10'000)}, Fund::IOUOnly);
            AMM ammAlice1(env, alice, XRP(10'000), EUR(10'000));
            auto const token1 = ammAlice.lptIssue();
            auto const token2 = ammAlice1.lptIssue();
            AMM ammAMMTokens(
                env,
                alice,
                STAmount{token1, 1'000'000},
                STAmount{token2, 1'000'000},
                ter(tecAMM_INVALID_TOKENS));
        });

        // Issuer has DefaultRipple disabled
        {
            Env env(*this);
            env.fund(XRP(30'000), gw);
            env(fclear(gw, asfDefaultRipple));
            AMM ammGw(env, gw, XRP(10'000), USD(10'000), ter(terNO_RIPPLE));
            env.fund(XRP(30'000), alice);
            env.trust(USD(30'000), alice);
            env(pay(gw, alice, USD(30'000)));
            AMM ammAlice(
                env, alice, XRP(10'000), USD(10'000), ter(terNO_RIPPLE));
            Account const gw1("gw1");
            env.fund(XRP(30'000), gw1);
            env(fclear(gw1, asfDefaultRipple));
            env.trust(USD(30'000), gw1);
            env(pay(gw, gw1, USD(30'000)));
            auto const USD1 = gw1["USD"];
            AMM ammGwGw1(env, gw, USD(10'000), USD1(10'000), ter(terNO_RIPPLE));
            env.trust(USD1(30'000), alice);
            env(pay(gw1, alice, USD1(30'000)));
            AMM ammAlice1(
                env, alice, USD(10'000), USD1(10'000), ter(terNO_RIPPLE));
        }
    }

    void
    testInvalidDeposit(FeatureBitset features)
    {
        testcase("Invalid Deposit");

        using namespace jtx;

        testAMM([&](AMM& ammAlice, Env& env) {
            // Invalid flags
            ammAlice.deposit(
                alice,
                1'000'000,
                std::nullopt,
                tfWithdrawAll,
                ter(temINVALID_FLAG));

            // Invalid options
            std::vector<std::tuple<
                std::optional<std::uint32_t>,
                std::optional<std::uint32_t>,
                std::optional<STAmount>,
                std::optional<STAmount>,
                std::optional<STAmount>,
                std::optional<std::uint16_t>>>
                invalidOptions = {
                    // flags, tokens, asset1In, asset2in, EPrice, tfee
                    {tfLPToken,
                     1'000,
                     std::nullopt,
                     USD(100),
                     std::nullopt,
                     std::nullopt},
                    {tfLPToken,
                     1'000,
                     XRP(100),
                     std::nullopt,
                     std::nullopt,
                     std::nullopt},
                    {tfLPToken,
                     1'000,
                     std::nullopt,
                     std::nullopt,
                     STAmount{USD, 1, -1},
                     std::nullopt},
                    {tfLPToken,
                     std::nullopt,
                     USD(100),
                     std::nullopt,
                     STAmount{USD, 1, -1},
                     std::nullopt},
                    {tfLPToken,
                     1'000,
                     XRP(100),
                     std::nullopt,
                     STAmount{USD, 1, -1},
                     std::nullopt},
                    {tfLPToken,
                     1'000,
                     std::nullopt,
                     std::nullopt,
                     std::nullopt,
                     1'000},
                    {tfSingleAsset,
                     1'000,
                     std::nullopt,
                     std::nullopt,
                     std::nullopt,
                     std::nullopt},
                    {tfSingleAsset,
                     std::nullopt,
                     std::nullopt,
                     USD(100),
                     std::nullopt,
                     std::nullopt},
                    {tfSingleAsset,
                     std::nullopt,
                     std::nullopt,
                     std::nullopt,
                     STAmount{USD, 1, -1},
                     std::nullopt},
                    {tfSingleAsset,
                     std::nullopt,
                     USD(100),
                     std::nullopt,
                     std::nullopt,
                     1'000},
                    {tfTwoAsset,
                     1'000,
                     std::nullopt,
                     std::nullopt,
                     std::nullopt,
                     std::nullopt},
                    {tfTwoAsset,
                     std::nullopt,
                     XRP(100),
                     USD(100),
                     STAmount{USD, 1, -1},
                     std::nullopt},
                    {tfTwoAsset,
                     std::nullopt,
                     XRP(100),
                     std::nullopt,
                     std::nullopt,
                     std::nullopt},
                    {tfTwoAsset,
                     std::nullopt,
                     XRP(100),
                     USD(100),
                     std::nullopt,
                     1'000},
                    {tfTwoAsset,
                     std::nullopt,
                     std::nullopt,
                     USD(100),
                     STAmount{USD, 1, -1},
                     std::nullopt},
                    {tfOneAssetLPToken,
                     1'000,
                     std::nullopt,
                     std::nullopt,
                     std::nullopt,
                     std::nullopt},
                    {tfOneAssetLPToken,
                     std::nullopt,
                     XRP(100),
                     USD(100),
                     std::nullopt,
                     std::nullopt},
                    {tfOneAssetLPToken,
                     std::nullopt,
                     XRP(100),
                     std::nullopt,
                     STAmount{USD, 1, -1},
                     std::nullopt},
                    {tfOneAssetLPToken,
                     1'000,
                     XRP(100),
                     std::nullopt,
                     std::nullopt,
                     1'000},
                    {tfLimitLPToken,
                     1'000,
                     std::nullopt,
                     std::nullopt,
                     std::nullopt,
                     std::nullopt},
                    {tfLimitLPToken,
                     1'000,
                     USD(100),
                     std::nullopt,
                     std::nullopt,
                     std::nullopt},
                    {tfLimitLPToken,
                     std::nullopt,
                     USD(100),
                     XRP(100),
                     std::nullopt,
                     std::nullopt},
                    {tfLimitLPToken,
                     std::nullopt,
                     XRP(100),
                     std::nullopt,
                     STAmount{USD, 1, -1},
                     1'000},
                    {tfTwoAssetIfEmpty,
                     std::nullopt,
                     std::nullopt,
                     std::nullopt,
                     std::nullopt,
                     1'000},
                    {tfTwoAssetIfEmpty,
                     1'000,
                     std::nullopt,
                     std::nullopt,
                     std::nullopt,
                     std::nullopt},
                    {tfTwoAssetIfEmpty,
                     std::nullopt,
                     XRP(100),
                     USD(100),
                     STAmount{USD, 1, -1},
                     std::nullopt},
                    {tfTwoAssetIfEmpty | tfLPToken,
                     std::nullopt,
                     XRP(100),
                     USD(100),
                     STAmount{USD, 1, -1},
                     std::nullopt}};
            for (auto const& it : invalidOptions)
            {
                ammAlice.deposit(
                    alice,
                    std::get<1>(it),
                    std::get<2>(it),
                    std::get<3>(it),
                    std::get<4>(it),
                    std::get<0>(it),
                    std::nullopt,
                    std::nullopt,
                    std::get<5>(it),
                    ter(temMALFORMED));
            }

            {
                // bad preflight1
                Json::Value jv = Json::objectValue;
                jv[jss::Account] = alice.human();
                jv[jss::TransactionType] = jss::AMMDeposit;
                jv[jss::Asset] =
                    STIssue(sfAsset, XRP).getJson(JsonOptions::none);
                jv[jss::Asset2] =
                    STIssue(sfAsset, USD).getJson(JsonOptions::none);
                jv[jss::Fee] = "-1";
                env(jv, ter(temBAD_FEE));
            }

            // Invalid tokens
            ammAlice.deposit(
                alice, 0, std::nullopt, std::nullopt, ter(temBAD_AMM_TOKENS));
            ammAlice.deposit(
                alice,
                IOUAmount{-1},
                std::nullopt,
                std::nullopt,
                ter(temBAD_AMM_TOKENS));

            {
                Json::Value jv = Json::objectValue;
                jv[jss::Account] = alice.human();
                jv[jss::TransactionType] = jss::AMMDeposit;
                jv[jss::Asset] =
                    STIssue(sfAsset, XRP).getJson(JsonOptions::none);
                jv[jss::Asset2] =
                    STIssue(sfAsset, USD).getJson(JsonOptions::none);
                jv[jss::LPTokenOut] =
                    USD(100).value().getJson(JsonOptions::none);
                jv[jss::Flags] = tfLPToken;
                env(jv, ter(temBAD_AMM_TOKENS));
            }

            // Invalid trading fee
            ammAlice.deposit(
                carol,
                std::nullopt,
                XRP(200),
                USD(200),
                std::nullopt,
                tfTwoAssetIfEmpty,
                std::nullopt,
                std::nullopt,
                10'000,
                ter(temBAD_FEE));

            // Invalid tokens - bogus currency
            {
                auto const iss1 = Issue{Currency(0xabc), gw.id()};
                auto const iss2 = Issue{Currency(0xdef), gw.id()};
                ammAlice.deposit(
                    alice,
                    1'000,
                    std::nullopt,
                    std::nullopt,
                    std::nullopt,
                    std::nullopt,
                    {{iss1, iss2}},
                    std::nullopt,
                    std::nullopt,
                    ter(terNO_AMM));
            }

            // Depositing mismatched token, invalid Asset1In.issue
            ammAlice.deposit(
                alice,
                GBP(100),
                std::nullopt,
                std::nullopt,
                std::nullopt,
                ter(temBAD_AMM_TOKENS));

            // Depositing mismatched token, invalid Asset2In.issue
            ammAlice.deposit(
                alice,
                USD(100),
                GBP(100),
                std::nullopt,
                std::nullopt,
                ter(temBAD_AMM_TOKENS));

            // Depositing mismatched token, Asset1In.issue == Asset2In.issue
            ammAlice.deposit(
                alice,
                USD(100),
                USD(100),
                std::nullopt,
                std::nullopt,
                ter(temBAD_AMM_TOKENS));

            // Invalid amount value
            ammAlice.deposit(
                alice,
                USD(0),
                std::nullopt,
                std::nullopt,
                std::nullopt,
                ter(temBAD_AMOUNT));
            ammAlice.deposit(
                alice,
                USD(-1'000),
                std::nullopt,
                std::nullopt,
                std::nullopt,
                ter(temBAD_AMOUNT));
            ammAlice.deposit(
                alice,
                USD(10),
                std::nullopt,
                USD(-1),
                std::nullopt,
                ter(temBAD_AMOUNT));

            // Bad currency
            ammAlice.deposit(
                alice,
                BAD(100),
                std::nullopt,
                std::nullopt,
                std::nullopt,
                ter(temBAD_CURRENCY));

            // Invalid Account
            Account bad("bad");
            env.memoize(bad);
            ammAlice.deposit(
                bad,
                1'000'000,
                std::nullopt,
                std::nullopt,
                std::nullopt,
                std::nullopt,
                std::nullopt,
                seq(1),
                std::nullopt,
                ter(terNO_ACCOUNT));

            // Invalid AMM
            ammAlice.deposit(
                alice,
                1'000,
                std::nullopt,
                std::nullopt,
                std::nullopt,
                std::nullopt,
                {{USD, GBP}},
                std::nullopt,
                std::nullopt,
                ter(terNO_AMM));

            // Single deposit: 100000 tokens worth of USD
            // Amount to deposit exceeds Max
            ammAlice.deposit(
                carol,
                100'000,
                USD(200),
                std::nullopt,
                std::nullopt,
                std::nullopt,
                std::nullopt,
                std::nullopt,
                std::nullopt,
                ter(tecAMM_FAILED));

            // Single deposit: 100000 tokens worth of XRP
            // Amount to deposit exceeds Max
            ammAlice.deposit(
                carol,
                100'000,
                XRP(200),
                std::nullopt,
                std::nullopt,
                std::nullopt,
                std::nullopt,
                std::nullopt,
                std::nullopt,
                ter(tecAMM_FAILED));

            // Deposit amount is invalid
            // Calculated amount to deposit is 98,000,000
            ammAlice.deposit(
                alice,
                USD(0),
                std::nullopt,
                STAmount{USD, 1, -1},
                std::nullopt,
                ter(tecUNFUNDED_AMM));
            // Calculated amount is 0
            ammAlice.deposit(
                alice,
                USD(0),
                std::nullopt,
                STAmount{USD, 2'000, -6},
                std::nullopt,
                ter(tecAMM_FAILED));

            // Deposit non-empty AMM
            ammAlice.deposit(
                carol,
                XRP(100),
                USD(100),
                std::nullopt,
                tfTwoAssetIfEmpty,
                ter(tecAMM_NOT_EMPTY));
        });

        // Tiny deposit
        testAMM(
            [&](AMM& ammAlice, Env& env) {
                auto const enabledv1_3 =
                    env.current()->rules().enabled(fixAMMv1_3);
                auto const err =
                    !enabledv1_3 ? ter(temBAD_AMOUNT) : ter(tesSUCCESS);
                // Pre-amendment XRP deposit side is rounded to 0
                // and deposit fails.
                // Post-amendment XRP deposit side is rounded to 1
                // and deposit succeeds.
                ammAlice.deposit(
                    carol, IOUAmount{1, -4}, std::nullopt, std::nullopt, err);
                // Pre/post-amendment LPTokens is rounded to 0 and deposit
                // fails with tecAMM_INVALID_TOKENS.
                ammAlice.deposit(
                    carol,
                    STAmount{USD, 1, -12},
                    std::nullopt,
                    std::nullopt,
                    std::nullopt,
                    ter(tecAMM_INVALID_TOKENS));
            },
            std::nullopt,
            0,
            std::nullopt,
            {features, features - fixAMMv1_3});

        // Invalid AMM
        testAMM([&](AMM& ammAlice, Env& env) {
            ammAlice.withdrawAll(alice);
            ammAlice.deposit(
                alice, 10'000, std::nullopt, std::nullopt, ter(terNO_AMM));
        });

        // Globally frozen asset
        testAMM(
            [&](AMM& ammAlice, Env& env) {
                env(fset(gw, asfGlobalFreeze));
                if (!features[featureAMMClawback])
                    // If the issuer set global freeze, the holder still can
                    // deposit the other non-frozen token when AMMClawback is
                    // not enabled.
                    ammAlice.deposit(carol, XRP(100));
                else
                    // If the issuer set global freeze, the holder cannot
                    // deposit the other non-frozen token when AMMClawback is
                    // enabled.
                    ammAlice.deposit(
                        carol,
                        XRP(100),
                        std::nullopt,
                        std::nullopt,
                        std::nullopt,
                        ter(tecFROZEN));
                ammAlice.deposit(
                    carol,
                    USD(100),
                    std::nullopt,
                    std::nullopt,
                    std::nullopt,
                    ter(tecFROZEN));
                ammAlice.deposit(
                    carol,
                    1'000'000,
                    std::nullopt,
                    std::nullopt,
                    ter(tecFROZEN));
                ammAlice.deposit(
                    carol,
                    XRP(100),
                    USD(100),
                    std::nullopt,
                    std::nullopt,
                    ter(tecFROZEN));
            },
            std::nullopt,
            0,
            std::nullopt,
            {features});

        // Individually frozen (AMM) account
        testAMM(
            [&](AMM& ammAlice, Env& env) {
                env(trust(gw, carol["USD"](0), tfSetFreeze));
                env.close();
                if (!features[featureAMMClawback])
                    // Can deposit non-frozen token if AMMClawback is not
                    // enabled
                    ammAlice.deposit(carol, XRP(100));
                else
                    // Cannot deposit non-frozen token if the other token is
                    // frozen when AMMClawback is enabled
                    ammAlice.deposit(
                        carol,
                        XRP(100),
                        std::nullopt,
                        std::nullopt,
                        std::nullopt,
                        ter(tecFROZEN));

                ammAlice.deposit(
                    carol,
                    1'000'000,
                    std::nullopt,
                    std::nullopt,
                    ter(tecFROZEN));
                ammAlice.deposit(
                    carol,
                    USD(100),
                    std::nullopt,
                    std::nullopt,
                    std::nullopt,
                    ter(tecFROZEN));
                env(trust(gw, carol["USD"](0), tfClearFreeze));
                // Individually frozen AMM
                env(trust(
                    gw,
                    STAmount{
                        Issue{gw["USD"].currency, ammAlice.ammAccount()}, 0},
                    tfSetFreeze));
                env.close();
                // Can deposit non-frozen token
                ammAlice.deposit(carol, XRP(100));
                ammAlice.deposit(
                    carol,
                    1'000'000,
                    std::nullopt,
                    std::nullopt,
                    ter(tecFROZEN));
                ammAlice.deposit(
                    carol,
                    USD(100),
                    std::nullopt,
                    std::nullopt,
                    std::nullopt,
                    ter(tecFROZEN));
            },
            std::nullopt,
            0,
            std::nullopt,
            {features});

        // Individually frozen (AMM) account with IOU/IOU AMM
        testAMM(
            [&](AMM& ammAlice, Env& env) {
                env(trust(gw, carol["USD"](0), tfSetFreeze));
                env(trust(gw, carol["BTC"](0), tfSetFreeze));
                env.close();
                ammAlice.deposit(
                    carol,
                    1'000'000,
                    std::nullopt,
                    std::nullopt,
                    ter(tecFROZEN));
                ammAlice.deposit(
                    carol,
                    USD(100),
                    std::nullopt,
                    std::nullopt,
                    std::nullopt,
                    ter(tecFROZEN));
                env(trust(gw, carol["USD"](0), tfClearFreeze));
                // Individually frozen AMM
                env(trust(
                    gw,
                    STAmount{
                        Issue{gw["USD"].currency, ammAlice.ammAccount()}, 0},
                    tfSetFreeze));
                env.close();
                // Cannot deposit non-frozen token
                ammAlice.deposit(
                    carol,
                    1'000'000,
                    std::nullopt,
                    std::nullopt,
                    ter(tecFROZEN));
                ammAlice.deposit(
                    carol,
                    USD(100),
                    BTC(0.01),
                    std::nullopt,
                    std::nullopt,
                    ter(tecFROZEN));
            },
            {{USD(20'000), BTC(0.5)}});

        // Deposit unauthorized token.
        {
            Env env(*this, features);
            env.fund(XRP(1000), gw, alice, bob);
            env(fset(gw, asfRequireAuth));
            env.close();
            env(trust(gw, alice["USD"](100)), txflags(tfSetfAuth));
            env(trust(alice, gw["USD"](20)));
            env.close();
            env(pay(gw, alice, gw["USD"](10)));
            env.close();
            env(trust(gw, bob["USD"](100)));
            env.close();

            AMM amm(env, alice, XRP(10), gw["USD"](10), ter(tesSUCCESS));
            env.close();

            if (features[featureAMMClawback])
                // if featureAMMClawback is enabled, bob can not deposit XRP
                // because he's not authorized to hold the paired token
                // gw["USD"].
                amm.deposit(
                    bob,
                    XRP(10),
                    std::nullopt,
                    std::nullopt,
                    std::nullopt,
                    ter(tecNO_AUTH));
            else
                amm.deposit(
                    bob,
                    XRP(10),
                    std::nullopt,
                    std::nullopt,
                    std::nullopt,
                    ter(tesSUCCESS));
        }

        // Insufficient XRP balance
        testAMM([&](AMM& ammAlice, Env& env) {
            env.fund(XRP(1'000), bob);
            env.close();
            // Adds LPT trustline
            ammAlice.deposit(bob, XRP(10));
            ammAlice.deposit(
                bob,
                XRP(1'000),
                std::nullopt,
                std::nullopt,
                std::nullopt,
                ter(tecUNFUNDED_AMM));
        });

        // Insufficient USD balance
        testAMM([&](AMM& ammAlice, Env& env) {
            fund(env, gw, {bob}, {USD(1'000)}, Fund::Acct);
            env.close();
            ammAlice.deposit(
                bob,
                USD(1'001),
                std::nullopt,
                std::nullopt,
                std::nullopt,
                ter(tecUNFUNDED_AMM));
        });

        // Insufficient USD balance by tokens
        testAMM([&](AMM& ammAlice, Env& env) {
            fund(env, gw, {bob}, {USD(1'000)}, Fund::Acct);
            env.close();
            ammAlice.deposit(
                bob,
                10'000'000,
                std::nullopt,
                std::nullopt,
                std::nullopt,
                std::nullopt,
                std::nullopt,
                std::nullopt,
                std::nullopt,
                ter(tecUNFUNDED_AMM));
        });

        // Insufficient XRP balance by tokens
        testAMM([&](AMM& ammAlice, Env& env) {
            env.fund(XRP(1'000), bob);
            env.trust(USD(100'000), bob);
            env.close();
            env(pay(gw, bob, USD(90'000)));
            env.close();
            ammAlice.deposit(
                bob,
                10'000'000,
                std::nullopt,
                std::nullopt,
                std::nullopt,
                std::nullopt,
                std::nullopt,
                std::nullopt,
                std::nullopt,
                ter(tecUNFUNDED_AMM));
        });

        // Insufficient reserve, XRP/IOU
        {
            Env env(*this);
            auto const starting_xrp =
                reserve(env, 4) + env.current()->fees().base * 4;
            env.fund(XRP(10'000), gw);
            env.fund(XRP(10'000), alice);
            env.fund(starting_xrp, carol);
            env.trust(USD(2'000), alice);
            env.trust(USD(2'000), carol);
            env.close();
            env(pay(gw, alice, USD(2'000)));
            env(pay(gw, carol, USD(2'000)));
            env.close();
            env(offer(carol, XRP(100), USD(101)));
            env(offer(carol, XRP(100), USD(102)));
            AMM ammAlice(env, alice, XRP(1'000), USD(1'000));
            ammAlice.deposit(
                carol,
                XRP(100),
                std::nullopt,
                std::nullopt,
                std::nullopt,
                ter(tecINSUF_RESERVE_LINE));

            env(offer(carol, XRP(100), USD(103)));
            ammAlice.deposit(
                carol,
                USD(100),
                std::nullopt,
                std::nullopt,
                std::nullopt,
                ter(tecINSUF_RESERVE_LINE));
        }

        // Insufficient reserve, IOU/IOU
        {
            Env env(*this);
            auto const starting_xrp =
                reserve(env, 4) + env.current()->fees().base * 4;
            env.fund(XRP(10'000), gw);
            env.fund(XRP(10'000), alice);
            env.fund(starting_xrp, carol);
            env.trust(USD(2'000), alice);
            env.trust(EUR(2'000), alice);
            env.trust(USD(2'000), carol);
            env.trust(EUR(2'000), carol);
            env.close();
            env(pay(gw, alice, USD(2'000)));
            env(pay(gw, alice, EUR(2'000)));
            env(pay(gw, carol, USD(2'000)));
            env(pay(gw, carol, EUR(2'000)));
            env.close();
            env(offer(carol, XRP(100), USD(101)));
            env(offer(carol, XRP(100), USD(102)));
            AMM ammAlice(env, alice, XRP(1'000), USD(1'000));
            ammAlice.deposit(
                carol,
                XRP(100),
                std::nullopt,
                std::nullopt,
                std::nullopt,
                ter(tecINSUF_RESERVE_LINE));
        }

        // Invalid min
        testAMM([&](AMM& ammAlice, Env& env) {
            // min tokens can't be <= zero
            ammAlice.deposit(
                carol, 0, XRP(100), tfSingleAsset, ter(temBAD_AMM_TOKENS));
            ammAlice.deposit(
                carol, -1, XRP(100), tfSingleAsset, ter(temBAD_AMM_TOKENS));
            ammAlice.deposit(
                carol,
                0,
                XRP(100),
                USD(100),
                std::nullopt,
                tfTwoAsset,
                std::nullopt,
                std::nullopt,
                std::nullopt,
                ter(temBAD_AMM_TOKENS));
            // min amounts can't be <= zero
            ammAlice.deposit(
                carol,
                1'000,
                XRP(0),
                USD(100),
                std::nullopt,
                tfTwoAsset,
                std::nullopt,
                std::nullopt,
                std::nullopt,
                ter(temBAD_AMOUNT));
            ammAlice.deposit(
                carol,
                1'000,
                XRP(100),
                USD(-1),
                std::nullopt,
                tfTwoAsset,
                std::nullopt,
                std::nullopt,
                std::nullopt,
                ter(temBAD_AMOUNT));
            // min amount bad currency
            ammAlice.deposit(
                carol,
                1'000,
                XRP(100),
                BAD(100),
                std::nullopt,
                tfTwoAsset,
                std::nullopt,
                std::nullopt,
                std::nullopt,
                ter(temBAD_CURRENCY));
            // min amount bad token pair
            ammAlice.deposit(
                carol,
                1'000,
                XRP(100),
                XRP(100),
                std::nullopt,
                tfTwoAsset,
                std::nullopt,
                std::nullopt,
                std::nullopt,
                ter(temBAD_AMM_TOKENS));
            ammAlice.deposit(
                carol,
                1'000,
                XRP(100),
                GBP(100),
                std::nullopt,
                tfTwoAsset,
                std::nullopt,
                std::nullopt,
                std::nullopt,
                ter(temBAD_AMM_TOKENS));
        });

        // Min deposit
        testAMM([&](AMM& ammAlice, Env& env) {
            // Equal deposit by tokens
            ammAlice.deposit(
                carol,
                1'000'000,
                XRP(1'000),
                USD(1'001),
                std::nullopt,
                tfLPToken,
                std::nullopt,
                std::nullopt,
                std::nullopt,
                ter(tecAMM_FAILED));
            ammAlice.deposit(
                carol,
                1'000'000,
                XRP(1'001),
                USD(1'000),
                std::nullopt,
                tfLPToken,
                std::nullopt,
                std::nullopt,
                std::nullopt,
                ter(tecAMM_FAILED));
            // Equal deposit by asset
            ammAlice.deposit(
                carol,
                100'001,
                XRP(100),
                USD(100),
                std::nullopt,
                tfTwoAsset,
                std::nullopt,
                std::nullopt,
                std::nullopt,
                ter(tecAMM_FAILED));
            // Single deposit by asset
            ammAlice.deposit(
                carol,
                488'090,
                XRP(1'000),
                std::nullopt,
                std::nullopt,
                tfSingleAsset,
                std::nullopt,
                std::nullopt,
                std::nullopt,
                ter(tecAMM_FAILED));
        });

        // Equal deposit, tokens rounded to 0
        testAMM([&](AMM& amm, Env& env) {
            amm.deposit(DepositArg{
                .tokens = IOUAmount{1, -12},
                .err = ter(tecAMM_INVALID_TOKENS)});
        });

        // Equal deposit limit, tokens rounded to 0
        testAMM(
            [&](AMM& amm, Env& env) {
                amm.deposit(DepositArg{
                    .asset1In = STAmount{USD, 1, -15},
                    .asset2In = XRPAmount{1},
                    .err = ter(tecAMM_INVALID_TOKENS)});
            },
            {.pool = {{USD(1'000'000), XRP(1'000'000)}},
             .features = {features - fixAMMv1_3}});
        testAMM([&](AMM& amm, Env& env) {
            amm.deposit(DepositArg{
                .asset1In = STAmount{USD, 1, -15},
                .asset2In = XRPAmount{1},
                .err = ter(tecAMM_INVALID_TOKENS)});
        });

        // Single deposit by asset, tokens rounded to 0
        testAMM([&](AMM& amm, Env& env) {
            amm.deposit(DepositArg{
                .asset1In = STAmount{USD, 1, -15},
                .err = ter(tecAMM_INVALID_TOKENS)});
        });

        // Single deposit by tokens, tokens rounded to 0
        testAMM([&](AMM& amm, Env& env) {
            amm.deposit(DepositArg{
                .tokens = IOUAmount{1, -10},
                .asset1In = STAmount{USD, 1, -15},
                .err = ter(tecAMM_INVALID_TOKENS)});
        });

        // Single deposit with eprice, tokens rounded to 0
        testAMM([&](AMM& amm, Env& env) {
            amm.deposit(DepositArg{
                .asset1In = STAmount{USD, 1, -15},
                .maxEP = STAmount{USD, 1, -1},
                .err = ter(tecAMM_INVALID_TOKENS)});
        });
    }

    void
    testDeposit()
    {
        testcase("Deposit");

        using namespace jtx;
        auto const all = testable_amendments();

        // Equal deposit: 1000000 tokens, 10% of the current pool
        testAMM([&](AMM& ammAlice, Env& env) {
            auto const baseFee = env.current()->fees().base;
            ammAlice.deposit(carol, 1'000'000);
            BEAST_EXPECT(ammAlice.expectBalances(
                XRP(11'000), USD(11'000), IOUAmount{11'000'000, 0}));
            // 30,000 less deposited 1,000
            BEAST_EXPECT(expectLine(env, carol, USD(29'000)));
            // 30,000 less deposited 1,000 and 10 drops tx fee
            BEAST_EXPECT(expectLedgerEntryRoot(
                env, carol, XRPAmount{29'000'000'000 - baseFee}));
        });

        // equal asset deposit: unit test to exercise the rounding-down of
        // LPTokens in the AMMHelpers.cpp: adjustLPTokens calculations
        // The LPTokens need to have 16 significant digits and a fractional part
        for (Number const deltaLPTokens :
             {Number{UINT64_C(100000'0000000009), -10},
              Number{UINT64_C(100000'0000000001), -10}})
        {
            testAMM([&](AMM& ammAlice, Env& env) {
                // initial LPToken balance
                IOUAmount const initLPToken = ammAlice.getLPTokensBalance();
                IOUAmount const newLPTokens{
                    deltaLPTokens.mantissa(), deltaLPTokens.exponent()};

                // carol performs a two-asset deposit
                ammAlice.deposit(
                    DepositArg{.account = carol, .tokens = newLPTokens});

                IOUAmount const finalLPToken = ammAlice.getLPTokensBalance();

                // Change in behavior due to rounding down of LPTokens:
                // there is a decrease in the observed return of LPTokens --
                // Inputs Number{UINT64_C(100000'0000000001), -10} and
                // Number{UINT64_C(100000'0000000009), -10} are both rounded
                // down to 1e5
                BEAST_EXPECT((finalLPToken - initLPToken == IOUAmount{1, 5}));
                BEAST_EXPECT(finalLPToken - initLPToken < deltaLPTokens);

                // fraction of newLPTokens/(existing LPToken balance). The
                // existing LPToken balance is 1e7
                Number const fr = deltaLPTokens / 1e7;

                // The below equations are based on Equation 1, 2 from XLS-30d
                // specification, Section: 2.3.1.2
                Number const deltaXRP = fr * 1e10;
                Number const deltaUSD = fr * 1e4;

                STAmount const depositUSD =
                    STAmount{USD, deltaUSD.mantissa(), deltaUSD.exponent()};

                STAmount const depositXRP =
                    STAmount{XRP, deltaXRP.mantissa(), deltaXRP.exponent()};

                // initial LPTokens (1e7) + newLPTokens
                BEAST_EXPECT(ammAlice.expectBalances(
                    XRP(10'000) + depositXRP,
                    USD(10'000) + depositUSD,
                    IOUAmount{1, 7} + newLPTokens));

                // 30,000 less deposited depositUSD
                BEAST_EXPECT(expectLine(env, carol, USD(30'000) - depositUSD));
                // 30,000 less deposited depositXRP and 10 drops tx fee
                BEAST_EXPECT(expectLedgerEntryRoot(
                    env, carol, XRP(30'000) - depositXRP - txfee(env, 1)));
            });
        }

        // Equal limit deposit: deposit USD100 and XRP proportionally
        // to the pool composition not to exceed 100XRP. If the amount
        // exceeds 100XRP then deposit 100XRP and USD proportionally
        // to the pool composition not to exceed 100USD. Fail if exceeded.
        // Deposit 100USD/100XRP
        testAMM([&](AMM& ammAlice, Env&) {
            ammAlice.deposit(carol, USD(100), XRP(100));
            BEAST_EXPECT(ammAlice.expectBalances(
                XRP(10'100), USD(10'100), IOUAmount{10'100'000, 0}));
        });

        // Equal limit deposit.
        // Try to deposit 200USD/100XRP. Is truncated to 100USD/100XRP.
        testAMM([&](AMM& ammAlice, Env&) {
            ammAlice.deposit(carol, USD(200), XRP(100));
            BEAST_EXPECT(ammAlice.expectBalances(
                XRP(10'100), USD(10'100), IOUAmount{10'100'000, 0}));
        });
        // Try to deposit 100USD/200XRP. Is truncated to 100USD/100XRP.
        testAMM([&](AMM& ammAlice, Env&) {
            ammAlice.deposit(carol, USD(100), XRP(200));
            BEAST_EXPECT(ammAlice.expectBalances(
                XRP(10'100), USD(10'100), IOUAmount{10'100'000, 0}));
        });

        // Single deposit: 1000 USD
        testAMM([&](AMM& ammAlice, Env&) {
            ammAlice.deposit(carol, USD(1'000));
            BEAST_EXPECT(ammAlice.expectBalances(
                XRP(10'000),
                STAmount{USD, UINT64_C(10'999'99999999999), -11},
                IOUAmount{10'488'088'48170151, -8}));
        });

        // Single deposit: 1000 XRP
        testAMM([&](AMM& ammAlice, Env&) {
            ammAlice.deposit(carol, XRP(1'000));
            BEAST_EXPECT(ammAlice.expectBalances(
                XRP(11'000), USD(10'000), IOUAmount{10'488'088'48170151, -8}));
        });

        // Single deposit: 100000 tokens worth of USD
        testAMM([&](AMM& ammAlice, Env&) {
            ammAlice.deposit(carol, 100000, USD(205));
            BEAST_EXPECT(ammAlice.expectBalances(
                XRP(10'000), USD(10'201), IOUAmount{10'100'000, 0}));
        });

        // Single deposit: 100000 tokens worth of XRP
        testAMM([&](AMM& ammAlice, Env&) {
            ammAlice.deposit(carol, 100'000, XRP(205));
            BEAST_EXPECT(ammAlice.expectBalances(
                XRP(10'201), USD(10'000), IOUAmount{10'100'000, 0}));
        });

        // Single deposit with EP not exceeding specified:
        // 100USD with EP not to exceed 0.1 (AssetIn/TokensOut)
        testAMM([&](AMM& ammAlice, Env&) {
            ammAlice.deposit(
                carol, USD(1'000), std::nullopt, STAmount{USD, 1, -1});
            BEAST_EXPECT(ammAlice.expectBalances(
                XRP(10'000),
                STAmount{USD, UINT64_C(10'999'99999999999), -11},
                IOUAmount{10'488'088'48170151, -8}));
        });

        // Single deposit with EP not exceeding specified:
        // 100USD with EP not to exceed 0.002004 (AssetIn/TokensOut)
        testAMM([&](AMM& ammAlice, Env&) {
            ammAlice.deposit(
                carol, USD(100), std::nullopt, STAmount{USD, 2004, -6});
            BEAST_EXPECT(ammAlice.expectBalances(
                XRP(10'000),
                STAmount{USD, 10'080'16, -2},
                IOUAmount{10'040'000, 0}));
        });

        // Single deposit with EP not exceeding specified:
        // 0USD with EP not to exceed 0.002004 (AssetIn/TokensOut)
        testAMM([&](AMM& ammAlice, Env&) {
            ammAlice.deposit(
                carol, USD(0), std::nullopt, STAmount{USD, 2004, -6});
            BEAST_EXPECT(ammAlice.expectBalances(
                XRP(10'000),
                STAmount{USD, 10'080'16, -2},
                IOUAmount{10'040'000, 0}));
        });

        // IOU to IOU + transfer fee
        {
            Env env{*this};
            fund(env, gw, {alice}, {USD(20'000), BTC(0.5)}, Fund::All);
            env(rate(gw, 1.25));
            env.close();
            AMM ammAlice(env, alice, USD(20'000), BTC(0.5));
            BEAST_EXPECT(ammAlice.expectBalances(
                USD(20'000), BTC(0.5), IOUAmount{100, 0}));
            BEAST_EXPECT(expectLine(env, alice, USD(0)));
            BEAST_EXPECT(expectLine(env, alice, BTC(0)));
            fund(env, gw, {carol}, {USD(2'000), BTC(0.05)}, Fund::Acct);
            // no transfer fee on deposit
            ammAlice.deposit(carol, 10);
            BEAST_EXPECT(ammAlice.expectBalances(
                USD(22'000), BTC(0.55), IOUAmount{110, 0}));
            BEAST_EXPECT(expectLine(env, carol, USD(0)));
            BEAST_EXPECT(expectLine(env, carol, BTC(0)));
        }

        // Tiny deposits
        testAMM([&](AMM& ammAlice, Env&) {
            ammAlice.deposit(carol, IOUAmount{1, -3});
            BEAST_EXPECT(ammAlice.expectBalances(
                XRPAmount{10'000'000'001},
                STAmount{USD, UINT64_C(10'000'000001), -6},
                IOUAmount{10'000'000'001, -3}));
            BEAST_EXPECT(ammAlice.expectLPTokens(carol, IOUAmount{1, -3}));
        });
        testAMM([&](AMM& ammAlice, Env&) {
            ammAlice.deposit(carol, XRPAmount{1});
            BEAST_EXPECT(ammAlice.expectBalances(
                XRPAmount{10'000'000'001},
                USD(10'000),
                IOUAmount{1'000'000'000049999, -8}));
            BEAST_EXPECT(ammAlice.expectLPTokens(carol, IOUAmount{49999, -8}));
        });
        testAMM([&](AMM& ammAlice, Env&) {
            ammAlice.deposit(carol, STAmount{USD, 1, -10});
            BEAST_EXPECT(ammAlice.expectBalances(
                XRP(10'000),
                STAmount{USD, UINT64_C(10'000'00000000008), -11},
                IOUAmount{10'000'000'00000004, -8}));
            BEAST_EXPECT(ammAlice.expectLPTokens(carol, IOUAmount{4, -8}));
        });

        // Issuer create/deposit
        for (auto const& feat : {all, all - fixAMMv1_3})
        {
            Env env(*this, feat);
            env.fund(XRP(30000), gw);
            AMM ammGw(env, gw, XRP(10'000), USD(10'000));
            BEAST_EXPECT(
                ammGw.expectBalances(XRP(10'000), USD(10'000), ammGw.tokens()));
            ammGw.deposit(gw, 1'000'000);
            BEAST_EXPECT(ammGw.expectBalances(
                XRP(11'000), USD(11'000), IOUAmount{11'000'000}));
            ammGw.deposit(gw, USD(1'000));
            BEAST_EXPECT(ammGw.expectBalances(
                XRP(11'000),
                STAmount{USD, UINT64_C(11'999'99999999998), -11},
                IOUAmount{11'489'125'29307605, -8}));
        }

        // Issuer deposit
        testAMM([&](AMM& ammAlice, Env& env) {
            ammAlice.deposit(gw, 1'000'000);
            BEAST_EXPECT(ammAlice.expectBalances(
                XRP(11'000), USD(11'000), IOUAmount{11'000'000}));
            ammAlice.deposit(gw, USD(1'000));
            BEAST_EXPECT(ammAlice.expectBalances(
                XRP(11'000),
                STAmount{USD, UINT64_C(11'999'99999999998), -11},
                IOUAmount{11'489'125'29307605, -8}));
        });

        // Min deposit
        testAMM([&](AMM& ammAlice, Env& env) {
            // Equal deposit by tokens
            ammAlice.deposit(
                carol,
                1'000'000,
                XRP(1'000),
                USD(1'000),
                std::nullopt,
                tfLPToken,
                std::nullopt,
                std::nullopt);
            BEAST_EXPECT(ammAlice.expectBalances(
                XRP(11'000), USD(11'000), IOUAmount{11'000'000, 0}));
        });
        testAMM([&](AMM& ammAlice, Env& env) {
            // Equal deposit by asset
            ammAlice.deposit(
                carol,
                1'000'000,
                XRP(1'000),
                USD(1'000),
                std::nullopt,
                tfTwoAsset,
                std::nullopt,
                std::nullopt);
            BEAST_EXPECT(ammAlice.expectBalances(
                XRP(11'000), USD(11'000), IOUAmount{11'000'000, 0}));
        });
        testAMM([&](AMM& ammAlice, Env& env) {
            // Single deposit by asset
            ammAlice.deposit(
                carol,
                488'088,
                XRP(1'000),
                std::nullopt,
                std::nullopt,
                tfSingleAsset,
                std::nullopt,
                std::nullopt);
            BEAST_EXPECT(ammAlice.expectBalances(
                XRP(11'000), USD(10'000), IOUAmount{10'488'088'48170151, -8}));
        });
        testAMM([&](AMM& ammAlice, Env& env) {
            // Single deposit by asset
            ammAlice.deposit(
                carol,
                488'088,
                USD(1'000),
                std::nullopt,
                std::nullopt,
                tfSingleAsset,
                std::nullopt,
                std::nullopt);
            BEAST_EXPECT(ammAlice.expectBalances(
                XRP(10'000),
                STAmount{USD, UINT64_C(10'999'99999999999), -11},
                IOUAmount{10'488'088'48170151, -8}));
        });
    }

    void
    testInvalidWithdraw()
    {
        testcase("Invalid Withdraw");

        using namespace jtx;
        auto const all = testable_amendments();

        testAMM(
            [&](AMM& ammAlice, Env& env) {
                WithdrawArg args{
                    .asset1Out = XRP(100),
                    .err = ter(tecAMM_BALANCE),
                };
                ammAlice.withdraw(args);
            },
            {{XRP(99), USD(99)}});

        testAMM(
            [&](AMM& ammAlice, Env& env) {
                WithdrawArg args{
                    .asset1Out = USD(100),
                    .err = ter(tecAMM_BALANCE),
                };
                ammAlice.withdraw(args);
            },
            {{XRP(99), USD(99)}});

        {
            Env env{*this};
            env.fund(XRP(30'000), gw, alice, bob);
            env.close();
            env(fset(gw, asfRequireAuth));
            env.close();
            env(trust(alice, gw["USD"](30'000), 0));
            env(trust(gw, alice["USD"](0), tfSetfAuth));
            // Bob trusts Gateway to owe him USD...
            env(trust(bob, gw["USD"](30'000), 0));
            // ...but Gateway does not authorize Bob to hold its USD.
            env.close();
            env(pay(gw, alice, USD(10'000)));
            env.close();
            AMM ammAlice(env, alice, XRP(10'000), USD(10'000));
            WithdrawArg args{
                .account = bob,
                .asset1Out = USD(100),
                .err = ter(tecNO_AUTH),
            };
            ammAlice.withdraw(args);
        }

        testAMM([&](AMM& ammAlice, Env& env) {
            // Invalid flags
            ammAlice.withdraw(
                alice,
                1'000'000,
                std::nullopt,
                std::nullopt,
                std::nullopt,
                tfBurnable,
                std::nullopt,
                std::nullopt,
                ter(temINVALID_FLAG));
            ammAlice.withdraw(
                alice,
                1'000'000,
                std::nullopt,
                std::nullopt,
                std::nullopt,
                tfTwoAssetIfEmpty,
                std::nullopt,
                std::nullopt,
                ter(temINVALID_FLAG));

            // Invalid options
            std::vector<std::tuple<
                std::optional<std::uint32_t>,
                std::optional<STAmount>,
                std::optional<STAmount>,
                std::optional<IOUAmount>,
                std::optional<std::uint32_t>,
                NotTEC>>
                invalidOptions = {
                    // tokens, asset1Out, asset2Out, EPrice, flags, ter
                    {std::nullopt,
                     std::nullopt,
                     std::nullopt,
                     std::nullopt,
                     std::nullopt,
                     temMALFORMED},
                    {std::nullopt,
                     std::nullopt,
                     std::nullopt,
                     std::nullopt,
                     tfSingleAsset | tfTwoAsset,
                     temMALFORMED},
                    {1'000,
                     std::nullopt,
                     std::nullopt,
                     std::nullopt,
                     tfWithdrawAll,
                     temMALFORMED},
                    {std::nullopt,
                     USD(0),
                     XRP(100),
                     std::nullopt,
                     tfWithdrawAll | tfLPToken,
                     temMALFORMED},
                    {std::nullopt,
                     std::nullopt,
                     USD(100),
                     std::nullopt,
                     tfWithdrawAll,
                     temMALFORMED},
                    {std::nullopt,
                     std::nullopt,
                     std::nullopt,
                     std::nullopt,
                     tfWithdrawAll | tfOneAssetWithdrawAll,
                     temMALFORMED},
                    {std::nullopt,
                     USD(100),
                     std::nullopt,
                     std::nullopt,
                     tfWithdrawAll,
                     temMALFORMED},
                    {std::nullopt,
                     std::nullopt,
                     std::nullopt,
                     std::nullopt,
                     tfOneAssetWithdrawAll,
                     temMALFORMED},
                    {1'000,
                     std::nullopt,
                     USD(100),
                     std::nullopt,
                     std::nullopt,
                     temMALFORMED},
                    {std::nullopt,
                     std::nullopt,
                     std::nullopt,
                     IOUAmount{250, 0},
                     tfWithdrawAll,
                     temMALFORMED},
                    {1'000,
                     std::nullopt,
                     std::nullopt,
                     IOUAmount{250, 0},
                     std::nullopt,
                     temMALFORMED},
                    {std::nullopt,
                     std::nullopt,
                     USD(100),
                     IOUAmount{250, 0},
                     std::nullopt,
                     temMALFORMED},
                    {std::nullopt,
                     XRP(100),
                     USD(100),
                     IOUAmount{250, 0},
                     std::nullopt,
                     temMALFORMED},
                    {1'000,
                     XRP(100),
                     USD(100),
                     std::nullopt,
                     std::nullopt,
                     temMALFORMED},
                    {std::nullopt,
                     XRP(100),
                     USD(100),
                     std::nullopt,
                     tfWithdrawAll,
                     temMALFORMED}};
            for (auto const& it : invalidOptions)
            {
                ammAlice.withdraw(
                    alice,
                    std::get<0>(it),
                    std::get<1>(it),
                    std::get<2>(it),
                    std::get<3>(it),
                    std::get<4>(it),
                    std::nullopt,
                    std::nullopt,
                    ter(std::get<5>(it)));
            }

            // Invalid tokens
            ammAlice.withdraw(
                alice, 0, std::nullopt, std::nullopt, ter(temBAD_AMM_TOKENS));
            ammAlice.withdraw(
                alice,
                IOUAmount{-1},
                std::nullopt,
                std::nullopt,
                ter(temBAD_AMM_TOKENS));

            // Mismatched token, invalid Asset1Out issue
            ammAlice.withdraw(
                alice,
                GBP(100),
                std::nullopt,
                std::nullopt,
                ter(temBAD_AMM_TOKENS));

            // Mismatched token, invalid Asset2Out issue
            ammAlice.withdraw(
                alice,
                USD(100),
                GBP(100),
                std::nullopt,
                ter(temBAD_AMM_TOKENS));

            // Mismatched token, Asset1Out.issue == Asset2Out.issue
            ammAlice.withdraw(
                alice,
                USD(100),
                USD(100),
                std::nullopt,
                ter(temBAD_AMM_TOKENS));

            // Invalid amount value
            ammAlice.withdraw(
                alice, USD(0), std::nullopt, std::nullopt, ter(temBAD_AMOUNT));
            ammAlice.withdraw(
                alice,
                USD(-100),
                std::nullopt,
                std::nullopt,
                ter(temBAD_AMOUNT));
            ammAlice.withdraw(
                alice,
                USD(10),
                std::nullopt,
                IOUAmount{-1},
                ter(temBAD_AMOUNT));

            // Invalid amount/token value, withdraw all tokens from one side
            // of the pool.
            ammAlice.withdraw(
                alice,
                USD(10'000),
                std::nullopt,
                std::nullopt,
                ter(tecAMM_BALANCE));
            ammAlice.withdraw(
                alice,
                XRP(10'000),
                std::nullopt,
                std::nullopt,
                ter(tecAMM_BALANCE));
            ammAlice.withdraw(
                alice,
                std::nullopt,
                USD(0),
                std::nullopt,
                std::nullopt,
                tfOneAssetWithdrawAll,
                std::nullopt,
                std::nullopt,
                ter(tecAMM_BALANCE));

            // Bad currency
            ammAlice.withdraw(
                alice,
                BAD(100),
                std::nullopt,
                std::nullopt,
                ter(temBAD_CURRENCY));

            // Invalid Account
            Account bad("bad");
            env.memoize(bad);
            ammAlice.withdraw(
                bad,
                1'000'000,
                std::nullopt,
                std::nullopt,
                std::nullopt,
                std::nullopt,
                std::nullopt,
                seq(1),
                ter(terNO_ACCOUNT));

            // Invalid AMM
            ammAlice.withdraw(
                alice,
                1'000,
                std::nullopt,
                std::nullopt,
                std::nullopt,
                std::nullopt,
                {{USD, GBP}},
                std::nullopt,
                ter(terNO_AMM));

            // Carol is not a Liquidity Provider
            ammAlice.withdraw(
                carol, 10'000, std::nullopt, std::nullopt, ter(tecAMM_BALANCE));

            // Withdrawing from one side.
            // XRP by tokens
            ammAlice.withdraw(
                alice,
                IOUAmount(9'999'999'9999, -4),
                XRP(0),
                std::nullopt,
                ter(tecAMM_BALANCE));
            // USD by tokens
            ammAlice.withdraw(
                alice,
                IOUAmount(9'999'999'9, -1),
                USD(0),
                std::nullopt,
                ter(tecAMM_BALANCE));
            // XRP
            ammAlice.withdraw(
                alice,
                XRP(10'000),
                std::nullopt,
                std::nullopt,
                ter(tecAMM_BALANCE));
            // USD
            ammAlice.withdraw(
                alice,
                STAmount{USD, UINT64_C(9'999'9999999999999), -13},
                std::nullopt,
                std::nullopt,
                ter(tecAMM_BALANCE));
        });

        testAMM(
            [&](AMM& ammAlice, Env& env) {
                // Withdraw entire one side of the pool.
                // Pre-amendment:
                // Equal withdraw but due to XRP rounding
                // this results in full withdraw of XRP pool only,
                // while leaving a tiny amount in USD pool.
                // Post-amendment:
                // Most of the pool is withdrawn with remaining tiny amounts
                auto err = env.enabled(fixAMMv1_3) ? ter(tesSUCCESS)
                                                   : ter(tecAMM_BALANCE);
                ammAlice.withdraw(
                    alice,
                    IOUAmount{9'999'999'9999, -4},
                    std::nullopt,
                    std::nullopt,
                    err);
                if (env.enabled(fixAMMv1_3))
                    BEAST_EXPECT(ammAlice.expectBalances(
                        XRPAmount(1), STAmount{USD, 1, -7}, IOUAmount{1, -4}));
            },
            std::nullopt,
            0,
            std::nullopt,
            {all, all - fixAMMv1_3});

        testAMM(
            [&](AMM& ammAlice, Env& env) {
                // Similar to above with even smaller remaining amount
                // is it ok that the pool is unbalanced?
                // Withdraw entire one side of the pool.
                // Equal withdraw but due to XRP precision limit,
                // this results in full withdraw of XRP pool only,
                // while leaving a tiny amount in USD pool.
                auto err = env.enabled(fixAMMv1_3) ? ter(tesSUCCESS)
                                                   : ter(tecAMM_BALANCE);
                ammAlice.withdraw(
                    alice,
                    IOUAmount{9'999'999'999999999, -9},
                    std::nullopt,
                    std::nullopt,
                    err);
                if (env.enabled(fixAMMv1_3))
                    BEAST_EXPECT(ammAlice.expectBalances(
                        XRPAmount(1), STAmount{USD, 1, -11}, IOUAmount{1, -8}));
            },
            std::nullopt,
            0,
            std::nullopt,
            {all, all - fixAMMv1_3});

        // Invalid AMM
        testAMM([&](AMM& ammAlice, Env& env) {
            ammAlice.withdrawAll(alice);
            ammAlice.withdraw(
                alice, 10'000, std::nullopt, std::nullopt, ter(terNO_AMM));
        });

        // Globally frozen asset
        testAMM([&](AMM& ammAlice, Env& env) {
            env(fset(gw, asfGlobalFreeze));
            env.close();
            // Can withdraw non-frozen token
            ammAlice.withdraw(alice, XRP(100));
            ammAlice.withdraw(
                alice, USD(100), std::nullopt, std::nullopt, ter(tecFROZEN));
            ammAlice.withdraw(
                alice, 1'000, std::nullopt, std::nullopt, ter(tecFROZEN));
        });

        // Individually frozen (AMM) account
        testAMM([&](AMM& ammAlice, Env& env) {
            env(trust(gw, alice["USD"](0), tfSetFreeze));
            env.close();
            // Can withdraw non-frozen token
            ammAlice.withdraw(alice, XRP(100));
            ammAlice.withdraw(
                alice, 1'000, std::nullopt, std::nullopt, ter(tecFROZEN));
            ammAlice.withdraw(
                alice, USD(100), std::nullopt, std::nullopt, ter(tecFROZEN));
            env(trust(gw, alice["USD"](0), tfClearFreeze));
            // Individually frozen AMM
            env(trust(
                gw,
                STAmount{Issue{gw["USD"].currency, ammAlice.ammAccount()}, 0},
                tfSetFreeze));
            // Can withdraw non-frozen token
            ammAlice.withdraw(alice, XRP(100));
            ammAlice.withdraw(
                alice, 1'000, std::nullopt, std::nullopt, ter(tecFROZEN));
            ammAlice.withdraw(
                alice, USD(100), std::nullopt, std::nullopt, ter(tecFROZEN));
        });

        // Carol withdraws more than she owns
        testAMM([&](AMM& ammAlice, Env&) {
            // Single deposit of 100000 worth of tokens,
            // which is 10% of the pool. Carol is LP now.
            ammAlice.deposit(carol, 1'000'000);
            BEAST_EXPECT(ammAlice.expectBalances(
                XRP(11'000), USD(11'000), IOUAmount{11'000'000, 0}));

            ammAlice.withdraw(
                carol,
                2'000'000,
                std::nullopt,
                std::nullopt,
                ter(tecAMM_INVALID_TOKENS));
            BEAST_EXPECT(ammAlice.expectBalances(
                XRP(11'000), USD(11'000), IOUAmount{11'000'000, 0}));
        });

        // Withdraw with EPrice limit. Fails to withdraw, calculated tokens
        // to withdraw are 0.
        testAMM(
            [&](AMM& ammAlice, Env& env) {
                ammAlice.deposit(carol, 1'000'000);
                auto const err = env.enabled(fixAMMv1_3)
                    ? ter(tecAMM_INVALID_TOKENS)
                    : ter(tecAMM_FAILED);
                ammAlice.withdraw(
                    carol, USD(100), std::nullopt, IOUAmount{500, 0}, err);
            },
            std::nullopt,
            0,
            std::nullopt,
            {all, all - fixAMMv1_3});

        // Withdraw with EPrice limit. Fails to withdraw, calculated tokens
        // to withdraw are greater than the LP shares.
        testAMM([&](AMM& ammAlice, Env&) {
            ammAlice.deposit(carol, 1'000'000);
            ammAlice.withdraw(
                carol,
                USD(100),
                std::nullopt,
                IOUAmount{600, 0},
                ter(tecAMM_INVALID_TOKENS));
        });

        // Withdraw with EPrice limit. Fails to withdraw, amount1
        // to withdraw is less than 1700USD.
        testAMM([&](AMM& ammAlice, Env&) {
            ammAlice.deposit(carol, 1'000'000);
            ammAlice.withdraw(
                carol,
                USD(1'700),
                std::nullopt,
                IOUAmount{520, 0},
                ter(tecAMM_FAILED));
        });

        // Deposit/Withdraw the same amount with the trading fee
        testAMM(
            [&](AMM& ammAlice, Env&) {
                ammAlice.deposit(carol, USD(1'000));
                ammAlice.withdraw(
                    carol,
                    USD(1'000),
                    std::nullopt,
                    std::nullopt,
                    ter(tecAMM_INVALID_TOKENS));
            },
            std::nullopt,
            1'000);
        testAMM(
            [&](AMM& ammAlice, Env&) {
                ammAlice.deposit(carol, XRP(1'000));
                ammAlice.withdraw(
                    carol,
                    XRP(1'000),
                    std::nullopt,
                    std::nullopt,
                    ter(tecAMM_INVALID_TOKENS));
            },
            std::nullopt,
            1'000);

        // Deposit/Withdraw the same amount fails due to the tokens adjustment
        testAMM([&](AMM& ammAlice, Env&) {
            ammAlice.deposit(carol, STAmount{USD, 1, -6});
            ammAlice.withdraw(
                carol,
                STAmount{USD, 1, -6},
                std::nullopt,
                std::nullopt,
                ter(tecAMM_INVALID_TOKENS));
        });

        // Withdraw close to one side of the pool. Account's LP tokens
        // are rounded to all LP tokens.
        testAMM(
            [&](AMM& ammAlice, Env& env) {
                auto const err = env.enabled(fixAMMv1_3)
                    ? ter(tecINVARIANT_FAILED)
                    : ter(tecAMM_BALANCE);
                ammAlice.withdraw(
                    alice,
                    STAmount{USD, UINT64_C(9'999'999999999999), -12},
                    std::nullopt,
                    std::nullopt,
                    err);
            },
            {.features = {all, all - fixAMMv1_3}, .noLog = true});

        // Tiny withdraw
        testAMM([&](AMM& ammAlice, Env&) {
            // XRP amount to withdraw is 0
            ammAlice.withdraw(
                alice,
                IOUAmount{1, -5},
                std::nullopt,
                std::nullopt,
                ter(tecAMM_FAILED));
            // Calculated tokens to withdraw are 0
            ammAlice.withdraw(
                alice,
                std::nullopt,
                STAmount{USD, 1, -11},
                std::nullopt,
                ter(tecAMM_INVALID_TOKENS));
            ammAlice.deposit(carol, STAmount{USD, 1, -10});
            ammAlice.withdraw(
                carol,
                std::nullopt,
                STAmount{USD, 1, -9},
                std::nullopt,
                ter(tecAMM_INVALID_TOKENS));
            ammAlice.withdraw(
                carol,
                std::nullopt,
                XRPAmount{1},
                std::nullopt,
                ter(tecAMM_INVALID_TOKENS));
            ammAlice.withdraw(WithdrawArg{
                .tokens = IOUAmount{1, -10},
                .err = ter(tecAMM_INVALID_TOKENS)});
            ammAlice.withdraw(WithdrawArg{
                .asset1Out = STAmount{USD, 1, -15},
                .asset2Out = XRPAmount{1},
                .err = ter(tecAMM_INVALID_TOKENS)});
            ammAlice.withdraw(WithdrawArg{
                .tokens = IOUAmount{1, -10},
                .asset1Out = STAmount{USD, 1, -15},
                .err = ter(tecAMM_INVALID_TOKENS)});
        });
    }

    void
    testWithdraw()
    {
        testcase("Withdraw");

        using namespace jtx;
        auto const all = testable_amendments();

        // Equal withdrawal by Carol: 1000000 of tokens, 10% of the current
        // pool
        testAMM([&](AMM& ammAlice, Env& env) {
            auto const baseFee = env.current()->fees().base.drops();
            // Single deposit of 100000 worth of tokens,
            // which is 10% of the pool. Carol is LP now.
            ammAlice.deposit(carol, 1'000'000);
            BEAST_EXPECT(ammAlice.expectBalances(
                XRP(11'000), USD(11'000), IOUAmount{11'000'000, 0}));
            BEAST_EXPECT(
                ammAlice.expectLPTokens(carol, IOUAmount{1'000'000, 0}));
            // 30,000 less deposited 1,000
            BEAST_EXPECT(expectLine(env, carol, USD(29'000)));
            // 30,000 less deposited 1,000 and 10 drops tx fee
            BEAST_EXPECT(expectLedgerEntryRoot(
                env, carol, XRPAmount{29'000'000'000 - baseFee}));

            // Carol withdraws all tokens
            ammAlice.withdraw(carol, 1'000'000);
            BEAST_EXPECT(
                ammAlice.expectLPTokens(carol, IOUAmount(beast::Zero())));
            BEAST_EXPECT(expectLine(env, carol, USD(30'000)));
            BEAST_EXPECT(expectLedgerEntryRoot(
                env, carol, XRPAmount{30'000'000'000 - 2 * baseFee}));
        });

        // Equal withdrawal by tokens 1000000, 10%
        // of the current pool
        testAMM([&](AMM& ammAlice, Env&) {
            ammAlice.withdraw(alice, 1'000'000);
            BEAST_EXPECT(ammAlice.expectBalances(
                XRP(9'000), USD(9'000), IOUAmount{9'000'000, 0}));
        });

        // Equal withdrawal with a limit. Withdraw XRP200.
        // If proportional withdraw of USD is less than 100
        // then withdraw that amount, otherwise withdraw USD100
        // and proportionally withdraw XRP. It's the latter
        // in this case - XRP100/USD100.
        testAMM([&](AMM& ammAlice, Env&) {
            ammAlice.withdraw(alice, XRP(200), USD(100));
            BEAST_EXPECT(ammAlice.expectBalances(
                XRP(9'900), USD(9'900), IOUAmount{9'900'000, 0}));
        });

        // Equal withdrawal with a limit. XRP100/USD100.
        testAMM([&](AMM& ammAlice, Env&) {
            ammAlice.withdraw(alice, XRP(100), USD(200));
            BEAST_EXPECT(ammAlice.expectBalances(
                XRP(9'900), USD(9'900), IOUAmount{9'900'000, 0}));
        });

        // Single withdrawal by amount XRP1000
        testAMM(
            [&](AMM& ammAlice, Env& env) {
                ammAlice.withdraw(alice, XRP(1'000));
                if (!env.enabled(fixAMMv1_3))
                    BEAST_EXPECT(ammAlice.expectBalances(
                        XRP(9'000),
                        USD(10'000),
                        IOUAmount{9'486'832'98050514, -8}));
                else
                    BEAST_EXPECT(ammAlice.expectBalances(
                        XRPAmount{9'000'000'001},
                        USD(10'000),
                        IOUAmount{9'486'832'98050514, -8}));
            },
            std::nullopt,
            0,
            std::nullopt,
            {all, all - fixAMMv1_3});

        // Single withdrawal by tokens 10000.
        testAMM([&](AMM& ammAlice, Env&) {
            ammAlice.withdraw(alice, 10'000, USD(0));
            BEAST_EXPECT(ammAlice.expectBalances(
                XRP(10'000), USD(9980.01), IOUAmount{9'990'000, 0}));
        });

        // Withdraw all tokens.
        testAMM([&](AMM& ammAlice, Env& env) {
            env(trust(carol, STAmount{ammAlice.lptIssue(), 10'000}));
            // Can SetTrust only for AMM LP tokens
            env(trust(
                    carol,
                    STAmount{
                        Issue{EUR.currency, ammAlice.ammAccount()}, 10'000}),
                ter(tecNO_PERMISSION));
            env.close();
            ammAlice.withdrawAll(alice);
            BEAST_EXPECT(!ammAlice.ammExists());

            BEAST_EXPECT(!env.le(keylet::ownerDir(ammAlice.ammAccount())));

            // Can create AMM for the XRP/USD pair
            AMM ammCarol(env, carol, XRP(10'000), USD(10'000));
            BEAST_EXPECT(ammCarol.expectBalances(
                XRP(10'000), USD(10'000), IOUAmount{10'000'000, 0}));
        });

        // Single deposit 1000USD, withdraw all tokens in USD
        testAMM([&](AMM& ammAlice, Env& env) {
            ammAlice.deposit(carol, USD(1'000));
            ammAlice.withdrawAll(carol, USD(0));
            BEAST_EXPECT(ammAlice.expectBalances(
                XRP(10'000), USD(10'000), IOUAmount{10'000'000, 0}));
            BEAST_EXPECT(
                ammAlice.expectLPTokens(carol, IOUAmount(beast::Zero())));
        });

        // Single deposit 1000USD, withdraw all tokens in XRP
        testAMM([&](AMM& ammAlice, Env&) {
            ammAlice.deposit(carol, USD(1'000));
            ammAlice.withdrawAll(carol, XRP(0));
            BEAST_EXPECT(ammAlice.expectBalances(
                XRPAmount(9'090'909'091),
                STAmount{USD, UINT64_C(10'999'99999999999), -11},
                IOUAmount{10'000'000, 0}));
        });

        // Single deposit/withdraw by the same account
        testAMM(
            [&](AMM& ammAlice, Env& env) {
                // Since a smaller amount might be deposited due to
                // the lp tokens adjustment, withdrawing by tokens
                // is generally preferred to withdrawing by amount.
                auto lpTokens = ammAlice.deposit(carol, USD(1'000));
                ammAlice.withdraw(carol, lpTokens, USD(0));
                lpTokens = ammAlice.deposit(carol, STAmount(USD, 1, -6));
                ammAlice.withdraw(carol, lpTokens, USD(0));
                lpTokens = ammAlice.deposit(carol, XRPAmount(1));
                ammAlice.withdraw(carol, lpTokens, XRPAmount(0));
                if (!env.enabled(fixAMMv1_3))
                    BEAST_EXPECT(ammAlice.expectBalances(
                        XRP(10'000), USD(10'000), ammAlice.tokens()));
                else
                    BEAST_EXPECT(ammAlice.expectBalances(
                        XRPAmount(10'000'000'001),
                        USD(10'000),
                        ammAlice.tokens()));
                BEAST_EXPECT(ammAlice.expectLPTokens(carol, IOUAmount{0}));
            },
            std::nullopt,
            0,
            std::nullopt,
            {all, all - fixAMMv1_3});

        // Single deposit by different accounts and then withdraw
        // in reverse.
        testAMM([&](AMM& ammAlice, Env&) {
            auto const carolTokens = ammAlice.deposit(carol, USD(1'000));
            auto const aliceTokens = ammAlice.deposit(alice, USD(1'000));
            ammAlice.withdraw(alice, aliceTokens, USD(0));
            ammAlice.withdraw(carol, carolTokens, USD(0));
            BEAST_EXPECT(ammAlice.expectBalances(
                XRP(10'000), USD(10'000), ammAlice.tokens()));
            BEAST_EXPECT(ammAlice.expectLPTokens(carol, IOUAmount{0}));
            BEAST_EXPECT(ammAlice.expectLPTokens(alice, ammAlice.tokens()));
        });

        // Equal deposit 10%, withdraw all tokens
        testAMM([&](AMM& ammAlice, Env&) {
            ammAlice.deposit(carol, 1'000'000);
            ammAlice.withdrawAll(carol);
            BEAST_EXPECT(ammAlice.expectBalances(
                XRP(10'000), USD(10'000), IOUAmount{10'000'000, 0}));
        });

        // Equal deposit 10%, withdraw all tokens in USD
        testAMM([&](AMM& ammAlice, Env&) {
            ammAlice.deposit(carol, 1'000'000);
            ammAlice.withdrawAll(carol, USD(0));
            BEAST_EXPECT(ammAlice.expectBalances(
                XRP(11'000),
                STAmount{USD, UINT64_C(9'090'909090909092), -12},
                IOUAmount{10'000'000, 0}));
        });

        // Equal deposit 10%, withdraw all tokens in XRP
        testAMM([&](AMM& ammAlice, Env&) {
            ammAlice.deposit(carol, 1'000'000);
            ammAlice.withdrawAll(carol, XRP(0));
            BEAST_EXPECT(ammAlice.expectBalances(
                XRPAmount(9'090'909'091),
                USD(11'000),
                IOUAmount{10'000'000, 0}));
        });

        // Withdraw with EPrice limit.
        testAMM(
            [&](AMM& ammAlice, Env& env) {
                ammAlice.deposit(carol, 1'000'000);
                ammAlice.withdraw(
                    carol, USD(100), std::nullopt, IOUAmount{520, 0});
                BEAST_EXPECT(ammAlice.expectLPTokens(
                    carol, IOUAmount{153'846'15384616, -8}));
                if (!env.enabled(fixAMMv1_1) && !env.enabled(fixAMMv1_3))
                    BEAST_EXPECT(ammAlice.expectBalances(
                        XRPAmount(11'000'000'000),
                        STAmount{USD, UINT64_C(9'372'781065088757), -12},
                        IOUAmount{10'153'846'15384616, -8}));
                else if (env.enabled(fixAMMv1_1) && !env.enabled(fixAMMv1_3))
                    BEAST_EXPECT(ammAlice.expectBalances(
                        XRPAmount(11'000'000'000),
                        STAmount{USD, UINT64_C(9'372'781065088769), -12},
                        IOUAmount{10'153'846'15384616, -8}));
                else if (env.enabled(fixAMMv1_3))
                    BEAST_EXPECT(ammAlice.expectBalances(
                        XRPAmount(11'000'000'000),
                        STAmount{USD, UINT64_C(9'372'78106508877), -11},
                        IOUAmount{10'153'846'15384616, -8}));
                ammAlice.withdrawAll(carol);
                BEAST_EXPECT(ammAlice.expectLPTokens(carol, IOUAmount{0}));
            },
            {.features = {all, all - fixAMMv1_3, all - fixAMMv1_1 - fixAMMv1_3},
             .noLog = true});

        // Withdraw with EPrice limit. AssetOut is 0.
        testAMM(
            [&](AMM& ammAlice, Env& env) {
                ammAlice.deposit(carol, 1'000'000);
                ammAlice.withdraw(
                    carol, USD(0), std::nullopt, IOUAmount{520, 0});
                BEAST_EXPECT(ammAlice.expectLPTokens(
                    carol, IOUAmount{153'846'15384616, -8}));
                if (!env.enabled(fixAMMv1_1) && !env.enabled(fixAMMv1_3))
                    BEAST_EXPECT(ammAlice.expectBalances(
                        XRP(11'000),
                        STAmount{USD, UINT64_C(9'372'781065088757), -12},
                        IOUAmount{10'153'846'15384616, -8}));
                else if (env.enabled(fixAMMv1_1) && !env.enabled(fixAMMv1_3))
                    BEAST_EXPECT(ammAlice.expectBalances(
                        XRP(11'000),
                        STAmount{USD, UINT64_C(9'372'781065088769), -12},
                        IOUAmount{10'153'846'15384616, -8}));
                else if (env.enabled(fixAMMv1_3))
                    BEAST_EXPECT(ammAlice.expectBalances(
                        XRP(11'000),
                        STAmount{USD, UINT64_C(9'372'78106508877), -11},
                        IOUAmount{10'153'846'15384616, -8}));
            },
            std::nullopt,
            0,
            std::nullopt,
            {all, all - fixAMMv1_3, all - fixAMMv1_1 - fixAMMv1_3});

        // IOU to IOU + transfer fee
        {
            Env env{*this};
            fund(env, gw, {alice}, {USD(20'000), BTC(0.5)}, Fund::All);
            env(rate(gw, 1.25));
            env.close();
            // no transfer fee on create
            AMM ammAlice(env, alice, USD(20'000), BTC(0.5));
            BEAST_EXPECT(ammAlice.expectBalances(
                USD(20'000), BTC(0.5), IOUAmount{100, 0}));
            BEAST_EXPECT(expectLine(env, alice, USD(0)));
            BEAST_EXPECT(expectLine(env, alice, BTC(0)));
            fund(env, gw, {carol}, {USD(2'000), BTC(0.05)}, Fund::Acct);
            // no transfer fee on deposit
            ammAlice.deposit(carol, 10);
            BEAST_EXPECT(ammAlice.expectBalances(
                USD(22'000), BTC(0.55), IOUAmount{110, 0}));
            BEAST_EXPECT(expectLine(env, carol, USD(0)));
            BEAST_EXPECT(expectLine(env, carol, BTC(0)));
            // no transfer fee on withdraw
            ammAlice.withdraw(carol, 10);
            BEAST_EXPECT(ammAlice.expectBalances(
                USD(20'000), BTC(0.5), IOUAmount{100, 0}));
            BEAST_EXPECT(ammAlice.expectLPTokens(carol, IOUAmount{0, 0}));
            BEAST_EXPECT(expectLine(env, carol, USD(2'000)));
            BEAST_EXPECT(expectLine(env, carol, BTC(0.05)));
        }

        // Tiny withdraw
        testAMM([&](AMM& ammAlice, Env&) {
            // By tokens
            ammAlice.withdraw(alice, IOUAmount{1, -3});
            BEAST_EXPECT(ammAlice.expectBalances(
                XRPAmount{9'999'999'999},
                STAmount{USD, UINT64_C(9'999'999999), -6},
                IOUAmount{9'999'999'999, -3}));
        });
        testAMM(
            [&](AMM& ammAlice, Env& env) {
                // Single XRP pool
                ammAlice.withdraw(alice, std::nullopt, XRPAmount{1});
                if (!env.enabled(fixAMMv1_3))
                    BEAST_EXPECT(ammAlice.expectBalances(
                        XRPAmount{9'999'999'999},
                        USD(10'000),
                        IOUAmount{9'999'999'9995, -4}));
                else
                    BEAST_EXPECT(ammAlice.expectBalances(
                        XRP(10'000),
                        USD(10'000),
                        IOUAmount{9'999'999'9995, -4}));
            },
            std::nullopt,
            0,
            std::nullopt,
            {all, all - fixAMMv1_3});
        testAMM([&](AMM& ammAlice, Env&) {
            // Single USD pool
            ammAlice.withdraw(alice, std::nullopt, STAmount{USD, 1, -10});
            BEAST_EXPECT(ammAlice.expectBalances(
                XRP(10'000),
                STAmount{USD, UINT64_C(9'999'9999999999), -10},
                IOUAmount{9'999'999'99999995, -8}));
        });

        // Withdraw close to entire pool
        // Equal by tokens
        testAMM([&](AMM& ammAlice, Env&) {
            ammAlice.withdraw(alice, IOUAmount{9'999'999'999, -3});
            BEAST_EXPECT(ammAlice.expectBalances(
                XRPAmount{1}, STAmount{USD, 1, -6}, IOUAmount{1, -3}));
        });
        // USD by tokens
        testAMM([&](AMM& ammAlice, Env&) {
            ammAlice.withdraw(alice, IOUAmount{9'999'999}, USD(0));
            BEAST_EXPECT(ammAlice.expectBalances(
                XRP(10'000), STAmount{USD, 1, -10}, IOUAmount{1}));
        });
        // XRP by tokens
        testAMM([&](AMM& ammAlice, Env&) {
            ammAlice.withdraw(alice, IOUAmount{9'999'900}, XRP(0));
            BEAST_EXPECT(ammAlice.expectBalances(
                XRPAmount{1}, USD(10'000), IOUAmount{100}));
        });
        // USD
        testAMM([&](AMM& ammAlice, Env&) {
            ammAlice.withdraw(
                alice, STAmount{USD, UINT64_C(9'999'99999999999), -11});
            BEAST_EXPECT(ammAlice.expectBalances(
                XRP(10000), STAmount{USD, 1, -11}, IOUAmount{316227765, -9}));
        });
        // XRP
        testAMM([&](AMM& ammAlice, Env&) {
            ammAlice.withdraw(alice, XRPAmount{9'999'999'999});
            BEAST_EXPECT(ammAlice.expectBalances(
                XRPAmount{1}, USD(10'000), IOUAmount{100}));
        });
    }

    void
    testInvalidFeeVote()
    {
        testcase("Invalid Fee Vote");
        using namespace jtx;

        testAMM([&](AMM& ammAlice, Env& env) {
            // Invalid flags
            ammAlice.vote(
                std::nullopt,
                1'000,
                tfWithdrawAll,
                std::nullopt,
                std::nullopt,
                ter(temINVALID_FLAG));

            // Invalid fee.
            ammAlice.vote(
                std::nullopt,
                1'001,
                std::nullopt,
                std::nullopt,
                std::nullopt,
                ter(temBAD_FEE));
            BEAST_EXPECT(ammAlice.expectTradingFee(0));

            // Invalid Account
            Account bad("bad");
            env.memoize(bad);
            ammAlice.vote(
                bad,
                1'000,
                std::nullopt,
                seq(1),
                std::nullopt,
                ter(terNO_ACCOUNT));

            // Invalid AMM
            ammAlice.vote(
                alice,
                1'000,
                std::nullopt,
                std::nullopt,
                {{USD, GBP}},
                ter(terNO_AMM));

            // Account is not LP
            ammAlice.vote(
                carol,
                1'000,
                std::nullopt,
                std::nullopt,
                std::nullopt,
                ter(tecAMM_INVALID_TOKENS));
        });

        // Invalid AMM
        testAMM([&](AMM& ammAlice, Env& env) {
            ammAlice.withdrawAll(alice);
            ammAlice.vote(
                alice,
                1'000,
                std::nullopt,
                std::nullopt,
                std::nullopt,
                ter(terNO_AMM));
        });
    }

    void
    testFeeVote()
    {
        testcase("Fee Vote");
        using namespace jtx;
        auto const all = testable_amendments();

        // One vote sets fee to 1%.
        testAMM([&](AMM& ammAlice, Env& env) {
            BEAST_EXPECT(ammAlice.expectAuctionSlot(0, 0, IOUAmount{0}));
            ammAlice.vote({}, 1'000);
            BEAST_EXPECT(ammAlice.expectTradingFee(1'000));
            // Discounted fee is 1/10 of trading fee.
            BEAST_EXPECT(ammAlice.expectAuctionSlot(100, 0, IOUAmount{0}));
        });

        auto vote = [&](AMM& ammAlice,
                        Env& env,
                        int i,
                        int fundUSD = 100'000,
                        std::uint32_t tokens = 10'000'000,
                        std::vector<Account>* accounts = nullptr) {
            Account a(std::to_string(i));
            // post-amendment the amount to deposit is slightly higher
            // in order to ensure AMM invariant sqrt(asset1 * asset2) >= tokens
            // fund just one USD higher in this case, which is enough for
            // deposit to succeed
            if (env.enabled(fixAMMv1_3))
                ++fundUSD;
            fund(env, gw, {a}, {USD(fundUSD)}, Fund::Acct);
            ammAlice.deposit(a, tokens);
            ammAlice.vote(a, 50 * (i + 1));
            if (accounts)
                accounts->push_back(std::move(a));
        };

        // Eight votes fill all voting slots, set fee 0.175%.
        testAMM(
            [&](AMM& ammAlice, Env& env) {
                for (int i = 0; i < 7; ++i)
                    vote(ammAlice, env, i, 10'000);
                BEAST_EXPECT(ammAlice.expectTradingFee(175));
            },
            std::nullopt,
            0,
            std::nullopt,
            {all});

        // Eight votes fill all voting slots, set fee 0.175%.
        // New vote, same account, sets fee 0.225%
        testAMM([&](AMM& ammAlice, Env& env) {
            for (int i = 0; i < 7; ++i)
                vote(ammAlice, env, i);
            BEAST_EXPECT(ammAlice.expectTradingFee(175));
            Account const a("0");
            ammAlice.vote(a, 450);
            BEAST_EXPECT(ammAlice.expectTradingFee(225));
        });

        // Eight votes fill all voting slots, set fee 0.175%.
        // New vote, new account, higher vote weight, set higher fee 0.244%
        testAMM([&](AMM& ammAlice, Env& env) {
            for (int i = 0; i < 7; ++i)
                vote(ammAlice, env, i);
            BEAST_EXPECT(ammAlice.expectTradingFee(175));
            vote(ammAlice, env, 7, 100'000, 20'000'000);
            BEAST_EXPECT(ammAlice.expectTradingFee(244));
        });

        // Eight votes fill all voting slots, set fee 0.219%.
        // New vote, new account, higher vote weight, set smaller fee 0.206%
        testAMM([&](AMM& ammAlice, Env& env) {
            for (int i = 7; i > 0; --i)
                vote(ammAlice, env, i);
            BEAST_EXPECT(ammAlice.expectTradingFee(219));
            vote(ammAlice, env, 0, 100'000, 20'000'000);
            BEAST_EXPECT(ammAlice.expectTradingFee(206));
        });

        // Eight votes fill all voting slots. The accounts then withdraw all
        // tokens. An account sets a new fee and the previous slots are
        // deleted.
        testAMM([&](AMM& ammAlice, Env& env) {
            std::vector<Account> accounts;
            for (int i = 0; i < 7; ++i)
                vote(ammAlice, env, i, 100'000, 10'000'000, &accounts);
            BEAST_EXPECT(ammAlice.expectTradingFee(175));
            for (int i = 0; i < 7; ++i)
                ammAlice.withdrawAll(accounts[i]);
            ammAlice.deposit(carol, 10'000'000);
            ammAlice.vote(carol, 1'000);
            // The initial LP set the fee to 1000. Carol gets 50% voting
            // power, and the new fee is 500.
            BEAST_EXPECT(ammAlice.expectTradingFee(500));
        });

        // Eight votes fill all voting slots. The accounts then withdraw some
        // tokens. The new vote doesn't get the voting power but
        // the slots are refreshed and the fee is updated.
        testAMM([&](AMM& ammAlice, Env& env) {
            std::vector<Account> accounts;
            for (int i = 0; i < 7; ++i)
                vote(ammAlice, env, i, 100'000, 10'000'000, &accounts);
            BEAST_EXPECT(ammAlice.expectTradingFee(175));
            for (int i = 0; i < 7; ++i)
                ammAlice.withdraw(accounts[i], 9'000'000);
            ammAlice.deposit(carol, 1'000);
            // The vote is not added to the slots
            ammAlice.vote(carol, 1'000);
            auto const info = ammAlice.ammRpcInfo()[jss::amm][jss::vote_slots];
            for (std::uint16_t i = 0; i < info.size(); ++i)
                BEAST_EXPECT(info[i][jss::account] != carol.human());
            // But the slots are refreshed and the fee is changed
            BEAST_EXPECT(ammAlice.expectTradingFee(82));
        });
    }

    void
    testInvalidBid()
    {
        testcase("Invalid Bid");
        using namespace jtx;
        using namespace std::chrono;

        // burn all the LPTokens through a AMMBid transaction
        {
            Env env(*this);
            fund(env, gw, {alice}, XRP(2'000), {USD(2'000)});
            AMM amm(env, gw, XRP(1'000), USD(1'000), false, 1'000);

            // auction slot is owned by the creator of the AMM i.e. gw
            BEAST_EXPECT(amm.expectAuctionSlot(100, 0, IOUAmount{0}));

            // gw attempts to burn all her LPTokens through a bid transaction
            // this transaction fails because AMMBid transaction can not burn
            // all the outstanding LPTokens
            env(amm.bid({
                    .account = gw,
                    .bidMin = 1'000'000,
                }),
                ter(tecAMM_INVALID_TOKENS));
        }

        // burn all the LPTokens through a AMMBid transaction
        {
            Env env(*this);
            fund(env, gw, {alice}, XRP(2'000), {USD(2'000)});
            AMM amm(env, gw, XRP(1'000), USD(1'000), false, 1'000);

            // auction slot is owned by the creator of the AMM i.e. gw
            BEAST_EXPECT(amm.expectAuctionSlot(100, 0, IOUAmount{0}));

            // gw burns all but one of its LPTokens through a bid transaction
            // this transaction suceeds because the bid price is less than
            // the total outstanding LPToken balance
            env(amm.bid({
                    .account = gw,
                    .bidMin = STAmount{amm.lptIssue(), UINT64_C(999'999)},
                }),
                ter(tesSUCCESS))
                .close();

            // gw must own the auction slot
            BEAST_EXPECT(amm.expectAuctionSlot(100, 0, IOUAmount{999'999}));

            // 999'999 tokens are burned, only 1 LPToken is owned by gw
            BEAST_EXPECT(
                amm.expectBalances(XRP(1'000), USD(1'000), IOUAmount{1}));

            // gw owns only 1 LPToken in its balance
            BEAST_EXPECT(Number{amm.getLPTokensBalance(gw)} == 1);

            // gw attempts to burn the last of its LPTokens in an AMMBid
            // transaction. This transaction fails because it would burn all
            // the remaining LPTokens
            env(amm.bid({
                    .account = gw,
                    .bidMin = 1,
                }),
                ter(tecAMM_INVALID_TOKENS));
        }

        testAMM([&](AMM& ammAlice, Env& env) {
            // Invalid flags
            env(ammAlice.bid({
                    .account = carol,
                    .bidMin = 0,
                    .flags = tfWithdrawAll,
                }),
                ter(temINVALID_FLAG));

            ammAlice.deposit(carol, 1'000'000);
            // Invalid Bid price <= 0
            for (auto bid : {0, -100})
            {
                env(ammAlice.bid({
                        .account = carol,
                        .bidMin = bid,
                    }),
                    ter(temBAD_AMOUNT));
                env(ammAlice.bid({
                        .account = carol,
                        .bidMax = bid,
                    }),
                    ter(temBAD_AMOUNT));
            }

            // Invlaid Min/Max combination
            env(ammAlice.bid({
                    .account = carol,
                    .bidMin = 200,
                    .bidMax = 100,
                }),
                ter(tecAMM_INVALID_TOKENS));

            // Invalid Account
            Account bad("bad");
            env.memoize(bad);
            env(ammAlice.bid({
                    .account = bad,
                    .bidMax = 100,
                }),
                seq(1),
                ter(terNO_ACCOUNT));

            // Account is not LP
            Account const dan("dan");
            env.fund(XRP(1'000), dan);
            env(ammAlice.bid({
                    .account = dan,
                    .bidMin = 100,
                }),
                ter(tecAMM_INVALID_TOKENS));
            env(ammAlice.bid({
                    .account = dan,
                }),
                ter(tecAMM_INVALID_TOKENS));

            // Auth account is invalid.
            env(ammAlice.bid({
                    .account = carol,
                    .bidMin = 100,
                    .authAccounts = {bob},
                }),
                ter(terNO_ACCOUNT));

            // Invalid Assets
            env(ammAlice.bid({
                    .account = alice,
                    .bidMax = 100,
                    .assets = {{USD, GBP}},
                }),
                ter(terNO_AMM));

            // Invalid Min/Max issue
            env(ammAlice.bid({
                    .account = alice,
                    .bidMax = STAmount{USD, 100},
                }),
                ter(temBAD_AMM_TOKENS));
            env(ammAlice.bid({
                    .account = alice,
                    .bidMin = STAmount{USD, 100},
                }),
                ter(temBAD_AMM_TOKENS));
        });

        // Invalid AMM
        testAMM([&](AMM& ammAlice, Env& env) {
            ammAlice.withdrawAll(alice);
            env(ammAlice.bid({
                    .account = alice,
                    .bidMax = 100,
                }),
                ter(terNO_AMM));
        });

        // More than four Auth accounts.
        testAMM([&](AMM& ammAlice, Env& env) {
            Account ed("ed");
            Account bill("bill");
            Account scott("scott");
            Account james("james");
            env.fund(XRP(1'000), bob, ed, bill, scott, james);
            env.close();
            ammAlice.deposit(carol, 1'000'000);
            env(ammAlice.bid({
                    .account = carol,
                    .bidMin = 100,
                    .authAccounts = {bob, ed, bill, scott, james},
                }),
                ter(temMALFORMED));
        });

        // Bid price exceeds LP owned tokens
        testAMM([&](AMM& ammAlice, Env& env) {
            fund(env, gw, {bob}, XRP(1'000), {USD(100)}, Fund::Acct);
            ammAlice.deposit(carol, 1'000'000);
            ammAlice.deposit(bob, 10);
            env(ammAlice.bid({
                    .account = carol,
                    .bidMin = 1'000'001,
                }),
                ter(tecAMM_INVALID_TOKENS));
            env(ammAlice.bid({
                    .account = carol,
                    .bidMax = 1'000'001,
                }),
                ter(tecAMM_INVALID_TOKENS));
            env(ammAlice.bid({
                .account = carol,
                .bidMin = 1'000,
            }));
            BEAST_EXPECT(ammAlice.expectAuctionSlot(0, 0, IOUAmount{1'000}));
            // Slot purchase price is more than 1000 but bob only has 10 tokens
            env(ammAlice.bid({
                    .account = bob,
                }),
                ter(tecAMM_INVALID_TOKENS));
        });

        // Bid all tokens, still own the slot
        {
            Env env(*this);
            fund(env, gw, {alice, bob}, XRP(1'000), {USD(1'000)});
            AMM amm(env, gw, XRP(10), USD(1'000));
            auto const lpIssue = amm.lptIssue();
            env.trust(STAmount{lpIssue, 100}, alice);
            env.trust(STAmount{lpIssue, 50}, bob);
            env(pay(gw, alice, STAmount{lpIssue, 100}));
            env(pay(gw, bob, STAmount{lpIssue, 50}));
            env(amm.bid({.account = alice, .bidMin = 100}));
            // Alice doesn't have any more tokens, but
            // she still owns the slot.
            env(amm.bid({
                    .account = bob,
                    .bidMax = 50,
                }),
                ter(tecAMM_FAILED));
        }
    }

    void
    testBid(FeatureBitset features)
    {
        testcase("Bid");
        using namespace jtx;
        using namespace std::chrono;

        // Auction slot initially is owned by AMM creator, who pays 0 price.

        // Bid 110 tokens. Pay bidMin.
        testAMM(
            [&](AMM& ammAlice, Env& env) {
                ammAlice.deposit(carol, 1'000'000);
                env(ammAlice.bid({.account = carol, .bidMin = 110}));
                BEAST_EXPECT(ammAlice.expectAuctionSlot(0, 0, IOUAmount{110}));
                // 110 tokens are burned.
                BEAST_EXPECT(ammAlice.expectBalances(
                    XRP(11'000), USD(11'000), IOUAmount{10'999'890, 0}));
            },
            std::nullopt,
            0,
            std::nullopt,
            {features});

        // Bid with min/max when the pay price is less than min.
        testAMM(
            [&](AMM& ammAlice, Env& env) {
                ammAlice.deposit(carol, 1'000'000);
                // Bid exactly 110. Pay 110 because the pay price is < 110.
                env(ammAlice.bid(
                    {.account = carol, .bidMin = 110, .bidMax = 110}));
                BEAST_EXPECT(ammAlice.expectAuctionSlot(0, 0, IOUAmount{110}));
                BEAST_EXPECT(ammAlice.expectBalances(
                    XRP(11'000), USD(11'000), IOUAmount{10'999'890}));
                // Bid exactly 180-200. Pay 180 because the pay price is < 180.
                env(ammAlice.bid(
                    {.account = alice, .bidMin = 180, .bidMax = 200}));
                BEAST_EXPECT(ammAlice.expectAuctionSlot(0, 0, IOUAmount{180}));
                BEAST_EXPECT(ammAlice.expectBalances(
                    XRP(11'000), USD(11'000), IOUAmount{10'999'814'5, -1}));
            },
            std::nullopt,
            0,
            std::nullopt,
            {features});

        // Start bid at bidMin 110.
        testAMM(
            [&](AMM& ammAlice, Env& env) {
                ammAlice.deposit(carol, 1'000'000);
                // Bid, pay bidMin.
                env(ammAlice.bid({.account = carol, .bidMin = 110}));
                BEAST_EXPECT(ammAlice.expectAuctionSlot(0, 0, IOUAmount{110}));

                fund(env, gw, {bob}, {USD(10'000)}, Fund::Acct);
                ammAlice.deposit(bob, 1'000'000);
                // Bid, pay the computed price.
                env(ammAlice.bid({.account = bob}));
                BEAST_EXPECT(
                    ammAlice.expectAuctionSlot(0, 0, IOUAmount(1155, -1)));

                // Bid bidMax fails because the computed price is higher.
                env(ammAlice.bid({
                        .account = carol,
                        .bidMax = 120,
                    }),
                    ter(tecAMM_FAILED));
                // Bid MaxSlotPrice succeeds - pay computed price
                env(ammAlice.bid({.account = carol, .bidMax = 600}));
                BEAST_EXPECT(
                    ammAlice.expectAuctionSlot(0, 0, IOUAmount{121'275, -3}));

                // Bid Min/MaxSlotPrice fails because the computed price is not
                // in range
                env(ammAlice.bid({
                        .account = carol,
                        .bidMin = 10,
                        .bidMax = 100,
                    }),
                    ter(tecAMM_FAILED));
                // Bid Min/MaxSlotPrice succeeds - pay computed price
                env(ammAlice.bid(
                    {.account = carol, .bidMin = 100, .bidMax = 600}));
                BEAST_EXPECT(
                    ammAlice.expectAuctionSlot(0, 0, IOUAmount{127'33875, -5}));
            },
            std::nullopt,
            0,
            std::nullopt,
            {features});

        // Slot states.
        testAMM(
            [&](AMM& ammAlice, Env& env) {
                ammAlice.deposit(carol, 1'000'000);

                fund(env, gw, {bob}, {USD(10'000)}, Fund::Acct);
                ammAlice.deposit(bob, 1'000'000);
                if (!features[fixAMMv1_3])
                    BEAST_EXPECT(ammAlice.expectBalances(
                        XRP(12'000), USD(12'000), IOUAmount{12'000'000, 0}));
                else
                    BEAST_EXPECT(ammAlice.expectBalances(
                        XRPAmount{12'000'000'001},
                        USD(12'000),
                        IOUAmount{12'000'000, 0}));

                // Initial state. Pay bidMin.
                env(ammAlice.bid({.account = carol, .bidMin = 110})).close();
                BEAST_EXPECT(ammAlice.expectAuctionSlot(0, 0, IOUAmount{110}));

                // 1st Interval after close, price for 0th interval.
                env(ammAlice.bid({.account = bob}));
                env.close(seconds(AUCTION_SLOT_INTERVAL_DURATION + 1));
                BEAST_EXPECT(
                    ammAlice.expectAuctionSlot(0, 1, IOUAmount{1'155, -1}));

                // 10th Interval after close, price for 1st interval.
                env(ammAlice.bid({.account = carol}));
                env.close(seconds(10 * AUCTION_SLOT_INTERVAL_DURATION + 1));
                BEAST_EXPECT(
                    ammAlice.expectAuctionSlot(0, 10, IOUAmount{121'275, -3}));

                // 20th Interval (expired) after close, price for 10th interval.
                env(ammAlice.bid({.account = bob}));
                env.close(seconds(
                    AUCTION_SLOT_TIME_INTERVALS *
                        AUCTION_SLOT_INTERVAL_DURATION +
                    1));
                BEAST_EXPECT(ammAlice.expectAuctionSlot(
                    0, std::nullopt, IOUAmount{127'33875, -5}));

                // 0 Interval.
                env(ammAlice.bid({.account = carol, .bidMin = 110})).close();
                BEAST_EXPECT(ammAlice.expectAuctionSlot(
                    0, std::nullopt, IOUAmount{110}));
                // ~321.09 tokens burnt on bidding fees.
                if (!features[fixAMMv1_3])
                    BEAST_EXPECT(ammAlice.expectBalances(
                        XRP(12'000),
                        USD(12'000),
                        IOUAmount{11'999'678'91, -2}));
                else
                    BEAST_EXPECT(ammAlice.expectBalances(
                        XRPAmount{12'000'000'001},
                        USD(12'000),
                        IOUAmount{11'999'678'91, -2}));
            },
            std::nullopt,
            0,
            std::nullopt,
            {features});

        // Pool's fee 1%. Bid bidMin.
        // Auction slot owner and auth account trade at discounted fee -
        // 1/10 of the trading fee.
        // Other accounts trade at 1% fee.
        testAMM(
            [&](AMM& ammAlice, Env& env) {
                Account const dan("dan");
                Account const ed("ed");
                fund(env, gw, {bob, dan, ed}, {USD(20'000)}, Fund::Acct);
                ammAlice.deposit(bob, 1'000'000);
                ammAlice.deposit(ed, 1'000'000);
                ammAlice.deposit(carol, 500'000);
                ammAlice.deposit(dan, 500'000);
                auto ammTokens = ammAlice.getLPTokensBalance();
                env(ammAlice.bid({
                    .account = carol,
                    .bidMin = 120,
                    .authAccounts = {bob, ed},
                }));
                auto const slotPrice = IOUAmount{5'200};
                ammTokens -= slotPrice;
                BEAST_EXPECT(ammAlice.expectAuctionSlot(100, 0, slotPrice));
                if (!features[fixAMMv1_3])
                    BEAST_EXPECT(ammAlice.expectBalances(
                        XRP(13'000), USD(13'000), ammTokens));
                else
                    BEAST_EXPECT(ammAlice.expectBalances(
                        XRPAmount{13'000'000'003}, USD(13'000), ammTokens));
                // Discounted trade
                for (int i = 0; i < 10; ++i)
                {
                    auto tokens = ammAlice.deposit(carol, USD(100));
                    ammAlice.withdraw(carol, tokens, USD(0));
                    tokens = ammAlice.deposit(bob, USD(100));
                    ammAlice.withdraw(bob, tokens, USD(0));
                    tokens = ammAlice.deposit(ed, USD(100));
                    ammAlice.withdraw(ed, tokens, USD(0));
                }
                // carol, bob, and ed pay ~0.99USD in fees.
                if (!features[fixAMMv1_1])
                {
                    BEAST_EXPECT(
                        env.balance(carol, USD) ==
                        STAmount(USD, UINT64_C(29'499'00572620545), -11));
                    BEAST_EXPECT(
                        env.balance(bob, USD) ==
                        STAmount(USD, UINT64_C(18'999'00572616195), -11));
                    BEAST_EXPECT(
                        env.balance(ed, USD) ==
                        STAmount(USD, UINT64_C(18'999'00572611841), -11));
                    // USD pool is slightly higher because of the fees.
                    BEAST_EXPECT(ammAlice.expectBalances(
                        XRP(13'000),
                        STAmount(USD, UINT64_C(13'002'98282151419), -11),
                        ammTokens));
                }
                else
                {
                    BEAST_EXPECT(
                        env.balance(carol, USD) ==
                        STAmount(USD, UINT64_C(29'499'00572620544), -11));
                    BEAST_EXPECT(
                        env.balance(bob, USD) ==
                        STAmount(USD, UINT64_C(18'999'00572616194), -11));
                    BEAST_EXPECT(
                        env.balance(ed, USD) ==
                        STAmount(USD, UINT64_C(18'999'0057261184), -10));
                    // USD pool is slightly higher because of the fees.
                    if (!features[fixAMMv1_3])
                        BEAST_EXPECT(ammAlice.expectBalances(
                            XRP(13'000),
                            STAmount(USD, UINT64_C(13'002'98282151422), -11),
                            ammTokens));
                    else
                        BEAST_EXPECT(ammAlice.expectBalances(
                            XRPAmount{13'000'000'003},
                            STAmount(USD, UINT64_C(13'002'98282151422), -11),
                            ammTokens));
                }
                ammTokens = ammAlice.getLPTokensBalance();
                // Trade with the fee
                for (int i = 0; i < 10; ++i)
                {
                    auto const tokens = ammAlice.deposit(dan, USD(100));
                    ammAlice.withdraw(dan, tokens, USD(0));
                }
                // dan pays ~9.94USD, which is ~10 times more in fees than
                // carol, bob, ed. the discounted fee is 10 times less
                // than the trading fee.
                if (!features[fixAMMv1_1])
                {
                    BEAST_EXPECT(
                        env.balance(dan, USD) ==
                        STAmount(USD, UINT64_C(19'490'056722744), -9));
                    // USD pool gains more in dan's fees.
                    BEAST_EXPECT(ammAlice.expectBalances(
                        XRP(13'000),
                        STAmount{USD, UINT64_C(13'012'92609877019), -11},
                        ammTokens));
                    // Discounted fee payment
                    ammAlice.deposit(carol, USD(100));
                    ammTokens = ammAlice.getLPTokensBalance();
                    BEAST_EXPECT(ammAlice.expectBalances(
                        XRP(13'000),
                        STAmount{USD, UINT64_C(13'112'92609877019), -11},
                        ammTokens));
                    env(pay(carol, bob, USD(100)),
                        path(~USD),
                        sendmax(XRP(110)));
                    env.close();
                    // carol pays 100000 drops in fees
                    // 99900668XRP swapped in for 100USD
                    BEAST_EXPECT(ammAlice.expectBalances(
                        XRPAmount{13'100'000'668},
                        STAmount{USD, UINT64_C(13'012'92609877019), -11},
                        ammTokens));
                }
                else
                {
                    if (!features[fixAMMv1_3])
                        BEAST_EXPECT(
                            env.balance(dan, USD) ==
                            STAmount(USD, UINT64_C(19'490'05672274399), -11));
                    else
                        BEAST_EXPECT(
                            env.balance(dan, USD) ==
                            STAmount(USD, UINT64_C(19'490'05672274398), -11));
                    // USD pool gains more in dan's fees.
                    if (!features[fixAMMv1_3])
                        BEAST_EXPECT(ammAlice.expectBalances(
                            XRP(13'000),
                            STAmount{USD, UINT64_C(13'012'92609877023), -11},
                            ammTokens));
                    else
                        BEAST_EXPECT(ammAlice.expectBalances(
                            XRPAmount{13'000'000'003},
                            STAmount{USD, UINT64_C(13'012'92609877024), -11},
                            ammTokens));
                    // Discounted fee payment
                    ammAlice.deposit(carol, USD(100));
                    ammTokens = ammAlice.getLPTokensBalance();
                    if (!features[fixAMMv1_3])
                        BEAST_EXPECT(ammAlice.expectBalances(
                            XRP(13'000),
                            STAmount{USD, UINT64_C(13'112'92609877023), -11},
                            ammTokens));
                    else
                        BEAST_EXPECT(ammAlice.expectBalances(
                            XRPAmount{13'000'000'003},
                            STAmount{USD, UINT64_C(13'112'92609877024), -11},
                            ammTokens));
                    env(pay(carol, bob, USD(100)),
                        path(~USD),
                        sendmax(XRP(110)));
                    env.close();
                    // carol pays 100000 drops in fees
                    // 99900668XRP swapped in for 100USD
                    if (!features[fixAMMv1_3])
                        BEAST_EXPECT(ammAlice.expectBalances(
                            XRPAmount{13'100'000'668},
                            STAmount{USD, UINT64_C(13'012'92609877023), -11},
                            ammTokens));
                    else
                        BEAST_EXPECT(ammAlice.expectBalances(
                            XRPAmount{13'100'000'671},
                            STAmount{USD, UINT64_C(13'012'92609877024), -11},
                            ammTokens));
                }
                // Payment with the trading fee
                env(pay(alice, carol, XRP(100)), path(~XRP), sendmax(USD(110)));
                env.close();
                // alice pays ~1.011USD in fees, which is ~10 times more
                // than carol's fee
                // 100.099431529USD swapped in for 100XRP
                if (!features[fixAMMv1_1] && !features[fixAMMv1_3])
                {
                    BEAST_EXPECT(ammAlice.expectBalances(
                        XRPAmount{13'000'000'668},
                        STAmount{USD, UINT64_C(13'114'03663047264), -11},
                        ammTokens));
                }
                else if (features[fixAMMv1_1] && !features[fixAMMv1_3])
                {
                    BEAST_EXPECT(ammAlice.expectBalances(
                        XRPAmount{13'000'000'668},
                        STAmount{USD, UINT64_C(13'114'03663047269), -11},
                        ammTokens));
                }
                else
                {
                    BEAST_EXPECT(ammAlice.expectBalances(
                        XRPAmount{13'000'000'671},
                        STAmount{USD, UINT64_C(13'114'03663044937), -11},
                        ammTokens));
                }
                // Auction slot expired, no discounted fee
                env.close(seconds(TOTAL_TIME_SLOT_SECS + 1));
                // clock is parent's based
                env.close();
                if (!features[fixAMMv1_1])
                    BEAST_EXPECT(
                        env.balance(carol, USD) ==
                        STAmount(USD, UINT64_C(29'399'00572620545), -11));
                else if (!features[fixAMMv1_3])
                    BEAST_EXPECT(
                        env.balance(carol, USD) ==
                        STAmount(USD, UINT64_C(29'399'00572620544), -11));
                ammTokens = ammAlice.getLPTokensBalance();
                for (int i = 0; i < 10; ++i)
                {
                    auto const tokens = ammAlice.deposit(carol, USD(100));
                    ammAlice.withdraw(carol, tokens, USD(0));
                }
                // carol pays ~9.94USD in fees, which is ~10 times more in
                // trading fees vs discounted fee.
                if (!features[fixAMMv1_1] && !features[fixAMMv1_3])
                {
                    BEAST_EXPECT(
                        env.balance(carol, USD) ==
                        STAmount(USD, UINT64_C(29'389'06197177128), -11));
                    BEAST_EXPECT(ammAlice.expectBalances(
                        XRPAmount{13'000'000'668},
                        STAmount{USD, UINT64_C(13'123'98038490681), -11},
                        ammTokens));
                }
                else if (features[fixAMMv1_1] && !features[fixAMMv1_3])
                {
                    BEAST_EXPECT(
                        env.balance(carol, USD) ==
                        STAmount(USD, UINT64_C(29'389'06197177124), -11));
                    BEAST_EXPECT(ammAlice.expectBalances(
                        XRPAmount{13'000'000'668},
                        STAmount{USD, UINT64_C(13'123'98038490689), -11},
                        ammTokens));
                }
                else
                {
                    BEAST_EXPECT(
                        env.balance(carol, USD) ==
                        STAmount(USD, UINT64_C(29'389'06197177129), -11));
                    BEAST_EXPECT(ammAlice.expectBalances(
                        XRPAmount{13'000'000'671},
                        STAmount{USD, UINT64_C(13'123'98038488352), -11},
                        ammTokens));
                }
                env(pay(carol, bob, USD(100)), path(~USD), sendmax(XRP(110)));
                env.close();
                // carol pays ~1.008XRP in trading fee, which is
                // ~10 times more than the discounted fee.
                // 99.815876XRP is swapped in for 100USD
                if (!features[fixAMMv1_1] && !features[fixAMMv1_3])
                {
                    BEAST_EXPECT(ammAlice.expectBalances(
                        XRPAmount(13'100'824'790),
                        STAmount{USD, UINT64_C(13'023'98038490681), -11},
                        ammTokens));
                }
                else if (features[fixAMMv1_1] && !features[fixAMMv1_3])
                {
                    BEAST_EXPECT(ammAlice.expectBalances(
                        XRPAmount(13'100'824'790),
                        STAmount{USD, UINT64_C(13'023'98038490689), -11},
                        ammTokens));
                }
                else
                {
                    BEAST_EXPECT(ammAlice.expectBalances(
                        XRPAmount(13'100'824'793),
                        STAmount{USD, UINT64_C(13'023'98038488352), -11},
                        ammTokens));
                }
            },
            std::nullopt,
            1'000,
            std::nullopt,
            {features});

        // Bid tiny amount
        testAMM(
            [&](AMM& ammAlice, Env& env) {
                // Bid a tiny amount
                auto const tiny =
                    Number{STAmount::cMinValue, STAmount::cMinOffset};
                env(ammAlice.bid(
                    {.account = alice, .bidMin = IOUAmount{tiny}}));
                // Auction slot purchase price is equal to the tiny amount
                // since the minSlotPrice is 0 with no trading fee.
                BEAST_EXPECT(ammAlice.expectAuctionSlot(0, 0, IOUAmount{tiny}));
                // The purchase price is too small to affect the total tokens
                BEAST_EXPECT(ammAlice.expectBalances(
                    XRP(10'000), USD(10'000), ammAlice.tokens()));
                // Bid the tiny amount
                env(ammAlice.bid({
                    .account = alice,
                    .bidMin =
                        IOUAmount{STAmount::cMinValue, STAmount::cMinOffset},
                }));
                // Pay slightly higher price
                BEAST_EXPECT(ammAlice.expectAuctionSlot(
                    0, 0, IOUAmount{tiny * Number{105, -2}}));
                // The purchase price is still too small to affect the total
                // tokens
                BEAST_EXPECT(ammAlice.expectBalances(
                    XRP(10'000), USD(10'000), ammAlice.tokens()));
            },
            std::nullopt,
            0,
            std::nullopt,
            {features});

        // Reset auth account
        testAMM(
            [&](AMM& ammAlice, Env& env) {
                env(ammAlice.bid({
                    .account = alice,
                    .bidMin = IOUAmount{100},
                    .authAccounts = {carol},
                }));
                BEAST_EXPECT(ammAlice.expectAuctionSlot({carol}));
                env(ammAlice.bid({.account = alice, .bidMin = IOUAmount{100}}));
                BEAST_EXPECT(ammAlice.expectAuctionSlot({}));
                Account bob("bob");
                Account dan("dan");
                fund(env, {bob, dan}, XRP(1'000));
                env(ammAlice.bid({
                    .account = alice,
                    .bidMin = IOUAmount{100},
                    .authAccounts = {bob, dan},
                }));
                BEAST_EXPECT(ammAlice.expectAuctionSlot({bob, dan}));
            },
            std::nullopt,
            0,
            std::nullopt,
            {features});

        // Bid all tokens, still own the slot and trade at a discount
        {
            Env env(*this, features);
            fund(env, gw, {alice, bob}, XRP(2'000), {USD(2'000)});
            AMM amm(env, gw, XRP(1'000), USD(1'010), false, 1'000);
            auto const lpIssue = amm.lptIssue();
            env.trust(STAmount{lpIssue, 500}, alice);
            env.trust(STAmount{lpIssue, 50}, bob);
            env(pay(gw, alice, STAmount{lpIssue, 500}));
            env(pay(gw, bob, STAmount{lpIssue, 50}));
            // Alice doesn't have anymore lp tokens
            env(amm.bid({.account = alice, .bidMin = 500}));
            BEAST_EXPECT(amm.expectAuctionSlot(100, 0, IOUAmount{500}));
            BEAST_EXPECT(expectLine(env, alice, STAmount{lpIssue, 0}));
            // But trades with the discounted fee since she still owns the slot.
            // Alice pays 10011 drops in fees
            env(pay(alice, bob, USD(10)), path(~USD), sendmax(XRP(11)));
            BEAST_EXPECT(amm.expectBalances(
                XRPAmount{1'010'010'011},
                USD(1'000),
                IOUAmount{1'004'487'562112089, -9}));
            // Bob pays the full fee ~0.1USD
            env(pay(bob, alice, XRP(10)), path(~XRP), sendmax(USD(11)));
            if (!features[fixAMMv1_1])
            {
                BEAST_EXPECT(amm.expectBalances(
                    XRPAmount{1'000'010'011},
                    STAmount{USD, UINT64_C(1'010'10090898081), -11},
                    IOUAmount{1'004'487'562112089, -9}));
            }
            else
            {
                BEAST_EXPECT(amm.expectBalances(
                    XRPAmount{1'000'010'011},
                    STAmount{USD, UINT64_C(1'010'100908980811), -12},
                    IOUAmount{1'004'487'562112089, -9}));
            }
        }

        // preflight tests
        {
            Env env(*this, features);
            auto const baseFee = env.current()->fees().base;

            fund(env, gw, {alice, bob}, XRP(2'000), {USD(2'000)});
            AMM amm(env, gw, XRP(1'000), USD(1'010), false, 1'000);
            Json::Value tx = amm.bid({.account = alice, .bidMin = 500});

            {
                auto jtx = env.jt(tx, seq(1), fee(baseFee));
                env.app().config().features.erase(featureAMM);
                PreflightContext pfctx(
                    env.app(),
                    *jtx.stx,
                    env.current()->rules(),
                    tapNONE,
                    env.journal);
                auto pf = AMMBid::preflight(pfctx);
                BEAST_EXPECT(pf == temDISABLED);
                env.app().config().features.insert(featureAMM);
            }

            {
                auto jtx = env.jt(tx, seq(1), fee(baseFee));
                jtx.jv["TxnSignature"] = "deadbeef";
                jtx.stx = env.ust(jtx);
                PreflightContext pfctx(
                    env.app(),
                    *jtx.stx,
                    env.current()->rules(),
                    tapNONE,
                    env.journal);
                auto pf = AMMBid::preflight(pfctx);
                BEAST_EXPECT(pf != tesSUCCESS);
            }

            {
                auto jtx = env.jt(tx, seq(1), fee(baseFee));
                jtx.jv["Asset2"]["currency"] = "XRP";
                jtx.jv["Asset2"].removeMember("issuer");
                jtx.stx = env.ust(jtx);
                PreflightContext pfctx(
                    env.app(),
                    *jtx.stx,
                    env.current()->rules(),
                    tapNONE,
                    env.journal);
                auto pf = AMMBid::preflight(pfctx);
                BEAST_EXPECT(pf == temBAD_AMM_TOKENS);
            }
        }
    }

    void
    testInvalidAMMPayment()
    {
        testcase("Invalid AMM Payment");
        using namespace jtx;
        using namespace std::chrono;
        using namespace std::literals::chrono_literals;

        // Can't pay into AMM account.
        // Can't pay out since there is no keys
        for (auto const& acct : {gw, alice})
        {
            {
                Env env(*this);
                fund(env, gw, {alice, carol}, XRP(1'000), {USD(100)});
                // XRP balance is below reserve
                AMM ammAlice(env, acct, XRP(10), USD(10));
                // Pay below reserve
                env(pay(carol, ammAlice.ammAccount(), XRP(10)),
                    ter(tecNO_PERMISSION));
                // Pay above reserve
                env(pay(carol, ammAlice.ammAccount(), XRP(300)),
                    ter(tecNO_PERMISSION));
                // Pay IOU
                env(pay(carol, ammAlice.ammAccount(), USD(10)),
                    ter(tecNO_PERMISSION));
            }
            {
                Env env(*this);
                fund(env, gw, {alice, carol}, XRP(10'000'000), {USD(10'000)});
                // XRP balance is above reserve
                AMM ammAlice(env, acct, XRP(1'000'000), USD(100));
                // Pay below reserve
                env(pay(carol, ammAlice.ammAccount(), XRP(10)),
                    ter(tecNO_PERMISSION));
                // Pay above reserve
                env(pay(carol, ammAlice.ammAccount(), XRP(1'000'000)),
                    ter(tecNO_PERMISSION));
            }
        }

        // Can't pay into AMM with escrow.
        testAMM([&](AMM& ammAlice, Env& env) {
            auto const baseFee = env.current()->fees().base;
            env(escrow::create(carol, ammAlice.ammAccount(), XRP(1)),
                escrow::condition(escrow::cb1),
                escrow::finish_time(env.now() + 1s),
                escrow::cancel_time(env.now() + 2s),
                fee(baseFee * 150),
                ter(tecNO_PERMISSION));
        });

        // Can't pay into AMM with paychan.
        testAMM([&](AMM& ammAlice, Env& env) {
            auto const pk = carol.pk();
            auto const settleDelay = 100s;
            NetClock::time_point const cancelAfter =
                env.current()->info().parentCloseTime + 200s;
            env(create(
                    carol,
                    ammAlice.ammAccount(),
                    XRP(1'000),
                    settleDelay,
                    pk,
                    cancelAfter),
                ter(tecNO_PERMISSION));
        });

        // Can't pay into AMM with checks.
        testAMM([&](AMM& ammAlice, Env& env) {
            env(check::create(env.master.id(), ammAlice.ammAccount(), XRP(100)),
                ter(tecNO_PERMISSION));
        });

        // Pay amounts close to one side of the pool
        testAMM(
            [&](AMM& ammAlice, Env& env) {
                // Can't consume whole pool
                env(pay(alice, carol, USD(100)),
                    path(~USD),
                    sendmax(XRP(1'000'000'000)),
                    ter(tecPATH_PARTIAL));
                env(pay(alice, carol, XRP(100)),
                    path(~XRP),
                    sendmax(USD(1'000'000'000)),
                    ter(tecPATH_PARTIAL));
                // Overflow
                env(pay(alice,
                        carol,
                        STAmount{USD, UINT64_C(99'999999999), -9}),
                    path(~USD),
                    sendmax(XRP(1'000'000'000)),
                    ter(tecPATH_PARTIAL));
                env(pay(alice,
                        carol,
                        STAmount{USD, UINT64_C(999'99999999), -8}),
                    path(~USD),
                    sendmax(XRP(1'000'000'000)),
                    ter(tecPATH_PARTIAL));
                env(pay(alice, carol, STAmount{xrpIssue(), 99'999'999}),
                    path(~XRP),
                    sendmax(USD(1'000'000'000)),
                    ter(tecPATH_PARTIAL));
                // Sender doesn't have enough funds
                env(pay(alice, carol, USD(99.99)),
                    path(~USD),
                    sendmax(XRP(1'000'000'000)),
                    ter(tecPATH_PARTIAL));
                env(pay(alice, carol, STAmount{xrpIssue(), 99'990'000}),
                    path(~XRP),
                    sendmax(USD(1'000'000'000)),
                    ter(tecPATH_PARTIAL));
            },
            {{XRP(100), USD(100)}});

        // Globally frozen
        testAMM([&](AMM& ammAlice, Env& env) {
            env(fset(gw, asfGlobalFreeze));
            env.close();
            env(pay(alice, carol, USD(1)),
                path(~USD),
                txflags(tfPartialPayment | tfNoRippleDirect),
                sendmax(XRP(10)),
                ter(tecPATH_DRY));
            env(pay(alice, carol, XRP(1)),
                path(~XRP),
                txflags(tfPartialPayment | tfNoRippleDirect),
                sendmax(USD(10)),
                ter(tecPATH_DRY));
        });

        // Individually frozen AMM
        testAMM([&](AMM& ammAlice, Env& env) {
            env(trust(
                gw,
                STAmount{Issue{gw["USD"].currency, ammAlice.ammAccount()}, 0},
                tfSetFreeze));
            env.close();
            env(pay(alice, carol, USD(1)),
                path(~USD),
                txflags(tfPartialPayment | tfNoRippleDirect),
                sendmax(XRP(10)),
                ter(tecPATH_DRY));
            env(pay(alice, carol, XRP(1)),
                path(~XRP),
                txflags(tfPartialPayment | tfNoRippleDirect),
                sendmax(USD(10)),
                ter(tecPATH_DRY));
        });

        // Individually frozen accounts
        testAMM([&](AMM& ammAlice, Env& env) {
            env(trust(gw, carol["USD"](0), tfSetFreeze));
            env(trust(gw, alice["USD"](0), tfSetFreeze));
            env.close();
            env(pay(alice, carol, XRP(1)),
                path(~XRP),
                sendmax(USD(10)),
                txflags(tfNoRippleDirect | tfPartialPayment),
                ter(tecPATH_DRY));
        });
    }

    void
    testBasicPaymentEngine(FeatureBitset features)
    {
        testcase("Basic Payment");
        using namespace jtx;

        // Payment 100USD for 100XRP.
        // Force one path with tfNoRippleDirect.
        testAMM(
            [&](AMM& ammAlice, Env& env) {
                env.fund(jtx::XRP(30'000), bob);
                env.close();
                env(pay(bob, carol, USD(100)),
                    path(~USD),
                    sendmax(XRP(100)),
                    txflags(tfNoRippleDirect));
                env.close();
                BEAST_EXPECT(ammAlice.expectBalances(
                    XRP(10'100), USD(10'000), ammAlice.tokens()));
                // Initial balance 30,000 + 100
                BEAST_EXPECT(expectLine(env, carol, USD(30'100)));
                // Initial balance 30,000 - 100(sendmax) - 10(tx fee)
                BEAST_EXPECT(expectLedgerEntryRoot(
                    env, bob, XRP(30'000) - XRP(100) - txfee(env, 1)));
            },
            {{XRP(10'000), USD(10'100)}},
            0,
            std::nullopt,
            {features});

        // Payment 100USD for 100XRP, use default path.
        testAMM(
            [&](AMM& ammAlice, Env& env) {
                env.fund(jtx::XRP(30'000), bob);
                env.close();
                env(pay(bob, carol, USD(100)), sendmax(XRP(100)));
                env.close();
                BEAST_EXPECT(ammAlice.expectBalances(
                    XRP(10'100), USD(10'000), ammAlice.tokens()));
                // Initial balance 30,000 + 100
                BEAST_EXPECT(expectLine(env, carol, USD(30'100)));
                // Initial balance 30,000 - 100(sendmax) - 10(tx fee)
                BEAST_EXPECT(expectLedgerEntryRoot(
                    env, bob, XRP(30'000) - XRP(100) - txfee(env, 1)));
            },
            {{XRP(10'000), USD(10'100)}},
            0,
            std::nullopt,
            {features});

        // This payment is identical to above. While it has
        // both default path and path, activeStrands has one path.
        testAMM(
            [&](AMM& ammAlice, Env& env) {
                env.fund(jtx::XRP(30'000), bob);
                env.close();
                env(pay(bob, carol, USD(100)), path(~USD), sendmax(XRP(100)));
                env.close();
                BEAST_EXPECT(ammAlice.expectBalances(
                    XRP(10'100), USD(10'000), ammAlice.tokens()));
                // Initial balance 30,000 + 100
                BEAST_EXPECT(expectLine(env, carol, USD(30'100)));
                // Initial balance 30,000 - 100(sendmax) - 10(tx fee)
                BEAST_EXPECT(expectLedgerEntryRoot(
                    env, bob, XRP(30'000) - XRP(100) - txfee(env, 1)));
            },
            {{XRP(10'000), USD(10'100)}},
            0,
            std::nullopt,
            {features});

        // Payment with limitQuality set.
        testAMM(
            [&](AMM& ammAlice, Env& env) {
                env.fund(jtx::XRP(30'000), bob);
                env.close();
                // Pays 10USD for 10XRP. A larger payment of ~99.11USD/100XRP
                // would have been sent has it not been for limitQuality.
                env(pay(bob, carol, USD(100)),
                    path(~USD),
                    sendmax(XRP(100)),
                    txflags(
                        tfNoRippleDirect | tfPartialPayment | tfLimitQuality));
                env.close();
                BEAST_EXPECT(ammAlice.expectBalances(
                    XRP(10'010), USD(10'000), ammAlice.tokens()));
                // Initial balance 30,000 + 10(limited by limitQuality)
                BEAST_EXPECT(expectLine(env, carol, USD(30'010)));
                // Initial balance 30,000 - 10(limited by limitQuality) - 10(tx
                // fee)
                BEAST_EXPECT(expectLedgerEntryRoot(
                    env, bob, XRP(30'000) - XRP(10) - txfee(env, 1)));

                // Fails because of limitQuality. Would have sent
                // ~98.91USD/110XRP has it not been for limitQuality.
                env(pay(bob, carol, USD(100)),
                    path(~USD),
                    sendmax(XRP(100)),
                    txflags(
                        tfNoRippleDirect | tfPartialPayment | tfLimitQuality),
                    ter(tecPATH_DRY));
                env.close();
            },
            {{XRP(10'000), USD(10'010)}},
            0,
            std::nullopt,
            {features});

        // Payment with limitQuality and transfer fee set.
        testAMM(
            [&](AMM& ammAlice, Env& env) {
                env(rate(gw, 1.1));
                env.close();
                env.fund(jtx::XRP(30'000), bob);
                env.close();
                // Pays 10USD for 10XRP. A larger payment of ~99.11USD/100XRP
                // would have been sent has it not been for limitQuality and
                // the transfer fee.
                env(pay(bob, carol, USD(100)),
                    path(~USD),
                    sendmax(XRP(110)),
                    txflags(
                        tfNoRippleDirect | tfPartialPayment | tfLimitQuality));
                env.close();
                BEAST_EXPECT(ammAlice.expectBalances(
                    XRP(10'010), USD(10'000), ammAlice.tokens()));
                // 10USD - 10% transfer fee
                BEAST_EXPECT(expectLine(
                    env,
                    carol,
                    STAmount{USD, UINT64_C(30'009'09090909091), -11}));
                BEAST_EXPECT(expectLedgerEntryRoot(
                    env, bob, XRP(30'000) - XRP(10) - txfee(env, 1)));
            },
            {{XRP(10'000), USD(10'010)}},
            0,
            std::nullopt,
            {features});

        // Fail when partial payment is not set.
        testAMM(
            [&](AMM& ammAlice, Env& env) {
                env.fund(jtx::XRP(30'000), bob);
                env.close();
                env(pay(bob, carol, USD(100)),
                    path(~USD),
                    sendmax(XRP(100)),
                    txflags(tfNoRippleDirect),
                    ter(tecPATH_PARTIAL));
            },
            {{XRP(10'000), USD(10'000)}},
            0,
            std::nullopt,
            {features});

        // Non-default path (with AMM) has a better quality than default path.
        // The max possible liquidity is taken out of non-default
        // path ~29.9XRP/29.9EUR, ~29.9EUR/~29.99USD. The rest
        // is taken from the offer.
        {
            Env env(*this, features);
            fund(
                env, gw, {alice, carol}, {USD(30'000), EUR(30'000)}, Fund::All);
            env.close();
            env.fund(XRP(1'000), bob);
            env.close();
            auto ammEUR_XRP = AMM(env, alice, XRP(10'000), EUR(10'000));
            auto ammUSD_EUR = AMM(env, alice, EUR(10'000), USD(10'000));
            env(offer(alice, XRP(101), USD(100)), txflags(tfPassive));
            env.close();
            env(pay(bob, carol, USD(100)),
                path(~EUR, ~USD),
                sendmax(XRP(102)),
                txflags(tfPartialPayment));
            env.close();
            BEAST_EXPECT(ammEUR_XRP.expectBalances(
                XRPAmount(10'030'082'730),
                STAmount(EUR, UINT64_C(9'970'007498125468), -12),
                ammEUR_XRP.tokens()));
            if (!features[fixAMMv1_1])
            {
                BEAST_EXPECT(ammUSD_EUR.expectBalances(
                    STAmount(USD, UINT64_C(9'970'097277662122), -12),
                    STAmount(EUR, UINT64_C(10'029'99250187452), -11),
                    ammUSD_EUR.tokens()));

                // fixReducedOffersV2 changes the expected results slightly.
                Amounts const expectedAmounts =
                    env.closed()->rules().enabled(fixReducedOffersV2)
                    ? Amounts{XRPAmount(30'201'749), STAmount(USD, UINT64_C(29'90272233787816), -14)}
                    : Amounts{
                          XRPAmount(30'201'749),
                          STAmount(USD, UINT64_C(29'90272233787818), -14)};

                BEAST_EXPECT(expectOffers(env, alice, 1, {{expectedAmounts}}));
            }
            else
            {
                BEAST_EXPECT(ammUSD_EUR.expectBalances(
                    STAmount(USD, UINT64_C(9'970'097277662172), -12),
                    STAmount(EUR, UINT64_C(10'029'99250187452), -11),
                    ammUSD_EUR.tokens()));

                // fixReducedOffersV2 changes the expected results slightly.
                Amounts const expectedAmounts =
                    env.closed()->rules().enabled(fixReducedOffersV2)
                    ? Amounts{XRPAmount(30'201'749), STAmount(USD, UINT64_C(29'90272233782839), -14)}
                    : Amounts{
                          XRPAmount(30'201'749),
                          STAmount(USD, UINT64_C(29'90272233782840), -14)};

                BEAST_EXPECT(expectOffers(env, alice, 1, {{expectedAmounts}}));
            }
            // Initial 30,000 + 100
            BEAST_EXPECT(expectLine(env, carol, STAmount{USD, 30'100}));
            // Initial 1,000 - 30082730(AMM pool) - 70798251(offer) - 10(tx fee)
            BEAST_EXPECT(expectLedgerEntryRoot(
                env,
                bob,
                XRP(1'000) - XRPAmount{30'082'730} - XRPAmount{70'798'251} -
                    txfee(env, 1)));
        }

        // Default path (with AMM) has a better quality than a non-default path.
        // The max possible liquidity is taken out of default
        // path ~49XRP/49USD. The rest is taken from the offer.
        testAMM(
            [&](AMM& ammAlice, Env& env) {
                env.fund(XRP(1'000), bob);
                env.close();
                env.trust(EUR(2'000), alice);
                env.close();
                env(pay(gw, alice, EUR(1'000)));
                env(offer(alice, XRP(101), EUR(100)), txflags(tfPassive));
                env.close();
                env(offer(alice, EUR(100), USD(100)), txflags(tfPassive));
                env.close();
                env(pay(bob, carol, USD(100)),
                    path(~EUR, ~USD),
                    sendmax(XRP(102)),
                    txflags(tfPartialPayment));
                env.close();
                BEAST_EXPECT(ammAlice.expectBalances(
                    XRPAmount(10'050'238'637),
                    STAmount(USD, UINT64_C(9'950'01249687578), -11),
                    ammAlice.tokens()));
                BEAST_EXPECT(expectOffers(
                    env,
                    alice,
                    2,
                    {{Amounts{
                          XRPAmount(50'487'378),
                          STAmount(EUR, UINT64_C(49'98750312422), -11)},
                      Amounts{
                          STAmount(EUR, UINT64_C(49'98750312422), -11),
                          STAmount(USD, UINT64_C(49'98750312422), -11)}}}));
                // Initial 30,000 + 99.99999999999
                BEAST_EXPECT(expectLine(
                    env,
                    carol,
                    STAmount{USD, UINT64_C(30'099'99999999999), -11}));
                // Initial 1,000 - 50238637(AMM pool) - 50512622(offer) - 10(tx
                // fee)
                BEAST_EXPECT(expectLedgerEntryRoot(
                    env,
                    bob,
                    XRP(1'000) - XRPAmount{50'238'637} - XRPAmount{50'512'622} -
                        txfee(env, 1)));
            },
            std::nullopt,
            0,
            std::nullopt,
            {features});

        // Default path with AMM and Order Book offer. AMM is consumed first,
        // remaining amount is consumed by the offer.
        testAMM(
            [&](AMM& ammAlice, Env& env) {
                fund(env, gw, {bob}, {USD(100)}, Fund::Acct);
                env.close();
                env(offer(bob, XRP(100), USD(100)), txflags(tfPassive));
                env.close();
                env(pay(alice, carol, USD(200)),
                    sendmax(XRP(200)),
                    txflags(tfPartialPayment));
                env.close();
                if (!features[fixAMMv1_1])
                {
                    BEAST_EXPECT(ammAlice.expectBalances(
                        XRP(10'100), USD(10'000), ammAlice.tokens()));
                    // Initial 30,000 + 200
                    BEAST_EXPECT(expectLine(env, carol, USD(30'200)));
                }
                else
                {
                    BEAST_EXPECT(ammAlice.expectBalances(
                        XRP(10'100),
                        STAmount(USD, UINT64_C(10'000'00000000001), -11),
                        ammAlice.tokens()));
                    BEAST_EXPECT(expectLine(
                        env,
                        carol,
                        STAmount(USD, UINT64_C(30'199'99999999999), -11)));
                }
                // Initial 30,000 - 10000(AMM pool LP) - 100(AMM offer) -
                // - 100(offer) - 10(tx fee) - one reserve
                BEAST_EXPECT(expectLedgerEntryRoot(
                    env,
                    alice,
                    XRP(30'000) - XRP(10'000) - XRP(100) - XRP(100) -
                        ammCrtFee(env) - txfee(env, 1)));
                BEAST_EXPECT(expectOffers(env, bob, 0));
            },
            {{XRP(10'000), USD(10'100)}},
            0,
            std::nullopt,
            {features});

        // Default path with AMM and Order Book offer.
        // Order Book offer is consumed first.
        // Remaining amount is consumed by AMM.
        {
            Env env(*this, features);
            fund(env, gw, {alice, bob, carol}, XRP(20'000), {USD(2'000)});
            env.close();
            env(offer(bob, XRP(50), USD(150)), txflags(tfPassive));
            env.close();
            AMM ammAlice(env, alice, XRP(1'000), USD(1'050));
            env(pay(alice, carol, USD(200)),
                sendmax(XRP(200)),
                txflags(tfPartialPayment));
            env.close();
            BEAST_EXPECT(ammAlice.expectBalances(
                XRP(1'050), USD(1'000), ammAlice.tokens()));
            BEAST_EXPECT(expectLine(env, carol, USD(2'200)));
            BEAST_EXPECT(expectOffers(env, bob, 0));
        }

        // Offer crossing XRP/IOU
        testAMM(
            [&](AMM& ammAlice, Env& env) {
                fund(env, gw, {bob}, {USD(1'000)}, Fund::Acct);
                env.close();
                env(offer(bob, USD(100), XRP(100)));
                env.close();
                BEAST_EXPECT(ammAlice.expectBalances(
                    XRP(10'100), USD(10'000), ammAlice.tokens()));
                // Initial 1,000 + 100
                BEAST_EXPECT(expectLine(env, bob, USD(1'100)));
                // Initial 30,000 - 100(offer) - 10(tx fee)
                BEAST_EXPECT(expectLedgerEntryRoot(
                    env, bob, XRP(30'000) - XRP(100) - txfee(env, 1)));
                BEAST_EXPECT(expectOffers(env, bob, 0));
            },
            {{XRP(10'000), USD(10'100)}},
            0,
            std::nullopt,
            {features});

        // Offer crossing IOU/IOU and transfer rate
        // Single path AMM offer
        testAMM(
            [&](AMM& ammAlice, Env& env) {
                env(rate(gw, 1.25));
                env.close();
                // This offer succeeds to cross pre- and post-amendment
                // because the strand's out amount is small enough to match
                // limitQuality value and limitOut() function in StrandFlow
                // doesn't require an adjustment to out value.
                env(offer(carol, EUR(100), GBP(100)));
                env.close();
                // No transfer fee
                BEAST_EXPECT(ammAlice.expectBalances(
                    GBP(1'100), EUR(1'000), ammAlice.tokens()));
                // Initial 30,000 - 100(offer) - 25% transfer fee
                BEAST_EXPECT(expectLine(env, carol, GBP(29'875)));
                // Initial 30,000 + 100(offer)
                BEAST_EXPECT(expectLine(env, carol, EUR(30'100)));
                BEAST_EXPECT(expectOffers(env, bob, 0));
            },
            {{GBP(1'000), EUR(1'100)}},
            0,
            std::nullopt,
            {features});
        // Single-path AMM offer
        testAMM(
            [&](AMM& amm, Env& env) {
                env(rate(gw, 1.001));
                env.close();
                env(offer(carol, XRP(100), USD(55)));
                env.close();
                if (!features[fixAMMv1_1])
                {
                    // Pre-amendment the transfer fee is not taken into
                    // account when calculating the limit out based on
                    // limitQuality. Carol pays 0.1% on the takerGets, which
                    // lowers the overall quality. AMM offer is generated based
                    // on higher limit out, which generates a larger offer
                    // with lower quality. Consequently, the offer fails
                    // to cross.
                    BEAST_EXPECT(
                        amm.expectBalances(XRP(1'000), USD(500), amm.tokens()));
                    BEAST_EXPECT(expectOffers(
                        env, carol, 1, {{Amounts{XRP(100), USD(55)}}}));
                }
                else
                {
                    // Post-amendment the transfer fee is taken into account
                    // when calculating the limit out based on limitQuality.
                    // This increases the limitQuality and decreases
                    // the limit out. Consequently, AMM offer size is decreased,
                    // and the quality is increased, matching the overall
                    // quality.
                    // AMM offer ~50USD/91XRP
                    BEAST_EXPECT(amm.expectBalances(
                        XRPAmount(909'090'909),
                        STAmount{USD, UINT64_C(550'000000055), -9},
                        amm.tokens()));
                    // Offer ~91XRP/49.99USD
                    BEAST_EXPECT(expectOffers(
                        env,
                        carol,
                        1,
                        {{Amounts{
                            XRPAmount{9'090'909},
                            STAmount{USD, 4'99999995, -8}}}}));
                    // Carol pays 0.1% fee on ~50USD =~ 0.05USD
                    BEAST_EXPECT(
                        env.balance(carol, USD) ==
                        STAmount(USD, UINT64_C(29'949'94999999494), -11));
                }
            },
            {{XRP(1'000), USD(500)}},
            0,
            std::nullopt,
            {features});
        testAMM(
            [&](AMM& amm, Env& env) {
                env(rate(gw, 1.001));
                env.close();
                env(offer(carol, XRP(10), USD(5.5)));
                env.close();
                if (!features[fixAMMv1_1])
                {
                    BEAST_EXPECT(amm.expectBalances(
                        XRP(990),
                        STAmount{USD, UINT64_C(505'050505050505), -12},
                        amm.tokens()));
                    BEAST_EXPECT(expectOffers(env, carol, 0));
                }
                else
                {
                    BEAST_EXPECT(amm.expectBalances(
                        XRP(990),
                        STAmount{USD, UINT64_C(505'0505050505051), -13},
                        amm.tokens()));
                    BEAST_EXPECT(expectOffers(env, carol, 0));
                }
            },
            {{XRP(1'000), USD(500)}},
            0,
            std::nullopt,
            {features});
        // Multi-path AMM offer
        testAMM(
            [&](AMM& ammAlice, Env& env) {
                Account const ed("ed");
                fund(
                    env,
                    gw,
                    {bob, ed},
                    XRP(30'000),
                    {GBP(2'000), EUR(2'000)},
                    Fund::Acct);
                env(rate(gw, 1.25));
                env.close();
                // The auto-bridge is worse quality than AMM, is not consumed
                // first and initially forces multi-path AMM offer generation.
                // Multi-path AMM offers are consumed until their quality
                // is less than the auto-bridge offers quality. Auto-bridge
                // offers are consumed afterward. Then the behavior is
                // different pre-amendment and post-amendment.
                env(offer(bob, GBP(10), XRP(10)), txflags(tfPassive));
                env(offer(ed, XRP(10), EUR(10)), txflags(tfPassive));
                env.close();
                env(offer(carol, EUR(100), GBP(100)));
                env.close();
                if (!features[fixAMMv1_1])
                {
                    // After the auto-bridge offers are consumed, single path
                    // AMM offer is generated with the limit out not taking
                    // into consideration the transfer fee. This results
                    // in an overall lower quality offer than the limit quality
                    // and the single path AMM offer fails to consume.
                    // Total consumed ~37.06GBP/39.32EUR
                    BEAST_EXPECT(ammAlice.expectBalances(
                        STAmount{GBP, UINT64_C(1'037'06583722133), -11},
                        STAmount{EUR, UINT64_C(1'060'684828792831), -12},
                        ammAlice.tokens()));
                    // Consumed offer ~49.32EUR/49.32GBP
                    BEAST_EXPECT(expectOffers(
                        env,
                        carol,
                        1,
                        {Amounts{
                            STAmount{EUR, UINT64_C(50'684828792831), -12},
                            STAmount{GBP, UINT64_C(50'684828792831), -12}}}));
                    BEAST_EXPECT(expectOffers(env, bob, 0));
                    BEAST_EXPECT(expectOffers(env, ed, 0));

                    // Initial 30,000 - ~47.06(offers = 37.06(AMM) + 10(LOB))
                    // * 1.25
                    //     = 58.825 = ~29941.17
                    // carol bought ~72.93EUR at the cost of ~70.68GBP
                    // the offer is partially consumed
                    BEAST_EXPECT(expectLine(
                        env,
                        carol,
                        STAmount{GBP, UINT64_C(29'941'16770347333), -11}));
                    // Initial 30,000 + ~49.3(offers = 39.3(AMM) + 10(LOB))
                    BEAST_EXPECT(expectLine(
                        env,
                        carol,
                        STAmount{EUR, UINT64_C(30'049'31517120716), -11}));
                }
                else
                {
                    // After the auto-bridge offers are consumed, single path
                    // AMM offer is generated with the limit out taking
                    // into consideration the transfer fee. This results
                    // in an overall quality offer matching the limit quality
                    // and the single path AMM offer is consumed. More
                    // liquidity is consumed overall in post-amendment.
                    // Total consumed ~60.68GBP/62.93EUR
                    BEAST_EXPECT(ammAlice.expectBalances(
                        STAmount{GBP, UINT64_C(1'060'684828792832), -12},
                        STAmount{EUR, UINT64_C(1'037'06583722134), -11},
                        ammAlice.tokens()));
                    // Consumed offer ~72.93EUR/72.93GBP
                    BEAST_EXPECT(expectOffers(
                        env,
                        carol,
                        1,
                        {Amounts{
                            STAmount{EUR, UINT64_C(27'06583722134028), -14},
                            STAmount{GBP, UINT64_C(27'06583722134028), -14}}}));
                    BEAST_EXPECT(expectOffers(env, bob, 0));
                    BEAST_EXPECT(expectOffers(env, ed, 0));

                    // Initial 30,000 - ~70.68(offers = 60.68(AMM) + 10(LOB))
                    // * 1.25
                    //     = 88.35 = ~29911.64
                    // carol bought ~72.93EUR at the cost of ~70.68GBP
                    // the offer is partially consumed
                    BEAST_EXPECT(expectLine(
                        env,
                        carol,
                        STAmount{GBP, UINT64_C(29'911'64396400896), -11}));
                    // Initial 30,000 + ~72.93(offers = 62.93(AMM) + 10(LOB))
                    BEAST_EXPECT(expectLine(
                        env,
                        carol,
                        STAmount{EUR, UINT64_C(30'072'93416277865), -11}));
                }
                // Initial 2000 + 10 = 2010
                BEAST_EXPECT(expectLine(env, bob, GBP(2'010)));
                // Initial 2000 - 10 * 1.25 = 1987.5
                BEAST_EXPECT(expectLine(env, ed, EUR(1'987.5)));
            },
            {{GBP(1'000), EUR(1'100)}},
            0,
            std::nullopt,
            {features});

        // Payment and transfer fee
        // Scenario:
        // Bob sends 125GBP to pay 80EUR to Carol
        // Payment execution:
        // bob's 125GBP/1.25 = 100GBP
        // 100GBP/100EUR AMM offer
        // 100EUR/1.25 = 80EUR paid to carol
        testAMM(
            [&](AMM& ammAlice, Env& env) {
                fund(env, gw, {bob}, {GBP(200), EUR(200)}, Fund::Acct);
                env(rate(gw, 1.25));
                env.close();
                env(pay(bob, carol, EUR(100)),
                    path(~EUR),
                    sendmax(GBP(125)),
                    txflags(tfPartialPayment));
                env.close();
                BEAST_EXPECT(ammAlice.expectBalances(
                    GBP(1'100), EUR(1'000), ammAlice.tokens()));
                BEAST_EXPECT(expectLine(env, bob, GBP(75)));
                BEAST_EXPECT(expectLine(env, carol, EUR(30'080)));
            },
            {{GBP(1'000), EUR(1'100)}},
            0,
            std::nullopt,
            {features});

        // Payment and transfer fee, multiple steps
        // Scenario:
        // Dan's offer 200CAN/200GBP
        // AMM 1000GBP/10125EUR
        // Ed's offer 200EUR/200USD
        // Bob sends 195.3125CAN to pay 100USD to Carol
        // Payment execution:
        // bob's 195.3125CAN/1.25 = 156.25CAN -> dan's offer
        // 156.25CAN/156.25GBP 156.25GBP/1.25 = 125GBP -> AMM's offer
        // 125GBP/125EUR 125EUR/1.25 = 100EUR -> ed's offer
        // 100EUR/100USD 100USD/1.25 = 80USD paid to carol
        testAMM(
            [&](AMM& ammAlice, Env& env) {
                Account const dan("dan");
                Account const ed("ed");
                auto const CAN = gw["CAN"];
                fund(env, gw, {dan}, {CAN(200), GBP(200)}, Fund::Acct);
                fund(env, gw, {ed}, {EUR(200), USD(200)}, Fund::Acct);
                fund(env, gw, {bob}, {CAN(195.3125)}, Fund::Acct);
                env(trust(carol, USD(100)));
                env(rate(gw, 1.25));
                env.close();
                env(offer(dan, CAN(200), GBP(200)));
                env(offer(ed, EUR(200), USD(200)));
                env.close();
                env(pay(bob, carol, USD(100)),
                    path(~GBP, ~EUR, ~USD),
                    sendmax(CAN(195.3125)),
                    txflags(tfPartialPayment));
                env.close();
                BEAST_EXPECT(expectLine(env, bob, CAN(0)));
                BEAST_EXPECT(expectLine(env, dan, CAN(356.25), GBP(43.75)));
                BEAST_EXPECT(ammAlice.expectBalances(
                    GBP(10'125), EUR(10'000), ammAlice.tokens()));
                BEAST_EXPECT(expectLine(env, ed, EUR(300), USD(100)));
                BEAST_EXPECT(expectLine(env, carol, USD(80)));
            },
            {{GBP(10'000), EUR(10'125)}},
            0,
            std::nullopt,
            {features});

        // Pay amounts close to one side of the pool
        testAMM(
            [&](AMM& ammAlice, Env& env) {
                env(pay(alice, carol, USD(99.99)),
                    path(~USD),
                    sendmax(XRP(1)),
                    txflags(tfPartialPayment),
                    ter(tesSUCCESS));
                env(pay(alice, carol, USD(100)),
                    path(~USD),
                    sendmax(XRP(1)),
                    txflags(tfPartialPayment),
                    ter(tesSUCCESS));
                env(pay(alice, carol, XRP(100)),
                    path(~XRP),
                    sendmax(USD(1)),
                    txflags(tfPartialPayment),
                    ter(tesSUCCESS));
                env(pay(alice, carol, STAmount{xrpIssue(), 99'999'900}),
                    path(~XRP),
                    sendmax(USD(1)),
                    txflags(tfPartialPayment),
                    ter(tesSUCCESS));
            },
            {{XRP(100), USD(100)}},
            0,
            std::nullopt,
            {features});

        // Multiple paths/steps
        {
            Env env(*this, features);
            auto const ETH = gw["ETH"];
            fund(
                env,
                gw,
                {alice},
                XRP(100'000),
                {EUR(50'000), BTC(50'000), ETH(50'000), USD(50'000)});
            fund(env, gw, {carol, bob}, XRP(1'000), {USD(200)}, Fund::Acct);
            AMM xrp_eur(env, alice, XRP(10'100), EUR(10'000));
            AMM eur_btc(env, alice, EUR(10'000), BTC(10'200));
            AMM btc_usd(env, alice, BTC(10'100), USD(10'000));
            AMM xrp_usd(env, alice, XRP(10'150), USD(10'200));
            AMM xrp_eth(env, alice, XRP(10'000), ETH(10'100));
            AMM eth_eur(env, alice, ETH(10'900), EUR(11'000));
            AMM eur_usd(env, alice, EUR(10'100), USD(10'000));
            env(pay(bob, carol, USD(100)),
                path(~EUR, ~BTC, ~USD),
                path(~USD),
                path(~ETH, ~EUR, ~USD),
                sendmax(XRP(200)));
            if (!features[fixAMMv1_1])
            {
                // XRP-ETH-EUR-USD
                // This path provides ~26.06USD/26.2XRP
                BEAST_EXPECT(xrp_eth.expectBalances(
                    XRPAmount(10'026'208'900),
                    STAmount{ETH, UINT64_C(10'073'65779244494), -11},
                    xrp_eth.tokens()));
                BEAST_EXPECT(eth_eur.expectBalances(
                    STAmount{ETH, UINT64_C(10'926'34220755506), -11},
                    STAmount{EUR, UINT64_C(10'973'54232078752), -11},
                    eth_eur.tokens()));
                BEAST_EXPECT(eur_usd.expectBalances(
                    STAmount{EUR, UINT64_C(10'126'45767921248), -11},
                    STAmount{USD, UINT64_C(9'973'93151712086), -11},
                    eur_usd.tokens()));
                // XRP-USD path
                // This path provides ~73.9USD/74.1XRP
                BEAST_EXPECT(xrp_usd.expectBalances(
                    XRPAmount(10'224'106'246),
                    STAmount{USD, UINT64_C(10'126'06848287914), -11},
                    xrp_usd.tokens()));
            }
            else
            {
                BEAST_EXPECT(xrp_eth.expectBalances(
                    XRPAmount(10'026'208'900),
                    STAmount{ETH, UINT64_C(10'073'65779244461), -11},
                    xrp_eth.tokens()));
                BEAST_EXPECT(eth_eur.expectBalances(
                    STAmount{ETH, UINT64_C(10'926'34220755539), -11},
                    STAmount{EUR, UINT64_C(10'973'5423207872), -10},
                    eth_eur.tokens()));
                BEAST_EXPECT(eur_usd.expectBalances(
                    STAmount{EUR, UINT64_C(10'126'4576792128), -10},
                    STAmount{USD, UINT64_C(9'973'93151712057), -11},
                    eur_usd.tokens()));
                // XRP-USD path
                // This path provides ~73.9USD/74.1XRP
                BEAST_EXPECT(xrp_usd.expectBalances(
                    XRPAmount(10'224'106'246),
                    STAmount{USD, UINT64_C(10'126'06848287943), -11},
                    xrp_usd.tokens()));
            }

            // XRP-EUR-BTC-USD
            // This path doesn't provide any liquidity due to how
            // offers are generated in multi-path. Analytical solution
            // shows a different distribution:
            // XRP-EUR-BTC-USD 11.6USD/11.64XRP, XRP-USD 60.7USD/60.8XRP,
            // XRP-ETH-EUR-USD 27.6USD/27.6XRP
            BEAST_EXPECT(xrp_eur.expectBalances(
                XRP(10'100), EUR(10'000), xrp_eur.tokens()));
            BEAST_EXPECT(eur_btc.expectBalances(
                EUR(10'000), BTC(10'200), eur_btc.tokens()));
            BEAST_EXPECT(btc_usd.expectBalances(
                BTC(10'100), USD(10'000), btc_usd.tokens()));

            BEAST_EXPECT(expectLine(env, carol, USD(300)));
        }

        // Dependent AMM
        {
            Env env(*this, features);
            auto const ETH = gw["ETH"];
            fund(
                env,
                gw,
                {alice},
                XRP(40'000),
                {EUR(50'000), BTC(50'000), ETH(50'000), USD(50'000)});
            fund(env, gw, {carol, bob}, XRP(1000), {USD(200)}, Fund::Acct);
            AMM xrp_eur(env, alice, XRP(10'100), EUR(10'000));
            AMM eur_btc(env, alice, EUR(10'000), BTC(10'200));
            AMM btc_usd(env, alice, BTC(10'100), USD(10'000));
            AMM xrp_eth(env, alice, XRP(10'000), ETH(10'100));
            AMM eth_eur(env, alice, ETH(10'900), EUR(11'000));
            env(pay(bob, carol, USD(100)),
                path(~EUR, ~BTC, ~USD),
                path(~ETH, ~EUR, ~BTC, ~USD),
                sendmax(XRP(200)));
            if (!features[fixAMMv1_1])
            {
                // XRP-EUR-BTC-USD path provides ~17.8USD/~18.7XRP
                // XRP-ETH-EUR-BTC-USD path provides ~82.2USD/82.4XRP
                BEAST_EXPECT(xrp_eur.expectBalances(
                    XRPAmount(10'118'738'472),
                    STAmount{EUR, UINT64_C(9'981'544436337968), -12},
                    xrp_eur.tokens()));
                BEAST_EXPECT(eur_btc.expectBalances(
                    STAmount{EUR, UINT64_C(10'101'16096785173), -11},
                    STAmount{BTC, UINT64_C(10'097'91426968066), -11},
                    eur_btc.tokens()));
                BEAST_EXPECT(btc_usd.expectBalances(
                    STAmount{BTC, UINT64_C(10'202'08573031934), -11},
                    USD(9'900),
                    btc_usd.tokens()));
                BEAST_EXPECT(xrp_eth.expectBalances(
                    XRPAmount(10'082'446'397),
                    STAmount{ETH, UINT64_C(10'017'41072778012), -11},
                    xrp_eth.tokens()));
                BEAST_EXPECT(eth_eur.expectBalances(
                    STAmount{ETH, UINT64_C(10'982'58927221988), -11},
                    STAmount{EUR, UINT64_C(10'917'2945958103), -10},
                    eth_eur.tokens()));
            }
            else
            {
                BEAST_EXPECT(xrp_eur.expectBalances(
                    XRPAmount(10'118'738'472),
                    STAmount{EUR, UINT64_C(9'981'544436337923), -12},
                    xrp_eur.tokens()));
                BEAST_EXPECT(eur_btc.expectBalances(
                    STAmount{EUR, UINT64_C(10'101'16096785188), -11},
                    STAmount{BTC, UINT64_C(10'097'91426968059), -11},
                    eur_btc.tokens()));
                BEAST_EXPECT(btc_usd.expectBalances(
                    STAmount{BTC, UINT64_C(10'202'08573031941), -11},
                    USD(9'900),
                    btc_usd.tokens()));
                BEAST_EXPECT(xrp_eth.expectBalances(
                    XRPAmount(10'082'446'397),
                    STAmount{ETH, UINT64_C(10'017'41072777996), -11},
                    xrp_eth.tokens()));
                BEAST_EXPECT(eth_eur.expectBalances(
                    STAmount{ETH, UINT64_C(10'982'58927222004), -11},
                    STAmount{EUR, UINT64_C(10'917'2945958102), -10},
                    eth_eur.tokens()));
            }
            BEAST_EXPECT(expectLine(env, carol, USD(300)));
        }

        // AMM offers limit
        // Consuming 30 CLOB offers, results in hitting 30 AMM offers limit.
        testAMM(
            [&](AMM& ammAlice, Env& env) {
                env.fund(XRP(1'000), bob);
                fund(env, gw, {bob}, {EUR(400)}, Fund::IOUOnly);
                env(trust(alice, EUR(200)));
                for (int i = 0; i < 30; ++i)
                    env(offer(alice, EUR(1.0 + 0.01 * i), XRP(1)));
                // This is worse quality offer than 30 offers above.
                // It will not be consumed because of AMM offers limit.
                env(offer(alice, EUR(140), XRP(100)));
                env(pay(bob, carol, USD(100)),
                    path(~XRP, ~USD),
                    sendmax(EUR(400)),
                    txflags(tfPartialPayment | tfNoRippleDirect));
                if (!features[fixAMMv1_1])
                {
                    // Carol gets ~29.91USD because of the AMM offers limit
                    BEAST_EXPECT(ammAlice.expectBalances(
                        XRP(10'030),
                        STAmount{USD, UINT64_C(9'970'089730807577), -12},
                        ammAlice.tokens()));
                    BEAST_EXPECT(expectLine(
                        env,
                        carol,
                        STAmount{USD, UINT64_C(30'029'91026919241), -11}));
                }
                else
                {
                    BEAST_EXPECT(ammAlice.expectBalances(
                        XRP(10'030),
                        STAmount{USD, UINT64_C(9'970'089730807827), -12},
                        ammAlice.tokens()));
                    BEAST_EXPECT(expectLine(
                        env,
                        carol,
                        STAmount{USD, UINT64_C(30'029'91026919217), -11}));
                }
                BEAST_EXPECT(
                    expectOffers(env, alice, 1, {{{EUR(140), XRP(100)}}}));
            },
            std::nullopt,
            0,
            std::nullopt,
            {features});
        // This payment is fulfilled
        testAMM(
            [&](AMM& ammAlice, Env& env) {
                env.fund(XRP(1'000), bob);
                fund(env, gw, {bob}, {EUR(400)}, Fund::IOUOnly);
                env(trust(alice, EUR(200)));
                for (int i = 0; i < 29; ++i)
                    env(offer(alice, EUR(1.0 + 0.01 * i), XRP(1)));
                // This is worse quality offer than 30 offers above.
                // It will not be consumed because of AMM offers limit.
                env(offer(alice, EUR(140), XRP(100)));
                env(pay(bob, carol, USD(100)),
                    path(~XRP, ~USD),
                    sendmax(EUR(400)),
                    txflags(tfPartialPayment | tfNoRippleDirect));
                BEAST_EXPECT(ammAlice.expectBalances(
                    XRPAmount{10'101'010'102}, USD(9'900), ammAlice.tokens()));
                if (!features[fixAMMv1_1])
                {
                    // Carol gets ~100USD
                    BEAST_EXPECT(expectLine(
                        env,
                        carol,
                        STAmount{USD, UINT64_C(30'099'99999999999), -11}));
                }
                else
                {
                    BEAST_EXPECT(expectLine(env, carol, USD(30'100)));
                }
                BEAST_EXPECT(expectOffers(
                    env,
                    alice,
                    1,
                    {{{STAmount{EUR, UINT64_C(39'1858572), -7},
                       XRPAmount{27'989'898}}}}));
            },
            std::nullopt,
            0,
            std::nullopt,
            {features});

        // Offer crossing with AMM and another offer. AMM has a better
        // quality and is consumed first.
        {
            Env env(*this, features);
            fund(env, gw, {alice, carol, bob}, XRP(30'000), {USD(30'000)});
            env(offer(bob, XRP(100), USD(100.001)));
            AMM ammAlice(env, alice, XRP(10'000), USD(10'100));
            env(offer(carol, USD(100), XRP(100)));
            if (!features[fixAMMv1_1])
            {
                BEAST_EXPECT(ammAlice.expectBalances(
                    XRPAmount{10'049'825'373},
                    STAmount{USD, UINT64_C(10'049'92586949302), -11},
                    ammAlice.tokens()));
                BEAST_EXPECT(expectOffers(
                    env,
                    bob,
                    1,
                    {{{XRPAmount{50'074'629},
                       STAmount{USD, UINT64_C(50'07513050698), -11}}}}));
            }
            else
            {
                BEAST_EXPECT(ammAlice.expectBalances(
                    XRPAmount{10'049'825'372},
                    STAmount{USD, UINT64_C(10'049'92587049303), -11},
                    ammAlice.tokens()));
                BEAST_EXPECT(expectOffers(
                    env,
                    bob,
                    1,
                    {{{XRPAmount{50'074'628},
                       STAmount{USD, UINT64_C(50'07512950697), -11}}}}));
                BEAST_EXPECT(expectLine(env, carol, USD(30'100)));
            }
        }

        // Individually frozen account
        testAMM(
            [&](AMM& ammAlice, Env& env) {
                env(trust(gw, carol["USD"](0), tfSetFreeze));
                env(trust(gw, alice["USD"](0), tfSetFreeze));
                env.close();
                env(pay(alice, carol, USD(1)),
                    path(~USD),
                    sendmax(XRP(10)),
                    txflags(tfNoRippleDirect | tfPartialPayment),
                    ter(tesSUCCESS));
            },
            std::nullopt,
            0,
            std::nullopt,
            {features});
    }

    void
    testAMMTokens()
    {
        testcase("AMM Tokens");
        using namespace jtx;

        // Offer crossing with AMM LPTokens and XRP.
        testAMM([&](AMM& ammAlice, Env& env) {
            auto const baseFee = env.current()->fees().base.drops();
            auto const token1 = ammAlice.lptIssue();
            auto priceXRP = ammAssetOut(
                STAmount{XRPAmount{10'000'000'000}},
                STAmount{token1, 10'000'000},
                STAmount{token1, 5'000'000},
                0);
            // Carol places an order to buy LPTokens
            env(offer(carol, STAmount{token1, 5'000'000}, priceXRP));
            // Alice places an order to sell LPTokens
            env(offer(alice, priceXRP, STAmount{token1, 5'000'000}));
            // Pool's LPTokens balance doesn't change
            BEAST_EXPECT(ammAlice.expectBalances(
                XRP(10'000), USD(10'000), IOUAmount{10'000'000}));
            // Carol is Liquidity Provider
            BEAST_EXPECT(ammAlice.expectLPTokens(carol, IOUAmount{5'000'000}));
            BEAST_EXPECT(ammAlice.expectLPTokens(alice, IOUAmount{5'000'000}));
            // Carol votes
            ammAlice.vote(carol, 1'000);
            BEAST_EXPECT(ammAlice.expectTradingFee(500));
            ammAlice.vote(carol, 0);
            BEAST_EXPECT(ammAlice.expectTradingFee(0));
            // Carol bids
            env(ammAlice.bid({.account = carol, .bidMin = 100}));
            BEAST_EXPECT(ammAlice.expectLPTokens(carol, IOUAmount{4'999'900}));
            BEAST_EXPECT(ammAlice.expectAuctionSlot(0, 0, IOUAmount{100}));
            BEAST_EXPECT(
                accountBalance(env, carol) ==
                std::to_string(22500000000 - 4 * baseFee));
            priceXRP = ammAssetOut(
                STAmount{XRPAmount{10'000'000'000}},
                STAmount{token1, 9'999'900},
                STAmount{token1, 4'999'900},
                0);
            // Carol withdraws
            ammAlice.withdrawAll(carol, XRP(0));
            BEAST_EXPECT(
                accountBalance(env, carol) ==
                std::to_string(29999949999 - 5 * baseFee));
            BEAST_EXPECT(ammAlice.expectBalances(
                XRPAmount{10'000'000'000} - priceXRP,
                USD(10'000),
                IOUAmount{5'000'000}));
            BEAST_EXPECT(ammAlice.expectLPTokens(alice, IOUAmount{5'000'000}));
            BEAST_EXPECT(ammAlice.expectLPTokens(carol, IOUAmount{0}));
        });

        // Offer crossing with two AMM LPTokens.
        testAMM([&](AMM& ammAlice, Env& env) {
            ammAlice.deposit(carol, 1'000'000);
            fund(env, gw, {alice, carol}, {EUR(10'000)}, Fund::IOUOnly);
            AMM ammAlice1(env, alice, XRP(10'000), EUR(10'000));
            ammAlice1.deposit(carol, 1'000'000);
            auto const token1 = ammAlice.lptIssue();
            auto const token2 = ammAlice1.lptIssue();
            env(offer(alice, STAmount{token1, 100}, STAmount{token2, 100}),
                txflags(tfPassive));
            env.close();
            BEAST_EXPECT(expectOffers(env, alice, 1));
            env(offer(carol, STAmount{token2, 100}, STAmount{token1, 100}));
            env.close();
            BEAST_EXPECT(
                expectLine(env, alice, STAmount{token1, 10'000'100}) &&
                expectLine(env, alice, STAmount{token2, 9'999'900}));
            BEAST_EXPECT(
                expectLine(env, carol, STAmount{token2, 1'000'100}) &&
                expectLine(env, carol, STAmount{token1, 999'900}));
            BEAST_EXPECT(
                expectOffers(env, alice, 0) && expectOffers(env, carol, 0));
        });

        // LPs pay LPTokens directly. Must trust set because the trust line
        // is checked for the limit, which is 0 in the AMM auto-created
        // trust line.
        testAMM([&](AMM& ammAlice, Env& env) {
            auto const token1 = ammAlice.lptIssue();
            env.trust(STAmount{token1, 2'000'000}, carol);
            env.close();
            ammAlice.deposit(carol, 1'000'000);
            BEAST_EXPECT(
                ammAlice.expectLPTokens(alice, IOUAmount{10'000'000, 0}) &&
                ammAlice.expectLPTokens(carol, IOUAmount{1'000'000, 0}));
            // Pool balance doesn't change, only tokens moved from
            // one line to another.
            env(pay(alice, carol, STAmount{token1, 100}));
            env.close();
            BEAST_EXPECT(
                // Alice initial token1 10,000,000 - 100
                ammAlice.expectLPTokens(alice, IOUAmount{9'999'900, 0}) &&
                // Carol initial token1 1,000,000 + 100
                ammAlice.expectLPTokens(carol, IOUAmount{1'000'100, 0}));

            env.trust(STAmount{token1, 20'000'000}, alice);
            env.close();
            env(pay(carol, alice, STAmount{token1, 100}));
            env.close();
            // Back to the original balance
            BEAST_EXPECT(
                ammAlice.expectLPTokens(alice, IOUAmount{10'000'000, 0}) &&
                ammAlice.expectLPTokens(carol, IOUAmount{1'000'000, 0}));
        });
    }

    void
    testAmendment()
    {
        testcase("Amendment");
        using namespace jtx;
        FeatureBitset const all{testable_amendments()};
        FeatureBitset const noAMM{all - featureAMM};
        FeatureBitset const noNumber{all - fixUniversalNumber};
        FeatureBitset const noAMMAndNumber{
            all - featureAMM - fixUniversalNumber};

        for (auto const& feature : {noAMM, noNumber, noAMMAndNumber})
        {
            Env env{*this, feature};
            fund(env, gw, {alice}, {USD(1'000)}, Fund::All);
            AMM amm(env, alice, XRP(1'000), USD(1'000), ter(temDISABLED));

            env(amm.bid({.bidMax = 1000}), ter(temMALFORMED));
            env(amm.bid({}), ter(temDISABLED));
            amm.vote(VoteArg{.tfee = 100, .err = ter(temDISABLED)});
            amm.withdraw(WithdrawArg{.tokens = 100, .err = ter(temMALFORMED)});
            amm.withdraw(WithdrawArg{.err = ter(temDISABLED)});
            amm.deposit(
                DepositArg{.asset1In = USD(100), .err = ter(temDISABLED)});
            amm.ammDelete(alice, ter(temDISABLED));
        }
    }

    void
    testFlags()
    {
        testcase("Flags");
        using namespace jtx;

        testAMM([&](AMM& ammAlice, Env& env) {
            auto const info = env.rpc(
                "json",
                "account_info",
                std::string(
                    "{\"account\": \"" + to_string(ammAlice.ammAccount()) +
                    "\"}"));
            auto const flags =
                info[jss::result][jss::account_data][jss::Flags].asUInt();
            BEAST_EXPECT(
                flags ==
                (lsfDisableMaster | lsfDefaultRipple | lsfDepositAuth));
        });
    }

    void
    testRippling()
    {
        testcase("Rippling");
        using namespace jtx;

        // Rippling via AMM fails because AMM trust line has 0 limit.
        // Set up two issuers, A and B. Have each issue a token called TST.
        // Have another account C hold TST from both issuers,
        //   and create an AMM for this pair.
        // Have a fourth account, D, create a trust line to the AMM for TST.
        // Send a payment delivering TST.AMM from C to D, using SendMax in
        //   TST.A (or B) and a path through the AMM account. By normal
        //   rippling rules, this would have caused the AMM's balances
        //   to shift at a 1:1 rate with no fee applied has it not been
        //   for 0 limit.
        {
            Env env(*this);
            auto const A = Account("A");
            auto const B = Account("B");
            auto const TSTA = A["TST"];
            auto const TSTB = B["TST"];
            auto const C = Account("C");
            auto const D = Account("D");

            env.fund(XRP(10'000), A);
            env.fund(XRP(10'000), B);
            env.fund(XRP(10'000), C);
            env.fund(XRP(10'000), D);

            env.trust(TSTA(10'000), C);
            env.trust(TSTB(10'000), C);
            env(pay(A, C, TSTA(10'000)));
            env(pay(B, C, TSTB(10'000)));
            AMM amm(env, C, TSTA(5'000), TSTB(5'000));
            auto const ammIss = Issue(TSTA.currency, amm.ammAccount());

            // Can SetTrust only for AMM LP tokens
            env(trust(D, STAmount{ammIss, 10'000}), ter(tecNO_PERMISSION));
            env.close();

            // The payment would fail because of above, but check just in case
            env(pay(C, D, STAmount{ammIss, 10}),
                sendmax(TSTA(100)),
                path(amm.ammAccount()),
                txflags(tfPartialPayment | tfNoRippleDirect),
                ter(tecPATH_DRY));
        }
    }

    void
    testAMMAndCLOB(FeatureBitset features)
    {
        testcase("AMMAndCLOB, offer quality change");
        using namespace jtx;
        auto const gw = Account("gw");
        auto const TST = gw["TST"];
        auto const LP1 = Account("LP1");
        auto const LP2 = Account("LP2");

        auto prep = [&](auto const& offerCb, auto const& expectCb) {
            Env env(*this, features);
            env.fund(XRP(30'000'000'000), gw);
            env(offer(gw, XRP(11'500'000'000), TST(1'000'000'000)));

            env.fund(XRP(10'000), LP1);
            env.fund(XRP(10'000), LP2);
            env(offer(LP1, TST(25), XRPAmount(287'500'000)));

            // Either AMM or CLOB offer
            offerCb(env);

            env(offer(LP2, TST(25), XRPAmount(287'500'000)));

            expectCb(env);
        };

        // If we replace AMM with an equivalent CLOB offer, which AMM generates
        // when it is consumed, then the result must be equivalent, too.
        std::string lp2TSTBalance;
        std::string lp2TakerGets;
        std::string lp2TakerPays;
        // Execute with AMM first
        prep(
            [&](Env& env) { AMM amm(env, LP1, TST(25), XRP(250)); },
            [&](Env& env) {
                lp2TSTBalance =
                    getAccountLines(env, LP2, TST)["lines"][0u]["balance"]
                        .asString();
                auto const offer = getAccountOffers(env, LP2)["offers"][0u];
                lp2TakerGets = offer["taker_gets"].asString();
                lp2TakerPays = offer["taker_pays"]["value"].asString();
            });
        // Execute with CLOB offer
        prep(
            [&](Env& env) {
                if (!features[fixAMMv1_1])
                    env(offer(
                            LP1,
                            XRPAmount{18'095'133},
                            STAmount{TST, UINT64_C(1'68737984885388), -14}),
                        txflags(tfPassive));
                else
                    env(offer(
                            LP1,
                            XRPAmount{18'095'132},
                            STAmount{TST, UINT64_C(1'68737976189735), -14}),
                        txflags(tfPassive));
            },
            [&](Env& env) {
                BEAST_EXPECT(
                    lp2TSTBalance ==
                    getAccountLines(env, LP2, TST)["lines"][0u]["balance"]
                        .asString());
                auto const offer = getAccountOffers(env, LP2)["offers"][0u];
                BEAST_EXPECT(lp2TakerGets == offer["taker_gets"].asString());
                BEAST_EXPECT(
                    lp2TakerPays == offer["taker_pays"]["value"].asString());
            });
    }

    void
    testTradingFee(FeatureBitset features)
    {
        testcase("Trading Fee");
        using namespace jtx;

        // Single Deposit, 1% fee
        testAMM(
            [&](AMM& ammAlice, Env& env) {
                // No fee
                ammAlice.deposit(carol, USD(3'000));
                BEAST_EXPECT(ammAlice.expectLPTokens(carol, IOUAmount{1'000}));
                ammAlice.withdrawAll(carol, USD(3'000));
                BEAST_EXPECT(ammAlice.expectLPTokens(carol, IOUAmount{0}));
                BEAST_EXPECT(expectLine(env, carol, USD(30'000)));
                // Set fee to 1%
                ammAlice.vote(alice, 1'000);
                BEAST_EXPECT(ammAlice.expectTradingFee(1'000));
                // Carol gets fewer LPToken ~994, because of the single deposit
                // fee
                ammAlice.deposit(carol, USD(3'000));
                BEAST_EXPECT(ammAlice.expectLPTokens(
                    carol, IOUAmount{994'981155689671, -12}));
                BEAST_EXPECT(expectLine(env, carol, USD(27'000)));
                // Set fee to 0
                ammAlice.vote(alice, 0);
                ammAlice.withdrawAll(carol, USD(0));
                // Carol gets back less than the original deposit
                BEAST_EXPECT(expectLine(
                    env,
                    carol,
                    STAmount{USD, UINT64_C(29'994'96220068281), -11}));
            },
            {{USD(1'000), EUR(1'000)}},
            0,
            std::nullopt,
            {features});

        // Single deposit with EP not exceeding specified:
        // 100USD with EP not to exceed 0.1 (AssetIn/TokensOut). 1% fee.
        testAMM(
            [&](AMM& ammAlice, Env& env) {
                auto const balance = env.balance(carol, USD);
                auto tokensFee = ammAlice.deposit(
                    carol, USD(1'000), std::nullopt, STAmount{USD, 1, -1});
                auto const deposit = balance - env.balance(carol, USD);
                ammAlice.withdrawAll(carol, USD(0));
                ammAlice.vote(alice, 0);
                BEAST_EXPECT(ammAlice.expectTradingFee(0));
                auto const tokensNoFee = ammAlice.deposit(carol, deposit);
                // carol pays ~2008 LPTokens in fees or ~0.5% of the no-fee
                // LPTokens
                BEAST_EXPECT(tokensFee == IOUAmount(485'636'0611129, -7));
                BEAST_EXPECT(tokensNoFee == IOUAmount(487'644'85901109, -8));
            },
            std::nullopt,
            1'000,
            std::nullopt,
            {features});

        // Single deposit with EP not exceeding specified:
        // 200USD with EP not to exceed 0.002020 (AssetIn/TokensOut). 1% fee
        testAMM(
            [&](AMM& ammAlice, Env& env) {
                auto const balance = env.balance(carol, USD);
                auto const tokensFee = ammAlice.deposit(
                    carol, USD(200), std::nullopt, STAmount{USD, 2020, -6});
                auto const deposit = balance - env.balance(carol, USD);
                ammAlice.withdrawAll(carol, USD(0));
                ammAlice.vote(alice, 0);
                BEAST_EXPECT(ammAlice.expectTradingFee(0));
                auto const tokensNoFee = ammAlice.deposit(carol, deposit);
                // carol pays ~475 LPTokens in fees or ~0.5% of the no-fee
                // LPTokens
                BEAST_EXPECT(tokensFee == IOUAmount(98'000'00000002, -8));
                BEAST_EXPECT(tokensNoFee == IOUAmount(98'475'81871545, -8));
            },
            std::nullopt,
            1'000,
            std::nullopt,
            {features});

        // Single Withdrawal, 1% fee
        testAMM(
            [&](AMM& ammAlice, Env& env) {
                // No fee
                ammAlice.deposit(carol, USD(3'000));

                BEAST_EXPECT(ammAlice.expectLPTokens(carol, IOUAmount{1'000}));
                BEAST_EXPECT(expectLine(env, carol, USD(27'000)));
                // Set fee to 1%
                ammAlice.vote(alice, 1'000);
                BEAST_EXPECT(ammAlice.expectTradingFee(1'000));
                // Single withdrawal. Carol gets ~5USD less than deposited.
                ammAlice.withdrawAll(carol, USD(0));
                BEAST_EXPECT(expectLine(
                    env,
                    carol,
                    STAmount{USD, UINT64_C(29'994'97487437186), -11}));
            },
            {{USD(1'000), EUR(1'000)}},
            0,
            std::nullopt,
            {features});

        // Withdraw with EPrice limit, 1% fee.
        testAMM(
            [&](AMM& ammAlice, Env& env) {
                ammAlice.deposit(carol, 1'000'000);
                auto const tokensFee = ammAlice.withdraw(
                    carol, USD(100), std::nullopt, IOUAmount{520, 0});
                // carol withdraws ~1,443.44USD
                auto const balanceAfterWithdraw = [&]() {
                    if (!features[fixAMMv1_1] && !features[fixAMMv1_3])
                        return STAmount(USD, UINT64_C(30'443'43891402715), -11);
                    else if (features[fixAMMv1_1] && !features[fixAMMv1_3])
                        return STAmount(USD, UINT64_C(30'443'43891402714), -11);
                    else
                        return STAmount(USD, UINT64_C(30'443'43891402713), -11);
                }();
                BEAST_EXPECT(env.balance(carol, USD) == balanceAfterWithdraw);
                // Set to original pool size
                auto const deposit = balanceAfterWithdraw - USD(29'000);
                ammAlice.deposit(carol, deposit);
                // fee 0%
                ammAlice.vote(alice, 0);
                BEAST_EXPECT(ammAlice.expectTradingFee(0));
                auto const tokensNoFee = ammAlice.withdraw(carol, deposit);
                if (!features[fixAMMv1_1] && !features[fixAMMv1_3])
                    BEAST_EXPECT(
                        env.balance(carol, USD) ==
                        STAmount(USD, UINT64_C(30'443'43891402717), -11));
                else if (features[fixAMMv1_1] && !features[fixAMMv1_3])
                    BEAST_EXPECT(
                        env.balance(carol, USD) ==
                        STAmount(USD, UINT64_C(30'443'43891402716), -11));
                else
                    BEAST_EXPECT(
                        env.balance(carol, USD) ==
                        STAmount(USD, UINT64_C(30'443'43891402713), -11));
                // carol pays ~4008 LPTokens in fees or ~0.5% of the no-fee
                // LPTokens
                if (!features[fixAMMv1_1] && !features[fixAMMv1_3])
                    BEAST_EXPECT(
                        tokensNoFee == IOUAmount(746'579'80779913, -8));
                else if (features[fixAMMv1_1] && !features[fixAMMv1_3])
                    BEAST_EXPECT(
                        tokensNoFee == IOUAmount(746'579'80779912, -8));
                else
                    BEAST_EXPECT(
                        tokensNoFee == IOUAmount(746'579'80779911, -8));
                BEAST_EXPECT(tokensFee == IOUAmount(750'588'23529411, -8));
            },
            std::nullopt,
            1'000,
            std::nullopt,
            {features});

        // Payment, 1% fee
        testAMM(
            [&](AMM& ammAlice, Env& env) {
                fund(
                    env,
                    gw,
                    {bob},
                    XRP(1'000),
                    {USD(1'000), EUR(1'000)},
                    Fund::Acct);
                // Alice contributed 1010EUR and 1000USD to the pool
                BEAST_EXPECT(expectLine(env, alice, EUR(28'990)));
                BEAST_EXPECT(expectLine(env, alice, USD(29'000)));
                BEAST_EXPECT(expectLine(env, carol, USD(30'000)));
                // Carol pays to Alice with no fee
                env(pay(carol, alice, EUR(10)),
                    path(~EUR),
                    sendmax(USD(10)),
                    txflags(tfNoRippleDirect));
                env.close();
                // Alice has 10EUR more and Carol has 10USD less
                BEAST_EXPECT(expectLine(env, alice, EUR(29'000)));
                BEAST_EXPECT(expectLine(env, alice, USD(29'000)));
                BEAST_EXPECT(expectLine(env, carol, USD(29'990)));

                // Set fee to 1%
                ammAlice.vote(alice, 1'000);
                BEAST_EXPECT(ammAlice.expectTradingFee(1'000));
                // Bob pays to Carol with 1% fee
                env(pay(bob, carol, USD(10)),
                    path(~USD),
                    sendmax(EUR(15)),
                    txflags(tfNoRippleDirect));
                env.close();
                // Bob sends 10.1~EUR to pay 10USD
                BEAST_EXPECT(expectLine(
                    env, bob, STAmount{EUR, UINT64_C(989'8989898989899), -13}));
                // Carol got 10USD
                BEAST_EXPECT(expectLine(env, carol, USD(30'000)));
                BEAST_EXPECT(ammAlice.expectBalances(
                    USD(1'000),
                    STAmount{EUR, UINT64_C(1'010'10101010101), -11},
                    ammAlice.tokens()));
            },
            {{USD(1'000), EUR(1'010)}},
            0,
            std::nullopt,
            {features});

        // Offer crossing, 0.5% fee
        testAMM(
            [&](AMM& ammAlice, Env& env) {
                // No fee
                env(offer(carol, EUR(10), USD(10)));
                env.close();
                BEAST_EXPECT(expectLine(env, carol, USD(29'990)));
                BEAST_EXPECT(expectLine(env, carol, EUR(30'010)));
                // Change pool composition back
                env(offer(carol, USD(10), EUR(10)));
                env.close();
                // Set fee to 0.5%
                ammAlice.vote(alice, 500);
                BEAST_EXPECT(ammAlice.expectTradingFee(500));
                env(offer(carol, EUR(10), USD(10)));
                env.close();
                // Alice gets fewer ~4.97EUR for ~5.02USD, the difference goes
                // to the pool
                BEAST_EXPECT(expectLine(
                    env,
                    carol,
                    STAmount{USD, UINT64_C(29'995'02512562814), -11}));
                BEAST_EXPECT(expectLine(
                    env,
                    carol,
                    STAmount{EUR, UINT64_C(30'004'97487437186), -11}));
                BEAST_EXPECT(expectOffers(
                    env,
                    carol,
                    1,
                    {{Amounts{
                        STAmount{EUR, UINT64_C(5'025125628140703), -15},
                        STAmount{USD, UINT64_C(5'025125628140703), -15}}}}));
                if (!features[fixAMMv1_1])
                {
                    BEAST_EXPECT(ammAlice.expectBalances(
                        STAmount{USD, UINT64_C(1'004'974874371859), -12},
                        STAmount{EUR, UINT64_C(1'005'025125628141), -12},
                        ammAlice.tokens()));
                }
                else
                {
                    BEAST_EXPECT(ammAlice.expectBalances(
                        STAmount{USD, UINT64_C(1'004'97487437186), -11},
                        STAmount{EUR, UINT64_C(1'005'025125628141), -12},
                        ammAlice.tokens()));
                }
            },
            {{USD(1'000), EUR(1'010)}},
            0,
            std::nullopt,
            {features});

        // Payment with AMM and CLOB offer, 0 fee
        // AMM liquidity is consumed first up to CLOB offer quality
        // CLOB offer is fully consumed next
        // Remaining amount is consumed via AMM liquidity
        {
            Env env(*this, features);
            Account const ed("ed");
            fund(
                env,
                gw,
                {alice, bob, carol, ed},
                XRP(1'000),
                {USD(2'000), EUR(2'000)});
            env(offer(carol, EUR(5), USD(5)));
            AMM ammAlice(env, alice, USD(1'005), EUR(1'000));
            env(pay(bob, ed, USD(10)),
                path(~USD),
                sendmax(EUR(15)),
                txflags(tfNoRippleDirect));
            BEAST_EXPECT(expectLine(env, ed, USD(2'010)));
            if (!features[fixAMMv1_1])
            {
                BEAST_EXPECT(expectLine(env, bob, EUR(1'990)));
                BEAST_EXPECT(ammAlice.expectBalances(
                    USD(1'000), EUR(1'005), ammAlice.tokens()));
            }
            else
            {
                BEAST_EXPECT(expectLine(
                    env, bob, STAmount(EUR, UINT64_C(1989'999999999999), -12)));
                BEAST_EXPECT(ammAlice.expectBalances(
                    USD(1'000),
                    STAmount(EUR, UINT64_C(1005'000000000001), -12),
                    ammAlice.tokens()));
            }
            BEAST_EXPECT(expectOffers(env, carol, 0));
        }

        // Payment with AMM and CLOB offer. Same as above but with 0.25%
        // fee.
        {
            Env env(*this, features);
            Account const ed("ed");
            fund(
                env,
                gw,
                {alice, bob, carol, ed},
                XRP(1'000),
                {USD(2'000), EUR(2'000)});
            env(offer(carol, EUR(5), USD(5)));
            // Set 0.25% fee
            AMM ammAlice(env, alice, USD(1'005), EUR(1'000), false, 250);
            env(pay(bob, ed, USD(10)),
                path(~USD),
                sendmax(EUR(15)),
                txflags(tfNoRippleDirect));
            BEAST_EXPECT(expectLine(env, ed, USD(2'010)));
            if (!features[fixAMMv1_1])
            {
                BEAST_EXPECT(expectLine(
                    env,
                    bob,
                    STAmount{EUR, UINT64_C(1'989'987453007618), -12}));
                BEAST_EXPECT(ammAlice.expectBalances(
                    USD(1'000),
                    STAmount{EUR, UINT64_C(1'005'012546992382), -12},
                    ammAlice.tokens()));
            }
            else
            {
                BEAST_EXPECT(expectLine(
                    env,
                    bob,
                    STAmount{EUR, UINT64_C(1'989'987453007628), -12}));
                BEAST_EXPECT(ammAlice.expectBalances(
                    USD(1'000),
                    STAmount{EUR, UINT64_C(1'005'012546992372), -12},
                    ammAlice.tokens()));
            }
            BEAST_EXPECT(expectOffers(env, carol, 0));
        }

        // Payment with AMM and CLOB offer. AMM has a better
        // spot price quality, but 1% fee offsets that. As the result
        // the entire trade is executed via LOB.
        {
            Env env(*this, features);
            Account const ed("ed");
            fund(
                env,
                gw,
                {alice, bob, carol, ed},
                XRP(1'000),
                {USD(2'000), EUR(2'000)});
            env(offer(carol, EUR(10), USD(10)));
            // Set 1% fee
            AMM ammAlice(env, alice, USD(1'005), EUR(1'000), false, 1'000);
            env(pay(bob, ed, USD(10)),
                path(~USD),
                sendmax(EUR(15)),
                txflags(tfNoRippleDirect));
            BEAST_EXPECT(expectLine(env, ed, USD(2'010)));
            BEAST_EXPECT(expectLine(env, bob, EUR(1'990)));
            BEAST_EXPECT(ammAlice.expectBalances(
                USD(1'005), EUR(1'000), ammAlice.tokens()));
            BEAST_EXPECT(expectOffers(env, carol, 0));
        }

        // Payment with AMM and CLOB offer. AMM has a better
        // spot price quality, but 1% fee offsets that.
        // The CLOB offer is consumed first and the remaining
        // amount is consumed via AMM liquidity.
        {
            Env env(*this, features);
            Account const ed("ed");
            fund(
                env,
                gw,
                {alice, bob, carol, ed},
                XRP(1'000),
                {USD(2'000), EUR(2'000)});
            env(offer(carol, EUR(9), USD(9)));
            // Set 1% fee
            AMM ammAlice(env, alice, USD(1'005), EUR(1'000), false, 1'000);
            env(pay(bob, ed, USD(10)),
                path(~USD),
                sendmax(EUR(15)),
                txflags(tfNoRippleDirect));
            BEAST_EXPECT(expectLine(env, ed, USD(2'010)));
            BEAST_EXPECT(expectLine(
                env, bob, STAmount{EUR, UINT64_C(1'989'993923296712), -12}));
            BEAST_EXPECT(ammAlice.expectBalances(
                USD(1'004),
                STAmount{EUR, UINT64_C(1'001'006076703288), -12},
                ammAlice.tokens()));
            BEAST_EXPECT(expectOffers(env, carol, 0));
        }
    }

    void
    testAdjustedTokens(FeatureBitset features)
    {
        testcase("Adjusted Deposit/Withdraw Tokens");

        using namespace jtx;

        // Deposit/Withdraw in USD
        testAMM(
            [&](AMM& ammAlice, Env& env) {
                Account const bob("bob");
                Account const ed("ed");
                Account const paul("paul");
                Account const dan("dan");
                Account const chris("chris");
                Account const simon("simon");
                Account const ben("ben");
                Account const nataly("nataly");
                fund(
                    env,
                    gw,
                    {bob, ed, paul, dan, chris, simon, ben, nataly},
                    {USD(1'500'000)},
                    Fund::Acct);
                for (int i = 0; i < 10; ++i)
                {
                    ammAlice.deposit(ben, STAmount{USD, 1, -10});
                    ammAlice.withdrawAll(ben, USD(0));
                    ammAlice.deposit(simon, USD(0.1));
                    ammAlice.withdrawAll(simon, USD(0));
                    ammAlice.deposit(chris, USD(1));
                    ammAlice.withdrawAll(chris, USD(0));
                    ammAlice.deposit(dan, USD(10));
                    ammAlice.withdrawAll(dan, USD(0));
                    ammAlice.deposit(bob, USD(100));
                    ammAlice.withdrawAll(bob, USD(0));
                    ammAlice.deposit(carol, USD(1'000));
                    ammAlice.withdrawAll(carol, USD(0));
                    ammAlice.deposit(ed, USD(10'000));
                    ammAlice.withdrawAll(ed, USD(0));
                    ammAlice.deposit(paul, USD(100'000));
                    ammAlice.withdrawAll(paul, USD(0));
                    ammAlice.deposit(nataly, USD(1'000'000));
                    ammAlice.withdrawAll(nataly, USD(0));
                }
                // Due to round off some accounts have a tiny gain, while
                // other have a tiny loss. The last account to withdraw
                // gets everything in the pool.
                if (!features[fixAMMv1_1] && !features[fixAMMv1_3])
                    BEAST_EXPECT(ammAlice.expectBalances(
                        XRP(10'000),
                        STAmount{USD, UINT64_C(10'000'0000000013), -10},
                        IOUAmount{10'000'000}));
                else if (features[fixAMMv1_3])
                    BEAST_EXPECT(ammAlice.expectBalances(
                        XRP(10'000),
                        STAmount{USD, UINT64_C(10'000'0000000003), -10},
                        IOUAmount{10'000'000}));
                else
                    BEAST_EXPECT(ammAlice.expectBalances(
                        XRP(10'000), USD(10'000), IOUAmount{10'000'000}));
                BEAST_EXPECT(expectLine(env, ben, USD(1'500'000)));
                BEAST_EXPECT(expectLine(env, simon, USD(1'500'000)));
                BEAST_EXPECT(expectLine(env, chris, USD(1'500'000)));
                BEAST_EXPECT(expectLine(env, dan, USD(1'500'000)));
                if (!features[fixAMMv1_1] && !features[fixAMMv1_3])
                    BEAST_EXPECT(expectLine(
                        env,
                        carol,
                        STAmount{USD, UINT64_C(30'000'00000000001), -11}));
                else if (features[fixAMMv1_1] && !features[fixAMMv1_3])
                    BEAST_EXPECT(expectLine(env, carol, USD(30'000)));
                else
                    BEAST_EXPECT(expectLine(env, carol, USD(30'000)));
                BEAST_EXPECT(expectLine(env, ed, USD(1'500'000)));
                BEAST_EXPECT(expectLine(env, paul, USD(1'500'000)));
                if (!features[fixAMMv1_1] && !features[fixAMMv1_3])
                    BEAST_EXPECT(expectLine(
                        env,
                        nataly,
                        STAmount{USD, UINT64_C(1'500'000'000000002), -9}));
                else if (features[fixAMMv1_1] && !features[fixAMMv1_3])
                    BEAST_EXPECT(expectLine(
                        env,
                        nataly,
                        STAmount{USD, UINT64_C(1'500'000'000000005), -9}));
                else
                    BEAST_EXPECT(expectLine(env, nataly, USD(1'500'000)));
                ammAlice.withdrawAll(alice);
                BEAST_EXPECT(!ammAlice.ammExists());
                if (!features[fixAMMv1_1])
                    BEAST_EXPECT(expectLine(
                        env,
                        alice,
                        STAmount{USD, UINT64_C(30'000'0000000013), -10}));
                else if (features[fixAMMv1_3])
                    BEAST_EXPECT(expectLine(
                        env,
                        alice,
                        STAmount{USD, UINT64_C(30'000'0000000003), -10}));
                else
                    BEAST_EXPECT(expectLine(env, alice, USD(30'000)));
                // alice XRP balance is 30,000initial - 50 ammcreate fee -
                // 10drops fee
                BEAST_EXPECT(
                    accountBalance(env, alice) ==
                    std::to_string(
                        29950000000 - env.current()->fees().base.drops()));
            },
            std::nullopt,
            0,
            std::nullopt,
            {features});

        // Same as above but deposit/withdraw in XRP
        testAMM(
            [&](AMM& ammAlice, Env& env) {
                Account const bob("bob");
                Account const ed("ed");
                Account const paul("paul");
                Account const dan("dan");
                Account const chris("chris");
                Account const simon("simon");
                Account const ben("ben");
                Account const nataly("nataly");
                fund(
                    env,
                    gw,
                    {bob, ed, paul, dan, chris, simon, ben, nataly},
                    XRP(2'000'000),
                    {},
                    Fund::Acct);
                for (int i = 0; i < 10; ++i)
                {
                    ammAlice.deposit(ben, XRPAmount{1});
                    ammAlice.withdrawAll(ben, XRP(0));
                    ammAlice.deposit(simon, XRPAmount(1'000));
                    ammAlice.withdrawAll(simon, XRP(0));
                    ammAlice.deposit(chris, XRP(1));
                    ammAlice.withdrawAll(chris, XRP(0));
                    ammAlice.deposit(dan, XRP(10));
                    ammAlice.withdrawAll(dan, XRP(0));
                    ammAlice.deposit(bob, XRP(100));
                    ammAlice.withdrawAll(bob, XRP(0));
                    ammAlice.deposit(carol, XRP(1'000));
                    ammAlice.withdrawAll(carol, XRP(0));
                    ammAlice.deposit(ed, XRP(10'000));
                    ammAlice.withdrawAll(ed, XRP(0));
                    ammAlice.deposit(paul, XRP(100'000));
                    ammAlice.withdrawAll(paul, XRP(0));
                    ammAlice.deposit(nataly, XRP(1'000'000));
                    ammAlice.withdrawAll(nataly, XRP(0));
                }
                auto const baseFee = env.current()->fees().base.drops();
                if (!features[fixAMMv1_3])
                {
                    // No round off with XRP in this test
                    BEAST_EXPECT(ammAlice.expectBalances(
                        XRP(10'000), USD(10'000), IOUAmount{10'000'000}));
                    ammAlice.withdrawAll(alice);
                    BEAST_EXPECT(!ammAlice.ammExists());
                    // 20,000 initial - (deposit+withdraw) * 10
                    auto const xrpBalance =
                        (XRP(2'000'000) - txfee(env, 20)).getText();
                    BEAST_EXPECT(accountBalance(env, ben) == xrpBalance);
                    BEAST_EXPECT(accountBalance(env, simon) == xrpBalance);
                    BEAST_EXPECT(accountBalance(env, chris) == xrpBalance);
                    BEAST_EXPECT(accountBalance(env, dan) == xrpBalance);

                    // 30,000 initial - (deposit+withdraw) * 10
                    BEAST_EXPECT(
                        accountBalance(env, carol) ==
                        std::to_string(30'000'000'000 - 20 * baseFee));
                    BEAST_EXPECT(accountBalance(env, ed) == xrpBalance);
                    BEAST_EXPECT(accountBalance(env, paul) == xrpBalance);
                    BEAST_EXPECT(accountBalance(env, nataly) == xrpBalance);
                    // 30,000 initial - 50 ammcreate fee - 10drops withdraw fee
                    BEAST_EXPECT(
                        accountBalance(env, alice) ==
                        std::to_string(29'950'000'000 - baseFee));
                }
                else
                {
                    // post-amendment the rounding takes place to ensure
                    // AMM invariant
                    BEAST_EXPECT(ammAlice.expectBalances(
                        XRPAmount(10'000'000'080),
                        USD(10'000),
                        IOUAmount{10'000'000}));
                    ammAlice.withdrawAll(alice);
                    BEAST_EXPECT(!ammAlice.ammExists());
                    auto const xrpBalance =
                        XRP(2'000'000) - txfee(env, 20) - drops(10);
                    auto const xrpBalanceText = xrpBalance.getText();
                    BEAST_EXPECT(accountBalance(env, ben) == xrpBalanceText);
                    BEAST_EXPECT(accountBalance(env, simon) == xrpBalanceText);
                    BEAST_EXPECT(accountBalance(env, chris) == xrpBalanceText);
                    BEAST_EXPECT(accountBalance(env, dan) == xrpBalanceText);
                    BEAST_EXPECT(
                        accountBalance(env, carol) ==
                        std::to_string(30'000'000'000 - 20 * baseFee - 10));
                    BEAST_EXPECT(
                        accountBalance(env, ed) ==
                        (xrpBalance + drops(2)).getText());
                    BEAST_EXPECT(
                        accountBalance(env, paul) ==
                        (xrpBalance + drops(3)).getText());
                    BEAST_EXPECT(
                        accountBalance(env, nataly) ==
                        (xrpBalance + drops(5)).getText());
                    BEAST_EXPECT(
                        accountBalance(env, alice) ==
                        std::to_string(29'950'000'000 - baseFee + 80));
                }
            },
            std::nullopt,
            0,
            std::nullopt,
            {features});
    }

    void
    testAutoDelete()
    {
        testcase("Auto Delete");

        using namespace jtx;
        FeatureBitset const all{testable_amendments()};

        {
            Env env(
                *this,
                envconfig([](std::unique_ptr<Config> cfg) {
                    cfg->FEES.reference_fee = XRPAmount(1);
                    return cfg;
                }),
                all);
            fund(env, gw, {alice}, XRP(20'000), {USD(10'000)});
            AMM amm(env, gw, XRP(10'000), USD(10'000));
            for (auto i = 0; i < maxDeletableAMMTrustLines + 10; ++i)
            {
                Account const a{std::to_string(i)};
                env.fund(XRP(1'000), a);
                env(trust(a, STAmount{amm.lptIssue(), 10'000}));
                env.close();
            }
            // The trustlines are partially deleted,
            // AMM is set to an empty state.
            amm.withdrawAll(gw);
            BEAST_EXPECT(amm.ammExists());

            // Bid,Vote,Deposit,Withdraw,SetTrust failing with
            // tecAMM_EMPTY. Deposit succeeds with tfTwoAssetIfEmpty option.
            env(amm.bid({
                    .account = alice,
                    .bidMin = 1000,
                }),
                ter(tecAMM_EMPTY));
            amm.vote(
                std::nullopt,
                100,
                std::nullopt,
                std::nullopt,
                std::nullopt,
                ter(tecAMM_EMPTY));
            amm.withdraw(
                alice, 100, std::nullopt, std::nullopt, ter(tecAMM_EMPTY));
            amm.deposit(
                alice,
                USD(100),
                std::nullopt,
                std::nullopt,
                std::nullopt,
                ter(tecAMM_EMPTY));
            env(trust(alice, STAmount{amm.lptIssue(), 10'000}),
                ter(tecAMM_EMPTY));

            // Can deposit with tfTwoAssetIfEmpty option
            amm.deposit(
                alice,
                std::nullopt,
                XRP(10'000),
                USD(10'000),
                std::nullopt,
                tfTwoAssetIfEmpty,
                std::nullopt,
                std::nullopt,
                1'000);
            BEAST_EXPECT(
                amm.expectBalances(XRP(10'000), USD(10'000), amm.tokens()));
            BEAST_EXPECT(amm.expectTradingFee(1'000));
            BEAST_EXPECT(amm.expectAuctionSlot(100, 0, IOUAmount{0}));

            // Withdrawing all tokens deletes AMM since the number
            // of remaining trustlines is less than max
            amm.withdrawAll(alice);
            BEAST_EXPECT(!amm.ammExists());
            BEAST_EXPECT(!env.le(keylet::ownerDir(amm.ammAccount())));
        }

        {
            Env env(
                *this,
                envconfig([](std::unique_ptr<Config> cfg) {
                    cfg->FEES.reference_fee = XRPAmount(1);
                    return cfg;
                }),
                all);
            fund(env, gw, {alice}, XRP(20'000), {USD(10'000)});
            AMM amm(env, gw, XRP(10'000), USD(10'000));
            for (auto i = 0; i < maxDeletableAMMTrustLines * 2 + 10; ++i)
            {
                Account const a{std::to_string(i)};
                env.fund(XRP(1'000), a);
                env(trust(a, STAmount{amm.lptIssue(), 10'000}));
                env.close();
            }
            // The trustlines are partially deleted.
            amm.withdrawAll(gw);
            BEAST_EXPECT(amm.ammExists());

            // AMMDelete has to be called twice to delete AMM.
            amm.ammDelete(alice, ter(tecINCOMPLETE));
            BEAST_EXPECT(amm.ammExists());
            // Deletes remaining trustlines and deletes AMM.
            amm.ammDelete(alice);
            BEAST_EXPECT(!amm.ammExists());
            BEAST_EXPECT(!env.le(keylet::ownerDir(amm.ammAccount())));

            // Try redundant delete
            amm.ammDelete(alice, ter(terNO_AMM));
        }
    }

    void
    testClawback()
    {
        testcase("Clawback");
        using namespace jtx;
        Env env(*this);
        env.fund(XRP(2'000), gw);
        env.fund(XRP(2'000), alice);
        AMM amm(env, gw, XRP(1'000), USD(1'000));
        env(fset(gw, asfAllowTrustLineClawback), ter(tecOWNERS));
    }

    void
    testAMMID()
    {
        testcase("AMMID");
        using namespace jtx;
        testAMM([&](AMM& amm, Env& env) {
            amm.setClose(false);
            auto const info = env.rpc(
                "json",
                "account_info",
                std::string(
                    "{\"account\": \"" + to_string(amm.ammAccount()) + "\"}"));
            try
            {
                BEAST_EXPECT(
                    info[jss::result][jss::account_data][jss::AMMID]
                        .asString() == to_string(amm.ammID()));
            }
            catch (...)
            {
                fail();
            }
            amm.deposit(carol, 1'000);
            auto affected = env.meta()->getJson(
                JsonOptions::none)[sfAffectedNodes.fieldName];
            try
            {
                bool found = false;
                for (auto const& node : affected)
                {
                    if (node.isMember(sfModifiedNode.fieldName) &&
                        node[sfModifiedNode.fieldName]
                            [sfLedgerEntryType.fieldName]
                                .asString() == "AccountRoot" &&
                        node[sfModifiedNode.fieldName][sfFinalFields.fieldName]
                            [jss::Account]
                                .asString() == to_string(amm.ammAccount()))
                    {
                        found = node[sfModifiedNode.fieldName]
                                    [sfFinalFields.fieldName][jss::AMMID]
                                        .asString() == to_string(amm.ammID());
                        break;
                    }
                }
                BEAST_EXPECT(found);
            }
            catch (...)
            {
                fail();
            }
        });
    }

    void
    testSelection(FeatureBitset features)
    {
        testcase("Offer/Strand Selection");
        using namespace jtx;
        Account const ed("ed");
        Account const gw1("gw1");
        auto const ETH = gw1["ETH"];
        auto const CAN = gw1["CAN"];

        // These tests are expected to fail if the OwnerPaysFee feature
        // is ever supported. Updates will need to be made to AMM handling
        // in the payment engine, and these tests will need to be updated.

        auto prep = [&](Env& env, auto gwRate, auto gw1Rate) {
            fund(env, gw, {alice, carol, bob, ed}, XRP(2'000), {USD(2'000)});
            env.fund(XRP(2'000), gw1);
            fund(
                env,
                gw1,
                {alice, carol, bob, ed},
                {ETH(2'000), CAN(2'000)},
                Fund::IOUOnly);
            env(rate(gw, gwRate));
            env(rate(gw1, gw1Rate));
            env.close();
        };

        for (auto const& rates :
             {std::make_pair(1.5, 1.9), std::make_pair(1.9, 1.5)})
        {
            // Offer Selection

            // Cross-currency payment: AMM has the same spot price quality
            // as CLOB's offer and can't generate a better quality offer.
            // The transfer fee in this case doesn't change the CLOB quality
            // because trIn is ignored on adjustment and trOut on payment is
            // also ignored because ownerPaysTransferFee is false in this
            // case. Run test for 0) offer, 1) AMM, 2) offer and AMM to
            // verify that the quality is better in the first case, and CLOB
            // is selected in the second case.
            {
                std::array<Quality, 3> q;
                for (auto i = 0; i < 3; ++i)
                {
                    Env env(*this, features);
                    prep(env, rates.first, rates.second);
                    std::optional<AMM> amm;
                    if (i == 0 || i == 2)
                    {
                        env(offer(ed, ETH(400), USD(400)), txflags(tfPassive));
                        env.close();
                    }
                    if (i > 0)
                        amm.emplace(env, ed, USD(1'000), ETH(1'000));
                    env(pay(carol, bob, USD(100)),
                        path(~USD),
                        sendmax(ETH(500)));
                    env.close();
                    // CLOB and AMM, AMM is not selected
                    if (i == 2)
                    {
                        BEAST_EXPECT(amm->expectBalances(
                            USD(1'000), ETH(1'000), amm->tokens()));
                    }
                    BEAST_EXPECT(expectLine(env, bob, USD(2'100)));
                    q[i] = Quality(Amounts{
                        ETH(2'000) - env.balance(carol, ETH),
                        env.balance(bob, USD) - USD(2'000)});
                }
                // CLOB is better quality than AMM
                BEAST_EXPECT(q[0] > q[1]);
                // AMM is not selected with CLOB
                BEAST_EXPECT(q[0] == q[2]);
            }
            // Offer crossing: AMM has the same spot price quality
            // as CLOB's offer and can't generate a better quality offer.
            // The transfer fee in this case doesn't change the CLOB quality
            // because the quality adjustment is ignored for the offer
            // crossing.
            for (auto i = 0; i < 3; ++i)
            {
                Env env(*this, features);
                prep(env, rates.first, rates.second);
                std::optional<AMM> amm;
                if (i == 0 || i == 2)
                {
                    env(offer(ed, ETH(400), USD(400)), txflags(tfPassive));
                    env.close();
                }
                if (i > 0)
                    amm.emplace(env, ed, USD(1'000), ETH(1'000));
                env(offer(alice, USD(400), ETH(400)));
                env.close();
                // AMM is not selected
                if (i > 0)
                {
                    BEAST_EXPECT(amm->expectBalances(
                        USD(1'000), ETH(1'000), amm->tokens()));
                }
                if (i == 0 || i == 2)
                {
                    // Fully crosses
                    BEAST_EXPECT(expectOffers(env, alice, 0));
                }
                // Fails to cross because AMM is not selected
                else
                {
                    BEAST_EXPECT(expectOffers(
                        env, alice, 1, {Amounts{USD(400), ETH(400)}}));
                }
                BEAST_EXPECT(expectOffers(env, ed, 0));
            }

            // Show that the CLOB quality reduction
            // results in AMM offer selection.

            // Same as the payment but reduced offer quality
            {
                std::array<Quality, 3> q;
                for (auto i = 0; i < 3; ++i)
                {
                    Env env(*this, features);
                    prep(env, rates.first, rates.second);
                    std::optional<AMM> amm;
                    if (i == 0 || i == 2)
                    {
                        env(offer(ed, ETH(400), USD(300)), txflags(tfPassive));
                        env.close();
                    }
                    if (i > 0)
                        amm.emplace(env, ed, USD(1'000), ETH(1'000));
                    env(pay(carol, bob, USD(100)),
                        path(~USD),
                        sendmax(ETH(500)));
                    env.close();
                    // AMM and CLOB are selected
                    if (i > 0)
                    {
                        BEAST_EXPECT(!amm->expectBalances(
                            USD(1'000), ETH(1'000), amm->tokens()));
                    }
                    if (i == 2 && !features[fixAMMv1_1])
                    {
                        if (rates.first == 1.5)
                        {
                            if (!features[fixAMMv1_1])
                                BEAST_EXPECT(expectOffers(
                                    env,
                                    ed,
                                    1,
                                    {{Amounts{
                                        STAmount{
                                            ETH,
                                            UINT64_C(378'6327949540823),
                                            -13},
                                        STAmount{
                                            USD,
                                            UINT64_C(283'9745962155617),
                                            -13}}}}));
                            else
                                BEAST_EXPECT(expectOffers(
                                    env,
                                    ed,
                                    1,
                                    {{Amounts{
                                        STAmount{
                                            ETH,
                                            UINT64_C(378'6327949540813),
                                            -13},
                                        STAmount{
                                            USD,
                                            UINT64_C(283'974596215561),
                                            -12}}}}));
                        }
                        else
                        {
                            if (!features[fixAMMv1_1])
                                BEAST_EXPECT(expectOffers(
                                    env,
                                    ed,
                                    1,
                                    {{Amounts{
                                        STAmount{
                                            ETH,
                                            UINT64_C(325'299461620749),
                                            -12},
                                        STAmount{
                                            USD,
                                            UINT64_C(243'9745962155617),
                                            -13}}}}));
                            else
                                BEAST_EXPECT(expectOffers(
                                    env,
                                    ed,
                                    1,
                                    {{Amounts{
                                        STAmount{
                                            ETH,
                                            UINT64_C(325'299461620748),
                                            -12},
                                        STAmount{
                                            USD,
                                            UINT64_C(243'974596215561),
                                            -12}}}}));
                        }
                    }
                    else if (i == 2)
                    {
                        if (rates.first == 1.5)
                        {
                            BEAST_EXPECT(expectOffers(
                                env,
                                ed,
                                1,
                                {{Amounts{
                                    STAmount{
                                        ETH, UINT64_C(378'6327949540812), -13},
                                    STAmount{
                                        USD,
                                        UINT64_C(283'9745962155609),
                                        -13}}}}));
                        }
                        else
                        {
                            BEAST_EXPECT(expectOffers(
                                env,
                                ed,
                                1,
                                {{Amounts{
                                    STAmount{
                                        ETH, UINT64_C(325'2994616207479), -13},
                                    STAmount{
                                        USD,
                                        UINT64_C(243'9745962155609),
                                        -13}}}}));
                        }
                    }
                    BEAST_EXPECT(expectLine(env, bob, USD(2'100)));
                    q[i] = Quality(Amounts{
                        ETH(2'000) - env.balance(carol, ETH),
                        env.balance(bob, USD) - USD(2'000)});
                }
                // AMM is better quality
                BEAST_EXPECT(q[1] > q[0]);
                // AMM and CLOB produce better quality
                BEAST_EXPECT(q[2] > q[1]);
            }

            // Same as the offer-crossing but reduced offer quality
            for (auto i = 0; i < 3; ++i)
            {
                Env env(*this, features);
                prep(env, rates.first, rates.second);
                std::optional<AMM> amm;
                if (i == 0 || i == 2)
                {
                    env(offer(ed, ETH(400), USD(250)), txflags(tfPassive));
                    env.close();
                }
                if (i > 0)
                    amm.emplace(env, ed, USD(1'000), ETH(1'000));
                env(offer(alice, USD(250), ETH(400)));
                env.close();
                // AMM is selected in both cases
                if (i > 0)
                {
                    BEAST_EXPECT(!amm->expectBalances(
                        USD(1'000), ETH(1'000), amm->tokens()));
                }
                // Partially crosses, AMM is selected, CLOB fails
                // limitQuality
                if (i == 2)
                {
                    if (rates.first == 1.5)
                    {
                        if (!features[fixAMMv1_1])
                        {
                            BEAST_EXPECT(expectOffers(
                                env, ed, 1, {{Amounts{ETH(400), USD(250)}}}));
                            BEAST_EXPECT(expectOffers(
                                env,
                                alice,
                                1,
                                {{Amounts{
                                    STAmount{
                                        USD, UINT64_C(40'5694150420947), -13},
                                    STAmount{
                                        ETH, UINT64_C(64'91106406735152), -14},
                                }}}));
                        }
                        else
                        {
                            // Ed offer is partially crossed.
                            // The updated rounding makes limitQuality
                            // work if both amendments are enabled
                            BEAST_EXPECT(expectOffers(
                                env,
                                ed,
                                1,
                                {{Amounts{
                                    STAmount{
                                        ETH, UINT64_C(335'0889359326475), -13},
                                    STAmount{
                                        USD, UINT64_C(209'4305849579047), -13},
                                }}}));
                            BEAST_EXPECT(expectOffers(env, alice, 0));
                        }
                    }
                    else
                    {
                        if (!features[fixAMMv1_1])
                        {
                            // Ed offer is partially crossed.
                            BEAST_EXPECT(expectOffers(
                                env,
                                ed,
                                1,
                                {{Amounts{
                                    STAmount{
                                        ETH, UINT64_C(335'0889359326485), -13},
                                    STAmount{
                                        USD, UINT64_C(209'4305849579053), -13},
                                }}}));
                            BEAST_EXPECT(expectOffers(env, alice, 0));
                        }
                        else
                        {
                            // Ed offer is partially crossed.
                            BEAST_EXPECT(expectOffers(
                                env,
                                ed,
                                1,
                                {{Amounts{
                                    STAmount{
                                        ETH, UINT64_C(335'0889359326475), -13},
                                    STAmount{
                                        USD, UINT64_C(209'4305849579047), -13},
                                }}}));
                            BEAST_EXPECT(expectOffers(env, alice, 0));
                        }
                    }
                }
            }

            // Strand selection

            // Two book steps strand quality is 1.
            // AMM strand's best quality is equal to AMM's spot price
            // quality, which is 1. Both strands (steps) are adjusted
            // for the transfer fee in qualityUpperBound. In case
            // of two strands, AMM offers have better quality and are
            // consumed first, remaining liquidity is generated by CLOB
            // offers. Liquidity from two strands is better in this case
            // than in case of one strand with two book steps. Liquidity
            // from one strand with AMM has better quality than either one
            // strand with two book steps or two strands. It may appear
            // unintuitive, but one strand with AMM is optimized and
            // generates one AMM offer, while in case of two strands,
            // multiple AMM offers are generated, which results in slightly
            // worse overall quality.
            {
                std::array<Quality, 3> q;
                for (auto i = 0; i < 3; ++i)
                {
                    Env env(*this, features);
                    prep(env, rates.first, rates.second);
                    std::optional<AMM> amm;

                    if (i == 0 || i == 2)
                    {
                        env(offer(ed, ETH(400), CAN(400)), txflags(tfPassive));
                        env(offer(ed, CAN(400), USD(400))), txflags(tfPassive);
                        env.close();
                    }

                    if (i > 0)
                        amm.emplace(env, ed, ETH(1'000), USD(1'000));

                    env(pay(carol, bob, USD(100)),
                        path(~USD),
                        path(~CAN, ~USD),
                        sendmax(ETH(600)));
                    env.close();

                    BEAST_EXPECT(expectLine(env, bob, USD(2'100)));

                    if (i == 2 && !features[fixAMMv1_1])
                    {
                        if (rates.first == 1.5)
                        {
                            // Liquidity is consumed from AMM strand only
                            BEAST_EXPECT(amm->expectBalances(
                                STAmount{ETH, UINT64_C(1'176'66038955758), -11},
                                USD(850),
                                amm->tokens()));
                        }
                        else
                        {
                            BEAST_EXPECT(amm->expectBalances(
                                STAmount{
                                    ETH, UINT64_C(1'179'540094339627), -12},
                                STAmount{USD, UINT64_C(847'7880529867501), -13},
                                amm->tokens()));
                            BEAST_EXPECT(expectOffers(
                                env,
                                ed,
                                2,
                                {{Amounts{
                                      STAmount{
                                          ETH,
                                          UINT64_C(343'3179205198749),
                                          -13},
                                      STAmount{
                                          CAN,
                                          UINT64_C(343'3179205198749),
                                          -13},
                                  },
                                  Amounts{
                                      STAmount{
                                          CAN,
                                          UINT64_C(362'2119470132499),
                                          -13},
                                      STAmount{
                                          USD,
                                          UINT64_C(362'2119470132499),
                                          -13},
                                  }}}));
                        }
                    }
                    else if (i == 2)
                    {
                        if (rates.first == 1.5)
                        {
                            // Liquidity is consumed from AMM strand only
                            BEAST_EXPECT(amm->expectBalances(
                                STAmount{
                                    ETH, UINT64_C(1'176'660389557593), -12},
                                USD(850),
                                amm->tokens()));
                        }
                        else
                        {
                            BEAST_EXPECT(amm->expectBalances(
                                STAmount{ETH, UINT64_C(1'179'54009433964), -11},
                                STAmount{USD, UINT64_C(847'7880529867501), -13},
                                amm->tokens()));
                            BEAST_EXPECT(expectOffers(
                                env,
                                ed,
                                2,
                                {{Amounts{
                                      STAmount{
                                          ETH,
                                          UINT64_C(343'3179205198749),
                                          -13},
                                      STAmount{
                                          CAN,
                                          UINT64_C(343'3179205198749),
                                          -13},
                                  },
                                  Amounts{
                                      STAmount{
                                          CAN,
                                          UINT64_C(362'2119470132499),
                                          -13},
                                      STAmount{
                                          USD,
                                          UINT64_C(362'2119470132499),
                                          -13},
                                  }}}));
                        }
                    }
                    q[i] = Quality(Amounts{
                        ETH(2'000) - env.balance(carol, ETH),
                        env.balance(bob, USD) - USD(2'000)});
                }
                BEAST_EXPECT(q[1] > q[0]);
                BEAST_EXPECT(q[2] > q[0] && q[2] < q[1]);
            }
        }
    }

    void
    testFixDefaultInnerObj()
    {
        testcase("Fix Default Inner Object");
        using namespace jtx;
        FeatureBitset const all{testable_amendments()};

        auto test = [&](FeatureBitset features,
                        TER const& err1,
                        TER const& err2,
                        TER const& err3,
                        TER const& err4,
                        std::uint16_t tfee,
                        bool closeLedger,
                        std::optional<std::uint16_t> extra = std::nullopt) {
            Env env(*this, features);
            fund(env, gw, {alice}, XRP(1'000), {USD(10)});
            AMM amm(
                env,
                gw,
                XRP(10),
                USD(10),
                {.tfee = tfee, .close = closeLedger});
            amm.deposit(alice, USD(10), XRP(10));
            amm.vote(VoteArg{.account = alice, .tfee = tfee, .err = ter(err1)});
            amm.withdraw(WithdrawArg{
                .account = gw, .asset1Out = USD(1), .err = ter(err2)});
            // with the amendment disabled and ledger not closed,
            // second vote succeeds if the first vote sets the trading fee
            // to non-zero; if the first vote sets the trading fee to >0 &&
            // <9 then the second withdraw succeeds if the second vote sets
            // the trading fee so that the discounted fee is non-zero
            amm.vote(VoteArg{.account = alice, .tfee = 20, .err = ter(err3)});
            amm.withdraw(WithdrawArg{
                .account = gw, .asset1Out = USD(2), .err = ter(err4)});
        };

        // ledger is closed after each transaction, vote/withdraw don't fail
        // regardless whether the amendment is enabled or not
        test(all, tesSUCCESS, tesSUCCESS, tesSUCCESS, tesSUCCESS, 0, true);
        test(
            all - fixInnerObjTemplate,
            tesSUCCESS,
            tesSUCCESS,
            tesSUCCESS,
            tesSUCCESS,
            0,
            true);
        // ledger is not closed after each transaction
        // vote/withdraw don't fail if the amendment is enabled
        test(all, tesSUCCESS, tesSUCCESS, tesSUCCESS, tesSUCCESS, 0, false);
        // vote/withdraw fail if the amendment is not enabled
        // second vote/withdraw still fail: second vote fails because
        // the initial trading fee is 0, consequently second withdraw fails
        // because the second vote fails
        test(
            all - fixInnerObjTemplate,
            tefEXCEPTION,
            tefEXCEPTION,
            tefEXCEPTION,
            tefEXCEPTION,
            0,
            false);
        // if non-zero trading/discounted fee then vote/withdraw
        // don't fail whether the ledger is closed or not and
        // the amendment is enabled or not
        test(all, tesSUCCESS, tesSUCCESS, tesSUCCESS, tesSUCCESS, 10, true);
        test(
            all - fixInnerObjTemplate,
            tesSUCCESS,
            tesSUCCESS,
            tesSUCCESS,
            tesSUCCESS,
            10,
            true);
        test(all, tesSUCCESS, tesSUCCESS, tesSUCCESS, tesSUCCESS, 10, false);
        test(
            all - fixInnerObjTemplate,
            tesSUCCESS,
            tesSUCCESS,
            tesSUCCESS,
            tesSUCCESS,
            10,
            false);
        // non-zero trading fee but discounted fee is 0, vote doesn't fail
        // but withdraw fails
        test(all, tesSUCCESS, tesSUCCESS, tesSUCCESS, tesSUCCESS, 9, false);
        // second vote sets the trading fee to non-zero, consequently
        // second withdraw doesn't fail even if the amendment is not
        // enabled and the ledger is not closed
        test(
            all - fixInnerObjTemplate,
            tesSUCCESS,
            tefEXCEPTION,
            tesSUCCESS,
            tesSUCCESS,
            9,
            false);
    }

    void
    testFixChangeSpotPriceQuality(FeatureBitset features)
    {
        testcase("Fix changeSpotPriceQuality");
        using namespace jtx;

        std::string logs;

        enum class Status {
            SucceedShouldSucceedResize,  // Succeed in pre-fix because
                                         // error allowance, succeed post-fix
                                         // because of offer resizing
            FailShouldSucceed,           // Fail in pre-fix due to rounding,
                                         // succeed after fix because of XRP
                                         // side is generated first
            SucceedShouldFail,           // Succeed in pre-fix, fail after fix
                                         // due to small quality difference
            Fail,    // Both fail because the quality can't be matched
            Succeed  // Both succeed
        };
        using enum Status;
        auto const xrpIouAmounts10_100 =
            TAmounts{XRPAmount{10}, IOUAmount{100}};
        auto const iouXrpAmounts10_100 =
            TAmounts{IOUAmount{10}, XRPAmount{100}};
        // clang-format off
        std::vector<std::tuple<std::string, std::string, Quality, std::uint16_t, Status>> tests = {
            //Pool In              ,  Pool Out,             Quality                     , Fee,  Status
            {"0.001519763260828713", "1558701",             Quality{5414253689393440221}, 1000, FailShouldSucceed},
            {"0.01099814367603737",  "1892611",             Quality{5482264816516900274}, 1000, FailShouldSucceed},
            {"0.78",                 "796599",              Quality{5630392334958379008}, 1000, FailShouldSucceed},
            {"105439.2955578965",    "49398693",            Quality{5910869983721805038},  400, FailShouldSucceed},
            {"12408293.23445213",    "4340810521",          Quality{5911611095910090752},  997, FailShouldSucceed},
            {"1892611",              "0.01099814367603737", Quality{6703103457950430139}, 1000, FailShouldSucceed},
            {"423028.8508101858",    "3392804520",          Quality{5837920340654162816},  600, FailShouldSucceed},
            {"44565388.41001027",    "73890647",            Quality{6058976634606450001}, 1000, FailShouldSucceed},
            {"66831.68494832662",    "16",                  Quality{6346111134641742975},    0, FailShouldSucceed},
            {"675.9287302203422",    "1242632304",          Quality{5625960929244093294},  300, FailShouldSucceed},
            {"7047.112186735699",    "1649845866",          Quality{5696855348026306945},  504, FailShouldSucceed},
            {"840236.4402981238",    "47419053",            Quality{5982561601648018688},  499, FailShouldSucceed},
            {"992715.618909774",     "189445631733",        Quality{5697835648288106944},  815, SucceedShouldSucceedResize},
            {"504636667521",         "185545883.9506651",   Quality{6343802275337659280},  503, SucceedShouldSucceedResize},
            {"992706.7218636649",    "189447316000",        Quality{5697835648288106944},  797, SucceedShouldSucceedResize},
            {"1.068737911388205",    "127860278877",        Quality{5268604356368739396},  293, SucceedShouldSucceedResize},
            {"17932506.56880419",    "189308.6043676173",   Quality{6206460598195440068},  311, SucceedShouldSucceedResize},
            {"1.066379294658174",    "128042251493",        Quality{5268559341368739328},  270, SucceedShouldSucceedResize},
            {"350131413924",         "1576879.110907892",   Quality{6487411636539049449},  650, Fail},
            {"422093460",            "2.731797662057464",   Quality{6702911108534394924}, 1000, Fail},
            {"76128132223",          "367172.7148422662",   Quality{6487263463413514240},  548, Fail},
            {"132701839250",         "280703770.7695443",   Quality{6273750681188885075},  562, Fail},
            {"994165.7604612011",    "189551302411",        Quality{5697835592690668727},  815, Fail},
            {"45053.33303227917",    "86612695359",         Quality{5625695218943638190},  500, Fail},
            {"199649.077043865",     "14017933007",         Quality{5766034667318524880},  324, Fail},
            {"27751824831.70903",    "78896950",            Quality{6272538159621630432},  500, Fail},
            {"225.3731275781907",    "156431793648",        Quality{5477818047604078924},  989, Fail},
            {"199649.077043865",     "14017933007",         Quality{5766036094462806309},  324, Fail},
            {"3.590272027140361",    "20677643641",         Quality{5406056147042156356},  808, Fail},
            {"1.070884664490231",    "127604712776",        Quality{5268620608623825741},  293, Fail},
            {"3272.448829820197",    "6275124076",          Quality{5625710328924117902},   81, Fail},
            {"0.009059512633902926", "7994028",             Quality{5477511954775533172}, 1000, Fail},
            {"1",                    "1.0",                 Quality{0},                    100, Fail},
            {"1.0",                  "1",                   Quality{0},                    100, Fail},
            {"10",                   "10.0",                Quality{xrpIouAmounts10_100},  100, Fail},
            {"10.0",                 "10",                  Quality{iouXrpAmounts10_100},  100, Fail},
            {"69864389131",          "287631.4543025075",   Quality{6487623473313516078},  451, Succeed},
            {"4328342973",           "12453825.99247381",   Quality{6272522264364865181},  997, Succeed},
            {"32347017",             "7003.93031579449",    Quality{6347261126087916670}, 1000, Succeed},
            {"61697206161",          "36631.4583206413",    Quality{6558965195382476659},  500, Succeed},
            {"1654524979",           "7028.659825511603",   Quality{6487551345110052981},  504, Succeed},
            {"88621.22277293179",    "5128418948",          Quality{5766347291552869205},  380, Succeed},
            {"1892611",              "0.01099814367603737", Quality{6703102780512015436}, 1000, Succeed},
            {"4542.639373338766",    "24554809",            Quality{5838994982188783710},    0, Succeed},
            {"5132932546",           "88542.99750172683",   Quality{6419203342950054537},  380, Succeed},
            {"78929964.1549083",     "1506494795",          Quality{5986890029845558688},  589, Succeed},
            {"10096561906",          "44727.72453735605",   Quality{6487455290284644551},  250, Succeed},
            {"5092.219565514988",    "8768257694",          Quality{5626349534958379008},  503, Succeed},
            {"1819778294",           "8305.084302902864",   Quality{6487429398998540860},  415, Succeed},
            {"6970462.633911943",    "57359281",            Quality{6054087899185946624},  850, Succeed},
            {"3983448845",           "2347.543644281467",   Quality{6558965195382476659},  856, Succeed},
            // This is a tiny offer 12drops/19321952e-15 it succeeds pre-amendment because of the error allowance.
            // Post amendment it is resized to 11drops/17711789e-15 but the quality is still less than
            // the target quality and the offer fails.
            {"771493171",            "1.243473020567508",   Quality{6707566798038544272},  100, SucceedShouldFail},
        };
        // clang-format on

        boost::regex rx("^\\d+$");
        boost::smatch match;
        // tests that succeed should have the same amounts pre-fix and post-fix
        std::vector<std::pair<STAmount, STAmount>> successAmounts;
        Env env(*this, features, std::make_unique<CaptureLogs>(&logs));
        auto rules = env.current()->rules();
        CurrentTransactionRulesGuard rg(rules);
        for (auto const& t : tests)
        {
            auto getPool = [&](std::string const& v, bool isXRP) {
                if (isXRP)
                    return amountFromString(xrpIssue(), v);
                return amountFromString(noIssue(), v);
            };
            auto const& quality = std::get<Quality>(t);
            auto const tfee = std::get<std::uint16_t>(t);
            auto const status = std::get<Status>(t);
            auto const poolInIsXRP =
                boost::regex_search(std::get<0>(t), match, rx);
            auto const poolOutIsXRP =
                boost::regex_search(std::get<1>(t), match, rx);
            assert(!(poolInIsXRP && poolOutIsXRP));
            auto const poolIn = getPool(std::get<0>(t), poolInIsXRP);
            auto const poolOut = getPool(std::get<1>(t), poolOutIsXRP);
            try
            {
                auto const amounts = changeSpotPriceQuality(
                    Amounts{poolIn, poolOut},
                    quality,
                    tfee,
                    env.current()->rules(),
                    env.journal);
                if (amounts)
                {
                    if (status == SucceedShouldSucceedResize)
                    {
                        if (!features[fixAMMv1_1])
                            BEAST_EXPECT(Quality{*amounts} < quality);
                        else
                            BEAST_EXPECT(Quality{*amounts} >= quality);
                    }
                    else if (status == Succeed)
                    {
                        if (!features[fixAMMv1_1])
                            BEAST_EXPECT(
                                Quality{*amounts} >= quality ||
                                withinRelativeDistance(
                                    Quality{*amounts}, quality, Number{1, -7}));
                        else
                            BEAST_EXPECT(Quality{*amounts} >= quality);
                    }
                    else if (status == FailShouldSucceed)
                    {
                        BEAST_EXPECT(
                            features[fixAMMv1_1] &&
                            Quality{*amounts} >= quality);
                    }
                    else if (status == SucceedShouldFail)
                    {
                        BEAST_EXPECT(
                            !features[fixAMMv1_1] &&
                            Quality{*amounts} < quality &&
                            withinRelativeDistance(
                                Quality{*amounts}, quality, Number{1, -7}));
                    }
                }
                else
                {
                    // Fails pre- and post-amendment because the quality can't
                    // be matched. Verify by generating a tiny offer, which
                    // doesn't match the quality. Exclude zero quality since
                    // no offer is generated in this case.
                    if (status == Fail && quality != Quality{0})
                    {
                        auto tinyOffer = [&]() {
                            if (isXRP(poolIn))
                            {
                                auto const takerPays = STAmount{xrpIssue(), 1};
                                return Amounts{
                                    takerPays,
                                    swapAssetIn(
                                        Amounts{poolIn, poolOut},
                                        takerPays,
                                        tfee)};
                            }
                            else if (isXRP(poolOut))
                            {
                                auto const takerGets = STAmount{xrpIssue(), 1};
                                return Amounts{
                                    swapAssetOut(
                                        Amounts{poolIn, poolOut},
                                        takerGets,
                                        tfee),
                                    takerGets};
                            }
                            auto const takerPays = toAmount<STAmount>(
                                getIssue(poolIn), Number{1, -10} * poolIn);
                            return Amounts{
                                takerPays,
                                swapAssetIn(
                                    Amounts{poolIn, poolOut}, takerPays, tfee)};
                        }();
                        BEAST_EXPECT(Quality(tinyOffer) < quality);
                    }
                    else if (status == FailShouldSucceed)
                    {
                        BEAST_EXPECT(!features[fixAMMv1_1]);
                    }
                    else if (status == SucceedShouldFail)
                    {
                        BEAST_EXPECT(features[fixAMMv1_1]);
                    }
                }
            }
            catch (std::runtime_error const& e)
            {
                BEAST_EXPECT(
                    !strcmp(e.what(), "changeSpotPriceQuality failed"));
                BEAST_EXPECT(
                    !features[fixAMMv1_1] && status == FailShouldSucceed);
            }
        }

        // Test negative discriminant
        {
            // b**2 - 4 * a * c -> 1 * 1 - 4 * 1 * 1 = -3
            auto const res =
                solveQuadraticEqSmallest(Number{1}, Number{1}, Number{1});
            BEAST_EXPECT(!res.has_value());
        }
    }

    void
    testMalformed()
    {
        using namespace jtx;

        testAMM([&](AMM& ammAlice, Env& env) {
            WithdrawArg args{
                .flags = tfSingleAsset,
                .err = ter(temMALFORMED),
            };
            ammAlice.withdraw(args);
        });

        testAMM([&](AMM& ammAlice, Env& env) {
            WithdrawArg args{
                .flags = tfOneAssetLPToken,
                .err = ter(temMALFORMED),
            };
            ammAlice.withdraw(args);
        });

        testAMM([&](AMM& ammAlice, Env& env) {
            WithdrawArg args{
                .flags = tfLimitLPToken,
                .err = ter(temMALFORMED),
            };
            ammAlice.withdraw(args);
        });

        testAMM([&](AMM& ammAlice, Env& env) {
            WithdrawArg args{
                .asset1Out = XRP(100),
                .asset2Out = XRP(100),
                .err = ter(temBAD_AMM_TOKENS),
            };
            ammAlice.withdraw(args);
        });

        testAMM([&](AMM& ammAlice, Env& env) {
            WithdrawArg args{
                .asset1Out = XRP(100),
                .asset2Out = BAD(100),
                .err = ter(temBAD_CURRENCY),
            };
            ammAlice.withdraw(args);
        });

        testAMM([&](AMM& ammAlice, Env& env) {
            Json::Value jv;
            jv[jss::TransactionType] = jss::AMMWithdraw;
            jv[jss::Flags] = tfLimitLPToken;
            jv[jss::Account] = alice.human();
            ammAlice.setTokens(jv);
            XRP(100).value().setJson(jv[jss::Amount]);
            USD(100).value().setJson(jv[jss::EPrice]);
            env(jv, ter(temBAD_AMM_TOKENS));
        });
    }

    void
    testFixOverflowOffer(FeatureBitset featuresInitial)
    {
        using namespace jtx;
        using namespace std::chrono;
        FeatureBitset const all{featuresInitial};

        std::string logs;

        Account const gatehub{"gatehub"};
        Account const bitstamp{"bitstamp"};
        Account const trader{"trader"};
        auto const usdGH = gatehub["USD"];
        auto const btcGH = gatehub["BTC"];
        auto const usdBIT = bitstamp["USD"];

        struct InputSet
        {
            char const* testCase;
            double const poolUsdBIT;
            double const poolUsdGH;
            sendmax const sendMaxUsdBIT;
            STAmount const sendUsdGH;
            STAmount const failUsdGH;
            STAmount const failUsdGHr;
            STAmount const failUsdBIT;
            STAmount const failUsdBITr;
            STAmount const goodUsdGH;
            STAmount const goodUsdGHr;
            STAmount const goodUsdBIT;
            STAmount const goodUsdBITr;
            IOUAmount const lpTokenBalance;
            std::optional<IOUAmount> const lpTokenBalanceAlt = {};
            double const offer1BtcGH = 0.1;
            double const offer2BtcGH = 0.1;
            double const offer2UsdGH = 1;
            double const rateBIT = 0.0;
            double const rateGH = 0.0;
        };

        using uint64_t = std::uint64_t;

        for (auto const& input : {
                 InputSet{
                     .testCase = "Test Fix Overflow Offer",                   //
                     .poolUsdBIT = 3,                                         //
                     .poolUsdGH = 273,                                        //
                     .sendMaxUsdBIT{usdBIT(50)},                              //
                     .sendUsdGH{usdGH, uint64_t(272'455089820359), -12},      //
                     .failUsdGH = STAmount{0},                                //
                     .failUsdGHr = STAmount{0},                               //
                     .failUsdBIT{usdBIT, uint64_t(46'47826086956522), -14},   //
                     .failUsdBITr{usdBIT, uint64_t(46'47826086956521), -14},  //
                     .goodUsdGH{usdGH, uint64_t(96'7543114220382), -13},      //
                     .goodUsdGHr{usdGH, uint64_t(96'7543114222965), -13},     //
                     .goodUsdBIT{usdBIT, uint64_t(8'464739069120721), -15},   //
                     .goodUsdBITr{usdBIT, uint64_t(8'464739069098152), -15},  //
                     .lpTokenBalance = {28'61817604250837, -14},              //
                     .lpTokenBalanceAlt = IOUAmount{28'61817604250836, -14},  //
                     .offer1BtcGH = 0.1,                                      //
                     .offer2BtcGH = 0.1,                                      //
                     .offer2UsdGH = 1,                                        //
                     .rateBIT = 1.15,                                         //
                     .rateGH = 1.2,                                           //
                 },
                 InputSet{
                     .testCase = "Overflow test {1, 100, 0.111}",           //
                     .poolUsdBIT = 1,                                       //
                     .poolUsdGH = 100,                                      //
                     .sendMaxUsdBIT{usdBIT(0.111)},                         //
                     .sendUsdGH{usdGH, 100},                                //
                     .failUsdGH = STAmount{0},                              //
                     .failUsdGHr = STAmount{0},                             //
                     .failUsdBIT{usdBIT, uint64_t(1'111), -3},              //
                     .failUsdBITr{usdBIT, uint64_t(1'111), -3},             //
                     .goodUsdGH{usdGH, uint64_t(90'04347888284115), -14},   //
                     .goodUsdGHr{usdGH, uint64_t(90'04347888284201), -14},  //
                     .goodUsdBIT{usdBIT, uint64_t(1'111), -3},              //
                     .goodUsdBITr{usdBIT, uint64_t(1'111), -3},             //
                     .lpTokenBalance{10, 0},                                //
                     .offer1BtcGH = 1e-5,                                   //
                     .offer2BtcGH = 1,                                      //
                     .offer2UsdGH = 1e-5,                                   //
                     .rateBIT = 0,                                          //
                     .rateGH = 0,                                           //
                 },
                 InputSet{
                     .testCase = "Overflow test {1, 100, 1.00}",            //
                     .poolUsdBIT = 1,                                       //
                     .poolUsdGH = 100,                                      //
                     .sendMaxUsdBIT{usdBIT(1.00)},                          //
                     .sendUsdGH{usdGH, 100},                                //
                     .failUsdGH = STAmount{0},                              //
                     .failUsdGHr = STAmount{0},                             //
                     .failUsdBIT{usdBIT, uint64_t(2), 0},                   //
                     .failUsdBITr{usdBIT, uint64_t(2), 0},                  //
                     .goodUsdGH{usdGH, uint64_t(52'94379354424079), -14},   //
                     .goodUsdGHr{usdGH, uint64_t(52'94379354424135), -14},  //
                     .goodUsdBIT{usdBIT, uint64_t(2), 0},                   //
                     .goodUsdBITr{usdBIT, uint64_t(2), 0},                  //
                     .lpTokenBalance{10, 0},                                //
                     .offer1BtcGH = 1e-5,                                   //
                     .offer2BtcGH = 1,                                      //
                     .offer2UsdGH = 1e-5,                                   //
                     .rateBIT = 0,                                          //
                     .rateGH = 0,                                           //
                 },
                 InputSet{
                     .testCase = "Overflow test {1, 100, 4.6432}",            //
                     .poolUsdBIT = 1,                                         //
                     .poolUsdGH = 100,                                        //
                     .sendMaxUsdBIT{usdBIT(4.6432)},                          //
                     .sendUsdGH{usdGH, 100},                                  //
                     .failUsdGH = STAmount{0},                                //
                     .failUsdGHr = STAmount{0},                               //
                     .failUsdBIT{usdBIT, uint64_t(5'6432), -4},               //
                     .failUsdBITr{usdBIT, uint64_t(5'6432), -4},              //
                     .goodUsdGH{usdGH, uint64_t(35'44113971506987), -14},     //
                     .goodUsdGHr{usdGH, uint64_t(35'44113971506987), -14},    //
                     .goodUsdBIT{usdBIT, uint64_t(2'821579689703915), -15},   //
                     .goodUsdBITr{usdBIT, uint64_t(2'821579689703954), -15},  //
                     .lpTokenBalance{10, 0},                                  //
                     .offer1BtcGH = 1e-5,                                     //
                     .offer2BtcGH = 1,                                        //
                     .offer2UsdGH = 1e-5,                                     //
                     .rateBIT = 0,                                            //
                     .rateGH = 0,                                             //
                 },
                 InputSet{
                     .testCase = "Overflow test {1, 100, 10}",                //
                     .poolUsdBIT = 1,                                         //
                     .poolUsdGH = 100,                                        //
                     .sendMaxUsdBIT{usdBIT(10)},                              //
                     .sendUsdGH{usdGH, 100},                                  //
                     .failUsdGH = STAmount{0},                                //
                     .failUsdGHr = STAmount{0},                               //
                     .failUsdBIT{usdBIT, uint64_t(11), 0},                    //
                     .failUsdBITr{usdBIT, uint64_t(11), 0},                   //
                     .goodUsdGH{usdGH, uint64_t(35'44113971506987), -14},     //
                     .goodUsdGHr{usdGH, uint64_t(35'44113971506987), -14},    //
                     .goodUsdBIT{usdBIT, uint64_t(2'821579689703915), -15},   //
                     .goodUsdBITr{usdBIT, uint64_t(2'821579689703954), -15},  //
                     .lpTokenBalance{10, 0},                                  //
                     .offer1BtcGH = 1e-5,                                     //
                     .offer2BtcGH = 1,                                        //
                     .offer2UsdGH = 1e-5,                                     //
                     .rateBIT = 0,                                            //
                     .rateGH = 0,                                             //
                 },
                 InputSet{
                     .testCase = "Overflow test {50, 100, 5.55}",          //
                     .poolUsdBIT = 50,                                     //
                     .poolUsdGH = 100,                                     //
                     .sendMaxUsdBIT{usdBIT(5.55)},                         //
                     .sendUsdGH{usdGH, 100},                               //
                     .failUsdGH = STAmount{0},                             //
                     .failUsdGHr = STAmount{0},                            //
                     .failUsdBIT{usdBIT, uint64_t(55'55), -2},             //
                     .failUsdBITr{usdBIT, uint64_t(55'55), -2},            //
                     .goodUsdGH{usdGH, uint64_t(90'04347888284113), -14},  //
                     .goodUsdGHr{usdGH, uint64_t(90'0434788828413), -13},  //
                     .goodUsdBIT{usdBIT, uint64_t(55'55), -2},             //
                     .goodUsdBITr{usdBIT, uint64_t(55'55), -2},            //
                     .lpTokenBalance{uint64_t(70'71067811865475), -14},    //
                     .offer1BtcGH = 1e-5,                                  //
                     .offer2BtcGH = 1,                                     //
                     .offer2UsdGH = 1e-5,                                  //
                     .rateBIT = 0,                                         //
                     .rateGH = 0,                                          //
                 },
                 InputSet{
                     .testCase = "Overflow test {50, 100, 50.00}",          //
                     .poolUsdBIT = 50,                                      //
                     .poolUsdGH = 100,                                      //
                     .sendMaxUsdBIT{usdBIT(50.00)},                         //
                     .sendUsdGH{usdGH, 100},                                //
                     .failUsdGH{usdGH, uint64_t(52'94379354424081), -14},   //
                     .failUsdGHr{usdGH, uint64_t(52'94379354424092), -14},  //
                     .failUsdBIT{usdBIT, uint64_t(100), 0},                 //
                     .failUsdBITr{usdBIT, uint64_t(100), 0},                //
                     .goodUsdGH{usdGH, uint64_t(52'94379354424081), -14},   //
                     .goodUsdGHr{usdGH, uint64_t(52'94379354424092), -14},  //
                     .goodUsdBIT{usdBIT, uint64_t(100), 0},                 //
                     .goodUsdBITr{usdBIT, uint64_t(100), 0},                //
                     .lpTokenBalance{uint64_t(70'71067811865475), -14},     //
                     .offer1BtcGH = 1e-5,                                   //
                     .offer2BtcGH = 1,                                      //
                     .offer2UsdGH = 1e-5,                                   //
                     .rateBIT = 0,                                          //
                     .rateGH = 0,                                           //
                 },
                 InputSet{
                     .testCase = "Overflow test {50, 100, 232.16}",           //
                     .poolUsdBIT = 50,                                        //
                     .poolUsdGH = 100,                                        //
                     .sendMaxUsdBIT{usdBIT(232.16)},                          //
                     .sendUsdGH{usdGH, 100},                                  //
                     .failUsdGH = STAmount{0},                                //
                     .failUsdGHr = STAmount{0},                               //
                     .failUsdBIT{usdBIT, uint64_t(282'16), -2},               //
                     .failUsdBITr{usdBIT, uint64_t(282'16), -2},              //
                     .goodUsdGH{usdGH, uint64_t(35'44113971506987), -14},     //
                     .goodUsdGHr{usdGH, uint64_t(35'44113971506987), -14},    //
                     .goodUsdBIT{usdBIT, uint64_t(141'0789844851958), -13},   //
                     .goodUsdBITr{usdBIT, uint64_t(141'0789844851962), -13},  //
                     .lpTokenBalance{70'71067811865475, -14},                 //
                     .offer1BtcGH = 1e-5,                                     //
                     .offer2BtcGH = 1,                                        //
                     .offer2UsdGH = 1e-5,                                     //
                     .rateBIT = 0,                                            //
                     .rateGH = 0,                                             //
                 },
                 InputSet{
                     .testCase = "Overflow test {50, 100, 500}",              //
                     .poolUsdBIT = 50,                                        //
                     .poolUsdGH = 100,                                        //
                     .sendMaxUsdBIT{usdBIT(500)},                             //
                     .sendUsdGH{usdGH, 100},                                  //
                     .failUsdGH = STAmount{0},                                //
                     .failUsdGHr = STAmount{0},                               //
                     .failUsdBIT{usdBIT, uint64_t(550), 0},                   //
                     .failUsdBITr{usdBIT, uint64_t(550), 0},                  //
                     .goodUsdGH{usdGH, uint64_t(35'44113971506987), -14},     //
                     .goodUsdGHr{usdGH, uint64_t(35'44113971506987), -14},    //
                     .goodUsdBIT{usdBIT, uint64_t(141'0789844851958), -13},   //
                     .goodUsdBITr{usdBIT, uint64_t(141'0789844851962), -13},  //
                     .lpTokenBalance{70'71067811865475, -14},                 //
                     .offer1BtcGH = 1e-5,                                     //
                     .offer2BtcGH = 1,                                        //
                     .offer2UsdGH = 1e-5,                                     //
                     .rateBIT = 0,                                            //
                     .rateGH = 0,                                             //
                 },
             })
        {
            testcase(input.testCase);
            for (auto const& features :
                 {all - fixAMMOverflowOffer - fixAMMv1_1 - fixAMMv1_3, all})
            {
                Env env(*this, features, std::make_unique<CaptureLogs>(&logs));

                env.fund(XRP(5'000), gatehub, bitstamp, trader);
                env.close();

                if (input.rateGH != 0.0)
                    env(rate(gatehub, input.rateGH));
                if (input.rateBIT != 0.0)
                    env(rate(bitstamp, input.rateBIT));

                env(trust(trader, usdGH(10'000'000)));
                env(trust(trader, usdBIT(10'000'000)));
                env(trust(trader, btcGH(10'000'000)));
                env.close();

                env(pay(gatehub, trader, usdGH(100'000)));
                env(pay(gatehub, trader, btcGH(100'000)));
                env(pay(bitstamp, trader, usdBIT(100'000)));
                env.close();

                AMM amm{
                    env,
                    trader,
                    usdGH(input.poolUsdGH),
                    usdBIT(input.poolUsdBIT)};
                env.close();

                IOUAmount const preSwapLPTokenBalance =
                    amm.getLPTokensBalance();

                env(offer(trader, usdBIT(1), btcGH(input.offer1BtcGH)));
                env(offer(
                    trader,
                    btcGH(input.offer2BtcGH),
                    usdGH(input.offer2UsdGH)));
                env.close();

                env(pay(trader, trader, input.sendUsdGH),
                    path(~usdGH),
                    path(~btcGH, ~usdGH),
                    sendmax(input.sendMaxUsdBIT),
                    txflags(tfPartialPayment));
                env.close();

                auto const failUsdGH =
                    features[fixAMMv1_1] ? input.failUsdGHr : input.failUsdGH;
                auto const failUsdBIT =
                    features[fixAMMv1_1] ? input.failUsdBITr : input.failUsdBIT;
                auto const goodUsdGH =
                    features[fixAMMv1_1] ? input.goodUsdGHr : input.goodUsdGH;
                auto const goodUsdBIT =
                    features[fixAMMv1_1] ? input.goodUsdBITr : input.goodUsdBIT;
                auto const lpTokenBalance =
                    env.enabled(fixAMMv1_3) && input.lpTokenBalanceAlt
                    ? *input.lpTokenBalanceAlt
                    : input.lpTokenBalance;
                if (!features[fixAMMOverflowOffer])
                {
                    BEAST_EXPECT(amm.expectBalances(
                        failUsdGH, failUsdBIT, lpTokenBalance));
                }
                else
                {
                    BEAST_EXPECT(amm.expectBalances(
                        goodUsdGH, goodUsdBIT, lpTokenBalance));

                    // Invariant: LPToken balance must not change in a
                    // payment or a swap transaction
                    BEAST_EXPECT(
                        amm.getLPTokensBalance() == preSwapLPTokenBalance);

                    // Invariant: The square root of (product of the pool
                    // balances) must be at least the LPTokenBalance
                    Number const sqrtPoolProduct =
                        root2(goodUsdGH * goodUsdBIT);

                    // Include a tiny tolerance for the test cases using
                    //   .goodUsdGH{usdGH, uint64_t(35'44113971506987),
                    //   -14}, .goodUsdBIT{usdBIT,
                    //   uint64_t(2'821579689703915), -15},
                    // These two values multiply
                    // to 99.99999999999994227040383754105 which gets
                    // internally rounded to 100, due to representation
                    // error.
                    BEAST_EXPECT(
                        (sqrtPoolProduct + Number{1, -14} >=
                         input.lpTokenBalance));
                }
            }
        }
    }

    void
    testSwapRounding()
    {
        testcase("swapRounding");
        using namespace jtx;

        STAmount const xrpPool{XRP, UINT64_C(51600'000981)};
        STAmount const iouPool{USD, UINT64_C(803040'9987141784), -10};

        STAmount const xrpBob{XRP, UINT64_C(1092'878933)};
        STAmount const iouBob{
            USD, UINT64_C(3'988035892323031), -28};  // 3.9...e-13

        testAMM(
            [&](AMM& amm, Env& env) {
                // Check our AMM starting conditions.
                auto [xrpBegin, iouBegin, lptBegin] = amm.balances(XRP, USD);

                // Set Bob's starting conditions.
                env.fund(xrpBob, bob);
                env.trust(USD(1'000'000), bob);
                env(pay(gw, bob, iouBob));
                env.close();

                env(offer(bob, XRP(6300), USD(100'000)));
                env.close();

                // Assert that AMM is unchanged.
                BEAST_EXPECT(
                    amm.expectBalances(xrpBegin, iouBegin, amm.tokens()));
            },
            {{xrpPool, iouPool}},
            889,
            std::nullopt,
            {jtx::testable_amendments() | fixAMMv1_1});
    }

    void
    testFixAMMOfferBlockedByLOB(FeatureBitset features)
    {
        testcase("AMM Offer Blocked By LOB");
        using namespace jtx;

        // Low quality LOB offer blocks AMM liquidity

        // USD/XRP crosses AMM
        {
            Env env(*this, features);

            fund(env, gw, {alice, carol}, XRP(1'000'000), {USD(1'000'000)});
            // This offer blocks AMM offer in pre-amendment
            env(offer(alice, XRP(1), USD(0.01)));
            env.close();

            AMM amm(env, gw, XRP(200'000), USD(100'000));

            // The offer doesn't cross AMM in pre-amendment code
            // It crosses AMM in post-amendment code
            env(offer(carol, USD(0.49), XRP(1)));
            env.close();

            if (!features[fixAMMv1_1])
            {
                BEAST_EXPECT(amm.expectBalances(
                    XRP(200'000), USD(100'000), amm.tokens()));
                BEAST_EXPECT(expectOffers(
                    env, alice, 1, {{Amounts{XRP(1), USD(0.01)}}}));
                // Carol's offer is blocked by alice's offer
                BEAST_EXPECT(expectOffers(
                    env, carol, 1, {{Amounts{USD(0.49), XRP(1)}}}));
            }
            else
            {
                BEAST_EXPECT(amm.expectBalances(
                    XRPAmount(200'000'980'005), USD(99'999.51), amm.tokens()));
                BEAST_EXPECT(expectOffers(
                    env, alice, 1, {{Amounts{XRP(1), USD(0.01)}}}));
                // Carol's offer crosses AMM
                BEAST_EXPECT(expectOffers(env, carol, 0));
            }
        }

        // There is no blocking offer, the same AMM liquidity is consumed
        // pre- and post-amendment.
        {
            Env env(*this, features);

            fund(env, gw, {alice, carol}, XRP(1'000'000), {USD(1'000'000)});
            // There is no blocking offer
            // env(offer(alice, XRP(1), USD(0.01)));

            AMM amm(env, gw, XRP(200'000), USD(100'000));

            // The offer crosses AMM
            env(offer(carol, USD(0.49), XRP(1)));
            env.close();

            // The same result as with the blocking offer
            BEAST_EXPECT(amm.expectBalances(
                XRPAmount(200'000'980'005), USD(99'999.51), amm.tokens()));
            // Carol's offer crosses AMM
            BEAST_EXPECT(expectOffers(env, carol, 0));
        }

        // XRP/USD crosses AMM
        {
            Env env(*this, features);
            fund(env, gw, {alice, carol, bob}, XRP(10'000), {USD(1'000)});

            // This offer blocks AMM offer in pre-amendment
            // It crosses AMM in post-amendment code
            env(offer(bob, USD(1), XRPAmount(500)));
            env.close();
            AMM amm(env, alice, XRP(1'000), USD(500));
            env(offer(carol, XRP(100), USD(55)));
            env.close();
            if (!features[fixAMMv1_1])
            {
                BEAST_EXPECT(
                    amm.expectBalances(XRP(1'000), USD(500), amm.tokens()));
                BEAST_EXPECT(expectOffers(
                    env, bob, 1, {{Amounts{USD(1), XRPAmount(500)}}}));
                BEAST_EXPECT(expectOffers(
                    env, carol, 1, {{Amounts{XRP(100), USD(55)}}}));
            }
            else
            {
                BEAST_EXPECT(amm.expectBalances(
                    XRPAmount(909'090'909),
                    STAmount{USD, UINT64_C(550'000000055), -9},
                    amm.tokens()));
                BEAST_EXPECT(expectOffers(
                    env,
                    carol,
                    1,
                    {{Amounts{
                        XRPAmount{9'090'909},
                        STAmount{USD, 4'99999995, -8}}}}));
                BEAST_EXPECT(expectOffers(
                    env, bob, 1, {{Amounts{USD(1), XRPAmount(500)}}}));
            }
        }

        // There is no blocking offer, the same AMM liquidity is consumed
        // pre- and post-amendment.
        {
            Env env(*this, features);
            fund(env, gw, {alice, carol, bob}, XRP(10'000), {USD(1'000)});

            AMM amm(env, alice, XRP(1'000), USD(500));
            env(offer(carol, XRP(100), USD(55)));
            env.close();
            BEAST_EXPECT(amm.expectBalances(
                XRPAmount(909'090'909),
                STAmount{USD, UINT64_C(550'000000055), -9},
                amm.tokens()));
            BEAST_EXPECT(expectOffers(
                env,
                carol,
                1,
                {{Amounts{
                    XRPAmount{9'090'909}, STAmount{USD, 4'99999995, -8}}}}));
        }
    }

    void
    testLPTokenBalance(FeatureBitset features)
    {
        testcase("LPToken Balance");
        using namespace jtx;

        // Last Liquidity Provider is the issuer of one token
        {
            std::string logs;
            Env env(*this, features, std::make_unique<CaptureLogs>(&logs));
            fund(
                env,
                gw,
                {alice, carol},
                XRP(1'000'000'000),
                {USD(1'000'000'000)});
            AMM amm(env, gw, XRP(2), USD(1));
            amm.deposit(alice, IOUAmount{1'876123487565916, -15});
            amm.deposit(carol, IOUAmount{1'000'000});
            amm.withdrawAll(alice);
            BEAST_EXPECT(amm.expectLPTokens(alice, IOUAmount{0}));
            amm.withdrawAll(carol);
            BEAST_EXPECT(amm.expectLPTokens(carol, IOUAmount{0}));
            auto const lpToken = getAccountLines(
                env, gw, amm.lptIssue())[jss::lines][0u][jss::balance];
            auto const lpTokenBalance =
                amm.ammRpcInfo()[jss::amm][jss::lp_token][jss::value];
            BEAST_EXPECT(
                lpToken == "1414.213562373095" &&
                lpTokenBalance == "1414.213562373");
            if (!features[fixAMMv1_1])
            {
                amm.withdrawAll(gw, std::nullopt, ter(tecAMM_BALANCE));
                BEAST_EXPECT(amm.ammExists());
            }
            else
            {
                amm.withdrawAll(gw);
                BEAST_EXPECT(!amm.ammExists());
            }
        }

        // Last Liquidity Provider is the issuer of two tokens, or not
        // the issuer
        for (auto const& lp : {gw, bob})
        {
            Env env(*this, features);
            auto const ABC = gw["ABC"];
            fund(
                env,
                gw,
                {alice, carol, bob},
                XRP(1'000),
                {USD(1'000'000'000), ABC(1'000'000'000'000)});
            AMM amm(env, lp, ABC(2'000'000), USD(1));
            amm.deposit(alice, IOUAmount{1'876123487565916, -15});
            amm.deposit(carol, IOUAmount{1'000'000});
            amm.withdrawAll(alice);
            amm.withdrawAll(carol);
            auto const lpToken = getAccountLines(
                env, lp, amm.lptIssue())[jss::lines][0u][jss::balance];
            auto const lpTokenBalance =
                amm.ammRpcInfo()[jss::amm][jss::lp_token][jss::value];
            BEAST_EXPECT(
                lpToken == "1414.213562373095" &&
                lpTokenBalance == "1414.213562373");
            if (!features[fixAMMv1_1])
            {
                amm.withdrawAll(lp, std::nullopt, ter(tecAMM_BALANCE));
                BEAST_EXPECT(amm.ammExists());
            }
            else
            {
                amm.withdrawAll(lp);
                BEAST_EXPECT(!amm.ammExists());
            }
        }

        // More than one Liquidity Provider
        // XRP/IOU
        {
            Env env(*this, features);
            fund(env, gw, {alice}, XRP(1'000), {USD(1'000)});
            AMM amm(env, gw, XRP(10), USD(10));
            amm.deposit(alice, 1'000);
            auto res =
                isOnlyLiquidityProvider(*env.current(), amm.lptIssue(), gw);
            BEAST_EXPECT(res && !res.value());
            res =
                isOnlyLiquidityProvider(*env.current(), amm.lptIssue(), alice);
            BEAST_EXPECT(res && !res.value());
        }
        // IOU/IOU, issuer of both IOU
        {
            Env env(*this, features);
            fund(env, gw, {alice}, XRP(1'000), {USD(1'000), EUR(1'000)});
            AMM amm(env, gw, EUR(10), USD(10));
            amm.deposit(alice, 1'000);
            auto res =
                isOnlyLiquidityProvider(*env.current(), amm.lptIssue(), gw);
            BEAST_EXPECT(res && !res.value());
            res =
                isOnlyLiquidityProvider(*env.current(), amm.lptIssue(), alice);
            BEAST_EXPECT(res && !res.value());
        }
        // IOU/IOU, issuer of one IOU
        {
            Env env(*this, features);
            Account const gw1("gw1");
            auto const YAN = gw1["YAN"];
            fund(env, gw, {gw1}, XRP(1'000), {USD(1'000)});
            fund(env, gw1, {gw}, XRP(1'000), {YAN(1'000)}, Fund::IOUOnly);
            AMM amm(env, gw1, YAN(10), USD(10));
            amm.deposit(gw, 1'000);
            auto res =
                isOnlyLiquidityProvider(*env.current(), amm.lptIssue(), gw);
            BEAST_EXPECT(res && !res.value());
            res = isOnlyLiquidityProvider(*env.current(), amm.lptIssue(), gw1);
            BEAST_EXPECT(res && !res.value());
        }
    }

    void
    testAMMClawback(FeatureBitset features)
    {
        testcase("test clawback from AMM account");
        using namespace jtx;

        // Issuer has clawback enabled
        Env env(*this, features);
        env.fund(XRP(1'000), gw);
        env(fset(gw, asfAllowTrustLineClawback));
        fund(env, gw, {alice}, XRP(1'000), {USD(1'000)}, Fund::Acct);
        env.close();

        // If featureAMMClawback is not enabled, AMMCreate is not allowed for
        // clawback-enabled issuer
        if (!features[featureAMMClawback])
        {
            AMM amm(env, gw, XRP(100), USD(100), ter(tecNO_PERMISSION));
            AMM amm1(env, alice, USD(100), XRP(100), ter(tecNO_PERMISSION));
            env(fclear(gw, asfAllowTrustLineClawback));
            env.close();
            // Can't be cleared
            AMM amm2(env, gw, XRP(100), USD(100), ter(tecNO_PERMISSION));
        }
        // If featureAMMClawback is enabled, AMMCreate is allowed for
        // clawback-enabled issuer. Clawback from the AMM Account is not
        // allowed, which will return tecAMM_ACCOUNT or tecPSEUDO_ACCOUNT,
        // depending on whether SingleAssetVault is enabled. We can only use
        // AMMClawback transaction to claw back from AMM Account.
        else
        {
            AMM amm(env, gw, XRP(100), USD(100), ter(tesSUCCESS));
            AMM amm1(env, alice, USD(100), XRP(200), ter(tecDUPLICATE));

            // Construct the amount being clawed back using AMM account.
            // By doing this, we make the clawback transaction's Amount field's
            // subfield `issuer` to be the AMM account, which means
            // we are clawing back from an AMM account. This should return an
            // error because regular Clawback transaction is not
            // allowed for clawing back from an AMM account. Please notice the
            // `issuer` subfield represents the account being clawed back, which
            // is confusing.
            auto const error = features[featureSingleAssetVault]
                ? ter{tecPSEUDO_ACCOUNT}
                : ter{tecAMM_ACCOUNT};
            Issue usd(USD.issue().currency, amm.ammAccount());
            auto amount = amountFromString(usd, "10");
<<<<<<< HEAD
            auto const err = features[featureSingleAssetVault]
                ? tecPSEUDO_ACCOUNT
                : tecAMM_ACCOUNT;
            env(claw(gw, amount), ter(err));
=======
            env(claw(gw, amount), error);
>>>>>>> 8bfaa7fe
        }
    }

    void
    testAMMDepositWithFrozenAssets(FeatureBitset features)
    {
        testcase("test AMMDeposit with frozen assets");
        using namespace jtx;

        // This lambda function is used to create trustlines
        // between gw and alice, and create an AMM account.
        // And also test the callback function.
        auto testAMMDeposit = [&](Env& env, std::function<void(AMM & amm)> cb) {
            env.fund(XRP(1'000), gw);
            fund(env, gw, {alice}, XRP(1'000), {USD(1'000)}, Fund::Acct);
            env.close();
            AMM amm(env, alice, XRP(100), USD(100), ter(tesSUCCESS));
            env(trust(gw, alice["USD"](0), tfSetFreeze));
            cb(amm);
        };

        // Deposit two assets, one of which is frozen,
        // then we should get tecFROZEN error.
        {
            Env env(*this, features);
            testAMMDeposit(env, [&](AMM& amm) {
                amm.deposit(
                    alice,
                    USD(100),
                    XRP(100),
                    std::nullopt,
                    tfTwoAsset,
                    ter(tecFROZEN));
            });
        }

        // Deposit one asset, which is the frozen token,
        // then we should get tecFROZEN error.
        {
            Env env(*this, features);
            testAMMDeposit(env, [&](AMM& amm) {
                amm.deposit(
                    alice,
                    USD(100),
                    std::nullopt,
                    std::nullopt,
                    tfSingleAsset,
                    ter(tecFROZEN));
            });
        }

        if (features[featureAMMClawback])
        {
            // Deposit one asset which is not the frozen token,
            // but the other asset is frozen. We should get tecFROZEN error
            // when feature AMMClawback is enabled.
            Env env(*this, features);
            testAMMDeposit(env, [&](AMM& amm) {
                amm.deposit(
                    alice,
                    XRP(100),
                    std::nullopt,
                    std::nullopt,
                    tfSingleAsset,
                    ter(tecFROZEN));
            });
        }
        else
        {
            // Deposit one asset which is not the frozen token,
            // but the other asset is frozen. We will get tecSUCCESS
            // when feature AMMClawback is not enabled.
            Env env(*this, features);
            testAMMDeposit(env, [&](AMM& amm) {
                amm.deposit(
                    alice,
                    XRP(100),
                    std::nullopt,
                    std::nullopt,
                    tfSingleAsset,
                    ter(tesSUCCESS));
            });
        }
    }

    void
    testFixReserveCheckOnWithdrawal(FeatureBitset features)
    {
        testcase("Fix Reserve Check On Withdrawal");
        using namespace jtx;

        auto const err = features[fixAMMv1_2] ? ter(tecINSUFFICIENT_RESERVE)
                                              : ter(tesSUCCESS);

        auto test = [&](auto&& cb) {
            Env env(*this, features);
            auto const starting_xrp =
                reserve(env, 2) + env.current()->fees().base * 5;
            env.fund(starting_xrp, gw);
            env.fund(starting_xrp, alice);
            env.trust(USD(2'000), alice);
            env.close();
            env(pay(gw, alice, USD(2'000)));
            env.close();
            AMM amm(env, gw, EUR(1'000), USD(1'000));
            amm.deposit(alice, USD(1));
            cb(amm);
        };

        // Equal withdraw
        test([&](AMM& amm) { amm.withdrawAll(alice, std::nullopt, err); });

        // Equal withdraw with a limit
        test([&](AMM& amm) {
            amm.withdraw(WithdrawArg{
                .account = alice,
                .asset1Out = EUR(0.1),
                .asset2Out = USD(0.1),
                .err = err});
            amm.withdraw(WithdrawArg{
                .account = alice,
                .asset1Out = USD(0.1),
                .asset2Out = EUR(0.1),
                .err = err});
        });

        // Single withdraw
        test([&](AMM& amm) {
            amm.withdraw(WithdrawArg{
                .account = alice, .asset1Out = EUR(0.1), .err = err});
            amm.withdraw(WithdrawArg{.account = alice, .asset1Out = USD(0.1)});
        });
    }

    void
    testFailedPseudoAccount()
    {
        using namespace test::jtx;

        auto const testCase = [&](std::string suffix, FeatureBitset features) {
            testcase("Failed pseudo-account allocation " + suffix);
            std::string logs;
            Env env{*this, features, std::make_unique<CaptureLogs>(&logs)};
            env.fund(XRP(30'000), gw, alice);
            env.close();
            env(trust(alice, gw["USD"](30'000), 0));
            env(pay(gw, alice, USD(10'000)));
            env.close();

            STAmount amount = XRP(10'000);
            STAmount amount2 = USD(10'000);
            auto const keylet = keylet::amm(amount.issue(), amount2.issue());
            for (int i = 0; i < 256; ++i)
            {
                AccountID const accountId =
                    ripple::pseudoAccountAddress(*env.current(), keylet.key);

                env(pay(env.master.id(), accountId, XRP(1000)),
                    seq(autofill),
                    fee(autofill),
                    sig(autofill));
            }

            AMM ammAlice(
                env,
                alice,
                amount,
                amount2,
                features[featureSingleAssetVault] ? ter{terADDRESS_COLLISION}
                                                  : ter{tecDUPLICATE});
        };

        testCase(
            "tecDUPLICATE", testable_amendments() - featureSingleAssetVault);
        testCase(
            "terADDRESS_COLLISION",
            testable_amendments() | featureSingleAssetVault);
    }

    void
    testDepositAndWithdrawRounding(FeatureBitset features)
    {
        testcase("Deposit and Withdraw Rounding V2");
        using namespace jtx;

        auto const XPM = gw["XPM"];
        STAmount xrpBalance{XRPAmount(692'614'492'126)};
        STAmount xpmBalance{XPM, UINT64_C(18'610'359'80246901), -8};
        STAmount amount{XPM, UINT64_C(6'566'496939465400), -12};
        std::uint16_t tfee = 941;

        auto test = [&](auto&& cb, std::uint16_t tfee_) {
            Env env(*this, features);
            env.fund(XRP(1'000'000), gw);
            env.fund(XRP(1'000), alice);
            env(trust(alice, XPM(7'000)));
            env(pay(gw, alice, amount));

            AMM amm(env, gw, xrpBalance, xpmBalance, CreateArg{.tfee = tfee_});
            // AMM LPToken balance required to replicate single deposit failure
            STAmount lptAMMBalance{
                amm.lptIssue(), UINT64_C(3'234'987'266'485968), -6};
            auto const burn =
                IOUAmount{amm.getLPTokensBalance() - lptAMMBalance};
            // burn tokens to get to the required AMM state
            env(amm.bid(BidArg{.account = gw, .bidMin = burn, .bidMax = burn}));
            cb(amm, env);
        };
        test(
            [&](AMM& amm, Env& env) {
                auto const err = env.enabled(fixAMMv1_3) ? ter(tesSUCCESS)
                                                         : ter(tecUNFUNDED_AMM);
                amm.deposit(DepositArg{
                    .account = alice, .asset1In = amount, .err = err});
            },
            tfee);
        test(
            [&](AMM& amm, Env& env) {
                auto const [amount, amount2, lptAMM] = amm.balances(XRP, XPM);
                auto const withdraw = STAmount{XPM, 1, -5};
                amm.withdraw(WithdrawArg{.asset1Out = STAmount{XPM, 1, -5}});
                auto const [amount_, amount2_, lptAMM_] =
                    amm.balances(XRP, XPM);
                if (!env.enabled(fixAMMv1_3))
                    BEAST_EXPECT((amount2 - amount2_) > withdraw);
                else
                    BEAST_EXPECT((amount2 - amount2_) <= withdraw);
            },
            0);
    }

    void
    invariant(
        jtx::AMM& amm,
        jtx::Env& env,
        std::string const& msg,
        bool shouldFail)
    {
        auto const [amount, amount2, lptBalance] = amm.balances(GBP, EUR);

        NumberRoundModeGuard g(
            env.enabled(fixAMMv1_3) ? Number::upward : Number::getround());
        auto const res = root2(amount * amount2);

        if (shouldFail)
            BEAST_EXPECT(res < lptBalance);
        else
            BEAST_EXPECT(res >= lptBalance);
    }

    void
    testDepositRounding(FeatureBitset all)
    {
        testcase("Deposit Rounding");
        using namespace jtx;

        // Single asset deposit
        for (auto const& deposit :
             {STAmount(EUR, 1, 1),
              STAmount(EUR, 1, 2),
              STAmount(EUR, 1, 5),
              STAmount(EUR, 1, -3),  // fail
              STAmount(EUR, 1, -6),
              STAmount(EUR, 1, -9)})
        {
            testAMM(
                [&](AMM& ammAlice, Env& env) {
                    fund(
                        env,
                        gw,
                        {bob},
                        XRP(10'000'000),
                        {GBP(100'000), EUR(100'000)},
                        Fund::Acct);
                    env.close();

                    ammAlice.deposit(
                        DepositArg{.account = bob, .asset1In = deposit});
                    invariant(
                        ammAlice,
                        env,
                        "dep1",
                        deposit == STAmount{EUR, 1, -3} &&
                            !env.enabled(fixAMMv1_3));
                },
                {{GBP(30'000), EUR(30'000)}},
                0,
                std::nullopt,
                {all});
        }

        // Two-asset proportional deposit (1:1 pool ratio)
        testAMM(
            [&](AMM& ammAlice, Env& env) {
                fund(
                    env,
                    gw,
                    {bob},
                    XRP(10'000'000),
                    {GBP(100'000), EUR(100'000)},
                    Fund::Acct);
                env.close();

                STAmount const depositEuro{
                    EUR, UINT64_C(10'1234567890123456), -16};
                STAmount const depositGBP{
                    GBP, UINT64_C(10'1234567890123456), -16};

                ammAlice.deposit(DepositArg{
                    .account = bob,
                    .asset1In = depositEuro,
                    .asset2In = depositGBP});
                invariant(ammAlice, env, "dep2", false);
            },
            {{GBP(30'000), EUR(30'000)}},
            0,
            std::nullopt,
            {all});

        // Two-asset proportional deposit (1:3 pool ratio)
        for (auto const& exponent : {1, 2, 3, 4, -3 /*fail*/, -6, -9})
        {
            testAMM(
                [&](AMM& ammAlice, Env& env) {
                    fund(
                        env,
                        gw,
                        {bob},
                        XRP(10'000'000),
                        {GBP(100'000), EUR(100'000)},
                        Fund::Acct);
                    env.close();

                    STAmount const depositEuro{EUR, 1, exponent};
                    STAmount const depositGBP{GBP, 1, exponent};

                    ammAlice.deposit(DepositArg{
                        .account = bob,
                        .asset1In = depositEuro,
                        .asset2In = depositGBP});
                    invariant(
                        ammAlice,
                        env,
                        "dep3",
                        exponent != -3 && !env.enabled(fixAMMv1_3));
                },
                {{GBP(10'000), EUR(30'000)}},
                0,
                std::nullopt,
                {all});
        }

        // tfLPToken deposit
        testAMM(
            [&](AMM& ammAlice, Env& env) {
                fund(
                    env,
                    gw,
                    {bob},
                    XRP(10'000'000),
                    {GBP(100'000), EUR(100'000)},
                    Fund::Acct);
                env.close();

                ammAlice.deposit(DepositArg{
                    .account = bob,
                    .tokens = IOUAmount{10'1234567890123456, -16}});
                invariant(ammAlice, env, "dep4", false);
            },
            {{GBP(7'000), EUR(30'000)}},
            0,
            std::nullopt,
            {all});

        // tfOneAssetLPToken deposit
        for (auto const& tokens :
             {IOUAmount{1, -3},
              IOUAmount{1, -2},
              IOUAmount{1, -1},
              IOUAmount{1},
              IOUAmount{10},
              IOUAmount{100},
              IOUAmount{1'000},
              IOUAmount{10'000}})
        {
            testAMM(
                [&](AMM& ammAlice, Env& env) {
                    fund(
                        env,
                        gw,
                        {bob},
                        XRP(10'000'000),
                        {GBP(100'000), EUR(1'000'000)},
                        Fund::Acct);
                    env.close();

                    ammAlice.deposit(DepositArg{
                        .account = bob,
                        .tokens = tokens,
                        .asset1In = STAmount{EUR, 1, 6}});
                    invariant(ammAlice, env, "dep5", false);
                },
                {{GBP(7'000), EUR(30'000)}},
                0,
                std::nullopt,
                {all});
        }

        // Single deposit with EP not exceeding specified:
        // 1'000 GBP with EP not to exceed 5 (GBP/TokensOut)
        testAMM(
            [&](AMM& ammAlice, Env& env) {
                fund(
                    env,
                    gw,
                    {bob},
                    XRP(10'000'000),
                    {GBP(100'000), EUR(100'000)},
                    Fund::Acct);
                env.close();

                ammAlice.deposit(
                    bob, GBP(1'000), std::nullopt, STAmount{GBP, 5});
                invariant(ammAlice, env, "dep6", false);
            },
            {{GBP(30'000), EUR(30'000)}},
            0,
            std::nullopt,
            {all});
    }

    void
    testWithdrawRounding(FeatureBitset all)
    {
        testcase("Withdraw Rounding");

        using namespace jtx;

        // tfLPToken mode
        testAMM(
            [&](AMM& ammAlice, Env& env) {
                ammAlice.withdraw(alice, 1'000);
                invariant(ammAlice, env, "with1", false);
            },
            {{GBP(7'000), EUR(30'000)}},
            0,
            std::nullopt,
            {all});

        // tfWithdrawAll mode
        testAMM(
            [&](AMM& ammAlice, Env& env) {
                ammAlice.withdraw(
                    WithdrawArg{.account = alice, .flags = tfWithdrawAll});
                invariant(ammAlice, env, "with2", false);
            },
            {{GBP(7'000), EUR(30'000)}},
            0,
            std::nullopt,
            {all});

        // tfTwoAsset withdraw mode
        testAMM(
            [&](AMM& ammAlice, Env& env) {
                ammAlice.withdraw(WithdrawArg{
                    .account = alice,
                    .asset1Out = STAmount{GBP, 3'500},
                    .asset2Out = STAmount{EUR, 15'000},
                    .flags = tfTwoAsset});
                invariant(ammAlice, env, "with3", false);
            },
            {{GBP(7'000), EUR(30'000)}},
            0,
            std::nullopt,
            {all});

        // tfSingleAsset withdraw mode
        // Note: This test fails with 0 trading fees, but doesn't fail if
        // trading fees is set to 1'000 -- I suspect the compound operations
        // in AMMHelpers.cpp:withdrawByTokens compensate for the rounding
        // errors
        testAMM(
            [&](AMM& ammAlice, Env& env) {
                ammAlice.withdraw(WithdrawArg{
                    .account = alice,
                    .asset1Out = STAmount{GBP, 1'234},
                    .flags = tfSingleAsset});
                invariant(ammAlice, env, "with4", false);
            },
            {{GBP(7'000), EUR(30'000)}},
            0,
            std::nullopt,
            {all});

        // tfOneAssetWithdrawAll mode
        testAMM(
            [&](AMM& ammAlice, Env& env) {
                fund(
                    env,
                    gw,
                    {bob},
                    XRP(10'000'000),
                    {GBP(100'000), EUR(100'000)},
                    Fund::Acct);
                env.close();

                ammAlice.deposit(DepositArg{
                    .account = bob, .asset1In = STAmount{GBP, 3'456}});

                ammAlice.withdraw(WithdrawArg{
                    .account = bob,
                    .asset1Out = STAmount{GBP, 1'000},
                    .flags = tfOneAssetWithdrawAll});
                invariant(ammAlice, env, "with5", false);
            },
            {{GBP(7'000), EUR(30'000)}},
            0,
            std::nullopt,
            {all});

        // tfOneAssetLPToken mode
        testAMM(
            [&](AMM& ammAlice, Env& env) {
                ammAlice.withdraw(WithdrawArg{
                    .account = alice,
                    .tokens = 1'000,
                    .asset1Out = STAmount{GBP, 100},
                    .flags = tfOneAssetLPToken});
                invariant(ammAlice, env, "with6", false);
            },
            {{GBP(7'000), EUR(30'000)}},
            0,
            std::nullopt,
            {all});

        // tfLimitLPToken mode
        testAMM(
            [&](AMM& ammAlice, Env& env) {
                ammAlice.withdraw(WithdrawArg{
                    .account = alice,
                    .asset1Out = STAmount{GBP, 100},
                    .maxEP = IOUAmount{2},
                    .flags = tfLimitLPToken});
                invariant(ammAlice, env, "with7", true);
            },
            {{GBP(7'000), EUR(30'000)}},
            0,
            std::nullopt,
            {all});
    }

    void
    run() override
    {
        FeatureBitset const all{jtx::testable_amendments()};
        testInvalidInstance();
        testInstanceCreate();
        testInvalidDeposit(all);
        testInvalidDeposit(all - featureAMMClawback);
        testDeposit();
        testInvalidWithdraw();
        testWithdraw();
        testInvalidFeeVote();
        testFeeVote();
        testInvalidBid();
        testBid(all);
        testBid(all - fixAMMv1_3);
        testBid(all - fixAMMv1_1 - fixAMMv1_3);
        testInvalidAMMPayment();
        testBasicPaymentEngine(all);
        testBasicPaymentEngine(all - fixAMMv1_1 - fixAMMv1_3);
        testBasicPaymentEngine(all - fixReducedOffersV2);
        testBasicPaymentEngine(
            all - fixAMMv1_1 - fixAMMv1_3 - fixReducedOffersV2);
        testAMMTokens();
        testAmendment();
        testFlags();
        testRippling();
        testAMMAndCLOB(all);
        testAMMAndCLOB(all - fixAMMv1_1 - fixAMMv1_3);
        testTradingFee(all);
        testTradingFee(all - fixAMMv1_3);
        testTradingFee(all - fixAMMv1_1 - fixAMMv1_3);
        testAdjustedTokens(all);
        testAdjustedTokens(all - fixAMMv1_3);
        testAdjustedTokens(all - fixAMMv1_1 - fixAMMv1_3);
        testAutoDelete();
        testClawback();
        testAMMID();
        testSelection(all);
        testSelection(all - fixAMMv1_1 - fixAMMv1_3);
        testFixDefaultInnerObj();
        testMalformed();
        testFixOverflowOffer(all);
        testFixOverflowOffer(all - fixAMMv1_3);
        testFixOverflowOffer(all - fixAMMv1_1 - fixAMMv1_3);
        testSwapRounding();
        testFixChangeSpotPriceQuality(all);
        testFixChangeSpotPriceQuality(all - fixAMMv1_1 - fixAMMv1_3);
        testFixAMMOfferBlockedByLOB(all);
        testFixAMMOfferBlockedByLOB(all - fixAMMv1_1 - fixAMMv1_3);
        testLPTokenBalance(all);
        testLPTokenBalance(all - fixAMMv1_3);
        testLPTokenBalance(all - fixAMMv1_1 - fixAMMv1_3);
        testAMMClawback(all);
        testAMMClawback(all - featureSingleAssetVault);
        testAMMClawback(all - featureAMMClawback - featureSingleAssetVault);
        testAMMClawback(all - featureAMMClawback);
        testAMMClawback(all - fixAMMv1_1 - fixAMMv1_3 - featureAMMClawback);
        testAMMDepositWithFrozenAssets(all);
        testAMMDepositWithFrozenAssets(all - featureAMMClawback);
        testAMMDepositWithFrozenAssets(all - fixAMMv1_1 - featureAMMClawback);
        testAMMDepositWithFrozenAssets(
            all - fixAMMv1_1 - fixAMMv1_3 - featureAMMClawback);
        testFixReserveCheckOnWithdrawal(all);
        testFixReserveCheckOnWithdrawal(all - fixAMMv1_2);
        testDepositAndWithdrawRounding(all);
        testDepositAndWithdrawRounding(all - fixAMMv1_3);
        testDepositRounding(all);
        testDepositRounding(all - fixAMMv1_3);
        testWithdrawRounding(all);
        testWithdrawRounding(all - fixAMMv1_3);
        testFailedPseudoAccount();
    }
};

BEAST_DEFINE_TESTSUITE_PRIO(AMM, app, ripple, 1);

}  // namespace test
}  // namespace ripple<|MERGE_RESOLUTION|>--- conflicted
+++ resolved
@@ -7343,14 +7343,7 @@
                 : ter{tecAMM_ACCOUNT};
             Issue usd(USD.issue().currency, amm.ammAccount());
             auto amount = amountFromString(usd, "10");
-<<<<<<< HEAD
-            auto const err = features[featureSingleAssetVault]
-                ? tecPSEUDO_ACCOUNT
-                : tecAMM_ACCOUNT;
-            env(claw(gw, amount), ter(err));
-=======
             env(claw(gw, amount), error);
->>>>>>> 8bfaa7fe
         }
     }
 
