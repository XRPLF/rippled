//------------------------------------------------------------------------------
/*
    This file is part of rippled: https://github.com/ripple/rippled
    Copyright (c) 2023 Ripple Labs Inc.

    Permission to use, copy, modify, and/or distribute this software for any
    purpose  with  or without fee is hereby granted, provided that the above
    copyright notice and this permission notice appear in all copies.

    THE  SOFTWARE IS PROVIDED "AS IS" AND THE AUTHOR DISCLAIMS ALL WARRANTIES
    WITH  REGARD  TO  THIS  SOFTWARE  INCLUDING  ALL  IMPLIED  WARRANTIES  OF
    MERCHANTABILITY  AND  FITNESS. IN NO EVENT SHALL THE AUTHOR BE LIABLE FOR
    ANY  SPECIAL ,  DIRECT, INDIRECT, OR CONSEQUENTIAL DAMAGES OR ANY DAMAGES
    WHATSOEVER  RESULTING  FROM  LOSS  OF USE, DATA OR PROFITS, WHETHER IN AN
    ACTION  OF  CONTRACT, NEGLIGENCE OR OTHER TORTIOUS ACTION, ARISING OUT OF
    OR IN CONNECTION WITH THE USE OR PERFORMANCE OF THIS SOFTWARE.
*/
//==============================================================================

#include <test/jtx.h>
#include <test/jtx/AMM.h>
#include <test/jtx/AMMTest.h>
#include <test/jtx/amount.h>
#include <test/jtx/sendmax.h>

#include <xrpld/app/misc/AMMHelpers.h>
#include <xrpld/app/misc/AMMUtils.h>
#include <xrpld/app/tx/detail/AMMBid.h>
<<<<<<< HEAD
#include <xrpl/basics/Number.h>
#include <xrpl/protocol/AMMCore.h>
#include <xrpl/protocol/Feature.h>
#include <boost/regex.hpp>
=======

#include <xrpl/basics/Number.h>
#include <xrpl/protocol/AMMCore.h>
#include <xrpl/protocol/Feature.h>

#include <boost/regex.hpp>

>>>>>>> c17676a9
#include <utility>
#include <vector>

namespace ripple {
namespace test {

/**
 * Basic tests of AMM that do not use offers.
 * Tests incorporating offers are in `AMMExtended_test`.
 */
struct AMM_test : public jtx::AMMTest
{
private:
    void
    testInstanceCreate()
    {
        testcase("Instance Create");

        using namespace jtx;

        // XRP to IOU
        testAMM([&](AMM& ammAlice, Env&) {
            BEAST_EXPECT(ammAlice.expectBalances(
                XRP(10'000), USD(10'000), IOUAmount{10'000'000, 0}));
        });

        // IOU to IOU
        testAMM(
            [&](AMM& ammAlice, Env&) {
                BEAST_EXPECT(ammAlice.expectBalances(
                    USD(20'000), BTC(0.5), IOUAmount{100, 0}));
            },
            {{USD(20'000), BTC(0.5)}});

        // IOU to IOU + transfer fee
        {
            Env env{*this};
            fund(env, gw, {alice}, {USD(20'000), BTC(0.5)}, Fund::All);
            env(rate(gw, 1.25));
            env.close();
            // no transfer fee on create
            AMM ammAlice(env, alice, USD(20'000), BTC(0.5));
            BEAST_EXPECT(ammAlice.expectBalances(
                USD(20'000), BTC(0.5), IOUAmount{100, 0}));
            BEAST_EXPECT(expectLine(env, alice, USD(0)));
            BEAST_EXPECT(expectLine(env, alice, BTC(0)));
        }

        // Require authorization is set, account is authorized
        {
            Env env{*this};
            env.fund(XRP(30'000), gw, alice);
            env.close();
            env(fset(gw, asfRequireAuth));
            env(trust(alice, gw["USD"](30'000), 0));
            env(trust(gw, alice["USD"](0), tfSetfAuth));
            env.close();
            env(pay(gw, alice, USD(10'000)));
            env.close();
            AMM ammAlice(env, alice, XRP(10'000), USD(10'000));
        }

        // Cleared global freeze
        {
            Env env{*this};
            env.fund(XRP(30'000), gw, alice);
            env.close();
            env.trust(USD(30'000), alice);
            env.close();
            env(pay(gw, alice, USD(10'000)));
            env.close();
            env(fset(gw, asfGlobalFreeze));
            env.close();
            AMM ammAliceFail(
                env, alice, XRP(10'000), USD(10'000), ter(tecFROZEN));
            env(fclear(gw, asfGlobalFreeze));
            env.close();
            AMM ammAlice(env, alice, XRP(10'000), USD(10'000));
        }

        // Trading fee
        testAMM(
            [&](AMM& amm, Env&) {
                BEAST_EXPECT(amm.expectTradingFee(1'000));
                BEAST_EXPECT(amm.expectAuctionSlot(100, 0, IOUAmount{0}));
            },
            std::nullopt,
            1'000);

        // Make sure asset comparison works.
        BEAST_EXPECT(
            STIssue(sfAsset, STAmount(XRP(2'000)).issue()) ==
            STIssue(sfAsset, STAmount(XRP(2'000)).issue()));
        BEAST_EXPECT(
            STIssue(sfAsset, STAmount(XRP(2'000)).issue()) !=
            STIssue(sfAsset, STAmount(USD(2'000)).issue()));
    }

    void
    testInvalidInstance()
    {
        testcase("Invalid Instance");

        using namespace jtx;

        // Can't have both XRP tokens
        {
            Env env{*this};
            fund(env, gw, {alice}, {USD(30'000)}, Fund::All);
            AMM ammAlice(
                env, alice, XRP(10'000), XRP(10'000), ter(temBAD_AMM_TOKENS));
            BEAST_EXPECT(!ammAlice.ammExists());
        }

        // Can't have both tokens the same IOU
        {
            Env env{*this};
            fund(env, gw, {alice}, {USD(30'000)}, Fund::All);
            AMM ammAlice(
                env, alice, USD(10'000), USD(10'000), ter(temBAD_AMM_TOKENS));
            BEAST_EXPECT(!ammAlice.ammExists());
        }

        // Can't have zero or negative amounts
        {
            Env env{*this};
            fund(env, gw, {alice}, {USD(30'000)}, Fund::All);
            AMM ammAlice(env, alice, XRP(0), USD(10'000), ter(temBAD_AMOUNT));
            BEAST_EXPECT(!ammAlice.ammExists());
            AMM ammAlice1(env, alice, XRP(10'000), USD(0), ter(temBAD_AMOUNT));
            BEAST_EXPECT(!ammAlice1.ammExists());
            AMM ammAlice2(
                env, alice, XRP(10'000), USD(-10'000), ter(temBAD_AMOUNT));
            BEAST_EXPECT(!ammAlice2.ammExists());
            AMM ammAlice3(
                env, alice, XRP(-10'000), USD(10'000), ter(temBAD_AMOUNT));
            BEAST_EXPECT(!ammAlice3.ammExists());
        }

        // Bad currency
        {
            Env env{*this};
            fund(env, gw, {alice}, {USD(30'000)}, Fund::All);
            AMM ammAlice(
                env, alice, XRP(10'000), BAD(10'000), ter(temBAD_CURRENCY));
            BEAST_EXPECT(!ammAlice.ammExists());
        }

        // Insufficient IOU balance
        {
            Env env{*this};
            fund(env, gw, {alice}, {USD(30'000)}, Fund::All);
            AMM ammAlice(
                env, alice, XRP(10'000), USD(40'000), ter(tecUNFUNDED_AMM));
            BEAST_EXPECT(!ammAlice.ammExists());
        }

        // Insufficient XRP balance
        {
            Env env{*this};
            fund(env, gw, {alice}, {USD(30'000)}, Fund::All);
            AMM ammAlice(
                env, alice, XRP(40'000), USD(10'000), ter(tecUNFUNDED_AMM));
            BEAST_EXPECT(!ammAlice.ammExists());
        }

        // Invalid trading fee
        {
            Env env{*this};
            fund(env, gw, {alice}, {USD(30'000)}, Fund::All);
            AMM ammAlice(
                env,
                alice,
                XRP(10'000),
                USD(10'000),
                false,
                65'001,
                10,
                std::nullopt,
                std::nullopt,
                std::nullopt,
                ter(temBAD_FEE));
            BEAST_EXPECT(!ammAlice.ammExists());
        }

        // AMM already exists
        testAMM([&](AMM& ammAlice, Env& env) {
            AMM ammCarol(
                env, carol, XRP(10'000), USD(10'000), ter(tecDUPLICATE));
        });

        // Invalid flags
        {
            Env env{*this};
            fund(env, gw, {alice}, {USD(30'000)}, Fund::All);
            AMM ammAlice(
                env,
                alice,
                XRP(10'000),
                USD(10'000),
                false,
                0,
                10,
                tfWithdrawAll,
                std::nullopt,
                std::nullopt,
                ter(temINVALID_FLAG));
            BEAST_EXPECT(!ammAlice.ammExists());
        }

        // Invalid Account
        {
            Env env{*this};
            Account bad("bad");
            env.memoize(bad);
            AMM ammAlice(
                env,
                bad,
                XRP(10'000),
                USD(10'000),
                false,
                0,
                10,
                std::nullopt,
                seq(1),
                std::nullopt,
                ter(terNO_ACCOUNT));
            BEAST_EXPECT(!ammAlice.ammExists());
        }

        // Require authorization is set
        {
            Env env{*this};
            env.fund(XRP(30'000), gw, alice);
            env.close();
            env(fset(gw, asfRequireAuth));
            env.close();
            env(trust(gw, alice["USD"](30'000)));
            env.close();
            AMM ammAlice(env, alice, XRP(10'000), USD(10'000), ter(tecNO_AUTH));
            BEAST_EXPECT(!ammAlice.ammExists());
        }

        // Globally frozen
        {
            Env env{*this};
            env.fund(XRP(30'000), gw, alice);
            env.close();
            env(fset(gw, asfGlobalFreeze));
            env.close();
            env(trust(gw, alice["USD"](30'000)));
            env.close();
            AMM ammAlice(env, alice, XRP(10'000), USD(10'000), ter(tecFROZEN));
            BEAST_EXPECT(!ammAlice.ammExists());
        }

        // Individually frozen
        {
            Env env{*this};
            env.fund(XRP(30'000), gw, alice);
            env.close();
            env(trust(gw, alice["USD"](30'000)));
            env.close();
            env(trust(gw, alice["USD"](0), tfSetFreeze));
            env.close();
            AMM ammAlice(env, alice, XRP(10'000), USD(10'000), ter(tecFROZEN));
            BEAST_EXPECT(!ammAlice.ammExists());
        }

        // Insufficient reserve, XRP/IOU
        {
            Env env(*this);
            auto const starting_xrp =
                XRP(1'000) + reserve(env, 3) + env.current()->fees().base * 4;
            env.fund(starting_xrp, gw);
            env.fund(starting_xrp, alice);
            env.trust(USD(2'000), alice);
            env.close();
            env(pay(gw, alice, USD(2'000)));
            env.close();
            env(offer(alice, XRP(101), USD(100)));
            env(offer(alice, XRP(102), USD(100)));
            AMM ammAlice(
                env, alice, XRP(1'000), USD(1'000), ter(tecUNFUNDED_AMM));
        }

        // Insufficient reserve, IOU/IOU
        {
            Env env(*this);
            auto const starting_xrp =
                reserve(env, 4) + env.current()->fees().base * 5;
            env.fund(starting_xrp, gw);
            env.fund(starting_xrp, alice);
            env.trust(USD(2'000), alice);
            env.trust(EUR(2'000), alice);
            env.close();
            env(pay(gw, alice, USD(2'000)));
            env(pay(gw, alice, EUR(2'000)));
            env.close();
            env(offer(alice, EUR(101), USD(100)));
            env(offer(alice, EUR(102), USD(100)));
            AMM ammAlice(
                env, alice, EUR(1'000), USD(1'000), ter(tecINSUF_RESERVE_LINE));
        }

        // Insufficient fee
        {
            Env env(*this);
            fund(env, gw, {alice}, XRP(2'000), {USD(2'000), EUR(2'000)});
            AMM ammAlice(
                env,
                alice,
                EUR(1'000),
                USD(1'000),
                false,
                0,
                ammCrtFee(env).drops() - 1,
                std::nullopt,
                std::nullopt,
                std::nullopt,
                ter(telINSUF_FEE_P));
        }

        // AMM with LPTokens

        // AMM with one LPToken from another AMM.
        testAMM([&](AMM& ammAlice, Env& env) {
            fund(env, gw, {alice}, {EUR(10'000)}, Fund::IOUOnly);
            AMM ammAMMToken(
                env,
                alice,
                EUR(10'000),
                STAmount{ammAlice.lptIssue(), 1'000'000},
                ter(tecAMM_INVALID_TOKENS));
            AMM ammAMMToken1(
                env,
                alice,
                STAmount{ammAlice.lptIssue(), 1'000'000},
                EUR(10'000),
                ter(tecAMM_INVALID_TOKENS));
        });

        // AMM with two LPTokens from other AMMs.
        testAMM([&](AMM& ammAlice, Env& env) {
            fund(env, gw, {alice}, {EUR(10'000)}, Fund::IOUOnly);
            AMM ammAlice1(env, alice, XRP(10'000), EUR(10'000));
            auto const token1 = ammAlice.lptIssue();
            auto const token2 = ammAlice1.lptIssue();
            AMM ammAMMTokens(
                env,
                alice,
                STAmount{token1, 1'000'000},
                STAmount{token2, 1'000'000},
                ter(tecAMM_INVALID_TOKENS));
        });

        // Issuer has DefaultRipple disabled
        {
            Env env(*this);
            env.fund(XRP(30'000), gw);
            env(fclear(gw, asfDefaultRipple));
            AMM ammGw(env, gw, XRP(10'000), USD(10'000), ter(terNO_RIPPLE));
            env.fund(XRP(30'000), alice);
            env.trust(USD(30'000), alice);
            env(pay(gw, alice, USD(30'000)));
            AMM ammAlice(
                env, alice, XRP(10'000), USD(10'000), ter(terNO_RIPPLE));
            Account const gw1("gw1");
            env.fund(XRP(30'000), gw1);
            env(fclear(gw1, asfDefaultRipple));
            env.trust(USD(30'000), gw1);
            env(pay(gw, gw1, USD(30'000)));
            auto const USD1 = gw1["USD"];
            AMM ammGwGw1(env, gw, USD(10'000), USD1(10'000), ter(terNO_RIPPLE));
            env.trust(USD1(30'000), alice);
            env(pay(gw1, alice, USD1(30'000)));
            AMM ammAlice1(
                env, alice, USD(10'000), USD1(10'000), ter(terNO_RIPPLE));
        }
    }

    void
    testInvalidDeposit(FeatureBitset features)
    {
        testcase("Invalid Deposit");

        using namespace jtx;

        testAMM([&](AMM& ammAlice, Env& env) {
            // Invalid flags
            ammAlice.deposit(
                alice,
                1'000'000,
                std::nullopt,
                tfWithdrawAll,
                ter(temINVALID_FLAG));

            // Invalid options
            std::vector<std::tuple<
                std::optional<std::uint32_t>,
                std::optional<std::uint32_t>,
                std::optional<STAmount>,
                std::optional<STAmount>,
                std::optional<STAmount>,
                std::optional<std::uint16_t>>>
                invalidOptions = {
                    // flags, tokens, asset1In, asset2in, EPrice, tfee
                    {tfLPToken,
                     1'000,
                     std::nullopt,
                     USD(100),
                     std::nullopt,
                     std::nullopt},
                    {tfLPToken,
                     1'000,
                     XRP(100),
                     std::nullopt,
                     std::nullopt,
                     std::nullopt},
                    {tfLPToken,
                     1'000,
                     std::nullopt,
                     std::nullopt,
                     STAmount{USD, 1, -1},
                     std::nullopt},
                    {tfLPToken,
                     std::nullopt,
                     USD(100),
                     std::nullopt,
                     STAmount{USD, 1, -1},
                     std::nullopt},
                    {tfLPToken,
                     1'000,
                     XRP(100),
                     std::nullopt,
                     STAmount{USD, 1, -1},
                     std::nullopt},
                    {tfLPToken,
                     1'000,
                     std::nullopt,
                     std::nullopt,
                     std::nullopt,
                     1'000},
                    {tfSingleAsset,
                     1'000,
                     std::nullopt,
                     std::nullopt,
                     std::nullopt,
                     std::nullopt},
                    {tfSingleAsset,
                     std::nullopt,
                     std::nullopt,
                     USD(100),
                     std::nullopt,
                     std::nullopt},
                    {tfSingleAsset,
                     std::nullopt,
                     std::nullopt,
                     std::nullopt,
                     STAmount{USD, 1, -1},
                     std::nullopt},
                    {tfSingleAsset,
                     std::nullopt,
                     USD(100),
                     std::nullopt,
                     std::nullopt,
                     1'000},
                    {tfTwoAsset,
                     1'000,
                     std::nullopt,
                     std::nullopt,
                     std::nullopt,
                     std::nullopt},
                    {tfTwoAsset,
                     std::nullopt,
                     XRP(100),
                     USD(100),
                     STAmount{USD, 1, -1},
                     std::nullopt},
                    {tfTwoAsset,
                     std::nullopt,
                     XRP(100),
                     std::nullopt,
                     std::nullopt,
                     std::nullopt},
                    {tfTwoAsset,
                     std::nullopt,
                     XRP(100),
                     USD(100),
                     std::nullopt,
                     1'000},
                    {tfTwoAsset,
                     std::nullopt,
                     std::nullopt,
                     USD(100),
                     STAmount{USD, 1, -1},
                     std::nullopt},
                    {tfOneAssetLPToken,
                     1'000,
                     std::nullopt,
                     std::nullopt,
                     std::nullopt,
                     std::nullopt},
                    {tfOneAssetLPToken,
                     std::nullopt,
                     XRP(100),
                     USD(100),
                     std::nullopt,
                     std::nullopt},
                    {tfOneAssetLPToken,
                     std::nullopt,
                     XRP(100),
                     std::nullopt,
                     STAmount{USD, 1, -1},
                     std::nullopt},
                    {tfOneAssetLPToken,
                     1'000,
                     XRP(100),
                     std::nullopt,
                     std::nullopt,
                     1'000},
                    {tfLimitLPToken,
                     1'000,
                     std::nullopt,
                     std::nullopt,
                     std::nullopt,
                     std::nullopt},
                    {tfLimitLPToken,
                     1'000,
                     USD(100),
                     std::nullopt,
                     std::nullopt,
                     std::nullopt},
                    {tfLimitLPToken,
                     std::nullopt,
                     USD(100),
                     XRP(100),
                     std::nullopt,
                     std::nullopt},
                    {tfLimitLPToken,
                     std::nullopt,
                     XRP(100),
                     std::nullopt,
                     STAmount{USD, 1, -1},
                     1'000},
                    {tfTwoAssetIfEmpty,
                     std::nullopt,
                     std::nullopt,
                     std::nullopt,
                     std::nullopt,
                     1'000},
                    {tfTwoAssetIfEmpty,
                     1'000,
                     std::nullopt,
                     std::nullopt,
                     std::nullopt,
                     std::nullopt},
                    {tfTwoAssetIfEmpty,
                     std::nullopt,
                     XRP(100),
                     USD(100),
                     STAmount{USD, 1, -1},
                     std::nullopt},
                    {tfTwoAssetIfEmpty | tfLPToken,
                     std::nullopt,
                     XRP(100),
                     USD(100),
                     STAmount{USD, 1, -1},
                     std::nullopt}};
            for (auto const& it : invalidOptions)
            {
                ammAlice.deposit(
                    alice,
                    std::get<1>(it),
                    std::get<2>(it),
                    std::get<3>(it),
                    std::get<4>(it),
                    std::get<0>(it),
                    std::nullopt,
                    std::nullopt,
                    std::get<5>(it),
                    ter(temMALFORMED));
            }

            {
                // bad preflight1
                Json::Value jv = Json::objectValue;
                jv[jss::Account] = alice.human();
                jv[jss::TransactionType] = jss::AMMDeposit;
                jv[jss::Asset] =
                    STIssue(sfAsset, XRP).getJson(JsonOptions::none);
                jv[jss::Asset2] =
                    STIssue(sfAsset, USD).getJson(JsonOptions::none);
                jv[jss::Fee] = "-1";
                env(jv, ter(temBAD_FEE));
            }

            // Invalid tokens
            ammAlice.deposit(
                alice, 0, std::nullopt, std::nullopt, ter(temBAD_AMM_TOKENS));
            ammAlice.deposit(
                alice,
                IOUAmount{-1},
                std::nullopt,
                std::nullopt,
                ter(temBAD_AMM_TOKENS));

            {
                Json::Value jv = Json::objectValue;
                jv[jss::Account] = alice.human();
                jv[jss::TransactionType] = jss::AMMDeposit;
                jv[jss::Asset] =
                    STIssue(sfAsset, XRP).getJson(JsonOptions::none);
                jv[jss::Asset2] =
                    STIssue(sfAsset, USD).getJson(JsonOptions::none);
                jv[jss::LPTokenOut] =
                    USD(100).value().getJson(JsonOptions::none);
                jv[jss::Flags] = tfLPToken;
                env(jv, ter(temBAD_AMM_TOKENS));
            }

            // Invalid trading fee
            ammAlice.deposit(
                carol,
                std::nullopt,
                XRP(200),
                USD(200),
                std::nullopt,
                tfTwoAssetIfEmpty,
                std::nullopt,
                std::nullopt,
                10'000,
                ter(temBAD_FEE));

            // Invalid tokens - bogus currency
            {
                auto const iss1 = Issue{Currency(0xabc), gw.id()};
                auto const iss2 = Issue{Currency(0xdef), gw.id()};
                ammAlice.deposit(
                    alice,
                    1'000,
                    std::nullopt,
                    std::nullopt,
                    std::nullopt,
                    std::nullopt,
                    {{iss1, iss2}},
                    std::nullopt,
                    std::nullopt,
                    ter(terNO_AMM));
            }

            // Depositing mismatched token, invalid Asset1In.issue
            ammAlice.deposit(
                alice,
                GBP(100),
                std::nullopt,
                std::nullopt,
                std::nullopt,
                ter(temBAD_AMM_TOKENS));

            // Depositing mismatched token, invalid Asset2In.issue
            ammAlice.deposit(
                alice,
                USD(100),
                GBP(100),
                std::nullopt,
                std::nullopt,
                ter(temBAD_AMM_TOKENS));

            // Depositing mismatched token, Asset1In.issue == Asset2In.issue
            ammAlice.deposit(
                alice,
                USD(100),
                USD(100),
                std::nullopt,
                std::nullopt,
                ter(temBAD_AMM_TOKENS));

            // Invalid amount value
            ammAlice.deposit(
                alice,
                USD(0),
                std::nullopt,
                std::nullopt,
                std::nullopt,
                ter(temBAD_AMOUNT));
            ammAlice.deposit(
                alice,
                USD(-1'000),
                std::nullopt,
                std::nullopt,
                std::nullopt,
                ter(temBAD_AMOUNT));
            ammAlice.deposit(
                alice,
                USD(10),
                std::nullopt,
                USD(-1),
                std::nullopt,
                ter(temBAD_AMOUNT));

            // Bad currency
            ammAlice.deposit(
                alice,
                BAD(100),
                std::nullopt,
                std::nullopt,
                std::nullopt,
                ter(temBAD_CURRENCY));

            // Invalid Account
            Account bad("bad");
            env.memoize(bad);
            ammAlice.deposit(
                bad,
                1'000'000,
                std::nullopt,
                std::nullopt,
                std::nullopt,
                std::nullopt,
                std::nullopt,
                seq(1),
                std::nullopt,
                ter(terNO_ACCOUNT));

            // Invalid AMM
            ammAlice.deposit(
                alice,
                1'000,
                std::nullopt,
                std::nullopt,
                std::nullopt,
                std::nullopt,
                {{USD, GBP}},
                std::nullopt,
                std::nullopt,
                ter(terNO_AMM));

            // Single deposit: 100000 tokens worth of USD
            // Amount to deposit exceeds Max
            ammAlice.deposit(
                carol,
                100'000,
                USD(200),
                std::nullopt,
                std::nullopt,
                std::nullopt,
                std::nullopt,
                std::nullopt,
                std::nullopt,
                ter(tecAMM_FAILED));

            // Single deposit: 100000 tokens worth of XRP
            // Amount to deposit exceeds Max
            ammAlice.deposit(
                carol,
                100'000,
                XRP(200),
                std::nullopt,
                std::nullopt,
                std::nullopt,
                std::nullopt,
                std::nullopt,
                std::nullopt,
                ter(tecAMM_FAILED));

            // Deposit amount is invalid
            // Calculated amount to deposit is 98,000,000
            ammAlice.deposit(
                alice,
                USD(0),
                std::nullopt,
                STAmount{USD, 1, -1},
                std::nullopt,
                ter(tecUNFUNDED_AMM));
            // Calculated amount is 0
            ammAlice.deposit(
                alice,
                USD(0),
                std::nullopt,
                STAmount{USD, 2'000, -6},
                std::nullopt,
                ter(tecAMM_FAILED));

            // Tiny deposit
            ammAlice.deposit(
                carol,
                IOUAmount{1, -4},
                std::nullopt,
                std::nullopt,
                ter(temBAD_AMOUNT));
            ammAlice.deposit(
                carol,
                STAmount{USD, 1, -12},
                std::nullopt,
                std::nullopt,
                std::nullopt,
                ter(tecAMM_INVALID_TOKENS));

            // Deposit non-empty AMM
            ammAlice.deposit(
                carol,
                XRP(100),
                USD(100),
                std::nullopt,
                tfTwoAssetIfEmpty,
                ter(tecAMM_NOT_EMPTY));
        });

        // Invalid AMM
        testAMM([&](AMM& ammAlice, Env& env) {
            ammAlice.withdrawAll(alice);
            ammAlice.deposit(
                alice, 10'000, std::nullopt, std::nullopt, ter(terNO_AMM));
        });

        // Globally frozen asset
        testAMM(
            [&](AMM& ammAlice, Env& env) {
                env(fset(gw, asfGlobalFreeze));
                if (!features[featureAMMClawback])
                    // If the issuer set global freeze, the holder still can
                    // deposit the other non-frozen token when AMMClawback is
                    // not enabled.
                    ammAlice.deposit(carol, XRP(100));
                else
                    // If the issuer set global freeze, the holder cannot
                    // deposit the other non-frozen token when AMMClawback is
                    // enabled.
                    ammAlice.deposit(
                        carol,
                        XRP(100),
                        std::nullopt,
                        std::nullopt,
                        std::nullopt,
                        ter(tecFROZEN));
                ammAlice.deposit(
                    carol,
                    USD(100),
                    std::nullopt,
                    std::nullopt,
                    std::nullopt,
                    ter(tecFROZEN));
                ammAlice.deposit(
                    carol,
                    1'000'000,
                    std::nullopt,
                    std::nullopt,
                    ter(tecFROZEN));
                ammAlice.deposit(
                    carol,
                    XRP(100),
                    USD(100),
                    std::nullopt,
                    std::nullopt,
                    ter(tecFROZEN));
            },
            std::nullopt,
            0,
            std::nullopt,
            {features});

        // Individually frozen (AMM) account
        testAMM(
            [&](AMM& ammAlice, Env& env) {
                env(trust(gw, carol["USD"](0), tfSetFreeze));
                env.close();
                if (!features[featureAMMClawback])
                    // Can deposit non-frozen token if AMMClawback is not
                    // enabled
                    ammAlice.deposit(carol, XRP(100));
                else
                    // Cannot deposit non-frozen token if the other token is
                    // frozen when AMMClawback is enabled
                    ammAlice.deposit(
                        carol,
                        XRP(100),
                        std::nullopt,
                        std::nullopt,
                        std::nullopt,
                        ter(tecFROZEN));

                ammAlice.deposit(
                    carol,
                    1'000'000,
                    std::nullopt,
                    std::nullopt,
                    ter(tecFROZEN));
                ammAlice.deposit(
                    carol,
                    USD(100),
                    std::nullopt,
                    std::nullopt,
                    std::nullopt,
                    ter(tecFROZEN));
                env(trust(gw, carol["USD"](0), tfClearFreeze));
                // Individually frozen AMM
                env(trust(
                    gw,
                    STAmount{
                        Issue{gw["USD"].currency, ammAlice.ammAccount()}, 0},
                    tfSetFreeze));
                env.close();
                // Can deposit non-frozen token
                ammAlice.deposit(carol, XRP(100));
                ammAlice.deposit(
                    carol,
                    1'000'000,
                    std::nullopt,
                    std::nullopt,
                    ter(tecFROZEN));
                ammAlice.deposit(
                    carol,
                    USD(100),
                    std::nullopt,
                    std::nullopt,
                    std::nullopt,
                    ter(tecFROZEN));
            },
            std::nullopt,
            0,
            std::nullopt,
            {features});

        // Individually frozen (AMM) account with IOU/IOU AMM
        testAMM(
            [&](AMM& ammAlice, Env& env) {
                env(trust(gw, carol["USD"](0), tfSetFreeze));
                env(trust(gw, carol["BTC"](0), tfSetFreeze));
                env.close();
                ammAlice.deposit(
                    carol,
                    1'000'000,
                    std::nullopt,
                    std::nullopt,
                    ter(tecFROZEN));
                ammAlice.deposit(
                    carol,
                    USD(100),
                    std::nullopt,
                    std::nullopt,
                    std::nullopt,
                    ter(tecFROZEN));
                env(trust(gw, carol["USD"](0), tfClearFreeze));
                // Individually frozen AMM
                env(trust(
                    gw,
                    STAmount{
                        Issue{gw["USD"].currency, ammAlice.ammAccount()}, 0},
                    tfSetFreeze));
                env.close();
                // Cannot deposit non-frozen token
                ammAlice.deposit(
                    carol,
                    1'000'000,
                    std::nullopt,
                    std::nullopt,
                    ter(tecFROZEN));
                ammAlice.deposit(
                    carol,
                    USD(100),
                    BTC(0.01),
                    std::nullopt,
                    std::nullopt,
                    ter(tecFROZEN));
            },
            {{USD(20'000), BTC(0.5)}});

        // Deposit unauthorized token.
        {
            Env env(*this, features);
            env.fund(XRP(1000), gw, alice, bob);
            env(fset(gw, asfRequireAuth));
            env.close();
            env(trust(gw, alice["USD"](100)), txflags(tfSetfAuth));
            env(trust(alice, gw["USD"](20)));
            env.close();
            env(pay(gw, alice, gw["USD"](10)));
            env.close();
            env(trust(gw, bob["USD"](100)));
            env.close();

            AMM amm(env, alice, XRP(10), gw["USD"](10), ter(tesSUCCESS));
            env.close();

            if (features[featureAMMClawback])
                // if featureAMMClawback is enabled, bob can not deposit XRP
                // because he's not authorized to hold the paired token
                // gw["USD"].
                amm.deposit(
                    bob,
                    XRP(10),
                    std::nullopt,
                    std::nullopt,
                    std::nullopt,
                    ter(tecNO_AUTH));
            else
                amm.deposit(
                    bob,
                    XRP(10),
                    std::nullopt,
                    std::nullopt,
                    std::nullopt,
                    ter(tesSUCCESS));
        }

        // Insufficient XRP balance
        testAMM([&](AMM& ammAlice, Env& env) {
            env.fund(XRP(1'000), bob);
            env.close();
            // Adds LPT trustline
            ammAlice.deposit(bob, XRP(10));
            ammAlice.deposit(
                bob,
                XRP(1'000),
                std::nullopt,
                std::nullopt,
                std::nullopt,
                ter(tecUNFUNDED_AMM));
        });

        // Insufficient USD balance
        testAMM([&](AMM& ammAlice, Env& env) {
            fund(env, gw, {bob}, {USD(1'000)}, Fund::Acct);
            env.close();
            ammAlice.deposit(
                bob,
                USD(1'001),
                std::nullopt,
                std::nullopt,
                std::nullopt,
                ter(tecUNFUNDED_AMM));
        });

        // Insufficient USD balance by tokens
        testAMM([&](AMM& ammAlice, Env& env) {
            fund(env, gw, {bob}, {USD(1'000)}, Fund::Acct);
            env.close();
            ammAlice.deposit(
                bob,
                10'000'000,
                std::nullopt,
                std::nullopt,
                std::nullopt,
                std::nullopt,
                std::nullopt,
                std::nullopt,
                std::nullopt,
                ter(tecUNFUNDED_AMM));
        });

        // Insufficient XRP balance by tokens
        testAMM([&](AMM& ammAlice, Env& env) {
            env.fund(XRP(1'000), bob);
            env.trust(USD(100'000), bob);
            env.close();
            env(pay(gw, bob, USD(90'000)));
            env.close();
            ammAlice.deposit(
                bob,
                10'000'000,
                std::nullopt,
                std::nullopt,
                std::nullopt,
                std::nullopt,
                std::nullopt,
                std::nullopt,
                std::nullopt,
                ter(tecUNFUNDED_AMM));
        });

        // Insufficient reserve, XRP/IOU
        {
            Env env(*this);
            auto const starting_xrp =
                reserve(env, 4) + env.current()->fees().base * 4;
            env.fund(XRP(10'000), gw);
            env.fund(XRP(10'000), alice);
            env.fund(starting_xrp, carol);
            env.trust(USD(2'000), alice);
            env.trust(USD(2'000), carol);
            env.close();
            env(pay(gw, alice, USD(2'000)));
            env(pay(gw, carol, USD(2'000)));
            env.close();
            env(offer(carol, XRP(100), USD(101)));
            env(offer(carol, XRP(100), USD(102)));
            AMM ammAlice(env, alice, XRP(1'000), USD(1'000));
            ammAlice.deposit(
                carol,
                XRP(100),
                std::nullopt,
                std::nullopt,
                std::nullopt,
                ter(tecINSUF_RESERVE_LINE));

            env(offer(carol, XRP(100), USD(103)));
            ammAlice.deposit(
                carol,
                USD(100),
                std::nullopt,
                std::nullopt,
                std::nullopt,
                ter(tecINSUF_RESERVE_LINE));
        }

        // Insufficient reserve, IOU/IOU
        {
            Env env(*this);
            auto const starting_xrp =
                reserve(env, 4) + env.current()->fees().base * 4;
            env.fund(XRP(10'000), gw);
            env.fund(XRP(10'000), alice);
            env.fund(starting_xrp, carol);
            env.trust(USD(2'000), alice);
            env.trust(EUR(2'000), alice);
            env.trust(USD(2'000), carol);
            env.trust(EUR(2'000), carol);
            env.close();
            env(pay(gw, alice, USD(2'000)));
            env(pay(gw, alice, EUR(2'000)));
            env(pay(gw, carol, USD(2'000)));
            env(pay(gw, carol, EUR(2'000)));
            env.close();
            env(offer(carol, XRP(100), USD(101)));
            env(offer(carol, XRP(100), USD(102)));
            AMM ammAlice(env, alice, XRP(1'000), USD(1'000));
            ammAlice.deposit(
                carol,
                XRP(100),
                std::nullopt,
                std::nullopt,
                std::nullopt,
                ter(tecINSUF_RESERVE_LINE));
        }

        // Invalid min
        testAMM([&](AMM& ammAlice, Env& env) {
            // min tokens can't be <= zero
            ammAlice.deposit(
                carol, 0, XRP(100), tfSingleAsset, ter(temBAD_AMM_TOKENS));
            ammAlice.deposit(
                carol, -1, XRP(100), tfSingleAsset, ter(temBAD_AMM_TOKENS));
            ammAlice.deposit(
                carol,
                0,
                XRP(100),
                USD(100),
                std::nullopt,
                tfTwoAsset,
                std::nullopt,
                std::nullopt,
                std::nullopt,
                ter(temBAD_AMM_TOKENS));
            // min amounts can't be <= zero
            ammAlice.deposit(
                carol,
                1'000,
                XRP(0),
                USD(100),
                std::nullopt,
                tfTwoAsset,
                std::nullopt,
                std::nullopt,
                std::nullopt,
                ter(temBAD_AMOUNT));
            ammAlice.deposit(
                carol,
                1'000,
                XRP(100),
                USD(-1),
                std::nullopt,
                tfTwoAsset,
                std::nullopt,
                std::nullopt,
                std::nullopt,
                ter(temBAD_AMOUNT));
            // min amount bad currency
            ammAlice.deposit(
                carol,
                1'000,
                XRP(100),
                BAD(100),
                std::nullopt,
                tfTwoAsset,
                std::nullopt,
                std::nullopt,
                std::nullopt,
                ter(temBAD_CURRENCY));
            // min amount bad token pair
            ammAlice.deposit(
                carol,
                1'000,
                XRP(100),
                XRP(100),
                std::nullopt,
                tfTwoAsset,
                std::nullopt,
                std::nullopt,
                std::nullopt,
                ter(temBAD_AMM_TOKENS));
            ammAlice.deposit(
                carol,
                1'000,
                XRP(100),
                GBP(100),
                std::nullopt,
                tfTwoAsset,
                std::nullopt,
                std::nullopt,
                std::nullopt,
                ter(temBAD_AMM_TOKENS));
        });

        // Min deposit
        testAMM([&](AMM& ammAlice, Env& env) {
            // Equal deposit by tokens
            ammAlice.deposit(
                carol,
                1'000'000,
                XRP(1'000),
                USD(1'001),
                std::nullopt,
                tfLPToken,
                std::nullopt,
                std::nullopt,
                std::nullopt,
                ter(tecAMM_FAILED));
            ammAlice.deposit(
                carol,
                1'000'000,
                XRP(1'001),
                USD(1'000),
                std::nullopt,
                tfLPToken,
                std::nullopt,
                std::nullopt,
                std::nullopt,
                ter(tecAMM_FAILED));
            // Equal deposit by asset
            ammAlice.deposit(
                carol,
                100'001,
                XRP(100),
                USD(100),
                std::nullopt,
                tfTwoAsset,
                std::nullopt,
                std::nullopt,
                std::nullopt,
                ter(tecAMM_FAILED));
            // Single deposit by asset
            ammAlice.deposit(
                carol,
                488'090,
                XRP(1'000),
                std::nullopt,
                std::nullopt,
                tfSingleAsset,
                std::nullopt,
                std::nullopt,
                std::nullopt,
                ter(tecAMM_FAILED));
        });
    }

    void
    testDeposit()
    {
        testcase("Deposit");

        using namespace jtx;

        // Equal deposit: 1000000 tokens, 10% of the current pool
        testAMM([&](AMM& ammAlice, Env& env) {
            ammAlice.deposit(carol, 1'000'000);
            BEAST_EXPECT(ammAlice.expectBalances(
                XRP(11'000), USD(11'000), IOUAmount{11'000'000, 0}));
            // 30,000 less deposited 1,000
            BEAST_EXPECT(expectLine(env, carol, USD(29'000)));
            // 30,000 less deposited 1,000 and 10 drops tx fee
            BEAST_EXPECT(
                expectLedgerEntryRoot(env, carol, XRPAmount{28'999'999'990}));
        });

        // equal asset deposit: unit test to exercise the rounding-down of
        // LPTokens in the AMMHelpers.cpp: adjustLPTokens calculations
        // The LPTokens need to have 16 significant digits and a fractional part
        for (const Number deltaLPTokens :
             {Number{UINT64_C(100000'0000000009), -10},
              Number{UINT64_C(100000'0000000001), -10}})
        {
            testAMM([&](AMM& ammAlice, Env& env) {
                // initial LPToken balance
                IOUAmount const initLPToken = ammAlice.getLPTokensBalance();
                const IOUAmount newLPTokens{
                    deltaLPTokens.mantissa(), deltaLPTokens.exponent()};

                // carol performs a two-asset deposit
                ammAlice.deposit(
                    DepositArg{.account = carol, .tokens = newLPTokens});

                IOUAmount const finalLPToken = ammAlice.getLPTokensBalance();

                // Change in behavior due to rounding down of LPTokens:
                // there is a decrease in the observed return of LPTokens --
                // Inputs Number{UINT64_C(100000'0000000001), -10} and
                // Number{UINT64_C(100000'0000000009), -10} are both rounded
                // down to 1e5
                BEAST_EXPECT((finalLPToken - initLPToken == IOUAmount{1, 5}));
                BEAST_EXPECT(finalLPToken - initLPToken < deltaLPTokens);

                // fraction of newLPTokens/(existing LPToken balance). The
                // existing LPToken balance is 1e7
                const Number fr = deltaLPTokens / 1e7;

                // The below equations are based on Equation 1, 2 from XLS-30d
                // specification, Section: 2.3.1.2
                const Number deltaXRP = fr * 1e10;
                const Number deltaUSD = fr * 1e4;

                const STAmount depositUSD =
                    STAmount{USD, deltaUSD.mantissa(), deltaUSD.exponent()};

                const STAmount depositXRP =
                    STAmount{XRP, deltaXRP.mantissa(), deltaXRP.exponent()};

                // initial LPTokens (1e7) + newLPTokens
                BEAST_EXPECT(ammAlice.expectBalances(
                    XRP(10'000) + depositXRP,
                    USD(10'000) + depositUSD,
                    IOUAmount{1, 7} + newLPTokens));

                // 30,000 less deposited depositUSD
                BEAST_EXPECT(expectLine(env, carol, USD(30'000) - depositUSD));
                // 30,000 less deposited depositXRP and 10 drops tx fee
                BEAST_EXPECT(expectLedgerEntryRoot(
                    env, carol, XRP(30'000) - depositXRP - txfee(env, 1)));
            });
        }

        // Equal limit deposit: deposit USD100 and XRP proportionally
        // to the pool composition not to exceed 100XRP. If the amount
        // exceeds 100XRP then deposit 100XRP and USD proportionally
        // to the pool composition not to exceed 100USD. Fail if exceeded.
        // Deposit 100USD/100XRP
        testAMM([&](AMM& ammAlice, Env&) {
            ammAlice.deposit(carol, USD(100), XRP(100));
            BEAST_EXPECT(ammAlice.expectBalances(
                XRP(10'100), USD(10'100), IOUAmount{10'100'000, 0}));
        });

        // Equal limit deposit.
        // Try to deposit 200USD/100XRP. Is truncated to 100USD/100XRP.
        testAMM([&](AMM& ammAlice, Env&) {
            ammAlice.deposit(carol, USD(200), XRP(100));
            BEAST_EXPECT(ammAlice.expectBalances(
                XRP(10'100), USD(10'100), IOUAmount{10'100'000, 0}));
        });
        // Try to deposit 100USD/200XRP. Is truncated to 100USD/100XRP.
        testAMM([&](AMM& ammAlice, Env&) {
            ammAlice.deposit(carol, USD(100), XRP(200));
            BEAST_EXPECT(ammAlice.expectBalances(
                XRP(10'100), USD(10'100), IOUAmount{10'100'000, 0}));
        });

        // Single deposit: 1000 USD
        testAMM([&](AMM& ammAlice, Env&) {
            ammAlice.deposit(carol, USD(1'000));
            BEAST_EXPECT(ammAlice.expectBalances(
                XRP(10'000),
                STAmount{USD, UINT64_C(10'999'99999999999), -11},
                IOUAmount{10'488'088'48170151, -8}));
        });

        // Single deposit: 1000 XRP
        testAMM([&](AMM& ammAlice, Env&) {
            ammAlice.deposit(carol, XRP(1'000));
            BEAST_EXPECT(ammAlice.expectBalances(
                XRP(11'000), USD(10'000), IOUAmount{10'488'088'48170151, -8}));
        });

        // Single deposit: 100000 tokens worth of USD
        testAMM([&](AMM& ammAlice, Env&) {
            ammAlice.deposit(carol, 100000, USD(205));
            BEAST_EXPECT(ammAlice.expectBalances(
                XRP(10'000), USD(10'201), IOUAmount{10'100'000, 0}));
        });

        // Single deposit: 100000 tokens worth of XRP
        testAMM([&](AMM& ammAlice, Env&) {
            ammAlice.deposit(carol, 100'000, XRP(205));
            BEAST_EXPECT(ammAlice.expectBalances(
                XRP(10'201), USD(10'000), IOUAmount{10'100'000, 0}));
        });

        // Single deposit with EP not exceeding specified:
        // 100USD with EP not to exceed 0.1 (AssetIn/TokensOut)
        testAMM([&](AMM& ammAlice, Env&) {
            ammAlice.deposit(
                carol, USD(1'000), std::nullopt, STAmount{USD, 1, -1});
            BEAST_EXPECT(ammAlice.expectBalances(
                XRP(10'000),
                STAmount{USD, UINT64_C(10'999'99999999999), -11},
                IOUAmount{10'488'088'48170151, -8}));
        });

        // Single deposit with EP not exceeding specified:
        // 100USD with EP not to exceed 0.002004 (AssetIn/TokensOut)
        testAMM([&](AMM& ammAlice, Env&) {
            ammAlice.deposit(
                carol, USD(100), std::nullopt, STAmount{USD, 2004, -6});
            BEAST_EXPECT(ammAlice.expectBalances(
                XRP(10'000),
                STAmount{USD, 10'080'16, -2},
                IOUAmount{10'040'000, 0}));
        });

        // Single deposit with EP not exceeding specified:
        // 0USD with EP not to exceed 0.002004 (AssetIn/TokensOut)
        testAMM([&](AMM& ammAlice, Env&) {
            ammAlice.deposit(
                carol, USD(0), std::nullopt, STAmount{USD, 2004, -6});
            BEAST_EXPECT(ammAlice.expectBalances(
                XRP(10'000),
                STAmount{USD, 10'080'16, -2},
                IOUAmount{10'040'000, 0}));
        });

        // IOU to IOU + transfer fee
        {
            Env env{*this};
            fund(env, gw, {alice}, {USD(20'000), BTC(0.5)}, Fund::All);
            env(rate(gw, 1.25));
            env.close();
            AMM ammAlice(env, alice, USD(20'000), BTC(0.5));
            BEAST_EXPECT(ammAlice.expectBalances(
                USD(20'000), BTC(0.5), IOUAmount{100, 0}));
            BEAST_EXPECT(expectLine(env, alice, USD(0)));
            BEAST_EXPECT(expectLine(env, alice, BTC(0)));
            fund(env, gw, {carol}, {USD(2'000), BTC(0.05)}, Fund::Acct);
            // no transfer fee on deposit
            ammAlice.deposit(carol, 10);
            BEAST_EXPECT(ammAlice.expectBalances(
                USD(22'000), BTC(0.55), IOUAmount{110, 0}));
            BEAST_EXPECT(expectLine(env, carol, USD(0)));
            BEAST_EXPECT(expectLine(env, carol, BTC(0)));
        }

        // Tiny deposits
        testAMM([&](AMM& ammAlice, Env&) {
            ammAlice.deposit(carol, IOUAmount{1, -3});
            BEAST_EXPECT(ammAlice.expectBalances(
                XRPAmount{10'000'000'001},
                STAmount{USD, UINT64_C(10'000'000001), -6},
                IOUAmount{10'000'000'001, -3}));
            BEAST_EXPECT(ammAlice.expectLPTokens(carol, IOUAmount{1, -3}));
        });
        testAMM([&](AMM& ammAlice, Env&) {
            ammAlice.deposit(carol, XRPAmount{1});
            BEAST_EXPECT(ammAlice.expectBalances(
                XRPAmount{10'000'000'001},
                USD(10'000),
                IOUAmount{1'000'000'000049999, -8}));
            BEAST_EXPECT(ammAlice.expectLPTokens(carol, IOUAmount{49999, -8}));
        });
        testAMM([&](AMM& ammAlice, Env&) {
            ammAlice.deposit(carol, STAmount{USD, 1, -10});
            BEAST_EXPECT(ammAlice.expectBalances(
                XRP(10'000),
                STAmount{USD, UINT64_C(10'000'00000000008), -11},
                IOUAmount{10'000'000'00000004, -8}));
            BEAST_EXPECT(ammAlice.expectLPTokens(carol, IOUAmount{4, -8}));
        });

        // Issuer create/deposit
        {
            Env env(*this);
            env.fund(XRP(30000), gw);
            AMM ammGw(env, gw, XRP(10'000), USD(10'000));
            BEAST_EXPECT(
                ammGw.expectBalances(XRP(10'000), USD(10'000), ammGw.tokens()));
            ammGw.deposit(gw, 1'000'000);
            BEAST_EXPECT(ammGw.expectBalances(
                XRP(11'000), USD(11'000), IOUAmount{11'000'000}));
            ammGw.deposit(gw, USD(1'000));
            BEAST_EXPECT(ammGw.expectBalances(
                XRP(11'000),
                STAmount{USD, UINT64_C(11'999'99999999998), -11},
                IOUAmount{11'489'125'29307605, -8}));
        }

        // Issuer deposit
        testAMM([&](AMM& ammAlice, Env& env) {
            ammAlice.deposit(gw, 1'000'000);
            BEAST_EXPECT(ammAlice.expectBalances(
                XRP(11'000), USD(11'000), IOUAmount{11'000'000}));
            ammAlice.deposit(gw, USD(1'000));
            BEAST_EXPECT(ammAlice.expectBalances(
                XRP(11'000),
                STAmount{USD, UINT64_C(11'999'99999999998), -11},
                IOUAmount{11'489'125'29307605, -8}));
        });

        // Min deposit
        testAMM([&](AMM& ammAlice, Env& env) {
            // Equal deposit by tokens
            ammAlice.deposit(
                carol,
                1'000'000,
                XRP(1'000),
                USD(1'000),
                std::nullopt,
                tfLPToken,
                std::nullopt,
                std::nullopt);
            BEAST_EXPECT(ammAlice.expectBalances(
                XRP(11'000), USD(11'000), IOUAmount{11'000'000, 0}));
        });
        testAMM([&](AMM& ammAlice, Env& env) {
            // Equal deposit by asset
            ammAlice.deposit(
                carol,
                1'000'000,
                XRP(1'000),
                USD(1'000),
                std::nullopt,
                tfTwoAsset,
                std::nullopt,
                std::nullopt);
            BEAST_EXPECT(ammAlice.expectBalances(
                XRP(11'000), USD(11'000), IOUAmount{11'000'000, 0}));
        });
        testAMM([&](AMM& ammAlice, Env& env) {
            // Single deposit by asset
            ammAlice.deposit(
                carol,
                488'088,
                XRP(1'000),
                std::nullopt,
                std::nullopt,
                tfSingleAsset,
                std::nullopt,
                std::nullopt);
            BEAST_EXPECT(ammAlice.expectBalances(
                XRP(11'000), USD(10'000), IOUAmount{10'488'088'48170151, -8}));
        });
        testAMM([&](AMM& ammAlice, Env& env) {
            // Single deposit by asset
            ammAlice.deposit(
                carol,
                488'088,
                USD(1'000),
                std::nullopt,
                std::nullopt,
                tfSingleAsset,
                std::nullopt,
                std::nullopt);
            BEAST_EXPECT(ammAlice.expectBalances(
                XRP(10'000),
                STAmount{USD, UINT64_C(10'999'99999999999), -11},
                IOUAmount{10'488'088'48170151, -8}));
        });
    }

    void
    testInvalidWithdraw()
    {
        testcase("Invalid Withdraw");

        using namespace jtx;

        testAMM(
            [&](AMM& ammAlice, Env& env) {
                WithdrawArg args{
                    .asset1Out = XRP(100),
                    .err = ter(tecAMM_BALANCE),
                };
                ammAlice.withdraw(args);
            },
            {{XRP(99), USD(99)}});

        testAMM(
            [&](AMM& ammAlice, Env& env) {
                WithdrawArg args{
                    .asset1Out = USD(100),
                    .err = ter(tecAMM_BALANCE),
                };
                ammAlice.withdraw(args);
            },
            {{XRP(99), USD(99)}});

        {
            Env env{*this};
            env.fund(XRP(30'000), gw, alice, bob);
            env.close();
            env(fset(gw, asfRequireAuth));
            env(trust(alice, gw["USD"](30'000), 0));
            env(trust(gw, alice["USD"](0), tfSetfAuth));
            // Bob trusts Gateway to owe him USD...
            env(trust(bob, gw["USD"](30'000), 0));
            // ...but Gateway does not authorize Bob to hold its USD.
            env.close();
            env(pay(gw, alice, USD(10'000)));
            env.close();
            AMM ammAlice(env, alice, XRP(10'000), USD(10'000));
            WithdrawArg args{
                .account = bob,
                .asset1Out = USD(100),
                .err = ter(tecNO_AUTH),
            };
            ammAlice.withdraw(args);
        }

        testAMM([&](AMM& ammAlice, Env& env) {
            // Invalid flags
            ammAlice.withdraw(
                alice,
                1'000'000,
                std::nullopt,
                std::nullopt,
                std::nullopt,
                tfBurnable,
                std::nullopt,
                std::nullopt,
                ter(temINVALID_FLAG));
            ammAlice.withdraw(
                alice,
                1'000'000,
                std::nullopt,
                std::nullopt,
                std::nullopt,
                tfTwoAssetIfEmpty,
                std::nullopt,
                std::nullopt,
                ter(temINVALID_FLAG));

            // Invalid options
            std::vector<std::tuple<
                std::optional<std::uint32_t>,
                std::optional<STAmount>,
                std::optional<STAmount>,
                std::optional<IOUAmount>,
                std::optional<std::uint32_t>,
                NotTEC>>
                invalidOptions = {
                    // tokens, asset1Out, asset2Out, EPrice, flags, ter
                    {std::nullopt,
                     std::nullopt,
                     std::nullopt,
                     std::nullopt,
                     std::nullopt,
                     temMALFORMED},
                    {std::nullopt,
                     std::nullopt,
                     std::nullopt,
                     std::nullopt,
                     tfSingleAsset | tfTwoAsset,
                     temMALFORMED},
                    {1'000,
                     std::nullopt,
                     std::nullopt,
                     std::nullopt,
                     tfWithdrawAll,
                     temMALFORMED},
                    {std::nullopt,
                     USD(0),
                     XRP(100),
                     std::nullopt,
                     tfWithdrawAll | tfLPToken,
                     temMALFORMED},
                    {std::nullopt,
                     std::nullopt,
                     USD(100),
                     std::nullopt,
                     tfWithdrawAll,
                     temMALFORMED},
                    {std::nullopt,
                     std::nullopt,
                     std::nullopt,
                     std::nullopt,
                     tfWithdrawAll | tfOneAssetWithdrawAll,
                     temMALFORMED},
                    {std::nullopt,
                     USD(100),
                     std::nullopt,
                     std::nullopt,
                     tfWithdrawAll,
                     temMALFORMED},
                    {std::nullopt,
                     std::nullopt,
                     std::nullopt,
                     std::nullopt,
                     tfOneAssetWithdrawAll,
                     temMALFORMED},
                    {1'000,
                     std::nullopt,
                     USD(100),
                     std::nullopt,
                     std::nullopt,
                     temMALFORMED},
                    {std::nullopt,
                     std::nullopt,
                     std::nullopt,
                     IOUAmount{250, 0},
                     tfWithdrawAll,
                     temMALFORMED},
                    {1'000,
                     std::nullopt,
                     std::nullopt,
                     IOUAmount{250, 0},
                     std::nullopt,
                     temMALFORMED},
                    {std::nullopt,
                     std::nullopt,
                     USD(100),
                     IOUAmount{250, 0},
                     std::nullopt,
                     temMALFORMED},
                    {std::nullopt,
                     XRP(100),
                     USD(100),
                     IOUAmount{250, 0},
                     std::nullopt,
                     temMALFORMED},
                    {1'000,
                     XRP(100),
                     USD(100),
                     std::nullopt,
                     std::nullopt,
                     temMALFORMED},
                    {std::nullopt,
                     XRP(100),
                     USD(100),
                     std::nullopt,
                     tfWithdrawAll,
                     temMALFORMED}};
            for (auto const& it : invalidOptions)
            {
                ammAlice.withdraw(
                    alice,
                    std::get<0>(it),
                    std::get<1>(it),
                    std::get<2>(it),
                    std::get<3>(it),
                    std::get<4>(it),
                    std::nullopt,
                    std::nullopt,
                    ter(std::get<5>(it)));
            }

            // Invalid tokens
            ammAlice.withdraw(
                alice, 0, std::nullopt, std::nullopt, ter(temBAD_AMM_TOKENS));
            ammAlice.withdraw(
                alice,
                IOUAmount{-1},
                std::nullopt,
                std::nullopt,
                ter(temBAD_AMM_TOKENS));

            // Mismatched token, invalid Asset1Out issue
            ammAlice.withdraw(
                alice,
                GBP(100),
                std::nullopt,
                std::nullopt,
                ter(temBAD_AMM_TOKENS));

            // Mismatched token, invalid Asset2Out issue
            ammAlice.withdraw(
                alice,
                USD(100),
                GBP(100),
                std::nullopt,
                ter(temBAD_AMM_TOKENS));

            // Mismatched token, Asset1Out.issue == Asset2Out.issue
            ammAlice.withdraw(
                alice,
                USD(100),
                USD(100),
                std::nullopt,
                ter(temBAD_AMM_TOKENS));

            // Invalid amount value
            ammAlice.withdraw(
                alice, USD(0), std::nullopt, std::nullopt, ter(temBAD_AMOUNT));
            ammAlice.withdraw(
                alice,
                USD(-100),
                std::nullopt,
                std::nullopt,
                ter(temBAD_AMOUNT));
            ammAlice.withdraw(
                alice,
                USD(10),
                std::nullopt,
                IOUAmount{-1},
                ter(temBAD_AMOUNT));

            // Invalid amount/token value, withdraw all tokens from one side
            // of the pool.
            ammAlice.withdraw(
                alice,
                USD(10'000),
                std::nullopt,
                std::nullopt,
                ter(tecAMM_BALANCE));
            ammAlice.withdraw(
                alice,
                XRP(10'000),
                std::nullopt,
                std::nullopt,
                ter(tecAMM_BALANCE));
            ammAlice.withdraw(
                alice,
                std::nullopt,
                USD(0),
                std::nullopt,
                std::nullopt,
                tfOneAssetWithdrawAll,
                std::nullopt,
                std::nullopt,
                ter(tecAMM_BALANCE));

            // Bad currency
            ammAlice.withdraw(
                alice,
                BAD(100),
                std::nullopt,
                std::nullopt,
                ter(temBAD_CURRENCY));

            // Invalid Account
            Account bad("bad");
            env.memoize(bad);
            ammAlice.withdraw(
                bad,
                1'000'000,
                std::nullopt,
                std::nullopt,
                std::nullopt,
                std::nullopt,
                std::nullopt,
                seq(1),
                ter(terNO_ACCOUNT));

            // Invalid AMM
            ammAlice.withdraw(
                alice,
                1'000,
                std::nullopt,
                std::nullopt,
                std::nullopt,
                std::nullopt,
                {{USD, GBP}},
                std::nullopt,
                ter(terNO_AMM));

            // Carol is not a Liquidity Provider
            ammAlice.withdraw(
                carol, 10'000, std::nullopt, std::nullopt, ter(tecAMM_BALANCE));

            // Withdraw entire one side of the pool.
            // Equal withdraw but due to XRP precision limit,
            // this results in full withdraw of XRP pool only,
            // while leaving a tiny amount in USD pool.
            ammAlice.withdraw(
                alice,
                IOUAmount{9'999'999'9999, -4},
                std::nullopt,
                std::nullopt,
                ter(tecAMM_BALANCE));
            // Withdrawing from one side.
            // XRP by tokens
            ammAlice.withdraw(
                alice,
                IOUAmount(9'999'999'9999, -4),
                XRP(0),
                std::nullopt,
                ter(tecAMM_BALANCE));
            // USD by tokens
            ammAlice.withdraw(
                alice,
                IOUAmount(9'999'999'9, -1),
                USD(0),
                std::nullopt,
                ter(tecAMM_BALANCE));
            // XRP
            ammAlice.withdraw(
                alice,
                XRP(10'000),
                std::nullopt,
                std::nullopt,
                ter(tecAMM_BALANCE));
            // USD
            ammAlice.withdraw(
                alice,
                STAmount{USD, UINT64_C(9'999'9999999999999), -13},
                std::nullopt,
                std::nullopt,
                ter(tecAMM_BALANCE));
        });

        // Invalid AMM
        testAMM([&](AMM& ammAlice, Env& env) {
            ammAlice.withdrawAll(alice);
            ammAlice.withdraw(
                alice, 10'000, std::nullopt, std::nullopt, ter(terNO_AMM));
        });

        // Globally frozen asset
        testAMM([&](AMM& ammAlice, Env& env) {
            env(fset(gw, asfGlobalFreeze));
            env.close();
            // Can withdraw non-frozen token
            ammAlice.withdraw(alice, XRP(100));
            ammAlice.withdraw(
                alice, USD(100), std::nullopt, std::nullopt, ter(tecFROZEN));
            ammAlice.withdraw(
                alice, 1'000, std::nullopt, std::nullopt, ter(tecFROZEN));
        });

        // Individually frozen (AMM) account
        testAMM([&](AMM& ammAlice, Env& env) {
            env(trust(gw, alice["USD"](0), tfSetFreeze));
            env.close();
            // Can withdraw non-frozen token
            ammAlice.withdraw(alice, XRP(100));
            ammAlice.withdraw(
                alice, 1'000, std::nullopt, std::nullopt, ter(tecFROZEN));
            ammAlice.withdraw(
                alice, USD(100), std::nullopt, std::nullopt, ter(tecFROZEN));
            env(trust(gw, alice["USD"](0), tfClearFreeze));
            // Individually frozen AMM
            env(trust(
                gw,
                STAmount{Issue{gw["USD"].currency, ammAlice.ammAccount()}, 0},
                tfSetFreeze));
            // Can withdraw non-frozen token
            ammAlice.withdraw(alice, XRP(100));
            ammAlice.withdraw(
                alice, 1'000, std::nullopt, std::nullopt, ter(tecFROZEN));
            ammAlice.withdraw(
                alice, USD(100), std::nullopt, std::nullopt, ter(tecFROZEN));
        });

        // Carol withdraws more than she owns
        testAMM([&](AMM& ammAlice, Env&) {
            // Single deposit of 100000 worth of tokens,
            // which is 10% of the pool. Carol is LP now.
            ammAlice.deposit(carol, 1'000'000);
            BEAST_EXPECT(ammAlice.expectBalances(
                XRP(11'000), USD(11'000), IOUAmount{11'000'000, 0}));

            ammAlice.withdraw(
                carol,
                2'000'000,
                std::nullopt,
                std::nullopt,
                ter(tecAMM_INVALID_TOKENS));
            BEAST_EXPECT(ammAlice.expectBalances(
                XRP(11'000), USD(11'000), IOUAmount{11'000'000, 0}));
        });

        // Withdraw with EPrice limit. Fails to withdraw, calculated tokens
        // to withdraw are 0.
        testAMM([&](AMM& ammAlice, Env&) {
            ammAlice.deposit(carol, 1'000'000);
            ammAlice.withdraw(
                carol,
                USD(100),
                std::nullopt,
                IOUAmount{500, 0},
                ter(tecAMM_FAILED));
        });

        // Withdraw with EPrice limit. Fails to withdraw, calculated tokens
        // to withdraw are greater than the LP shares.
        testAMM([&](AMM& ammAlice, Env&) {
            ammAlice.deposit(carol, 1'000'000);
            ammAlice.withdraw(
                carol,
                USD(100),
                std::nullopt,
                IOUAmount{600, 0},
                ter(tecAMM_INVALID_TOKENS));
        });

        // Withdraw with EPrice limit. Fails to withdraw, amount1
        // to withdraw is less than 1700USD.
        testAMM([&](AMM& ammAlice, Env&) {
            ammAlice.deposit(carol, 1'000'000);
            ammAlice.withdraw(
                carol,
                USD(1'700),
                std::nullopt,
                IOUAmount{520, 0},
                ter(tecAMM_FAILED));
        });

        // Deposit/Withdraw the same amount with the trading fee
        testAMM(
            [&](AMM& ammAlice, Env&) {
                ammAlice.deposit(carol, USD(1'000));
                ammAlice.withdraw(
                    carol,
                    USD(1'000),
                    std::nullopt,
                    std::nullopt,
                    ter(tecAMM_INVALID_TOKENS));
            },
            std::nullopt,
            1'000);
        testAMM(
            [&](AMM& ammAlice, Env&) {
                ammAlice.deposit(carol, XRP(1'000));
                ammAlice.withdraw(
                    carol,
                    XRP(1'000),
                    std::nullopt,
                    std::nullopt,
                    ter(tecAMM_INVALID_TOKENS));
            },
            std::nullopt,
            1'000);

        // Deposit/Withdraw the same amount fails due to the tokens adjustment
        testAMM([&](AMM& ammAlice, Env&) {
            ammAlice.deposit(carol, STAmount{USD, 1, -6});
            ammAlice.withdraw(
                carol,
                STAmount{USD, 1, -6},
                std::nullopt,
                std::nullopt,
                ter(tecAMM_INVALID_TOKENS));
        });

        // Withdraw close to one side of the pool. Account's LP tokens
        // are rounded to all LP tokens.
        testAMM([&](AMM& ammAlice, Env&) {
            ammAlice.withdraw(
                alice,
                STAmount{USD, UINT64_C(9'999'999999999999), -12},
                std::nullopt,
                std::nullopt,
                ter(tecAMM_BALANCE));
        });

        // Tiny withdraw
        testAMM([&](AMM& ammAlice, Env&) {
            // XRP amount to withdraw is 0
            ammAlice.withdraw(
                alice,
                IOUAmount{1, -5},
                std::nullopt,
                std::nullopt,
                ter(tecAMM_FAILED));
            // Calculated tokens to withdraw are 0
            ammAlice.withdraw(
                alice,
                std::nullopt,
                STAmount{USD, 1, -11},
                std::nullopt,
                ter(tecAMM_INVALID_TOKENS));
            ammAlice.deposit(carol, STAmount{USD, 1, -10});
            ammAlice.withdraw(
                carol,
                std::nullopt,
                STAmount{USD, 1, -9},
                std::nullopt,
                ter(tecAMM_INVALID_TOKENS));
            ammAlice.withdraw(
                carol,
                std::nullopt,
                XRPAmount{1},
                std::nullopt,
                ter(tecAMM_INVALID_TOKENS));
        });
    }

    void
    testWithdraw()
    {
        testcase("Withdraw");

        using namespace jtx;

        // Equal withdrawal by Carol: 1000000 of tokens, 10% of the current
        // pool
        testAMM([&](AMM& ammAlice, Env& env) {
            // Single deposit of 100000 worth of tokens,
            // which is 10% of the pool. Carol is LP now.
            ammAlice.deposit(carol, 1'000'000);
            BEAST_EXPECT(ammAlice.expectBalances(
                XRP(11'000), USD(11'000), IOUAmount{11'000'000, 0}));
            BEAST_EXPECT(
                ammAlice.expectLPTokens(carol, IOUAmount{1'000'000, 0}));
            // 30,000 less deposited 1,000
            BEAST_EXPECT(expectLine(env, carol, USD(29'000)));
            // 30,000 less deposited 1,000 and 10 drops tx fee
            BEAST_EXPECT(
                expectLedgerEntryRoot(env, carol, XRPAmount{28'999'999'990}));

            // Carol withdraws all tokens
            ammAlice.withdraw(carol, 1'000'000);
            BEAST_EXPECT(
                ammAlice.expectLPTokens(carol, IOUAmount(beast::Zero())));
            BEAST_EXPECT(expectLine(env, carol, USD(30'000)));
            BEAST_EXPECT(
                expectLedgerEntryRoot(env, carol, XRPAmount{29'999'999'980}));
        });

        // Equal withdrawal by tokens 1000000, 10%
        // of the current pool
        testAMM([&](AMM& ammAlice, Env&) {
            ammAlice.withdraw(alice, 1'000'000);
            BEAST_EXPECT(ammAlice.expectBalances(
                XRP(9'000), USD(9'000), IOUAmount{9'000'000, 0}));
        });

        // Equal withdrawal with a limit. Withdraw XRP200.
        // If proportional withdraw of USD is less than 100
        // then withdraw that amount, otherwise withdraw USD100
        // and proportionally withdraw XRP. It's the latter
        // in this case - XRP100/USD100.
        testAMM([&](AMM& ammAlice, Env&) {
            ammAlice.withdraw(alice, XRP(200), USD(100));
            BEAST_EXPECT(ammAlice.expectBalances(
                XRP(9'900), USD(9'900), IOUAmount{9'900'000, 0}));
        });

        // Equal withdrawal with a limit. XRP100/USD100.
        testAMM([&](AMM& ammAlice, Env&) {
            ammAlice.withdraw(alice, XRP(100), USD(200));
            BEAST_EXPECT(ammAlice.expectBalances(
                XRP(9'900), USD(9'900), IOUAmount{9'900'000, 0}));
        });

        // Single withdrawal by amount XRP1000
        testAMM([&](AMM& ammAlice, Env&) {
            ammAlice.withdraw(alice, XRP(1'000));
            BEAST_EXPECT(ammAlice.expectBalances(
                XRP(9'000), USD(10'000), IOUAmount{9'486'832'98050514, -8}));
        });

        // Single withdrawal by tokens 10000.
        testAMM([&](AMM& ammAlice, Env&) {
            ammAlice.withdraw(alice, 10'000, USD(0));
            BEAST_EXPECT(ammAlice.expectBalances(
                XRP(10'000), USD(9980.01), IOUAmount{9'990'000, 0}));
        });

        // Withdraw all tokens.
        testAMM([&](AMM& ammAlice, Env& env) {
            env(trust(carol, STAmount{ammAlice.lptIssue(), 10'000}));
            // Can SetTrust only for AMM LP tokens
            env(trust(
                    carol,
                    STAmount{
                        Issue{EUR.currency, ammAlice.ammAccount()}, 10'000}),
                ter(tecNO_PERMISSION));
            env.close();
            ammAlice.withdrawAll(alice);
            BEAST_EXPECT(!ammAlice.ammExists());

            BEAST_EXPECT(!env.le(keylet::ownerDir(ammAlice.ammAccount())));

            // Can create AMM for the XRP/USD pair
            AMM ammCarol(env, carol, XRP(10'000), USD(10'000));
            BEAST_EXPECT(ammCarol.expectBalances(
                XRP(10'000), USD(10'000), IOUAmount{10'000'000, 0}));
        });

        // Single deposit 1000USD, withdraw all tokens in USD
        testAMM([&](AMM& ammAlice, Env& env) {
            ammAlice.deposit(carol, USD(1'000));
            ammAlice.withdrawAll(carol, USD(0));
            BEAST_EXPECT(ammAlice.expectBalances(
                XRP(10'000), USD(10'000), IOUAmount{10'000'000, 0}));
            BEAST_EXPECT(
                ammAlice.expectLPTokens(carol, IOUAmount(beast::Zero())));
        });

        // Single deposit 1000USD, withdraw all tokens in XRP
        testAMM([&](AMM& ammAlice, Env&) {
            ammAlice.deposit(carol, USD(1'000));
            ammAlice.withdrawAll(carol, XRP(0));
            BEAST_EXPECT(ammAlice.expectBalances(
                XRPAmount(9'090'909'091),
                STAmount{USD, UINT64_C(10'999'99999999999), -11},
                IOUAmount{10'000'000, 0}));
        });

        // Single deposit/withdraw by the same account
        testAMM([&](AMM& ammAlice, Env&) {
            // Since a smaller amount might be deposited due to
            // the lp tokens adjustment, withdrawing by tokens
            // is generally preferred to withdrawing by amount.
            auto lpTokens = ammAlice.deposit(carol, USD(1'000));
            ammAlice.withdraw(carol, lpTokens, USD(0));
            lpTokens = ammAlice.deposit(carol, STAmount(USD, 1, -6));
            ammAlice.withdraw(carol, lpTokens, USD(0));
            lpTokens = ammAlice.deposit(carol, XRPAmount(1));
            ammAlice.withdraw(carol, lpTokens, XRPAmount(0));
            BEAST_EXPECT(ammAlice.expectBalances(
                XRP(10'000), USD(10'000), ammAlice.tokens()));
            BEAST_EXPECT(ammAlice.expectLPTokens(carol, IOUAmount{0}));
        });

        // Single deposit by different accounts and then withdraw
        // in reverse.
        testAMM([&](AMM& ammAlice, Env&) {
            auto const carolTokens = ammAlice.deposit(carol, USD(1'000));
            auto const aliceTokens = ammAlice.deposit(alice, USD(1'000));
            ammAlice.withdraw(alice, aliceTokens, USD(0));
            ammAlice.withdraw(carol, carolTokens, USD(0));
            BEAST_EXPECT(ammAlice.expectBalances(
                XRP(10'000), USD(10'000), ammAlice.tokens()));
            BEAST_EXPECT(ammAlice.expectLPTokens(carol, IOUAmount{0}));
            BEAST_EXPECT(ammAlice.expectLPTokens(alice, ammAlice.tokens()));
        });

        // Equal deposit 10%, withdraw all tokens
        testAMM([&](AMM& ammAlice, Env&) {
            ammAlice.deposit(carol, 1'000'000);
            ammAlice.withdrawAll(carol);
            BEAST_EXPECT(ammAlice.expectBalances(
                XRP(10'000), USD(10'000), IOUAmount{10'000'000, 0}));
        });

        // Equal deposit 10%, withdraw all tokens in USD
        testAMM([&](AMM& ammAlice, Env&) {
            ammAlice.deposit(carol, 1'000'000);
            ammAlice.withdrawAll(carol, USD(0));
            BEAST_EXPECT(ammAlice.expectBalances(
                XRP(11'000),
                STAmount{USD, UINT64_C(9'090'909090909092), -12},
                IOUAmount{10'000'000, 0}));
        });

        // Equal deposit 10%, withdraw all tokens in XRP
        testAMM([&](AMM& ammAlice, Env&) {
            ammAlice.deposit(carol, 1'000'000);
            ammAlice.withdrawAll(carol, XRP(0));
            BEAST_EXPECT(ammAlice.expectBalances(
                XRPAmount(9'090'909'091),
                USD(11'000),
                IOUAmount{10'000'000, 0}));
        });

        auto const all = supported_amendments();
        // Withdraw with EPrice limit.
        testAMM(
            [&](AMM& ammAlice, Env& env) {
                ammAlice.deposit(carol, 1'000'000);
                ammAlice.withdraw(
                    carol, USD(100), std::nullopt, IOUAmount{520, 0});
                if (!env.current()->rules().enabled(fixAMMv1_1))
                    BEAST_EXPECT(
                        ammAlice.expectBalances(
                            XRPAmount(11'000'000'000),
                            STAmount{USD, UINT64_C(9'372'781065088757), -12},
                            IOUAmount{10'153'846'15384616, -8}) &&
                        ammAlice.expectLPTokens(
                            carol, IOUAmount{153'846'15384616, -8}));
                else
                    BEAST_EXPECT(
                        ammAlice.expectBalances(
                            XRPAmount(11'000'000'000),
                            STAmount{USD, UINT64_C(9'372'781065088769), -12},
                            IOUAmount{10'153'846'15384616, -8}) &&
                        ammAlice.expectLPTokens(
                            carol, IOUAmount{153'846'15384616, -8}));
                ammAlice.withdrawAll(carol);
                BEAST_EXPECT(ammAlice.expectLPTokens(carol, IOUAmount{0}));
            },
            std::nullopt,
            0,
            std::nullopt,
            {all, all - fixAMMv1_1});

        // Withdraw with EPrice limit. AssetOut is 0.
        testAMM(
            [&](AMM& ammAlice, Env& env) {
                ammAlice.deposit(carol, 1'000'000);
                ammAlice.withdraw(
                    carol, USD(0), std::nullopt, IOUAmount{520, 0});
                if (!env.current()->rules().enabled(fixAMMv1_1))
                    BEAST_EXPECT(
                        ammAlice.expectBalances(
                            XRPAmount(11'000'000'000),
                            STAmount{USD, UINT64_C(9'372'781065088757), -12},
                            IOUAmount{10'153'846'15384616, -8}) &&
                        ammAlice.expectLPTokens(
                            carol, IOUAmount{153'846'15384616, -8}));
                else
                    BEAST_EXPECT(
                        ammAlice.expectBalances(
                            XRPAmount(11'000'000'000),
                            STAmount{USD, UINT64_C(9'372'781065088769), -12},
                            IOUAmount{10'153'846'15384616, -8}) &&
                        ammAlice.expectLPTokens(
                            carol, IOUAmount{153'846'15384616, -8}));
            },
            std::nullopt,
            0,
            std::nullopt,
            {all, all - fixAMMv1_1});

        // IOU to IOU + transfer fee
        {
            Env env{*this};
            fund(env, gw, {alice}, {USD(20'000), BTC(0.5)}, Fund::All);
            env(rate(gw, 1.25));
            env.close();
            // no transfer fee on create
            AMM ammAlice(env, alice, USD(20'000), BTC(0.5));
            BEAST_EXPECT(ammAlice.expectBalances(
                USD(20'000), BTC(0.5), IOUAmount{100, 0}));
            BEAST_EXPECT(expectLine(env, alice, USD(0)));
            BEAST_EXPECT(expectLine(env, alice, BTC(0)));
            fund(env, gw, {carol}, {USD(2'000), BTC(0.05)}, Fund::Acct);
            // no transfer fee on deposit
            ammAlice.deposit(carol, 10);
            BEAST_EXPECT(ammAlice.expectBalances(
                USD(22'000), BTC(0.55), IOUAmount{110, 0}));
            BEAST_EXPECT(expectLine(env, carol, USD(0)));
            BEAST_EXPECT(expectLine(env, carol, BTC(0)));
            // no transfer fee on withdraw
            ammAlice.withdraw(carol, 10);
            BEAST_EXPECT(ammAlice.expectBalances(
                USD(20'000), BTC(0.5), IOUAmount{100, 0}));
            BEAST_EXPECT(ammAlice.expectLPTokens(carol, IOUAmount{0, 0}));
            BEAST_EXPECT(expectLine(env, carol, USD(2'000)));
            BEAST_EXPECT(expectLine(env, carol, BTC(0.05)));
        }

        // Tiny withdraw
        testAMM([&](AMM& ammAlice, Env&) {
            // By tokens
            ammAlice.withdraw(alice, IOUAmount{1, -3});
            BEAST_EXPECT(ammAlice.expectBalances(
                XRPAmount{9'999'999'999},
                STAmount{USD, UINT64_C(9'999'999999), -6},
                IOUAmount{9'999'999'999, -3}));
        });
        testAMM([&](AMM& ammAlice, Env&) {
            // Single XRP pool
            ammAlice.withdraw(alice, std::nullopt, XRPAmount{1});
            BEAST_EXPECT(ammAlice.expectBalances(
                XRPAmount{9'999'999'999},
                USD(10'000),
                IOUAmount{9'999'999'9995, -4}));
        });
        testAMM([&](AMM& ammAlice, Env&) {
            // Single USD pool
            ammAlice.withdraw(alice, std::nullopt, STAmount{USD, 1, -10});
            BEAST_EXPECT(ammAlice.expectBalances(
                XRP(10'000),
                STAmount{USD, UINT64_C(9'999'9999999999), -10},
                IOUAmount{9'999'999'99999995, -8}));
        });

        // Withdraw close to entire pool
        // Equal by tokens
        testAMM([&](AMM& ammAlice, Env&) {
            ammAlice.withdraw(alice, IOUAmount{9'999'999'999, -3});
            BEAST_EXPECT(ammAlice.expectBalances(
                XRPAmount{1}, STAmount{USD, 1, -6}, IOUAmount{1, -3}));
        });
        // USD by tokens
        testAMM([&](AMM& ammAlice, Env&) {
            ammAlice.withdraw(alice, IOUAmount{9'999'999}, USD(0));
            BEAST_EXPECT(ammAlice.expectBalances(
                XRP(10'000), STAmount{USD, 1, -10}, IOUAmount{1}));
        });
        // XRP by tokens
        testAMM([&](AMM& ammAlice, Env&) {
            ammAlice.withdraw(alice, IOUAmount{9'999'900}, XRP(0));
            BEAST_EXPECT(ammAlice.expectBalances(
                XRPAmount{1}, USD(10'000), IOUAmount{100}));
        });
        // USD
        testAMM([&](AMM& ammAlice, Env&) {
            ammAlice.withdraw(
                alice, STAmount{USD, UINT64_C(9'999'99999999999), -11});
            BEAST_EXPECT(ammAlice.expectBalances(
                XRP(10000), STAmount{USD, 1, -11}, IOUAmount{316227765, -9}));
        });
        // XRP
        testAMM([&](AMM& ammAlice, Env&) {
            ammAlice.withdraw(alice, XRPAmount{9'999'999'999});
            BEAST_EXPECT(ammAlice.expectBalances(
                XRPAmount{1}, USD(10'000), IOUAmount{100}));
        });
    }

    void
    testInvalidFeeVote()
    {
        testcase("Invalid Fee Vote");
        using namespace jtx;

        testAMM([&](AMM& ammAlice, Env& env) {
            // Invalid flags
            ammAlice.vote(
                std::nullopt,
                1'000,
                tfWithdrawAll,
                std::nullopt,
                std::nullopt,
                ter(temINVALID_FLAG));

            // Invalid fee.
            ammAlice.vote(
                std::nullopt,
                1'001,
                std::nullopt,
                std::nullopt,
                std::nullopt,
                ter(temBAD_FEE));
            BEAST_EXPECT(ammAlice.expectTradingFee(0));

            // Invalid Account
            Account bad("bad");
            env.memoize(bad);
            ammAlice.vote(
                bad,
                1'000,
                std::nullopt,
                seq(1),
                std::nullopt,
                ter(terNO_ACCOUNT));

            // Invalid AMM
            ammAlice.vote(
                alice,
                1'000,
                std::nullopt,
                std::nullopt,
                {{USD, GBP}},
                ter(terNO_AMM));

            // Account is not LP
            ammAlice.vote(
                carol,
                1'000,
                std::nullopt,
                std::nullopt,
                std::nullopt,
                ter(tecAMM_INVALID_TOKENS));
        });

        // Invalid AMM
        testAMM([&](AMM& ammAlice, Env& env) {
            ammAlice.withdrawAll(alice);
            ammAlice.vote(
                alice,
                1'000,
                std::nullopt,
                std::nullopt,
                std::nullopt,
                ter(terNO_AMM));
        });
    }

    void
    testFeeVote()
    {
        testcase("Fee Vote");
        using namespace jtx;

        // One vote sets fee to 1%.
        testAMM([&](AMM& ammAlice, Env& env) {
            BEAST_EXPECT(ammAlice.expectAuctionSlot(0, 0, IOUAmount{0}));
            ammAlice.vote({}, 1'000);
            BEAST_EXPECT(ammAlice.expectTradingFee(1'000));
            // Discounted fee is 1/10 of trading fee.
            BEAST_EXPECT(ammAlice.expectAuctionSlot(100, 0, IOUAmount{0}));
        });

        auto vote = [&](AMM& ammAlice,
                        Env& env,
                        int i,
                        int fundUSD = 100'000,
                        std::uint32_t tokens = 10'000'000,
                        std::vector<Account>* accounts = nullptr) {
            Account a(std::to_string(i));
            fund(env, gw, {a}, {USD(fundUSD)}, Fund::Acct);
            ammAlice.deposit(a, tokens);
            ammAlice.vote(a, 50 * (i + 1));
            if (accounts)
                accounts->push_back(std::move(a));
        };

        // Eight votes fill all voting slots, set fee 0.175%.
        testAMM([&](AMM& ammAlice, Env& env) {
            for (int i = 0; i < 7; ++i)
                vote(ammAlice, env, i, 10'000);
            BEAST_EXPECT(ammAlice.expectTradingFee(175));
        });

        // Eight votes fill all voting slots, set fee 0.175%.
        // New vote, same account, sets fee 0.225%
        testAMM([&](AMM& ammAlice, Env& env) {
            for (int i = 0; i < 7; ++i)
                vote(ammAlice, env, i);
            BEAST_EXPECT(ammAlice.expectTradingFee(175));
            Account const a("0");
            ammAlice.vote(a, 450);
            BEAST_EXPECT(ammAlice.expectTradingFee(225));
        });

        // Eight votes fill all voting slots, set fee 0.175%.
        // New vote, new account, higher vote weight, set higher fee 0.244%
        testAMM([&](AMM& ammAlice, Env& env) {
            for (int i = 0; i < 7; ++i)
                vote(ammAlice, env, i);
            BEAST_EXPECT(ammAlice.expectTradingFee(175));
            vote(ammAlice, env, 7, 100'000, 20'000'000);
            BEAST_EXPECT(ammAlice.expectTradingFee(244));
        });

        // Eight votes fill all voting slots, set fee 0.219%.
        // New vote, new account, higher vote weight, set smaller fee 0.206%
        testAMM([&](AMM& ammAlice, Env& env) {
            for (int i = 7; i > 0; --i)
                vote(ammAlice, env, i);
            BEAST_EXPECT(ammAlice.expectTradingFee(219));
            vote(ammAlice, env, 0, 100'000, 20'000'000);
            BEAST_EXPECT(ammAlice.expectTradingFee(206));
        });

        // Eight votes fill all voting slots. The accounts then withdraw all
        // tokens. An account sets a new fee and the previous slots are
        // deleted.
        testAMM([&](AMM& ammAlice, Env& env) {
            std::vector<Account> accounts;
            for (int i = 0; i < 7; ++i)
                vote(ammAlice, env, i, 100'000, 10'000'000, &accounts);
            BEAST_EXPECT(ammAlice.expectTradingFee(175));
            for (int i = 0; i < 7; ++i)
                ammAlice.withdrawAll(accounts[i]);
            ammAlice.deposit(carol, 10'000'000);
            ammAlice.vote(carol, 1'000);
            // The initial LP set the fee to 1000. Carol gets 50% voting
            // power, and the new fee is 500.
            BEAST_EXPECT(ammAlice.expectTradingFee(500));
        });

        // Eight votes fill all voting slots. The accounts then withdraw some
        // tokens. The new vote doesn't get the voting power but
        // the slots are refreshed and the fee is updated.
        testAMM([&](AMM& ammAlice, Env& env) {
            std::vector<Account> accounts;
            for (int i = 0; i < 7; ++i)
                vote(ammAlice, env, i, 100'000, 10'000'000, &accounts);
            BEAST_EXPECT(ammAlice.expectTradingFee(175));
            for (int i = 0; i < 7; ++i)
                ammAlice.withdraw(accounts[i], 9'000'000);
            ammAlice.deposit(carol, 1'000);
            // The vote is not added to the slots
            ammAlice.vote(carol, 1'000);
            auto const info = ammAlice.ammRpcInfo()[jss::amm][jss::vote_slots];
            for (std::uint16_t i = 0; i < info.size(); ++i)
                BEAST_EXPECT(info[i][jss::account] != carol.human());
            // But the slots are refreshed and the fee is changed
            BEAST_EXPECT(ammAlice.expectTradingFee(82));
        });
    }

    void
    testInvalidBid()
    {
        testcase("Invalid Bid");
        using namespace jtx;
        using namespace std::chrono;

        // burn all the LPTokens through a AMMBid transaction
        {
            Env env(*this);
            fund(env, gw, {alice}, XRP(2'000), {USD(2'000)});
            AMM amm(env, gw, XRP(1'000), USD(1'000), false, 1'000);

            // auction slot is owned by the creator of the AMM i.e. gw
            BEAST_EXPECT(amm.expectAuctionSlot(100, 0, IOUAmount{0}));

            // gw attempts to burn all her LPTokens through a bid transaction
            // this transaction fails because AMMBid transaction can not burn
            // all the outstanding LPTokens
            env(amm.bid({
                    .account = gw,
                    .bidMin = 1'000'000,
                }),
                ter(tecAMM_INVALID_TOKENS));
        }

        // burn all the LPTokens through a AMMBid transaction
        {
            Env env(*this);
            fund(env, gw, {alice}, XRP(2'000), {USD(2'000)});
            AMM amm(env, gw, XRP(1'000), USD(1'000), false, 1'000);

            // auction slot is owned by the creator of the AMM i.e. gw
            BEAST_EXPECT(amm.expectAuctionSlot(100, 0, IOUAmount{0}));

            // gw burns all but one of its LPTokens through a bid transaction
            // this transaction suceeds because the bid price is less than
            // the total outstanding LPToken balance
            env(amm.bid({
                    .account = gw,
                    .bidMin = STAmount{amm.lptIssue(), UINT64_C(999'999)},
                }),
                ter(tesSUCCESS))
                .close();

            // gw must own the auction slot
            BEAST_EXPECT(amm.expectAuctionSlot(100, 0, IOUAmount{999'999}));

            // 999'999 tokens are burned, only 1 LPToken is owned by gw
            BEAST_EXPECT(
                amm.expectBalances(XRP(1'000), USD(1'000), IOUAmount{1}));

            // gw owns only 1 LPToken in its balance
            BEAST_EXPECT(Number{amm.getLPTokensBalance(gw)} == 1);

            // gw attempts to burn the last of its LPTokens in an AMMBid
            // transaction. This transaction fails because it would burn all
            // the remaining LPTokens
            env(amm.bid({
                    .account = gw,
                    .bidMin = 1,
                }),
                ter(tecAMM_INVALID_TOKENS));
        }

        testAMM([&](AMM& ammAlice, Env& env) {
            // Invalid flags
            env(ammAlice.bid({
                    .account = carol,
                    .bidMin = 0,
                    .flags = tfWithdrawAll,
                }),
                ter(temINVALID_FLAG));

            ammAlice.deposit(carol, 1'000'000);
            // Invalid Bid price <= 0
            for (auto bid : {0, -100})
            {
                env(ammAlice.bid({
                        .account = carol,
                        .bidMin = bid,
                    }),
                    ter(temBAD_AMOUNT));
                env(ammAlice.bid({
                        .account = carol,
                        .bidMax = bid,
                    }),
                    ter(temBAD_AMOUNT));
            }

            // Invlaid Min/Max combination
            env(ammAlice.bid({
                    .account = carol,
                    .bidMin = 200,
                    .bidMax = 100,
                }),
                ter(tecAMM_INVALID_TOKENS));

            // Invalid Account
            Account bad("bad");
            env.memoize(bad);
            env(ammAlice.bid({
                    .account = bad,
                    .bidMax = 100,
                }),
                seq(1),
                ter(terNO_ACCOUNT));

            // Account is not LP
            Account const dan("dan");
            env.fund(XRP(1'000), dan);
            env(ammAlice.bid({
                    .account = dan,
                    .bidMin = 100,
                }),
                ter(tecAMM_INVALID_TOKENS));
            env(ammAlice.bid({
                    .account = dan,
                }),
                ter(tecAMM_INVALID_TOKENS));

            // Auth account is invalid.
            env(ammAlice.bid({
                    .account = carol,
                    .bidMin = 100,
                    .authAccounts = {bob},
                }),
                ter(terNO_ACCOUNT));

            // Invalid Assets
            env(ammAlice.bid({
                    .account = alice,
                    .bidMax = 100,
                    .assets = {{USD, GBP}},
                }),
                ter(terNO_AMM));

            // Invalid Min/Max issue
            env(ammAlice.bid({
                    .account = alice,
                    .bidMax = STAmount{USD, 100},
                }),
                ter(temBAD_AMM_TOKENS));
            env(ammAlice.bid({
                    .account = alice,
                    .bidMin = STAmount{USD, 100},
                }),
                ter(temBAD_AMM_TOKENS));
        });

        // Invalid AMM
        testAMM([&](AMM& ammAlice, Env& env) {
            ammAlice.withdrawAll(alice);
            env(ammAlice.bid({
                    .account = alice,
                    .bidMax = 100,
                }),
                ter(terNO_AMM));
        });

        // More than four Auth accounts.
        testAMM([&](AMM& ammAlice, Env& env) {
            Account ed("ed");
            Account bill("bill");
            Account scott("scott");
            Account james("james");
            env.fund(XRP(1'000), bob, ed, bill, scott, james);
            env.close();
            ammAlice.deposit(carol, 1'000'000);
            env(ammAlice.bid({
                    .account = carol,
                    .bidMin = 100,
                    .authAccounts = {bob, ed, bill, scott, james},
                }),
                ter(temMALFORMED));
        });

        // Bid price exceeds LP owned tokens
        testAMM([&](AMM& ammAlice, Env& env) {
            fund(env, gw, {bob}, XRP(1'000), {USD(100)}, Fund::Acct);
            ammAlice.deposit(carol, 1'000'000);
            ammAlice.deposit(bob, 10);
            env(ammAlice.bid({
                    .account = carol,
                    .bidMin = 1'000'001,
                }),
                ter(tecAMM_INVALID_TOKENS));
            env(ammAlice.bid({
                    .account = carol,
                    .bidMax = 1'000'001,
                }),
                ter(tecAMM_INVALID_TOKENS));
            env(ammAlice.bid({
                .account = carol,
                .bidMin = 1'000,
            }));
            BEAST_EXPECT(ammAlice.expectAuctionSlot(0, 0, IOUAmount{1'000}));
            // Slot purchase price is more than 1000 but bob only has 10 tokens
            env(ammAlice.bid({
                    .account = bob,
                }),
                ter(tecAMM_INVALID_TOKENS));
        });

        // Bid all tokens, still own the slot
        {
            Env env(*this);
            fund(env, gw, {alice, bob}, XRP(1'000), {USD(1'000)});
            AMM amm(env, gw, XRP(10), USD(1'000));
            auto const lpIssue = amm.lptIssue();
            env.trust(STAmount{lpIssue, 100}, alice);
            env.trust(STAmount{lpIssue, 50}, bob);
            env(pay(gw, alice, STAmount{lpIssue, 100}));
            env(pay(gw, bob, STAmount{lpIssue, 50}));
            env(amm.bid({.account = alice, .bidMin = 100}));
            // Alice doesn't have any more tokens, but
            // she still owns the slot.
            env(amm.bid({
                    .account = bob,
                    .bidMax = 50,
                }),
                ter(tecAMM_FAILED));
        }
    }

    void
    testBid(FeatureBitset features)
    {
        testcase("Bid");
        using namespace jtx;
        using namespace std::chrono;

        // Auction slot initially is owned by AMM creator, who pays 0 price.

        // Bid 110 tokens. Pay bidMin.
        testAMM(
            [&](AMM& ammAlice, Env& env) {
                ammAlice.deposit(carol, 1'000'000);
                env(ammAlice.bid({.account = carol, .bidMin = 110}));
                BEAST_EXPECT(ammAlice.expectAuctionSlot(0, 0, IOUAmount{110}));
                // 110 tokens are burned.
                BEAST_EXPECT(ammAlice.expectBalances(
                    XRP(11'000), USD(11'000), IOUAmount{10'999'890, 0}));
            },
            std::nullopt,
            0,
            std::nullopt,
            {features});

        // Bid with min/max when the pay price is less than min.
        testAMM(
            [&](AMM& ammAlice, Env& env) {
                ammAlice.deposit(carol, 1'000'000);
                // Bid exactly 110. Pay 110 because the pay price is < 110.
                env(ammAlice.bid(
                    {.account = carol, .bidMin = 110, .bidMax = 110}));
                BEAST_EXPECT(ammAlice.expectAuctionSlot(0, 0, IOUAmount{110}));
                BEAST_EXPECT(ammAlice.expectBalances(
                    XRP(11'000), USD(11'000), IOUAmount{10'999'890}));
                // Bid exactly 180-200. Pay 180 because the pay price is < 180.
                env(ammAlice.bid(
                    {.account = alice, .bidMin = 180, .bidMax = 200}));
                BEAST_EXPECT(ammAlice.expectAuctionSlot(0, 0, IOUAmount{180}));
                BEAST_EXPECT(ammAlice.expectBalances(
                    XRP(11'000), USD(11'000), IOUAmount{10'999'814'5, -1}));
            },
            std::nullopt,
            0,
            std::nullopt,
            {features});

        // Start bid at bidMin 110.
        testAMM(
            [&](AMM& ammAlice, Env& env) {
                ammAlice.deposit(carol, 1'000'000);
                // Bid, pay bidMin.
                env(ammAlice.bid({.account = carol, .bidMin = 110}));
                BEAST_EXPECT(ammAlice.expectAuctionSlot(0, 0, IOUAmount{110}));

                fund(env, gw, {bob}, {USD(10'000)}, Fund::Acct);
                ammAlice.deposit(bob, 1'000'000);
                // Bid, pay the computed price.
                env(ammAlice.bid({.account = bob}));
                BEAST_EXPECT(
                    ammAlice.expectAuctionSlot(0, 0, IOUAmount(1155, -1)));

                // Bid bidMax fails because the computed price is higher.
                env(ammAlice.bid({
                        .account = carol,
                        .bidMax = 120,
                    }),
                    ter(tecAMM_FAILED));
                // Bid MaxSlotPrice succeeds - pay computed price
                env(ammAlice.bid({.account = carol, .bidMax = 600}));
                BEAST_EXPECT(
                    ammAlice.expectAuctionSlot(0, 0, IOUAmount{121'275, -3}));

                // Bid Min/MaxSlotPrice fails because the computed price is not
                // in range
                env(ammAlice.bid({
                        .account = carol,
                        .bidMin = 10,
                        .bidMax = 100,
                    }),
                    ter(tecAMM_FAILED));
                // Bid Min/MaxSlotPrice succeeds - pay computed price
                env(ammAlice.bid(
                    {.account = carol, .bidMin = 100, .bidMax = 600}));
                BEAST_EXPECT(
                    ammAlice.expectAuctionSlot(0, 0, IOUAmount{127'33875, -5}));
            },
            std::nullopt,
            0,
            std::nullopt,
            {features});

        // Slot states.
        testAMM(
            [&](AMM& ammAlice, Env& env) {
                ammAlice.deposit(carol, 1'000'000);

                fund(env, gw, {bob}, {USD(10'000)}, Fund::Acct);
                ammAlice.deposit(bob, 1'000'000);
                BEAST_EXPECT(ammAlice.expectBalances(
                    XRP(12'000), USD(12'000), IOUAmount{12'000'000, 0}));

                // Initial state. Pay bidMin.
                env(ammAlice.bid({.account = carol, .bidMin = 110})).close();
                BEAST_EXPECT(ammAlice.expectAuctionSlot(0, 0, IOUAmount{110}));

                // 1st Interval after close, price for 0th interval.
                env(ammAlice.bid({.account = bob}));
                env.close(seconds(AUCTION_SLOT_INTERVAL_DURATION + 1));
                BEAST_EXPECT(
                    ammAlice.expectAuctionSlot(0, 1, IOUAmount{1'155, -1}));

                // 10th Interval after close, price for 1st interval.
                env(ammAlice.bid({.account = carol}));
                env.close(seconds(10 * AUCTION_SLOT_INTERVAL_DURATION + 1));
                BEAST_EXPECT(
                    ammAlice.expectAuctionSlot(0, 10, IOUAmount{121'275, -3}));

                // 20th Interval (expired) after close, price for 10th interval.
                env(ammAlice.bid({.account = bob}));
                env.close(seconds(
                    AUCTION_SLOT_TIME_INTERVALS *
                        AUCTION_SLOT_INTERVAL_DURATION +
                    1));
                BEAST_EXPECT(ammAlice.expectAuctionSlot(
                    0, std::nullopt, IOUAmount{127'33875, -5}));

                // 0 Interval.
                env(ammAlice.bid({.account = carol, .bidMin = 110})).close();
                BEAST_EXPECT(ammAlice.expectAuctionSlot(
                    0, std::nullopt, IOUAmount{110}));
                // ~321.09 tokens burnt on bidding fees.
                BEAST_EXPECT(ammAlice.expectBalances(
                    XRP(12'000), USD(12'000), IOUAmount{11'999'678'91, -2}));
            },
            std::nullopt,
            0,
            std::nullopt,
            {features});

        // Pool's fee 1%. Bid bidMin.
        // Auction slot owner and auth account trade at discounted fee -
        // 1/10 of the trading fee.
        // Other accounts trade at 1% fee.
        testAMM(
            [&](AMM& ammAlice, Env& env) {
                Account const dan("dan");
                Account const ed("ed");
                fund(env, gw, {bob, dan, ed}, {USD(20'000)}, Fund::Acct);
                ammAlice.deposit(bob, 1'000'000);
                ammAlice.deposit(ed, 1'000'000);
                ammAlice.deposit(carol, 500'000);
                ammAlice.deposit(dan, 500'000);
                auto ammTokens = ammAlice.getLPTokensBalance();
                env(ammAlice.bid({
                    .account = carol,
                    .bidMin = 120,
                    .authAccounts = {bob, ed},
                }));
                auto const slotPrice = IOUAmount{5'200};
                ammTokens -= slotPrice;
                BEAST_EXPECT(ammAlice.expectAuctionSlot(100, 0, slotPrice));
                BEAST_EXPECT(ammAlice.expectBalances(
                    XRP(13'000), USD(13'000), ammTokens));
                // Discounted trade
                for (int i = 0; i < 10; ++i)
                {
                    auto tokens = ammAlice.deposit(carol, USD(100));
                    ammAlice.withdraw(carol, tokens, USD(0));
                    tokens = ammAlice.deposit(bob, USD(100));
                    ammAlice.withdraw(bob, tokens, USD(0));
                    tokens = ammAlice.deposit(ed, USD(100));
                    ammAlice.withdraw(ed, tokens, USD(0));
                }
                // carol, bob, and ed pay ~0.99USD in fees.
                if (!features[fixAMMv1_1])
                {
                    BEAST_EXPECT(
                        env.balance(carol, USD) ==
                        STAmount(USD, UINT64_C(29'499'00572620545), -11));
                    BEAST_EXPECT(
                        env.balance(bob, USD) ==
                        STAmount(USD, UINT64_C(18'999'00572616195), -11));
                    BEAST_EXPECT(
                        env.balance(ed, USD) ==
                        STAmount(USD, UINT64_C(18'999'00572611841), -11));
                    // USD pool is slightly higher because of the fees.
                    BEAST_EXPECT(ammAlice.expectBalances(
                        XRP(13'000),
                        STAmount(USD, UINT64_C(13'002'98282151419), -11),
                        ammTokens));
                }
                else
                {
                    BEAST_EXPECT(
                        env.balance(carol, USD) ==
                        STAmount(USD, UINT64_C(29'499'00572620544), -11));
                    BEAST_EXPECT(
                        env.balance(bob, USD) ==
                        STAmount(USD, UINT64_C(18'999'00572616194), -11));
                    BEAST_EXPECT(
                        env.balance(ed, USD) ==
                        STAmount(USD, UINT64_C(18'999'0057261184), -10));
                    // USD pool is slightly higher because of the fees.
                    BEAST_EXPECT(ammAlice.expectBalances(
                        XRP(13'000),
                        STAmount(USD, UINT64_C(13'002'98282151422), -11),
                        ammTokens));
                }
                ammTokens = ammAlice.getLPTokensBalance();
                // Trade with the fee
                for (int i = 0; i < 10; ++i)
                {
                    auto const tokens = ammAlice.deposit(dan, USD(100));
                    ammAlice.withdraw(dan, tokens, USD(0));
                }
                // dan pays ~9.94USD, which is ~10 times more in fees than
                // carol, bob, ed. the discounted fee is 10 times less
                // than the trading fee.
                if (!features[fixAMMv1_1])
                {
                    BEAST_EXPECT(
                        env.balance(dan, USD) ==
                        STAmount(USD, UINT64_C(19'490'056722744), -9));
                    // USD pool gains more in dan's fees.
                    BEAST_EXPECT(ammAlice.expectBalances(
                        XRP(13'000),
                        STAmount{USD, UINT64_C(13'012'92609877019), -11},
                        ammTokens));
                    // Discounted fee payment
                    ammAlice.deposit(carol, USD(100));
                    ammTokens = ammAlice.getLPTokensBalance();
                    BEAST_EXPECT(ammAlice.expectBalances(
                        XRP(13'000),
                        STAmount{USD, UINT64_C(13'112'92609877019), -11},
                        ammTokens));
                    env(pay(carol, bob, USD(100)),
                        path(~USD),
                        sendmax(XRP(110)));
                    env.close();
                    // carol pays 100000 drops in fees
                    // 99900668XRP swapped in for 100USD
                    BEAST_EXPECT(ammAlice.expectBalances(
                        XRPAmount{13'100'000'668},
                        STAmount{USD, UINT64_C(13'012'92609877019), -11},
                        ammTokens));
                }
                else
                {
                    BEAST_EXPECT(
                        env.balance(dan, USD) ==
                        STAmount(USD, UINT64_C(19'490'05672274399), -11));
                    // USD pool gains more in dan's fees.
                    BEAST_EXPECT(ammAlice.expectBalances(
                        XRP(13'000),
                        STAmount{USD, UINT64_C(13'012'92609877023), -11},
                        ammTokens));
                    // Discounted fee payment
                    ammAlice.deposit(carol, USD(100));
                    ammTokens = ammAlice.getLPTokensBalance();
                    BEAST_EXPECT(ammAlice.expectBalances(
                        XRP(13'000),
                        STAmount{USD, UINT64_C(13'112'92609877023), -11},
                        ammTokens));
                    env(pay(carol, bob, USD(100)),
                        path(~USD),
                        sendmax(XRP(110)));
                    env.close();
                    // carol pays 100000 drops in fees
                    // 99900668XRP swapped in for 100USD
                    BEAST_EXPECT(ammAlice.expectBalances(
                        XRPAmount{13'100'000'668},
                        STAmount{USD, UINT64_C(13'012'92609877023), -11},
                        ammTokens));
                }
                // Payment with the trading fee
                env(pay(alice, carol, XRP(100)), path(~XRP), sendmax(USD(110)));
                env.close();
                // alice pays ~1.011USD in fees, which is ~10 times more
                // than carol's fee
                // 100.099431529USD swapped in for 100XRP
                if (!features[fixAMMv1_1])
                {
                    BEAST_EXPECT(ammAlice.expectBalances(
                        XRPAmount{13'000'000'668},
                        STAmount{USD, UINT64_C(13'114'03663047264), -11},
                        ammTokens));
                }
                else
                {
                    BEAST_EXPECT(ammAlice.expectBalances(
                        XRPAmount{13'000'000'668},
                        STAmount{USD, UINT64_C(13'114'03663047269), -11},
                        ammTokens));
                }
                // Auction slot expired, no discounted fee
                env.close(seconds(TOTAL_TIME_SLOT_SECS + 1));
                // clock is parent's based
                env.close();
                if (!features[fixAMMv1_1])
                    BEAST_EXPECT(
                        env.balance(carol, USD) ==
                        STAmount(USD, UINT64_C(29'399'00572620545), -11));
                else
                    BEAST_EXPECT(
                        env.balance(carol, USD) ==
                        STAmount(USD, UINT64_C(29'399'00572620544), -11));
                ammTokens = ammAlice.getLPTokensBalance();
                for (int i = 0; i < 10; ++i)
                {
                    auto const tokens = ammAlice.deposit(carol, USD(100));
                    ammAlice.withdraw(carol, tokens, USD(0));
                }
                // carol pays ~9.94USD in fees, which is ~10 times more in
                // trading fees vs discounted fee.
                if (!features[fixAMMv1_1])
                {
                    BEAST_EXPECT(
                        env.balance(carol, USD) ==
                        STAmount(USD, UINT64_C(29'389'06197177128), -11));
                    BEAST_EXPECT(ammAlice.expectBalances(
                        XRPAmount{13'000'000'668},
                        STAmount{USD, UINT64_C(13'123'98038490681), -11},
                        ammTokens));
                }
                else
                {
                    BEAST_EXPECT(
                        env.balance(carol, USD) ==
                        STAmount(USD, UINT64_C(29'389'06197177124), -11));
                    BEAST_EXPECT(ammAlice.expectBalances(
                        XRPAmount{13'000'000'668},
                        STAmount{USD, UINT64_C(13'123'98038490689), -11},
                        ammTokens));
                }
                env(pay(carol, bob, USD(100)), path(~USD), sendmax(XRP(110)));
                env.close();
                // carol pays ~1.008XRP in trading fee, which is
                // ~10 times more than the discounted fee.
                // 99.815876XRP is swapped in for 100USD
                if (!features[fixAMMv1_1])
                {
                    BEAST_EXPECT(ammAlice.expectBalances(
                        XRPAmount(13'100'824'790),
                        STAmount{USD, UINT64_C(13'023'98038490681), -11},
                        ammTokens));
                }
                else
                {
                    BEAST_EXPECT(ammAlice.expectBalances(
                        XRPAmount(13'100'824'790),
                        STAmount{USD, UINT64_C(13'023'98038490689), -11},
                        ammTokens));
                }
            },
            std::nullopt,
            1'000,
            std::nullopt,
            {features});

        // Bid tiny amount
        testAMM(
            [&](AMM& ammAlice, Env& env) {
                // Bid a tiny amount
                auto const tiny =
                    Number{STAmount::cMinValue, STAmount::cMinOffset};
                env(ammAlice.bid(
                    {.account = alice, .bidMin = IOUAmount{tiny}}));
                // Auction slot purchase price is equal to the tiny amount
                // since the minSlotPrice is 0 with no trading fee.
                BEAST_EXPECT(ammAlice.expectAuctionSlot(0, 0, IOUAmount{tiny}));
                // The purchase price is too small to affect the total tokens
                BEAST_EXPECT(ammAlice.expectBalances(
                    XRP(10'000), USD(10'000), ammAlice.tokens()));
                // Bid the tiny amount
                env(ammAlice.bid({
                    .account = alice,
                    .bidMin =
                        IOUAmount{STAmount::cMinValue, STAmount::cMinOffset},
                }));
                // Pay slightly higher price
                BEAST_EXPECT(ammAlice.expectAuctionSlot(
                    0, 0, IOUAmount{tiny * Number{105, -2}}));
                // The purchase price is still too small to affect the total
                // tokens
                BEAST_EXPECT(ammAlice.expectBalances(
                    XRP(10'000), USD(10'000), ammAlice.tokens()));
            },
            std::nullopt,
            0,
            std::nullopt,
            {features});

        // Reset auth account
        testAMM(
            [&](AMM& ammAlice, Env& env) {
                env(ammAlice.bid({
                    .account = alice,
                    .bidMin = IOUAmount{100},
                    .authAccounts = {carol},
                }));
                BEAST_EXPECT(ammAlice.expectAuctionSlot({carol}));
                env(ammAlice.bid({.account = alice, .bidMin = IOUAmount{100}}));
                BEAST_EXPECT(ammAlice.expectAuctionSlot({}));
                Account bob("bob");
                Account dan("dan");
                fund(env, {bob, dan}, XRP(1'000));
                env(ammAlice.bid({
                    .account = alice,
                    .bidMin = IOUAmount{100},
                    .authAccounts = {bob, dan},
                }));
                BEAST_EXPECT(ammAlice.expectAuctionSlot({bob, dan}));
            },
            std::nullopt,
            0,
            std::nullopt,
            {features});

        // Bid all tokens, still own the slot and trade at a discount
        {
            Env env(*this, features);
            fund(env, gw, {alice, bob}, XRP(2'000), {USD(2'000)});
            AMM amm(env, gw, XRP(1'000), USD(1'010), false, 1'000);
            auto const lpIssue = amm.lptIssue();
            env.trust(STAmount{lpIssue, 500}, alice);
            env.trust(STAmount{lpIssue, 50}, bob);
            env(pay(gw, alice, STAmount{lpIssue, 500}));
            env(pay(gw, bob, STAmount{lpIssue, 50}));
            // Alice doesn't have anymore lp tokens
            env(amm.bid({.account = alice, .bidMin = 500}));
            BEAST_EXPECT(amm.expectAuctionSlot(100, 0, IOUAmount{500}));
            BEAST_EXPECT(expectLine(env, alice, STAmount{lpIssue, 0}));
            // But trades with the discounted fee since she still owns the slot.
            // Alice pays 10011 drops in fees
            env(pay(alice, bob, USD(10)), path(~USD), sendmax(XRP(11)));
            BEAST_EXPECT(amm.expectBalances(
                XRPAmount{1'010'010'011},
                USD(1'000),
                IOUAmount{1'004'487'562112089, -9}));
            // Bob pays the full fee ~0.1USD
            env(pay(bob, alice, XRP(10)), path(~XRP), sendmax(USD(11)));
            if (!features[fixAMMv1_1])
            {
                BEAST_EXPECT(amm.expectBalances(
                    XRPAmount{1'000'010'011},
                    STAmount{USD, UINT64_C(1'010'10090898081), -11},
                    IOUAmount{1'004'487'562112089, -9}));
            }
            else
            {
                BEAST_EXPECT(amm.expectBalances(
                    XRPAmount{1'000'010'011},
                    STAmount{USD, UINT64_C(1'010'100908980811), -12},
                    IOUAmount{1'004'487'562112089, -9}));
            }
        }

        // preflight tests
        {
            Env env(*this, features);
            fund(env, gw, {alice, bob}, XRP(2'000), {USD(2'000)});
            AMM amm(env, gw, XRP(1'000), USD(1'010), false, 1'000);
            Json::Value tx = amm.bid({.account = alice, .bidMin = 500});

            {
                auto jtx = env.jt(tx, seq(1), fee(10));
                env.app().config().features.erase(featureAMM);
                PreflightContext pfctx(
                    env.app(),
                    *jtx.stx,
                    env.current()->rules(),
                    tapNONE,
                    env.journal);
                auto pf = AMMBid::preflight(pfctx);
                BEAST_EXPECT(pf == temDISABLED);
                env.app().config().features.insert(featureAMM);
            }

            {
                auto jtx = env.jt(tx, seq(1), fee(10));
                jtx.jv["TxnSignature"] = "deadbeef";
                jtx.stx = env.ust(jtx);
                PreflightContext pfctx(
                    env.app(),
                    *jtx.stx,
                    env.current()->rules(),
                    tapNONE,
                    env.journal);
                auto pf = AMMBid::preflight(pfctx);
                BEAST_EXPECT(pf != tesSUCCESS);
            }

            {
                auto jtx = env.jt(tx, seq(1), fee(10));
                jtx.jv["Asset2"]["currency"] = "XRP";
                jtx.jv["Asset2"].removeMember("issuer");
                jtx.stx = env.ust(jtx);
                PreflightContext pfctx(
                    env.app(),
                    *jtx.stx,
                    env.current()->rules(),
                    tapNONE,
                    env.journal);
                auto pf = AMMBid::preflight(pfctx);
                BEAST_EXPECT(pf == temBAD_AMM_TOKENS);
            }
        }
    }

    void
    testInvalidAMMPayment()
    {
        testcase("Invalid AMM Payment");
        using namespace jtx;
        using namespace std::chrono;
        using namespace std::literals::chrono_literals;

        // Can't pay into AMM account.
        // Can't pay out since there is no keys
        for (auto const& acct : {gw, alice})
        {
            {
                Env env(*this);
                fund(env, gw, {alice, carol}, XRP(1'000), {USD(100)});
                // XRP balance is below reserve
                AMM ammAlice(env, acct, XRP(10), USD(10));
                // Pay below reserve
                env(pay(carol, ammAlice.ammAccount(), XRP(10)),
                    ter(tecNO_PERMISSION));
                // Pay above reserve
                env(pay(carol, ammAlice.ammAccount(), XRP(300)),
                    ter(tecNO_PERMISSION));
                // Pay IOU
                env(pay(carol, ammAlice.ammAccount(), USD(10)),
                    ter(tecNO_PERMISSION));
            }
            {
                Env env(*this);
                fund(env, gw, {alice, carol}, XRP(10'000'000), {USD(10'000)});
                // XRP balance is above reserve
                AMM ammAlice(env, acct, XRP(1'000'000), USD(100));
                // Pay below reserve
                env(pay(carol, ammAlice.ammAccount(), XRP(10)),
                    ter(tecNO_PERMISSION));
                // Pay above reserve
                env(pay(carol, ammAlice.ammAccount(), XRP(1'000'000)),
                    ter(tecNO_PERMISSION));
            }
        }

        // Can't pay into AMM with escrow.
        testAMM([&](AMM& ammAlice, Env& env) {
            env(escrow(carol, ammAlice.ammAccount(), XRP(1)),
                condition(cb1),
                finish_time(env.now() + 1s),
                cancel_time(env.now() + 2s),
                fee(1'500),
                ter(tecNO_PERMISSION));
        });

        // Can't pay into AMM with paychan.
        testAMM([&](AMM& ammAlice, Env& env) {
            auto const pk = carol.pk();
            auto const settleDelay = 100s;
            NetClock::time_point const cancelAfter =
                env.current()->info().parentCloseTime + 200s;
            env(create(
                    carol,
                    ammAlice.ammAccount(),
                    XRP(1'000),
                    settleDelay,
                    pk,
                    cancelAfter),
                ter(tecNO_PERMISSION));
        });

        // Can't pay into AMM with checks.
        testAMM([&](AMM& ammAlice, Env& env) {
            env(check::create(env.master.id(), ammAlice.ammAccount(), XRP(100)),
                ter(tecNO_PERMISSION));
        });

        // Pay amounts close to one side of the pool
        testAMM(
            [&](AMM& ammAlice, Env& env) {
                // Can't consume whole pool
                env(pay(alice, carol, USD(100)),
                    path(~USD),
                    sendmax(XRP(1'000'000'000)),
                    ter(tecPATH_PARTIAL));
                env(pay(alice, carol, XRP(100)),
                    path(~XRP),
                    sendmax(USD(1'000'000'000)),
                    ter(tecPATH_PARTIAL));
                // Overflow
                env(pay(alice,
                        carol,
                        STAmount{USD, UINT64_C(99'999999999), -9}),
                    path(~USD),
                    sendmax(XRP(1'000'000'000)),
                    ter(tecPATH_PARTIAL));
                env(pay(alice,
                        carol,
                        STAmount{USD, UINT64_C(999'99999999), -8}),
                    path(~USD),
                    sendmax(XRP(1'000'000'000)),
                    ter(tecPATH_PARTIAL));
                env(pay(alice, carol, STAmount{xrpIssue(), 99'999'999}),
                    path(~XRP),
                    sendmax(USD(1'000'000'000)),
                    ter(tecPATH_PARTIAL));
                // Sender doesn't have enough funds
                env(pay(alice, carol, USD(99.99)),
                    path(~USD),
                    sendmax(XRP(1'000'000'000)),
                    ter(tecPATH_PARTIAL));
                env(pay(alice, carol, STAmount{xrpIssue(), 99'990'000}),
                    path(~XRP),
                    sendmax(USD(1'000'000'000)),
                    ter(tecPATH_PARTIAL));
            },
            {{XRP(100), USD(100)}});

        // Globally frozen
        testAMM([&](AMM& ammAlice, Env& env) {
            env(fset(gw, asfGlobalFreeze));
            env.close();
            env(pay(alice, carol, USD(1)),
                path(~USD),
                txflags(tfPartialPayment | tfNoRippleDirect),
                sendmax(XRP(10)),
                ter(tecPATH_DRY));
            env(pay(alice, carol, XRP(1)),
                path(~XRP),
                txflags(tfPartialPayment | tfNoRippleDirect),
                sendmax(USD(10)),
                ter(tecPATH_DRY));
        });

        // Individually frozen AMM
        testAMM([&](AMM& ammAlice, Env& env) {
            env(trust(
                gw,
                STAmount{Issue{gw["USD"].currency, ammAlice.ammAccount()}, 0},
                tfSetFreeze));
            env.close();
            env(pay(alice, carol, USD(1)),
                path(~USD),
                txflags(tfPartialPayment | tfNoRippleDirect),
                sendmax(XRP(10)),
                ter(tecPATH_DRY));
            env(pay(alice, carol, XRP(1)),
                path(~XRP),
                txflags(tfPartialPayment | tfNoRippleDirect),
                sendmax(USD(10)),
                ter(tecPATH_DRY));
        });

        // Individually frozen accounts
        testAMM([&](AMM& ammAlice, Env& env) {
            env(trust(gw, carol["USD"](0), tfSetFreeze));
            env(trust(gw, alice["USD"](0), tfSetFreeze));
            env.close();
            env(pay(alice, carol, XRP(1)),
                path(~XRP),
                sendmax(USD(10)),
                txflags(tfNoRippleDirect | tfPartialPayment),
                ter(tecPATH_DRY));
        });
    }

    void
    testBasicPaymentEngine(FeatureBitset features)
    {
        testcase("Basic Payment");
        using namespace jtx;

        // Payment 100USD for 100XRP.
        // Force one path with tfNoRippleDirect.
        testAMM(
            [&](AMM& ammAlice, Env& env) {
                env.fund(jtx::XRP(30'000), bob);
                env.close();
                env(pay(bob, carol, USD(100)),
                    path(~USD),
                    sendmax(XRP(100)),
                    txflags(tfNoRippleDirect));
                env.close();
                BEAST_EXPECT(ammAlice.expectBalances(
                    XRP(10'100), USD(10'000), ammAlice.tokens()));
                // Initial balance 30,000 + 100
                BEAST_EXPECT(expectLine(env, carol, USD(30'100)));
                // Initial balance 30,000 - 100(sendmax) - 10(tx fee)
                BEAST_EXPECT(expectLedgerEntryRoot(
                    env, bob, XRP(30'000) - XRP(100) - txfee(env, 1)));
            },
            {{XRP(10'000), USD(10'100)}},
            0,
            std::nullopt,
            {features});

        // Payment 100USD for 100XRP, use default path.
        testAMM(
            [&](AMM& ammAlice, Env& env) {
                env.fund(jtx::XRP(30'000), bob);
                env.close();
                env(pay(bob, carol, USD(100)), sendmax(XRP(100)));
                env.close();
                BEAST_EXPECT(ammAlice.expectBalances(
                    XRP(10'100), USD(10'000), ammAlice.tokens()));
                // Initial balance 30,000 + 100
                BEAST_EXPECT(expectLine(env, carol, USD(30'100)));
                // Initial balance 30,000 - 100(sendmax) - 10(tx fee)
                BEAST_EXPECT(expectLedgerEntryRoot(
                    env, bob, XRP(30'000) - XRP(100) - txfee(env, 1)));
            },
            {{XRP(10'000), USD(10'100)}},
            0,
            std::nullopt,
            {features});

        // This payment is identical to above. While it has
        // both default path and path, activeStrands has one path.
        testAMM(
            [&](AMM& ammAlice, Env& env) {
                env.fund(jtx::XRP(30'000), bob);
                env.close();
                env(pay(bob, carol, USD(100)), path(~USD), sendmax(XRP(100)));
                env.close();
                BEAST_EXPECT(ammAlice.expectBalances(
                    XRP(10'100), USD(10'000), ammAlice.tokens()));
                // Initial balance 30,000 + 100
                BEAST_EXPECT(expectLine(env, carol, USD(30'100)));
                // Initial balance 30,000 - 100(sendmax) - 10(tx fee)
                BEAST_EXPECT(expectLedgerEntryRoot(
                    env, bob, XRP(30'000) - XRP(100) - txfee(env, 1)));
            },
            {{XRP(10'000), USD(10'100)}},
            0,
            std::nullopt,
            {features});

        // Payment with limitQuality set.
        testAMM(
            [&](AMM& ammAlice, Env& env) {
                env.fund(jtx::XRP(30'000), bob);
                env.close();
                // Pays 10USD for 10XRP. A larger payment of ~99.11USD/100XRP
                // would have been sent has it not been for limitQuality.
                env(pay(bob, carol, USD(100)),
                    path(~USD),
                    sendmax(XRP(100)),
                    txflags(
                        tfNoRippleDirect | tfPartialPayment | tfLimitQuality));
                env.close();
                BEAST_EXPECT(ammAlice.expectBalances(
                    XRP(10'010), USD(10'000), ammAlice.tokens()));
                // Initial balance 30,000 + 10(limited by limitQuality)
                BEAST_EXPECT(expectLine(env, carol, USD(30'010)));
                // Initial balance 30,000 - 10(limited by limitQuality) - 10(tx
                // fee)
                BEAST_EXPECT(expectLedgerEntryRoot(
                    env, bob, XRP(30'000) - XRP(10) - txfee(env, 1)));

                // Fails because of limitQuality. Would have sent
                // ~98.91USD/110XRP has it not been for limitQuality.
                env(pay(bob, carol, USD(100)),
                    path(~USD),
                    sendmax(XRP(100)),
                    txflags(
                        tfNoRippleDirect | tfPartialPayment | tfLimitQuality),
                    ter(tecPATH_DRY));
                env.close();
            },
            {{XRP(10'000), USD(10'010)}},
            0,
            std::nullopt,
            {features});

        // Payment with limitQuality and transfer fee set.
        testAMM(
            [&](AMM& ammAlice, Env& env) {
                env(rate(gw, 1.1));
                env.close();
                env.fund(jtx::XRP(30'000), bob);
                env.close();
                // Pays 10USD for 10XRP. A larger payment of ~99.11USD/100XRP
                // would have been sent has it not been for limitQuality and
                // the transfer fee.
                env(pay(bob, carol, USD(100)),
                    path(~USD),
                    sendmax(XRP(110)),
                    txflags(
                        tfNoRippleDirect | tfPartialPayment | tfLimitQuality));
                env.close();
                BEAST_EXPECT(ammAlice.expectBalances(
                    XRP(10'010), USD(10'000), ammAlice.tokens()));
                // 10USD - 10% transfer fee
                BEAST_EXPECT(expectLine(
                    env,
                    carol,
                    STAmount{USD, UINT64_C(30'009'09090909091), -11}));
                BEAST_EXPECT(expectLedgerEntryRoot(
                    env, bob, XRP(30'000) - XRP(10) - txfee(env, 1)));
            },
            {{XRP(10'000), USD(10'010)}},
            0,
            std::nullopt,
            {features});

        // Fail when partial payment is not set.
        testAMM(
            [&](AMM& ammAlice, Env& env) {
                env.fund(jtx::XRP(30'000), bob);
                env.close();
                env(pay(bob, carol, USD(100)),
                    path(~USD),
                    sendmax(XRP(100)),
                    txflags(tfNoRippleDirect),
                    ter(tecPATH_PARTIAL));
            },
            {{XRP(10'000), USD(10'000)}},
            0,
            std::nullopt,
            {features});

        // Non-default path (with AMM) has a better quality than default path.
        // The max possible liquidity is taken out of non-default
        // path ~29.9XRP/29.9EUR, ~29.9EUR/~29.99USD. The rest
        // is taken from the offer.
        {
            Env env(*this, features);
            fund(
                env, gw, {alice, carol}, {USD(30'000), EUR(30'000)}, Fund::All);
            env.close();
            env.fund(XRP(1'000), bob);
            env.close();
            auto ammEUR_XRP = AMM(env, alice, XRP(10'000), EUR(10'000));
            auto ammUSD_EUR = AMM(env, alice, EUR(10'000), USD(10'000));
            env(offer(alice, XRP(101), USD(100)), txflags(tfPassive));
            env.close();
            env(pay(bob, carol, USD(100)),
                path(~EUR, ~USD),
                sendmax(XRP(102)),
                txflags(tfPartialPayment));
            env.close();
            BEAST_EXPECT(ammEUR_XRP.expectBalances(
                XRPAmount(10'030'082'730),
                STAmount(EUR, UINT64_C(9'970'007498125468), -12),
                ammEUR_XRP.tokens()));
            if (!features[fixAMMv1_1])
            {
                BEAST_EXPECT(ammUSD_EUR.expectBalances(
                    STAmount(USD, UINT64_C(9'970'097277662122), -12),
                    STAmount(EUR, UINT64_C(10'029'99250187452), -11),
                    ammUSD_EUR.tokens()));

                // fixReducedOffersV2 changes the expected results slightly.
                Amounts const expectedAmounts =
                    env.closed()->rules().enabled(fixReducedOffersV2)
                    ? Amounts{XRPAmount(30'201'749), STAmount(USD, UINT64_C(29'90272233787816), -14)}
                    : Amounts{
                          XRPAmount(30'201'749),
                          STAmount(USD, UINT64_C(29'90272233787818), -14)};

                BEAST_EXPECT(expectOffers(env, alice, 1, {{expectedAmounts}}));
            }
            else
            {
                BEAST_EXPECT(ammUSD_EUR.expectBalances(
                    STAmount(USD, UINT64_C(9'970'097277662172), -12),
                    STAmount(EUR, UINT64_C(10'029'99250187452), -11),
                    ammUSD_EUR.tokens()));

                // fixReducedOffersV2 changes the expected results slightly.
                Amounts const expectedAmounts =
                    env.closed()->rules().enabled(fixReducedOffersV2)
                    ? Amounts{XRPAmount(30'201'749), STAmount(USD, UINT64_C(29'90272233782839), -14)}
                    : Amounts{
                          XRPAmount(30'201'749),
                          STAmount(USD, UINT64_C(29'90272233782840), -14)};

                BEAST_EXPECT(expectOffers(env, alice, 1, {{expectedAmounts}}));
            }
            // Initial 30,000 + 100
            BEAST_EXPECT(expectLine(env, carol, STAmount{USD, 30'100}));
            // Initial 1,000 - 30082730(AMM pool) - 70798251(offer) - 10(tx fee)
            BEAST_EXPECT(expectLedgerEntryRoot(
                env,
                bob,
                XRP(1'000) - XRPAmount{30'082'730} - XRPAmount{70'798'251} -
                    txfee(env, 1)));
        }

        // Default path (with AMM) has a better quality than a non-default path.
        // The max possible liquidity is taken out of default
        // path ~49XRP/49USD. The rest is taken from the offer.
        testAMM(
            [&](AMM& ammAlice, Env& env) {
                env.fund(XRP(1'000), bob);
                env.close();
                env.trust(EUR(2'000), alice);
                env.close();
                env(pay(gw, alice, EUR(1'000)));
                env(offer(alice, XRP(101), EUR(100)), txflags(tfPassive));
                env.close();
                env(offer(alice, EUR(100), USD(100)), txflags(tfPassive));
                env.close();
                env(pay(bob, carol, USD(100)),
                    path(~EUR, ~USD),
                    sendmax(XRP(102)),
                    txflags(tfPartialPayment));
                env.close();
                BEAST_EXPECT(ammAlice.expectBalances(
                    XRPAmount(10'050'238'637),
                    STAmount(USD, UINT64_C(9'950'01249687578), -11),
                    ammAlice.tokens()));
                BEAST_EXPECT(expectOffers(
                    env,
                    alice,
                    2,
                    {{Amounts{
                          XRPAmount(50'487'378),
                          STAmount(EUR, UINT64_C(49'98750312422), -11)},
                      Amounts{
                          STAmount(EUR, UINT64_C(49'98750312422), -11),
                          STAmount(USD, UINT64_C(49'98750312422), -11)}}}));
                // Initial 30,000 + 99.99999999999
                BEAST_EXPECT(expectLine(
                    env,
                    carol,
                    STAmount{USD, UINT64_C(30'099'99999999999), -11}));
                // Initial 1,000 - 50238637(AMM pool) - 50512622(offer) - 10(tx
                // fee)
                BEAST_EXPECT(expectLedgerEntryRoot(
                    env,
                    bob,
                    XRP(1'000) - XRPAmount{50'238'637} - XRPAmount{50'512'622} -
                        txfee(env, 1)));
            },
            std::nullopt,
            0,
            std::nullopt,
            {features});

        // Default path with AMM and Order Book offer. AMM is consumed first,
        // remaining amount is consumed by the offer.
        testAMM(
            [&](AMM& ammAlice, Env& env) {
                fund(env, gw, {bob}, {USD(100)}, Fund::Acct);
                env.close();
                env(offer(bob, XRP(100), USD(100)), txflags(tfPassive));
                env.close();
                env(pay(alice, carol, USD(200)),
                    sendmax(XRP(200)),
                    txflags(tfPartialPayment));
                env.close();
                if (!features[fixAMMv1_1])
                {
                    BEAST_EXPECT(ammAlice.expectBalances(
                        XRP(10'100), USD(10'000), ammAlice.tokens()));
                    // Initial 30,000 + 200
                    BEAST_EXPECT(expectLine(env, carol, USD(30'200)));
                }
                else
                {
                    BEAST_EXPECT(ammAlice.expectBalances(
                        XRP(10'100),
                        STAmount(USD, UINT64_C(10'000'00000000001), -11),
                        ammAlice.tokens()));
                    BEAST_EXPECT(expectLine(
                        env,
                        carol,
                        STAmount(USD, UINT64_C(30'199'99999999999), -11)));
                }
                // Initial 30,000 - 10000(AMM pool LP) - 100(AMM offer) -
                // - 100(offer) - 10(tx fee) - one reserve
                BEAST_EXPECT(expectLedgerEntryRoot(
                    env,
                    alice,
                    XRP(30'000) - XRP(10'000) - XRP(100) - XRP(100) -
                        ammCrtFee(env) - txfee(env, 1)));
                BEAST_EXPECT(expectOffers(env, bob, 0));
            },
            {{XRP(10'000), USD(10'100)}},
            0,
            std::nullopt,
            {features});

        // Default path with AMM and Order Book offer.
        // Order Book offer is consumed first.
        // Remaining amount is consumed by AMM.
        {
            Env env(*this, features);
            fund(env, gw, {alice, bob, carol}, XRP(20'000), {USD(2'000)});
            env(offer(bob, XRP(50), USD(150)), txflags(tfPassive));
            AMM ammAlice(env, alice, XRP(1'000), USD(1'050));
            env(pay(alice, carol, USD(200)),
                sendmax(XRP(200)),
                txflags(tfPartialPayment));
            BEAST_EXPECT(ammAlice.expectBalances(
                XRP(1'050), USD(1'000), ammAlice.tokens()));
            BEAST_EXPECT(expectLine(env, carol, USD(2'200)));
            BEAST_EXPECT(expectOffers(env, bob, 0));
        }

        // Offer crossing XRP/IOU
        testAMM(
            [&](AMM& ammAlice, Env& env) {
                fund(env, gw, {bob}, {USD(1'000)}, Fund::Acct);
                env.close();
                env(offer(bob, USD(100), XRP(100)));
                env.close();
                BEAST_EXPECT(ammAlice.expectBalances(
                    XRP(10'100), USD(10'000), ammAlice.tokens()));
                // Initial 1,000 + 100
                BEAST_EXPECT(expectLine(env, bob, USD(1'100)));
                // Initial 30,000 - 100(offer) - 10(tx fee)
                BEAST_EXPECT(expectLedgerEntryRoot(
                    env, bob, XRP(30'000) - XRP(100) - txfee(env, 1)));
                BEAST_EXPECT(expectOffers(env, bob, 0));
            },
            {{XRP(10'000), USD(10'100)}},
            0,
            std::nullopt,
            {features});

        // Offer crossing IOU/IOU and transfer rate
        // Single path AMM offer
        testAMM(
            [&](AMM& ammAlice, Env& env) {
                env(rate(gw, 1.25));
                env.close();
                // This offer succeeds to cross pre- and post-amendment
                // because the strand's out amount is small enough to match
                // limitQuality value and limitOut() function in StrandFlow
                // doesn't require an adjustment to out value.
                env(offer(carol, EUR(100), GBP(100)));
                env.close();
                // No transfer fee
                BEAST_EXPECT(ammAlice.expectBalances(
                    GBP(1'100), EUR(1'000), ammAlice.tokens()));
                // Initial 30,000 - 100(offer) - 25% transfer fee
                BEAST_EXPECT(expectLine(env, carol, GBP(29'875)));
                // Initial 30,000 + 100(offer)
                BEAST_EXPECT(expectLine(env, carol, EUR(30'100)));
                BEAST_EXPECT(expectOffers(env, bob, 0));
            },
            {{GBP(1'000), EUR(1'100)}},
            0,
            std::nullopt,
            {features});
        // Single-path AMM offer
        testAMM(
            [&](AMM& amm, Env& env) {
                env(rate(gw, 1.001));
                env.close();
                env(offer(carol, XRP(100), USD(55)));
                env.close();
                if (!features[fixAMMv1_1])
                {
                    // Pre-amendment the transfer fee is not taken into
                    // account when calculating the limit out based on
                    // limitQuality. Carol pays 0.1% on the takerGets, which
                    // lowers the overall quality. AMM offer is generated based
                    // on higher limit out, which generates a larger offer
                    // with lower quality. Consequently, the offer fails
                    // to cross.
                    BEAST_EXPECT(
                        amm.expectBalances(XRP(1'000), USD(500), amm.tokens()));
                    BEAST_EXPECT(expectOffers(
                        env, carol, 1, {{Amounts{XRP(100), USD(55)}}}));
                }
                else
                {
                    // Post-amendment the transfer fee is taken into account
                    // when calculating the limit out based on limitQuality.
                    // This increases the limitQuality and decreases
                    // the limit out. Consequently, AMM offer size is decreased,
                    // and the quality is increased, matching the overall
                    // quality.
                    // AMM offer ~50USD/91XRP
                    BEAST_EXPECT(amm.expectBalances(
                        XRPAmount(909'090'909),
                        STAmount{USD, UINT64_C(550'000000055), -9},
                        amm.tokens()));
                    // Offer ~91XRP/49.99USD
                    BEAST_EXPECT(expectOffers(
                        env,
                        carol,
                        1,
                        {{Amounts{
                            XRPAmount{9'090'909},
                            STAmount{USD, 4'99999995, -8}}}}));
                    // Carol pays 0.1% fee on ~50USD =~ 0.05USD
                    BEAST_EXPECT(
                        env.balance(carol, USD) ==
                        STAmount(USD, UINT64_C(29'949'94999999494), -11));
                }
            },
            {{XRP(1'000), USD(500)}},
            0,
            std::nullopt,
            {features});
        testAMM(
            [&](AMM& amm, Env& env) {
                env(rate(gw, 1.001));
                env.close();
                env(offer(carol, XRP(10), USD(5.5)));
                env.close();
                if (!features[fixAMMv1_1])
                {
                    BEAST_EXPECT(amm.expectBalances(
                        XRP(990),
                        STAmount{USD, UINT64_C(505'050505050505), -12},
                        amm.tokens()));
                    BEAST_EXPECT(expectOffers(env, carol, 0));
                }
                else
                {
                    BEAST_EXPECT(amm.expectBalances(
                        XRP(990),
                        STAmount{USD, UINT64_C(505'0505050505051), -13},
                        amm.tokens()));
                    BEAST_EXPECT(expectOffers(env, carol, 0));
                }
            },
            {{XRP(1'000), USD(500)}},
            0,
            std::nullopt,
            {features});
        // Multi-path AMM offer
        testAMM(
            [&](AMM& ammAlice, Env& env) {
                Account const ed("ed");
                fund(
                    env,
                    gw,
                    {bob, ed},
                    XRP(30'000),
                    {GBP(2'000), EUR(2'000)},
                    Fund::Acct);
                env(rate(gw, 1.25));
                env.close();
                // The auto-bridge is worse quality than AMM, is not consumed
                // first and initially forces multi-path AMM offer generation.
                // Multi-path AMM offers are consumed until their quality
                // is less than the auto-bridge offers quality. Auto-bridge
                // offers are consumed afterward. Then the behavior is
                // different pre-amendment and post-amendment.
                env(offer(bob, GBP(10), XRP(10)), txflags(tfPassive));
                env(offer(ed, XRP(10), EUR(10)), txflags(tfPassive));
                env.close();
                env(offer(carol, EUR(100), GBP(100)));
                env.close();
                if (!features[fixAMMv1_1])
                {
                    // After the auto-bridge offers are consumed, single path
                    // AMM offer is generated with the limit out not taking
                    // into consideration the transfer fee. This results
                    // in an overall lower quality offer than the limit quality
                    // and the single path AMM offer fails to consume.
                    // Total consumed ~37.06GBP/39.32EUR
                    BEAST_EXPECT(ammAlice.expectBalances(
                        STAmount{GBP, UINT64_C(1'037'06583722133), -11},
                        STAmount{EUR, UINT64_C(1'060'684828792831), -12},
                        ammAlice.tokens()));
                    // Consumed offer ~49.32EUR/49.32GBP
                    BEAST_EXPECT(expectOffers(
                        env,
                        carol,
                        1,
                        {Amounts{
                            STAmount{EUR, UINT64_C(50'684828792831), -12},
                            STAmount{GBP, UINT64_C(50'684828792831), -12}}}));
                    BEAST_EXPECT(expectOffers(env, bob, 0));
                    BEAST_EXPECT(expectOffers(env, ed, 0));

                    // Initial 30,000 - ~47.06(offers = 37.06(AMM) + 10(LOB))
                    // * 1.25
                    //     = 58.825 = ~29941.17
                    // carol bought ~72.93EUR at the cost of ~70.68GBP
                    // the offer is partially consumed
                    BEAST_EXPECT(expectLine(
                        env,
                        carol,
                        STAmount{GBP, UINT64_C(29'941'16770347333), -11}));
                    // Initial 30,000 + ~49.3(offers = 39.3(AMM) + 10(LOB))
                    BEAST_EXPECT(expectLine(
                        env,
                        carol,
                        STAmount{EUR, UINT64_C(30'049'31517120716), -11}));
                }
                else
                {
                    // After the auto-bridge offers are consumed, single path
                    // AMM offer is generated with the limit out taking
                    // into consideration the transfer fee. This results
                    // in an overall quality offer matching the limit quality
                    // and the single path AMM offer is consumed. More
                    // liquidity is consumed overall in post-amendment.
                    // Total consumed ~60.68GBP/62.93EUR
                    BEAST_EXPECT(ammAlice.expectBalances(
                        STAmount{GBP, UINT64_C(1'060'684828792832), -12},
                        STAmount{EUR, UINT64_C(1'037'06583722134), -11},
                        ammAlice.tokens()));
                    // Consumed offer ~72.93EUR/72.93GBP
                    BEAST_EXPECT(expectOffers(
                        env,
                        carol,
                        1,
                        {Amounts{
                            STAmount{EUR, UINT64_C(27'06583722134028), -14},
                            STAmount{GBP, UINT64_C(27'06583722134028), -14}}}));
                    BEAST_EXPECT(expectOffers(env, bob, 0));
                    BEAST_EXPECT(expectOffers(env, ed, 0));

                    // Initial 30,000 - ~70.68(offers = 60.68(AMM) + 10(LOB))
                    // * 1.25
                    //     = 88.35 = ~29911.64
                    // carol bought ~72.93EUR at the cost of ~70.68GBP
                    // the offer is partially consumed
                    BEAST_EXPECT(expectLine(
                        env,
                        carol,
                        STAmount{GBP, UINT64_C(29'911'64396400896), -11}));
                    // Initial 30,000 + ~72.93(offers = 62.93(AMM) + 10(LOB))
                    BEAST_EXPECT(expectLine(
                        env,
                        carol,
                        STAmount{EUR, UINT64_C(30'072'93416277865), -11}));
                }
                // Initial 2000 + 10 = 2010
                BEAST_EXPECT(expectLine(env, bob, GBP(2'010)));
                // Initial 2000 - 10 * 1.25 = 1987.5
                BEAST_EXPECT(expectLine(env, ed, EUR(1'987.5)));
            },
            {{GBP(1'000), EUR(1'100)}},
            0,
            std::nullopt,
            {features});

        // Payment and transfer fee
        // Scenario:
        // Bob sends 125GBP to pay 80EUR to Carol
        // Payment execution:
        // bob's 125GBP/1.25 = 100GBP
        // 100GBP/100EUR AMM offer
        // 100EUR/1.25 = 80EUR paid to carol
        testAMM(
            [&](AMM& ammAlice, Env& env) {
                fund(env, gw, {bob}, {GBP(200), EUR(200)}, Fund::Acct);
                env(rate(gw, 1.25));
                env.close();
                env(pay(bob, carol, EUR(100)),
                    path(~EUR),
                    sendmax(GBP(125)),
                    txflags(tfPartialPayment));
                env.close();
                BEAST_EXPECT(ammAlice.expectBalances(
                    GBP(1'100), EUR(1'000), ammAlice.tokens()));
                BEAST_EXPECT(expectLine(env, bob, GBP(75)));
                BEAST_EXPECT(expectLine(env, carol, EUR(30'080)));
            },
            {{GBP(1'000), EUR(1'100)}},
            0,
            std::nullopt,
            {features});

        // Payment and transfer fee, multiple steps
        // Scenario:
        // Dan's offer 200CAN/200GBP
        // AMM 1000GBP/10125EUR
        // Ed's offer 200EUR/200USD
        // Bob sends 195.3125CAN to pay 100USD to Carol
        // Payment execution:
        // bob's 195.3125CAN/1.25 = 156.25CAN -> dan's offer
        // 156.25CAN/156.25GBP 156.25GBP/1.25 = 125GBP -> AMM's offer
        // 125GBP/125EUR 125EUR/1.25 = 100EUR -> ed's offer
        // 100EUR/100USD 100USD/1.25 = 80USD paid to carol
        testAMM(
            [&](AMM& ammAlice, Env& env) {
                Account const dan("dan");
                Account const ed("ed");
                auto const CAN = gw["CAN"];
                fund(env, gw, {dan}, {CAN(200), GBP(200)}, Fund::Acct);
                fund(env, gw, {ed}, {EUR(200), USD(200)}, Fund::Acct);
                fund(env, gw, {bob}, {CAN(195.3125)}, Fund::Acct);
                env(trust(carol, USD(100)));
                env(rate(gw, 1.25));
                env.close();
                env(offer(dan, CAN(200), GBP(200)));
                env(offer(ed, EUR(200), USD(200)));
                env.close();
                env(pay(bob, carol, USD(100)),
                    path(~GBP, ~EUR, ~USD),
                    sendmax(CAN(195.3125)),
                    txflags(tfPartialPayment));
                env.close();
                BEAST_EXPECT(expectLine(env, bob, CAN(0)));
                BEAST_EXPECT(expectLine(env, dan, CAN(356.25), GBP(43.75)));
                BEAST_EXPECT(ammAlice.expectBalances(
                    GBP(10'125), EUR(10'000), ammAlice.tokens()));
                BEAST_EXPECT(expectLine(env, ed, EUR(300), USD(100)));
                BEAST_EXPECT(expectLine(env, carol, USD(80)));
            },
            {{GBP(10'000), EUR(10'125)}},
            0,
            std::nullopt,
            {features});

        // Pay amounts close to one side of the pool
        testAMM(
            [&](AMM& ammAlice, Env& env) {
                env(pay(alice, carol, USD(99.99)),
                    path(~USD),
                    sendmax(XRP(1)),
                    txflags(tfPartialPayment),
                    ter(tesSUCCESS));
                env(pay(alice, carol, USD(100)),
                    path(~USD),
                    sendmax(XRP(1)),
                    txflags(tfPartialPayment),
                    ter(tesSUCCESS));
                env(pay(alice, carol, XRP(100)),
                    path(~XRP),
                    sendmax(USD(1)),
                    txflags(tfPartialPayment),
                    ter(tesSUCCESS));
                env(pay(alice, carol, STAmount{xrpIssue(), 99'999'900}),
                    path(~XRP),
                    sendmax(USD(1)),
                    txflags(tfPartialPayment),
                    ter(tesSUCCESS));
            },
            {{XRP(100), USD(100)}},
            0,
            std::nullopt,
            {features});

        // Multiple paths/steps
        {
            Env env(*this, features);
            auto const ETH = gw["ETH"];
            fund(
                env,
                gw,
                {alice},
                XRP(100'000),
                {EUR(50'000), BTC(50'000), ETH(50'000), USD(50'000)});
            fund(env, gw, {carol, bob}, XRP(1'000), {USD(200)}, Fund::Acct);
            AMM xrp_eur(env, alice, XRP(10'100), EUR(10'000));
            AMM eur_btc(env, alice, EUR(10'000), BTC(10'200));
            AMM btc_usd(env, alice, BTC(10'100), USD(10'000));
            AMM xrp_usd(env, alice, XRP(10'150), USD(10'200));
            AMM xrp_eth(env, alice, XRP(10'000), ETH(10'100));
            AMM eth_eur(env, alice, ETH(10'900), EUR(11'000));
            AMM eur_usd(env, alice, EUR(10'100), USD(10'000));
            env(pay(bob, carol, USD(100)),
                path(~EUR, ~BTC, ~USD),
                path(~USD),
                path(~ETH, ~EUR, ~USD),
                sendmax(XRP(200)));
            if (!features[fixAMMv1_1])
            {
                // XRP-ETH-EUR-USD
                // This path provides ~26.06USD/26.2XRP
                BEAST_EXPECT(xrp_eth.expectBalances(
                    XRPAmount(10'026'208'900),
                    STAmount{ETH, UINT64_C(10'073'65779244494), -11},
                    xrp_eth.tokens()));
                BEAST_EXPECT(eth_eur.expectBalances(
                    STAmount{ETH, UINT64_C(10'926'34220755506), -11},
                    STAmount{EUR, UINT64_C(10'973'54232078752), -11},
                    eth_eur.tokens()));
                BEAST_EXPECT(eur_usd.expectBalances(
                    STAmount{EUR, UINT64_C(10'126'45767921248), -11},
                    STAmount{USD, UINT64_C(9'973'93151712086), -11},
                    eur_usd.tokens()));
                // XRP-USD path
                // This path provides ~73.9USD/74.1XRP
                BEAST_EXPECT(xrp_usd.expectBalances(
                    XRPAmount(10'224'106'246),
                    STAmount{USD, UINT64_C(10'126'06848287914), -11},
                    xrp_usd.tokens()));
            }
            else
            {
                BEAST_EXPECT(xrp_eth.expectBalances(
                    XRPAmount(10'026'208'900),
                    STAmount{ETH, UINT64_C(10'073'65779244461), -11},
                    xrp_eth.tokens()));
                BEAST_EXPECT(eth_eur.expectBalances(
                    STAmount{ETH, UINT64_C(10'926'34220755539), -11},
                    STAmount{EUR, UINT64_C(10'973'5423207872), -10},
                    eth_eur.tokens()));
                BEAST_EXPECT(eur_usd.expectBalances(
                    STAmount{EUR, UINT64_C(10'126'4576792128), -10},
                    STAmount{USD, UINT64_C(9'973'93151712057), -11},
                    eur_usd.tokens()));
                // XRP-USD path
                // This path provides ~73.9USD/74.1XRP
                BEAST_EXPECT(xrp_usd.expectBalances(
                    XRPAmount(10'224'106'246),
                    STAmount{USD, UINT64_C(10'126'06848287943), -11},
                    xrp_usd.tokens()));
            }

            // XRP-EUR-BTC-USD
            // This path doesn't provide any liquidity due to how
            // offers are generated in multi-path. Analytical solution
            // shows a different distribution:
            // XRP-EUR-BTC-USD 11.6USD/11.64XRP, XRP-USD 60.7USD/60.8XRP,
            // XRP-ETH-EUR-USD 27.6USD/27.6XRP
            BEAST_EXPECT(xrp_eur.expectBalances(
                XRP(10'100), EUR(10'000), xrp_eur.tokens()));
            BEAST_EXPECT(eur_btc.expectBalances(
                EUR(10'000), BTC(10'200), eur_btc.tokens()));
            BEAST_EXPECT(btc_usd.expectBalances(
                BTC(10'100), USD(10'000), btc_usd.tokens()));

            BEAST_EXPECT(expectLine(env, carol, USD(300)));
        }

        // Dependent AMM
        {
            Env env(*this, features);
            auto const ETH = gw["ETH"];
            fund(
                env,
                gw,
                {alice},
                XRP(40'000),
                {EUR(50'000), BTC(50'000), ETH(50'000), USD(50'000)});
            fund(env, gw, {carol, bob}, XRP(1000), {USD(200)}, Fund::Acct);
            AMM xrp_eur(env, alice, XRP(10'100), EUR(10'000));
            AMM eur_btc(env, alice, EUR(10'000), BTC(10'200));
            AMM btc_usd(env, alice, BTC(10'100), USD(10'000));
            AMM xrp_eth(env, alice, XRP(10'000), ETH(10'100));
            AMM eth_eur(env, alice, ETH(10'900), EUR(11'000));
            env(pay(bob, carol, USD(100)),
                path(~EUR, ~BTC, ~USD),
                path(~ETH, ~EUR, ~BTC, ~USD),
                sendmax(XRP(200)));
            if (!features[fixAMMv1_1])
            {
                // XRP-EUR-BTC-USD path provides ~17.8USD/~18.7XRP
                // XRP-ETH-EUR-BTC-USD path provides ~82.2USD/82.4XRP
                BEAST_EXPECT(xrp_eur.expectBalances(
                    XRPAmount(10'118'738'472),
                    STAmount{EUR, UINT64_C(9'981'544436337968), -12},
                    xrp_eur.tokens()));
                BEAST_EXPECT(eur_btc.expectBalances(
                    STAmount{EUR, UINT64_C(10'101'16096785173), -11},
                    STAmount{BTC, UINT64_C(10'097'91426968066), -11},
                    eur_btc.tokens()));
                BEAST_EXPECT(btc_usd.expectBalances(
                    STAmount{BTC, UINT64_C(10'202'08573031934), -11},
                    USD(9'900),
                    btc_usd.tokens()));
                BEAST_EXPECT(xrp_eth.expectBalances(
                    XRPAmount(10'082'446'397),
                    STAmount{ETH, UINT64_C(10'017'41072778012), -11},
                    xrp_eth.tokens()));
                BEAST_EXPECT(eth_eur.expectBalances(
                    STAmount{ETH, UINT64_C(10'982'58927221988), -11},
                    STAmount{EUR, UINT64_C(10'917'2945958103), -10},
                    eth_eur.tokens()));
            }
            else
            {
                BEAST_EXPECT(xrp_eur.expectBalances(
                    XRPAmount(10'118'738'472),
                    STAmount{EUR, UINT64_C(9'981'544436337923), -12},
                    xrp_eur.tokens()));
                BEAST_EXPECT(eur_btc.expectBalances(
                    STAmount{EUR, UINT64_C(10'101'16096785188), -11},
                    STAmount{BTC, UINT64_C(10'097'91426968059), -11},
                    eur_btc.tokens()));
                BEAST_EXPECT(btc_usd.expectBalances(
                    STAmount{BTC, UINT64_C(10'202'08573031941), -11},
                    USD(9'900),
                    btc_usd.tokens()));
                BEAST_EXPECT(xrp_eth.expectBalances(
                    XRPAmount(10'082'446'397),
                    STAmount{ETH, UINT64_C(10'017'41072777996), -11},
                    xrp_eth.tokens()));
                BEAST_EXPECT(eth_eur.expectBalances(
                    STAmount{ETH, UINT64_C(10'982'58927222004), -11},
                    STAmount{EUR, UINT64_C(10'917'2945958102), -10},
                    eth_eur.tokens()));
            }
            BEAST_EXPECT(expectLine(env, carol, USD(300)));
        }

        // AMM offers limit
        // Consuming 30 CLOB offers, results in hitting 30 AMM offers limit.
        testAMM(
            [&](AMM& ammAlice, Env& env) {
                env.fund(XRP(1'000), bob);
                fund(env, gw, {bob}, {EUR(400)}, Fund::IOUOnly);
                env(trust(alice, EUR(200)));
                for (int i = 0; i < 30; ++i)
                    env(offer(alice, EUR(1.0 + 0.01 * i), XRP(1)));
                // This is worse quality offer than 30 offers above.
                // It will not be consumed because of AMM offers limit.
                env(offer(alice, EUR(140), XRP(100)));
                env(pay(bob, carol, USD(100)),
                    path(~XRP, ~USD),
                    sendmax(EUR(400)),
                    txflags(tfPartialPayment | tfNoRippleDirect));
                if (!features[fixAMMv1_1])
                {
                    // Carol gets ~29.91USD because of the AMM offers limit
                    BEAST_EXPECT(ammAlice.expectBalances(
                        XRP(10'030),
                        STAmount{USD, UINT64_C(9'970'089730807577), -12},
                        ammAlice.tokens()));
                    BEAST_EXPECT(expectLine(
                        env,
                        carol,
                        STAmount{USD, UINT64_C(30'029'91026919241), -11}));
                }
                else
                {
                    BEAST_EXPECT(ammAlice.expectBalances(
                        XRP(10'030),
                        STAmount{USD, UINT64_C(9'970'089730807827), -12},
                        ammAlice.tokens()));
                    BEAST_EXPECT(expectLine(
                        env,
                        carol,
                        STAmount{USD, UINT64_C(30'029'91026919217), -11}));
                }
                BEAST_EXPECT(
                    expectOffers(env, alice, 1, {{{EUR(140), XRP(100)}}}));
            },
            std::nullopt,
            0,
            std::nullopt,
            {features});
        // This payment is fulfilled
        testAMM(
            [&](AMM& ammAlice, Env& env) {
                env.fund(XRP(1'000), bob);
                fund(env, gw, {bob}, {EUR(400)}, Fund::IOUOnly);
                env(trust(alice, EUR(200)));
                for (int i = 0; i < 29; ++i)
                    env(offer(alice, EUR(1.0 + 0.01 * i), XRP(1)));
                // This is worse quality offer than 30 offers above.
                // It will not be consumed because of AMM offers limit.
                env(offer(alice, EUR(140), XRP(100)));
                env(pay(bob, carol, USD(100)),
                    path(~XRP, ~USD),
                    sendmax(EUR(400)),
                    txflags(tfPartialPayment | tfNoRippleDirect));
                BEAST_EXPECT(ammAlice.expectBalances(
                    XRPAmount{10'101'010'102}, USD(9'900), ammAlice.tokens()));
                if (!features[fixAMMv1_1])
                {
                    // Carol gets ~100USD
                    BEAST_EXPECT(expectLine(
                        env,
                        carol,
                        STAmount{USD, UINT64_C(30'099'99999999999), -11}));
                }
                else
                {
                    BEAST_EXPECT(expectLine(env, carol, USD(30'100)));
                }
                BEAST_EXPECT(expectOffers(
                    env,
                    alice,
                    1,
                    {{{STAmount{EUR, UINT64_C(39'1858572), -7},
                       XRPAmount{27'989'898}}}}));
            },
            std::nullopt,
            0,
            std::nullopt,
            {features});

        // Offer crossing with AMM and another offer. AMM has a better
        // quality and is consumed first.
        {
            Env env(*this, features);
            fund(env, gw, {alice, carol, bob}, XRP(30'000), {USD(30'000)});
            env(offer(bob, XRP(100), USD(100.001)));
            AMM ammAlice(env, alice, XRP(10'000), USD(10'100));
            env(offer(carol, USD(100), XRP(100)));
            if (!features[fixAMMv1_1])
            {
                BEAST_EXPECT(ammAlice.expectBalances(
                    XRPAmount{10'049'825'373},
                    STAmount{USD, UINT64_C(10'049'92586949302), -11},
                    ammAlice.tokens()));
                BEAST_EXPECT(expectOffers(
                    env,
                    bob,
                    1,
                    {{{XRPAmount{50'074'629},
                       STAmount{USD, UINT64_C(50'07513050698), -11}}}}));
            }
            else
            {
                BEAST_EXPECT(ammAlice.expectBalances(
                    XRPAmount{10'049'825'372},
                    STAmount{USD, UINT64_C(10'049'92587049303), -11},
                    ammAlice.tokens()));
                BEAST_EXPECT(expectOffers(
                    env,
                    bob,
                    1,
                    {{{XRPAmount{50'074'628},
                       STAmount{USD, UINT64_C(50'07512950697), -11}}}}));
                BEAST_EXPECT(expectLine(env, carol, USD(30'100)));
            }
        }

        // Individually frozen account
        testAMM(
            [&](AMM& ammAlice, Env& env) {
                env(trust(gw, carol["USD"](0), tfSetFreeze));
                env(trust(gw, alice["USD"](0), tfSetFreeze));
                env.close();
                env(pay(alice, carol, USD(1)),
                    path(~USD),
                    sendmax(XRP(10)),
                    txflags(tfNoRippleDirect | tfPartialPayment),
                    ter(tesSUCCESS));
            },
            std::nullopt,
            0,
            std::nullopt,
            {features});
    }

    void
    testAMMTokens()
    {
        testcase("AMM Tokens");
        using namespace jtx;

        // Offer crossing with AMM LPTokens and XRP.
        testAMM([&](AMM& ammAlice, Env& env) {
            auto const token1 = ammAlice.lptIssue();
            auto priceXRP = withdrawByTokens(
                STAmount{XRPAmount{10'000'000'000}},
                STAmount{token1, 10'000'000},
                STAmount{token1, 5'000'000},
                0);
            // Carol places an order to buy LPTokens
            env(offer(carol, STAmount{token1, 5'000'000}, priceXRP));
            // Alice places an order to sell LPTokens
            env(offer(alice, priceXRP, STAmount{token1, 5'000'000}));
            // Pool's LPTokens balance doesn't change
            BEAST_EXPECT(ammAlice.expectBalances(
                XRP(10'000), USD(10'000), IOUAmount{10'000'000}));
            // Carol is Liquidity Provider
            BEAST_EXPECT(ammAlice.expectLPTokens(carol, IOUAmount{5'000'000}));
            BEAST_EXPECT(ammAlice.expectLPTokens(alice, IOUAmount{5'000'000}));
            // Carol votes
            ammAlice.vote(carol, 1'000);
            BEAST_EXPECT(ammAlice.expectTradingFee(500));
            ammAlice.vote(carol, 0);
            BEAST_EXPECT(ammAlice.expectTradingFee(0));
            // Carol bids
            env(ammAlice.bid({.account = carol, .bidMin = 100}));
            BEAST_EXPECT(ammAlice.expectLPTokens(carol, IOUAmount{4'999'900}));
            BEAST_EXPECT(ammAlice.expectAuctionSlot(0, 0, IOUAmount{100}));
            BEAST_EXPECT(accountBalance(env, carol) == "22499999960");
            priceXRP = withdrawByTokens(
                STAmount{XRPAmount{10'000'000'000}},
                STAmount{token1, 9'999'900},
                STAmount{token1, 4'999'900},
                0);
            // Carol withdraws
            ammAlice.withdrawAll(carol, XRP(0));
            BEAST_EXPECT(accountBalance(env, carol) == "29999949949");
            BEAST_EXPECT(ammAlice.expectBalances(
                XRPAmount{10'000'000'000} - priceXRP,
                USD(10'000),
                IOUAmount{5'000'000}));
            BEAST_EXPECT(ammAlice.expectLPTokens(alice, IOUAmount{5'000'000}));
            BEAST_EXPECT(ammAlice.expectLPTokens(carol, IOUAmount{0}));
        });

        // Offer crossing with two AMM LPTokens.
        testAMM([&](AMM& ammAlice, Env& env) {
            ammAlice.deposit(carol, 1'000'000);
            fund(env, gw, {alice, carol}, {EUR(10'000)}, Fund::IOUOnly);
            AMM ammAlice1(env, alice, XRP(10'000), EUR(10'000));
            ammAlice1.deposit(carol, 1'000'000);
            auto const token1 = ammAlice.lptIssue();
            auto const token2 = ammAlice1.lptIssue();
            env(offer(alice, STAmount{token1, 100}, STAmount{token2, 100}),
                txflags(tfPassive));
            env.close();
            BEAST_EXPECT(expectOffers(env, alice, 1));
            env(offer(carol, STAmount{token2, 100}, STAmount{token1, 100}));
            env.close();
            BEAST_EXPECT(
                expectLine(env, alice, STAmount{token1, 10'000'100}) &&
                expectLine(env, alice, STAmount{token2, 9'999'900}));
            BEAST_EXPECT(
                expectLine(env, carol, STAmount{token2, 1'000'100}) &&
                expectLine(env, carol, STAmount{token1, 999'900}));
            BEAST_EXPECT(
                expectOffers(env, alice, 0) && expectOffers(env, carol, 0));
        });

        // LPs pay LPTokens directly. Must trust set because the trust line
        // is checked for the limit, which is 0 in the AMM auto-created
        // trust line.
        testAMM([&](AMM& ammAlice, Env& env) {
            auto const token1 = ammAlice.lptIssue();
            env.trust(STAmount{token1, 2'000'000}, carol);
            env.close();
            ammAlice.deposit(carol, 1'000'000);
            BEAST_EXPECT(
                ammAlice.expectLPTokens(alice, IOUAmount{10'000'000, 0}) &&
                ammAlice.expectLPTokens(carol, IOUAmount{1'000'000, 0}));
            // Pool balance doesn't change, only tokens moved from
            // one line to another.
            env(pay(alice, carol, STAmount{token1, 100}));
            env.close();
            BEAST_EXPECT(
                // Alice initial token1 10,000,000 - 100
                ammAlice.expectLPTokens(alice, IOUAmount{9'999'900, 0}) &&
                // Carol initial token1 1,000,000 + 100
                ammAlice.expectLPTokens(carol, IOUAmount{1'000'100, 0}));

            env.trust(STAmount{token1, 20'000'000}, alice);
            env.close();
            env(pay(carol, alice, STAmount{token1, 100}));
            env.close();
            // Back to the original balance
            BEAST_EXPECT(
                ammAlice.expectLPTokens(alice, IOUAmount{10'000'000, 0}) &&
                ammAlice.expectLPTokens(carol, IOUAmount{1'000'000, 0}));
        });
    }

    void
    testAmendment()
    {
        testcase("Amendment");
        using namespace jtx;
        FeatureBitset const all{supported_amendments()};
        FeatureBitset const noAMM{all - featureAMM};
        FeatureBitset const noNumber{all - fixUniversalNumber};
        FeatureBitset const noAMMAndNumber{
            all - featureAMM - fixUniversalNumber};

        for (auto const& feature : {noAMM, noNumber, noAMMAndNumber})
        {
            Env env{*this, feature};
            fund(env, gw, {alice}, {USD(1'000)}, Fund::All);
            AMM amm(env, alice, XRP(1'000), USD(1'000), ter(temDISABLED));

            env(amm.bid({.bidMax = 1000}), ter(temMALFORMED));
            env(amm.bid({}), ter(temDISABLED));
            amm.vote(VoteArg{.tfee = 100, .err = ter(temDISABLED)});
            amm.withdraw(WithdrawArg{.tokens = 100, .err = ter(temMALFORMED)});
            amm.withdraw(WithdrawArg{.err = ter(temDISABLED)});
            amm.deposit(
                DepositArg{.asset1In = USD(100), .err = ter(temDISABLED)});
            amm.ammDelete(alice, ter(temDISABLED));
        }
    }

    void
    testFlags()
    {
        testcase("Flags");
        using namespace jtx;

        testAMM([&](AMM& ammAlice, Env& env) {
            auto const info = env.rpc(
                "json",
                "account_info",
                std::string(
                    "{\"account\": \"" + to_string(ammAlice.ammAccount()) +
                    "\"}"));
            auto const flags =
                info[jss::result][jss::account_data][jss::Flags].asUInt();
            BEAST_EXPECT(
                flags ==
                (lsfDisableMaster | lsfDefaultRipple | lsfDepositAuth));
        });
    }

    void
    testRippling()
    {
        testcase("Rippling");
        using namespace jtx;

        // Rippling via AMM fails because AMM trust line has 0 limit.
        // Set up two issuers, A and B. Have each issue a token called TST.
        // Have another account C hold TST from both issuers,
        //   and create an AMM for this pair.
        // Have a fourth account, D, create a trust line to the AMM for TST.
        // Send a payment delivering TST.AMM from C to D, using SendMax in
        //   TST.A (or B) and a path through the AMM account. By normal
        //   rippling rules, this would have caused the AMM's balances
        //   to shift at a 1:1 rate with no fee applied has it not been
        //   for 0 limit.
        {
            Env env(*this);
            auto const A = Account("A");
            auto const B = Account("B");
            auto const TSTA = A["TST"];
            auto const TSTB = B["TST"];
            auto const C = Account("C");
            auto const D = Account("D");

            env.fund(XRP(10'000), A);
            env.fund(XRP(10'000), B);
            env.fund(XRP(10'000), C);
            env.fund(XRP(10'000), D);

            env.trust(TSTA(10'000), C);
            env.trust(TSTB(10'000), C);
            env(pay(A, C, TSTA(10'000)));
            env(pay(B, C, TSTB(10'000)));
            AMM amm(env, C, TSTA(5'000), TSTB(5'000));
            auto const ammIss = Issue(TSTA.currency, amm.ammAccount());

            // Can SetTrust only for AMM LP tokens
            env(trust(D, STAmount{ammIss, 10'000}), ter(tecNO_PERMISSION));
            env.close();

            // The payment would fail because of above, but check just in case
            env(pay(C, D, STAmount{ammIss, 10}),
                sendmax(TSTA(100)),
                path(amm.ammAccount()),
                txflags(tfPartialPayment | tfNoRippleDirect),
                ter(tecPATH_DRY));
        }
    }

    void
    testAMMAndCLOB(FeatureBitset features)
    {
        testcase("AMMAndCLOB, offer quality change");
        using namespace jtx;
        auto const gw = Account("gw");
        auto const TST = gw["TST"];
        auto const LP1 = Account("LP1");
        auto const LP2 = Account("LP2");

        auto prep = [&](auto const& offerCb, auto const& expectCb) {
            Env env(*this, features);
            env.fund(XRP(30'000'000'000), gw);
            env(offer(gw, XRP(11'500'000'000), TST(1'000'000'000)));

            env.fund(XRP(10'000), LP1);
            env.fund(XRP(10'000), LP2);
            env(offer(LP1, TST(25), XRPAmount(287'500'000)));

            // Either AMM or CLOB offer
            offerCb(env);

            env(offer(LP2, TST(25), XRPAmount(287'500'000)));

            expectCb(env);
        };

        // If we replace AMM with an equivalent CLOB offer, which AMM generates
        // when it is consumed, then the result must be equivalent, too.
        std::string lp2TSTBalance;
        std::string lp2TakerGets;
        std::string lp2TakerPays;
        // Execute with AMM first
        prep(
            [&](Env& env) { AMM amm(env, LP1, TST(25), XRP(250)); },
            [&](Env& env) {
                lp2TSTBalance =
                    getAccountLines(env, LP2, TST)["lines"][0u]["balance"]
                        .asString();
                auto const offer = getAccountOffers(env, LP2)["offers"][0u];
                lp2TakerGets = offer["taker_gets"].asString();
                lp2TakerPays = offer["taker_pays"]["value"].asString();
            });
        // Execute with CLOB offer
        prep(
            [&](Env& env) {
                if (!features[fixAMMv1_1])
                    env(offer(
                            LP1,
                            XRPAmount{18'095'133},
                            STAmount{TST, UINT64_C(1'68737984885388), -14}),
                        txflags(tfPassive));
                else
                    env(offer(
                            LP1,
                            XRPAmount{18'095'132},
                            STAmount{TST, UINT64_C(1'68737976189735), -14}),
                        txflags(tfPassive));
            },
            [&](Env& env) {
                BEAST_EXPECT(
                    lp2TSTBalance ==
                    getAccountLines(env, LP2, TST)["lines"][0u]["balance"]
                        .asString());
                auto const offer = getAccountOffers(env, LP2)["offers"][0u];
                BEAST_EXPECT(lp2TakerGets == offer["taker_gets"].asString());
                BEAST_EXPECT(
                    lp2TakerPays == offer["taker_pays"]["value"].asString());
            });
    }

    void
    testTradingFee(FeatureBitset features)
    {
        testcase("Trading Fee");
        using namespace jtx;

        // Single Deposit, 1% fee
        testAMM(
            [&](AMM& ammAlice, Env& env) {
                // No fee
                ammAlice.deposit(carol, USD(3'000));
                BEAST_EXPECT(ammAlice.expectLPTokens(carol, IOUAmount{1'000}));
                ammAlice.withdrawAll(carol, USD(3'000));
                BEAST_EXPECT(ammAlice.expectLPTokens(carol, IOUAmount{0}));
                BEAST_EXPECT(expectLine(env, carol, USD(30'000)));
                // Set fee to 1%
                ammAlice.vote(alice, 1'000);
                BEAST_EXPECT(ammAlice.expectTradingFee(1'000));
                // Carol gets fewer LPToken ~994, because of the single deposit
                // fee
                ammAlice.deposit(carol, USD(3'000));
                BEAST_EXPECT(ammAlice.expectLPTokens(
                    carol, IOUAmount{994'981155689671, -12}));
                BEAST_EXPECT(expectLine(env, carol, USD(27'000)));
                // Set fee to 0
                ammAlice.vote(alice, 0);
                ammAlice.withdrawAll(carol, USD(0));
                // Carol gets back less than the original deposit
                BEAST_EXPECT(expectLine(
                    env,
                    carol,
                    STAmount{USD, UINT64_C(29'994'96220068281), -11}));
            },
            {{USD(1'000), EUR(1'000)}},
            0,
            std::nullopt,
            {features});

        // Single deposit with EP not exceeding specified:
        // 100USD with EP not to exceed 0.1 (AssetIn/TokensOut). 1% fee.
        testAMM(
            [&](AMM& ammAlice, Env& env) {
                auto const balance = env.balance(carol, USD);
                auto tokensFee = ammAlice.deposit(
                    carol, USD(1'000), std::nullopt, STAmount{USD, 1, -1});
                auto const deposit = balance - env.balance(carol, USD);
                ammAlice.withdrawAll(carol, USD(0));
                ammAlice.vote(alice, 0);
                BEAST_EXPECT(ammAlice.expectTradingFee(0));
                auto const tokensNoFee = ammAlice.deposit(carol, deposit);
                // carol pays ~2008 LPTokens in fees or ~0.5% of the no-fee
                // LPTokens
                BEAST_EXPECT(tokensFee == IOUAmount(485'636'0611129, -7));
                BEAST_EXPECT(tokensNoFee == IOUAmount(487'644'85901109, -8));
            },
            std::nullopt,
            1'000,
            std::nullopt,
            {features});

        // Single deposit with EP not exceeding specified:
        // 200USD with EP not to exceed 0.002020 (AssetIn/TokensOut). 1% fee
        testAMM(
            [&](AMM& ammAlice, Env& env) {
                auto const balance = env.balance(carol, USD);
                auto const tokensFee = ammAlice.deposit(
                    carol, USD(200), std::nullopt, STAmount{USD, 2020, -6});
                auto const deposit = balance - env.balance(carol, USD);
                ammAlice.withdrawAll(carol, USD(0));
                ammAlice.vote(alice, 0);
                BEAST_EXPECT(ammAlice.expectTradingFee(0));
                auto const tokensNoFee = ammAlice.deposit(carol, deposit);
                // carol pays ~475 LPTokens in fees or ~0.5% of the no-fee
                // LPTokens
                BEAST_EXPECT(tokensFee == IOUAmount(98'000'00000002, -8));
                BEAST_EXPECT(tokensNoFee == IOUAmount(98'475'81871545, -8));
            },
            std::nullopt,
            1'000,
            std::nullopt,
            {features});

        // Single Withdrawal, 1% fee
        testAMM(
            [&](AMM& ammAlice, Env& env) {
                // No fee
                ammAlice.deposit(carol, USD(3'000));

                BEAST_EXPECT(ammAlice.expectLPTokens(carol, IOUAmount{1'000}));
                BEAST_EXPECT(expectLine(env, carol, USD(27'000)));
                // Set fee to 1%
                ammAlice.vote(alice, 1'000);
                BEAST_EXPECT(ammAlice.expectTradingFee(1'000));
                // Single withdrawal. Carol gets ~5USD less than deposited.
                ammAlice.withdrawAll(carol, USD(0));
                BEAST_EXPECT(expectLine(
                    env,
                    carol,
                    STAmount{USD, UINT64_C(29'994'97487437186), -11}));
            },
            {{USD(1'000), EUR(1'000)}},
            0,
            std::nullopt,
            {features});

        // Withdraw with EPrice limit, 1% fee.
        testAMM(
            [&](AMM& ammAlice, Env& env) {
                ammAlice.deposit(carol, 1'000'000);
                auto const tokensFee = ammAlice.withdraw(
                    carol, USD(100), std::nullopt, IOUAmount{520, 0});
                // carol withdraws ~1,443.44USD
                auto const balanceAfterWithdraw = [&]() {
                    if (!features[fixAMMv1_1])
                        return STAmount(USD, UINT64_C(30'443'43891402715), -11);
                    return STAmount(USD, UINT64_C(30'443'43891402714), -11);
                }();
                BEAST_EXPECT(env.balance(carol, USD) == balanceAfterWithdraw);
                // Set to original pool size
                auto const deposit = balanceAfterWithdraw - USD(29'000);
                ammAlice.deposit(carol, deposit);
                // fee 0%
                ammAlice.vote(alice, 0);
                BEAST_EXPECT(ammAlice.expectTradingFee(0));
                auto const tokensNoFee = ammAlice.withdraw(carol, deposit);
                if (!features[fixAMMv1_1])
                    BEAST_EXPECT(
                        env.balance(carol, USD) ==
                        STAmount(USD, UINT64_C(30'443'43891402717), -11));
                else
                    BEAST_EXPECT(
                        env.balance(carol, USD) ==
                        STAmount(USD, UINT64_C(30'443'43891402716), -11));
                // carol pays ~4008 LPTokens in fees or ~0.5% of the no-fee
                // LPTokens
                if (!features[fixAMMv1_1])
                    BEAST_EXPECT(
                        tokensNoFee == IOUAmount(746'579'80779913, -8));
                else
                    BEAST_EXPECT(
                        tokensNoFee == IOUAmount(746'579'80779912, -8));
                BEAST_EXPECT(tokensFee == IOUAmount(750'588'23529411, -8));
            },
            std::nullopt,
            1'000,
            std::nullopt,
            {features});

        // Payment, 1% fee
        testAMM(
            [&](AMM& ammAlice, Env& env) {
                fund(
                    env,
                    gw,
                    {bob},
                    XRP(1'000),
                    {USD(1'000), EUR(1'000)},
                    Fund::Acct);
                // Alice contributed 1010EUR and 1000USD to the pool
                BEAST_EXPECT(expectLine(env, alice, EUR(28'990)));
                BEAST_EXPECT(expectLine(env, alice, USD(29'000)));
                BEAST_EXPECT(expectLine(env, carol, USD(30'000)));
                // Carol pays to Alice with no fee
                env(pay(carol, alice, EUR(10)),
                    path(~EUR),
                    sendmax(USD(10)),
                    txflags(tfNoRippleDirect));
                env.close();
                // Alice has 10EUR more and Carol has 10USD less
                BEAST_EXPECT(expectLine(env, alice, EUR(29'000)));
                BEAST_EXPECT(expectLine(env, alice, USD(29'000)));
                BEAST_EXPECT(expectLine(env, carol, USD(29'990)));

                // Set fee to 1%
                ammAlice.vote(alice, 1'000);
                BEAST_EXPECT(ammAlice.expectTradingFee(1'000));
                // Bob pays to Carol with 1% fee
                env(pay(bob, carol, USD(10)),
                    path(~USD),
                    sendmax(EUR(15)),
                    txflags(tfNoRippleDirect));
                env.close();
                // Bob sends 10.1~EUR to pay 10USD
                BEAST_EXPECT(expectLine(
                    env, bob, STAmount{EUR, UINT64_C(989'8989898989899), -13}));
                // Carol got 10USD
                BEAST_EXPECT(expectLine(env, carol, USD(30'000)));
                BEAST_EXPECT(ammAlice.expectBalances(
                    USD(1'000),
                    STAmount{EUR, UINT64_C(1'010'10101010101), -11},
                    ammAlice.tokens()));
            },
            {{USD(1'000), EUR(1'010)}},
            0,
            std::nullopt,
            {features});

        // Offer crossing, 0.5% fee
        testAMM(
            [&](AMM& ammAlice, Env& env) {
                // No fee
                env(offer(carol, EUR(10), USD(10)));
                env.close();
                BEAST_EXPECT(expectLine(env, carol, USD(29'990)));
                BEAST_EXPECT(expectLine(env, carol, EUR(30'010)));
                // Change pool composition back
                env(offer(carol, USD(10), EUR(10)));
                env.close();
                // Set fee to 0.5%
                ammAlice.vote(alice, 500);
                BEAST_EXPECT(ammAlice.expectTradingFee(500));
                env(offer(carol, EUR(10), USD(10)));
                env.close();
                // Alice gets fewer ~4.97EUR for ~5.02USD, the difference goes
                // to the pool
                BEAST_EXPECT(expectLine(
                    env,
                    carol,
                    STAmount{USD, UINT64_C(29'995'02512562814), -11}));
                BEAST_EXPECT(expectLine(
                    env,
                    carol,
                    STAmount{EUR, UINT64_C(30'004'97487437186), -11}));
                BEAST_EXPECT(expectOffers(
                    env,
                    carol,
                    1,
                    {{Amounts{
                        STAmount{EUR, UINT64_C(5'025125628140703), -15},
                        STAmount{USD, UINT64_C(5'025125628140703), -15}}}}));
                if (!features[fixAMMv1_1])
                {
                    BEAST_EXPECT(ammAlice.expectBalances(
                        STAmount{USD, UINT64_C(1'004'974874371859), -12},
                        STAmount{EUR, UINT64_C(1'005'025125628141), -12},
                        ammAlice.tokens()));
                }
                else
                {
                    BEAST_EXPECT(ammAlice.expectBalances(
                        STAmount{USD, UINT64_C(1'004'97487437186), -11},
                        STAmount{EUR, UINT64_C(1'005'025125628141), -12},
                        ammAlice.tokens()));
                }
            },
            {{USD(1'000), EUR(1'010)}},
            0,
            std::nullopt,
            {features});

        // Payment with AMM and CLOB offer, 0 fee
        // AMM liquidity is consumed first up to CLOB offer quality
        // CLOB offer is fully consumed next
        // Remaining amount is consumed via AMM liquidity
        {
            Env env(*this, features);
            Account const ed("ed");
            fund(
                env,
                gw,
                {alice, bob, carol, ed},
                XRP(1'000),
                {USD(2'000), EUR(2'000)});
            env(offer(carol, EUR(5), USD(5)));
            AMM ammAlice(env, alice, USD(1'005), EUR(1'000));
            env(pay(bob, ed, USD(10)),
                path(~USD),
                sendmax(EUR(15)),
                txflags(tfNoRippleDirect));
            BEAST_EXPECT(expectLine(env, ed, USD(2'010)));
            if (!features[fixAMMv1_1])
            {
                BEAST_EXPECT(expectLine(env, bob, EUR(1'990)));
                BEAST_EXPECT(ammAlice.expectBalances(
                    USD(1'000), EUR(1'005), ammAlice.tokens()));
            }
            else
            {
                BEAST_EXPECT(expectLine(
                    env, bob, STAmount(EUR, UINT64_C(1989'999999999999), -12)));
                BEAST_EXPECT(ammAlice.expectBalances(
                    USD(1'000),
                    STAmount(EUR, UINT64_C(1005'000000000001), -12),
                    ammAlice.tokens()));
            }
            BEAST_EXPECT(expectOffers(env, carol, 0));
        }

        // Payment with AMM and CLOB offer. Same as above but with 0.25%
        // fee.
        {
            Env env(*this, features);
            Account const ed("ed");
            fund(
                env,
                gw,
                {alice, bob, carol, ed},
                XRP(1'000),
                {USD(2'000), EUR(2'000)});
            env(offer(carol, EUR(5), USD(5)));
            // Set 0.25% fee
            AMM ammAlice(env, alice, USD(1'005), EUR(1'000), false, 250);
            env(pay(bob, ed, USD(10)),
                path(~USD),
                sendmax(EUR(15)),
                txflags(tfNoRippleDirect));
            BEAST_EXPECT(expectLine(env, ed, USD(2'010)));
            if (!features[fixAMMv1_1])
            {
                BEAST_EXPECT(expectLine(
                    env,
                    bob,
                    STAmount{EUR, UINT64_C(1'989'987453007618), -12}));
                BEAST_EXPECT(ammAlice.expectBalances(
                    USD(1'000),
                    STAmount{EUR, UINT64_C(1'005'012546992382), -12},
                    ammAlice.tokens()));
            }
            else
            {
                BEAST_EXPECT(expectLine(
                    env,
                    bob,
                    STAmount{EUR, UINT64_C(1'989'987453007628), -12}));
                BEAST_EXPECT(ammAlice.expectBalances(
                    USD(1'000),
                    STAmount{EUR, UINT64_C(1'005'012546992372), -12},
                    ammAlice.tokens()));
            }
            BEAST_EXPECT(expectOffers(env, carol, 0));
        }

        // Payment with AMM and CLOB offer. AMM has a better
        // spot price quality, but 1% fee offsets that. As the result
        // the entire trade is executed via LOB.
        {
            Env env(*this, features);
            Account const ed("ed");
            fund(
                env,
                gw,
                {alice, bob, carol, ed},
                XRP(1'000),
                {USD(2'000), EUR(2'000)});
            env(offer(carol, EUR(10), USD(10)));
            // Set 1% fee
            AMM ammAlice(env, alice, USD(1'005), EUR(1'000), false, 1'000);
            env(pay(bob, ed, USD(10)),
                path(~USD),
                sendmax(EUR(15)),
                txflags(tfNoRippleDirect));
            BEAST_EXPECT(expectLine(env, ed, USD(2'010)));
            BEAST_EXPECT(expectLine(env, bob, EUR(1'990)));
            BEAST_EXPECT(ammAlice.expectBalances(
                USD(1'005), EUR(1'000), ammAlice.tokens()));
            BEAST_EXPECT(expectOffers(env, carol, 0));
        }

        // Payment with AMM and CLOB offer. AMM has a better
        // spot price quality, but 1% fee offsets that.
        // The CLOB offer is consumed first and the remaining
        // amount is consumed via AMM liquidity.
        {
            Env env(*this, features);
            Account const ed("ed");
            fund(
                env,
                gw,
                {alice, bob, carol, ed},
                XRP(1'000),
                {USD(2'000), EUR(2'000)});
            env(offer(carol, EUR(9), USD(9)));
            // Set 1% fee
            AMM ammAlice(env, alice, USD(1'005), EUR(1'000), false, 1'000);
            env(pay(bob, ed, USD(10)),
                path(~USD),
                sendmax(EUR(15)),
                txflags(tfNoRippleDirect));
            BEAST_EXPECT(expectLine(env, ed, USD(2'010)));
            BEAST_EXPECT(expectLine(
                env, bob, STAmount{EUR, UINT64_C(1'989'993923296712), -12}));
            BEAST_EXPECT(ammAlice.expectBalances(
                USD(1'004),
                STAmount{EUR, UINT64_C(1'001'006076703288), -12},
                ammAlice.tokens()));
            BEAST_EXPECT(expectOffers(env, carol, 0));
        }
    }

    void
    testAdjustedTokens(FeatureBitset features)
    {
        testcase("Adjusted Deposit/Withdraw Tokens");

        using namespace jtx;

        // Deposit/Withdraw in USD
        testAMM(
            [&](AMM& ammAlice, Env& env) {
                Account const bob("bob");
                Account const ed("ed");
                Account const paul("paul");
                Account const dan("dan");
                Account const chris("chris");
                Account const simon("simon");
                Account const ben("ben");
                Account const nataly("nataly");
                fund(
                    env,
                    gw,
                    {bob, ed, paul, dan, chris, simon, ben, nataly},
                    {USD(1'500'000)},
                    Fund::Acct);
                for (int i = 0; i < 10; ++i)
                {
                    ammAlice.deposit(ben, STAmount{USD, 1, -10});
                    ammAlice.withdrawAll(ben, USD(0));
                    ammAlice.deposit(simon, USD(0.1));
                    ammAlice.withdrawAll(simon, USD(0));
                    ammAlice.deposit(chris, USD(1));
                    ammAlice.withdrawAll(chris, USD(0));
                    ammAlice.deposit(dan, USD(10));
                    ammAlice.withdrawAll(dan, USD(0));
                    ammAlice.deposit(bob, USD(100));
                    ammAlice.withdrawAll(bob, USD(0));
                    ammAlice.deposit(carol, USD(1'000));
                    ammAlice.withdrawAll(carol, USD(0));
                    ammAlice.deposit(ed, USD(10'000));
                    ammAlice.withdrawAll(ed, USD(0));
                    ammAlice.deposit(paul, USD(100'000));
                    ammAlice.withdrawAll(paul, USD(0));
                    ammAlice.deposit(nataly, USD(1'000'000));
                    ammAlice.withdrawAll(nataly, USD(0));
                }
                // Due to round off some accounts have a tiny gain, while
                // other have a tiny loss. The last account to withdraw
                // gets everything in the pool.
                if (!features[fixAMMv1_1])
                    BEAST_EXPECT(ammAlice.expectBalances(
                        XRP(10'000),
                        STAmount{USD, UINT64_C(10'000'0000000013), -10},
                        IOUAmount{10'000'000}));
                else
                    BEAST_EXPECT(ammAlice.expectBalances(
                        XRP(10'000), USD(10'000), IOUAmount{10'000'000}));
                BEAST_EXPECT(expectLine(env, ben, USD(1'500'000)));
                BEAST_EXPECT(expectLine(env, simon, USD(1'500'000)));
                BEAST_EXPECT(expectLine(env, chris, USD(1'500'000)));
                BEAST_EXPECT(expectLine(env, dan, USD(1'500'000)));
                if (!features[fixAMMv1_1])
                    BEAST_EXPECT(expectLine(
                        env,
                        carol,
                        STAmount{USD, UINT64_C(30'000'00000000001), -11}));
                else
                    BEAST_EXPECT(expectLine(env, carol, USD(30'000)));
                BEAST_EXPECT(expectLine(env, ed, USD(1'500'000)));
                BEAST_EXPECT(expectLine(env, paul, USD(1'500'000)));
                if (!features[fixAMMv1_1])
                    BEAST_EXPECT(expectLine(
                        env,
                        nataly,
                        STAmount{USD, UINT64_C(1'500'000'000000002), -9}));
                else
                    BEAST_EXPECT(expectLine(
                        env,
                        nataly,
                        STAmount{USD, UINT64_C(1'500'000'000000005), -9}));
                ammAlice.withdrawAll(alice);
                BEAST_EXPECT(!ammAlice.ammExists());
                if (!features[fixAMMv1_1])
                    BEAST_EXPECT(expectLine(
                        env,
                        alice,
                        STAmount{USD, UINT64_C(30'000'0000000013), -10}));
                else
                    BEAST_EXPECT(expectLine(env, alice, USD(30'000)));
                // alice XRP balance is 30,000initial - 50 ammcreate fee -
                // 10drops fee
                BEAST_EXPECT(accountBalance(env, alice) == "29949999990");
            },
            std::nullopt,
            0,
            std::nullopt,
            {features});

        // Same as above but deposit/withdraw in XRP
        testAMM([&](AMM& ammAlice, Env& env) {
            Account const bob("bob");
            Account const ed("ed");
            Account const paul("paul");
            Account const dan("dan");
            Account const chris("chris");
            Account const simon("simon");
            Account const ben("ben");
            Account const nataly("nataly");
            fund(
                env,
                gw,
                {bob, ed, paul, dan, chris, simon, ben, nataly},
                XRP(2'000'000),
                {},
                Fund::Acct);
            for (int i = 0; i < 10; ++i)
            {
                ammAlice.deposit(ben, XRPAmount{1});
                ammAlice.withdrawAll(ben, XRP(0));
                ammAlice.deposit(simon, XRPAmount(1'000));
                ammAlice.withdrawAll(simon, XRP(0));
                ammAlice.deposit(chris, XRP(1));
                ammAlice.withdrawAll(chris, XRP(0));
                ammAlice.deposit(dan, XRP(10));
                ammAlice.withdrawAll(dan, XRP(0));
                ammAlice.deposit(bob, XRP(100));
                ammAlice.withdrawAll(bob, XRP(0));
                ammAlice.deposit(carol, XRP(1'000));
                ammAlice.withdrawAll(carol, XRP(0));
                ammAlice.deposit(ed, XRP(10'000));
                ammAlice.withdrawAll(ed, XRP(0));
                ammAlice.deposit(paul, XRP(100'000));
                ammAlice.withdrawAll(paul, XRP(0));
                ammAlice.deposit(nataly, XRP(1'000'000));
                ammAlice.withdrawAll(nataly, XRP(0));
            }
            // No round off with XRP in this test
            BEAST_EXPECT(ammAlice.expectBalances(
                XRP(10'000), USD(10'000), IOUAmount{10'000'000}));
            ammAlice.withdrawAll(alice);
            BEAST_EXPECT(!ammAlice.ammExists());
            // 20,000 initial - (deposit+withdraw) * 10
            auto const xrpBalance = (XRP(2'000'000) - txfee(env, 20)).getText();
            BEAST_EXPECT(accountBalance(env, ben) == xrpBalance);
            BEAST_EXPECT(accountBalance(env, simon) == xrpBalance);
            BEAST_EXPECT(accountBalance(env, chris) == xrpBalance);
            BEAST_EXPECT(accountBalance(env, dan) == xrpBalance);
            // 30,000 initial - (deposit+withdraw) * 10
            BEAST_EXPECT(accountBalance(env, carol) == "29999999800");
            BEAST_EXPECT(accountBalance(env, ed) == xrpBalance);
            BEAST_EXPECT(accountBalance(env, paul) == xrpBalance);
            BEAST_EXPECT(accountBalance(env, nataly) == xrpBalance);
            // 30,000 initial - 50 ammcreate fee - 10drops withdraw fee
            BEAST_EXPECT(accountBalance(env, alice) == "29949999990");
        });
    }

    void
    testAutoDelete()
    {
        testcase("Auto Delete");

        using namespace jtx;
        FeatureBitset const all{supported_amendments()};

        {
            Env env(
                *this,
                envconfig([](std::unique_ptr<Config> cfg) {
                    cfg->FEES.reference_fee = XRPAmount(1);
                    return cfg;
                }),
                all);
            fund(env, gw, {alice}, XRP(20'000), {USD(10'000)});
            AMM amm(env, gw, XRP(10'000), USD(10'000));
            for (auto i = 0; i < maxDeletableAMMTrustLines + 10; ++i)
            {
                Account const a{std::to_string(i)};
                env.fund(XRP(1'000), a);
                env(trust(a, STAmount{amm.lptIssue(), 10'000}));
                env.close();
            }
            // The trustlines are partially deleted,
            // AMM is set to an empty state.
            amm.withdrawAll(gw);
            BEAST_EXPECT(amm.ammExists());

            // Bid,Vote,Deposit,Withdraw,SetTrust failing with
            // tecAMM_EMPTY. Deposit succeeds with tfTwoAssetIfEmpty option.
            env(amm.bid({
                    .account = alice,
                    .bidMin = 1000,
                }),
                ter(tecAMM_EMPTY));
            amm.vote(
                std::nullopt,
                100,
                std::nullopt,
                std::nullopt,
                std::nullopt,
                ter(tecAMM_EMPTY));
            amm.withdraw(
                alice, 100, std::nullopt, std::nullopt, ter(tecAMM_EMPTY));
            amm.deposit(
                alice,
                USD(100),
                std::nullopt,
                std::nullopt,
                std::nullopt,
                ter(tecAMM_EMPTY));
            env(trust(alice, STAmount{amm.lptIssue(), 10'000}),
                ter(tecAMM_EMPTY));

            // Can deposit with tfTwoAssetIfEmpty option
            amm.deposit(
                alice,
                std::nullopt,
                XRP(10'000),
                USD(10'000),
                std::nullopt,
                tfTwoAssetIfEmpty,
                std::nullopt,
                std::nullopt,
                1'000);
            BEAST_EXPECT(
                amm.expectBalances(XRP(10'000), USD(10'000), amm.tokens()));
            BEAST_EXPECT(amm.expectTradingFee(1'000));
            BEAST_EXPECT(amm.expectAuctionSlot(100, 0, IOUAmount{0}));

            // Withdrawing all tokens deletes AMM since the number
            // of remaining trustlines is less than max
            amm.withdrawAll(alice);
            BEAST_EXPECT(!amm.ammExists());
            BEAST_EXPECT(!env.le(keylet::ownerDir(amm.ammAccount())));
        }

        {
            Env env(
                *this,
                envconfig([](std::unique_ptr<Config> cfg) {
                    cfg->FEES.reference_fee = XRPAmount(1);
                    return cfg;
                }),
                all);
            fund(env, gw, {alice}, XRP(20'000), {USD(10'000)});
            AMM amm(env, gw, XRP(10'000), USD(10'000));
            for (auto i = 0; i < maxDeletableAMMTrustLines * 2 + 10; ++i)
            {
                Account const a{std::to_string(i)};
                env.fund(XRP(1'000), a);
                env(trust(a, STAmount{amm.lptIssue(), 10'000}));
                env.close();
            }
            // The trustlines are partially deleted.
            amm.withdrawAll(gw);
            BEAST_EXPECT(amm.ammExists());

            // AMMDelete has to be called twice to delete AMM.
            amm.ammDelete(alice, ter(tecINCOMPLETE));
            BEAST_EXPECT(amm.ammExists());
            // Deletes remaining trustlines and deletes AMM.
            amm.ammDelete(alice);
            BEAST_EXPECT(!amm.ammExists());
            BEAST_EXPECT(!env.le(keylet::ownerDir(amm.ammAccount())));

            // Try redundant delete
            amm.ammDelete(alice, ter(terNO_AMM));
        }
    }

    void
    testClawback()
    {
        testcase("Clawback");
        using namespace jtx;
        Env env(*this);
        env.fund(XRP(2'000), gw);
        env.fund(XRP(2'000), alice);
        AMM amm(env, gw, XRP(1'000), USD(1'000));
        env(fset(gw, asfAllowTrustLineClawback), ter(tecOWNERS));
    }

    void
    testAMMID()
    {
        testcase("AMMID");
        using namespace jtx;
        testAMM([&](AMM& amm, Env& env) {
            amm.setClose(false);
            auto const info = env.rpc(
                "json",
                "account_info",
                std::string(
                    "{\"account\": \"" + to_string(amm.ammAccount()) + "\"}"));
            try
            {
                BEAST_EXPECT(
                    info[jss::result][jss::account_data][jss::AMMID]
                        .asString() == to_string(amm.ammID()));
            }
            catch (...)
            {
                fail();
            }
            amm.deposit(carol, 1'000);
            auto affected = env.meta()->getJson(
                JsonOptions::none)[sfAffectedNodes.fieldName];
            try
            {
                bool found = false;
                for (auto const& node : affected)
                {
                    if (node.isMember(sfModifiedNode.fieldName) &&
                        node[sfModifiedNode.fieldName]
                            [sfLedgerEntryType.fieldName]
                                .asString() == "AccountRoot" &&
                        node[sfModifiedNode.fieldName][sfFinalFields.fieldName]
                            [jss::Account]
                                .asString() == to_string(amm.ammAccount()))
                    {
                        found = node[sfModifiedNode.fieldName]
                                    [sfFinalFields.fieldName][jss::AMMID]
                                        .asString() == to_string(amm.ammID());
                        break;
                    }
                }
                BEAST_EXPECT(found);
            }
            catch (...)
            {
                fail();
            }
        });
    }

    void
    testSelection(FeatureBitset features)
    {
        testcase("Offer/Strand Selection");
        using namespace jtx;
        Account const ed("ed");
        Account const gw1("gw1");
        auto const ETH = gw1["ETH"];
        auto const CAN = gw1["CAN"];

        // These tests are expected to fail if the OwnerPaysFee feature
        // is ever supported. Updates will need to be made to AMM handling
        // in the payment engine, and these tests will need to be updated.

        auto prep = [&](Env& env, auto gwRate, auto gw1Rate) {
            fund(env, gw, {alice, carol, bob, ed}, XRP(2'000), {USD(2'000)});
            env.fund(XRP(2'000), gw1);
            fund(
                env,
                gw1,
                {alice, carol, bob, ed},
                {ETH(2'000), CAN(2'000)},
                Fund::IOUOnly);
            env(rate(gw, gwRate));
            env(rate(gw1, gw1Rate));
            env.close();
        };

        for (auto const& rates :
             {std::make_pair(1.5, 1.9), std::make_pair(1.9, 1.5)})
        {
            // Offer Selection

            // Cross-currency payment: AMM has the same spot price quality
            // as CLOB's offer and can't generate a better quality offer.
            // The transfer fee in this case doesn't change the CLOB quality
            // because trIn is ignored on adjustment and trOut on payment is
            // also ignored because ownerPaysTransferFee is false in this
            // case. Run test for 0) offer, 1) AMM, 2) offer and AMM to
            // verify that the quality is better in the first case, and CLOB
            // is selected in the second case.
            {
                std::array<Quality, 3> q;
                for (auto i = 0; i < 3; ++i)
                {
                    Env env(*this, features);
                    prep(env, rates.first, rates.second);
                    std::optional<AMM> amm;
                    if (i == 0 || i == 2)
                    {
                        env(offer(ed, ETH(400), USD(400)), txflags(tfPassive));
                        env.close();
                    }
                    if (i > 0)
                        amm.emplace(env, ed, USD(1'000), ETH(1'000));
                    env(pay(carol, bob, USD(100)),
                        path(~USD),
                        sendmax(ETH(500)));
                    env.close();
                    // CLOB and AMM, AMM is not selected
                    if (i == 2)
                    {
                        BEAST_EXPECT(amm->expectBalances(
                            USD(1'000), ETH(1'000), amm->tokens()));
                    }
                    BEAST_EXPECT(expectLine(env, bob, USD(2'100)));
                    q[i] = Quality(Amounts{
                        ETH(2'000) - env.balance(carol, ETH),
                        env.balance(bob, USD) - USD(2'000)});
                }
                // CLOB is better quality than AMM
                BEAST_EXPECT(q[0] > q[1]);
                // AMM is not selected with CLOB
                BEAST_EXPECT(q[0] == q[2]);
            }
            // Offer crossing: AMM has the same spot price quality
            // as CLOB's offer and can't generate a better quality offer.
            // The transfer fee in this case doesn't change the CLOB quality
            // because the quality adjustment is ignored for the offer
            // crossing.
            for (auto i = 0; i < 3; ++i)
            {
                Env env(*this, features);
                prep(env, rates.first, rates.second);
                std::optional<AMM> amm;
                if (i == 0 || i == 2)
                {
                    env(offer(ed, ETH(400), USD(400)), txflags(tfPassive));
                    env.close();
                }
                if (i > 0)
                    amm.emplace(env, ed, USD(1'000), ETH(1'000));
                env(offer(alice, USD(400), ETH(400)));
                env.close();
                // AMM is not selected
                if (i > 0)
                {
                    BEAST_EXPECT(amm->expectBalances(
                        USD(1'000), ETH(1'000), amm->tokens()));
                }
                if (i == 0 || i == 2)
                {
                    // Fully crosses
                    BEAST_EXPECT(expectOffers(env, alice, 0));
                }
                // Fails to cross because AMM is not selected
                else
                {
                    BEAST_EXPECT(expectOffers(
                        env, alice, 1, {Amounts{USD(400), ETH(400)}}));
                }
                BEAST_EXPECT(expectOffers(env, ed, 0));
            }

            // Show that the CLOB quality reduction
            // results in AMM offer selection.

            // Same as the payment but reduced offer quality
            {
                std::array<Quality, 3> q;
                for (auto i = 0; i < 3; ++i)
                {
                    Env env(*this, features);
                    prep(env, rates.first, rates.second);
                    std::optional<AMM> amm;
                    if (i == 0 || i == 2)
                    {
                        env(offer(ed, ETH(400), USD(300)), txflags(tfPassive));
                        env.close();
                    }
                    if (i > 0)
                        amm.emplace(env, ed, USD(1'000), ETH(1'000));
                    env(pay(carol, bob, USD(100)),
                        path(~USD),
                        sendmax(ETH(500)));
                    env.close();
                    // AMM and CLOB are selected
                    if (i > 0)
                    {
                        BEAST_EXPECT(!amm->expectBalances(
                            USD(1'000), ETH(1'000), amm->tokens()));
                    }
                    if (i == 2 && !features[fixAMMv1_1])
                    {
                        if (rates.first == 1.5)
                        {
                            if (!features[fixAMMv1_1])
                                BEAST_EXPECT(expectOffers(
                                    env,
                                    ed,
                                    1,
                                    {{Amounts{
                                        STAmount{
                                            ETH,
                                            UINT64_C(378'6327949540823),
                                            -13},
                                        STAmount{
                                            USD,
                                            UINT64_C(283'9745962155617),
                                            -13}}}}));
                            else
                                BEAST_EXPECT(expectOffers(
                                    env,
                                    ed,
                                    1,
                                    {{Amounts{
                                        STAmount{
                                            ETH,
                                            UINT64_C(378'6327949540813),
                                            -13},
                                        STAmount{
                                            USD,
                                            UINT64_C(283'974596215561),
                                            -12}}}}));
                        }
                        else
                        {
                            if (!features[fixAMMv1_1])
                                BEAST_EXPECT(expectOffers(
                                    env,
                                    ed,
                                    1,
                                    {{Amounts{
                                        STAmount{
                                            ETH,
                                            UINT64_C(325'299461620749),
                                            -12},
                                        STAmount{
                                            USD,
                                            UINT64_C(243'9745962155617),
                                            -13}}}}));
                            else
                                BEAST_EXPECT(expectOffers(
                                    env,
                                    ed,
                                    1,
                                    {{Amounts{
                                        STAmount{
                                            ETH,
                                            UINT64_C(325'299461620748),
                                            -12},
                                        STAmount{
                                            USD,
                                            UINT64_C(243'974596215561),
                                            -12}}}}));
                        }
                    }
                    else if (i == 2)
                    {
                        if (rates.first == 1.5)
                        {
                            BEAST_EXPECT(expectOffers(
                                env,
                                ed,
                                1,
                                {{Amounts{
                                    STAmount{
                                        ETH, UINT64_C(378'6327949540812), -13},
                                    STAmount{
                                        USD,
                                        UINT64_C(283'9745962155609),
                                        -13}}}}));
                        }
                        else
                        {
                            BEAST_EXPECT(expectOffers(
                                env,
                                ed,
                                1,
                                {{Amounts{
                                    STAmount{
                                        ETH, UINT64_C(325'2994616207479), -13},
                                    STAmount{
                                        USD,
                                        UINT64_C(243'9745962155609),
                                        -13}}}}));
                        }
                    }
                    BEAST_EXPECT(expectLine(env, bob, USD(2'100)));
                    q[i] = Quality(Amounts{
                        ETH(2'000) - env.balance(carol, ETH),
                        env.balance(bob, USD) - USD(2'000)});
                }
                // AMM is better quality
                BEAST_EXPECT(q[1] > q[0]);
                // AMM and CLOB produce better quality
                BEAST_EXPECT(q[2] > q[1]);
            }

            // Same as the offer-crossing but reduced offer quality
            for (auto i = 0; i < 3; ++i)
            {
                Env env(*this, features);
                prep(env, rates.first, rates.second);
                std::optional<AMM> amm;
                if (i == 0 || i == 2)
                {
                    env(offer(ed, ETH(400), USD(250)), txflags(tfPassive));
                    env.close();
                }
                if (i > 0)
                    amm.emplace(env, ed, USD(1'000), ETH(1'000));
                env(offer(alice, USD(250), ETH(400)));
                env.close();
                // AMM is selected in both cases
                if (i > 0)
                {
                    BEAST_EXPECT(!amm->expectBalances(
                        USD(1'000), ETH(1'000), amm->tokens()));
                }
                // Partially crosses, AMM is selected, CLOB fails
                // limitQuality
                if (i == 2)
                {
                    if (rates.first == 1.5)
                    {
                        if (!features[fixAMMv1_1])
                        {
                            BEAST_EXPECT(expectOffers(
                                env, ed, 1, {{Amounts{ETH(400), USD(250)}}}));
                            BEAST_EXPECT(expectOffers(
                                env,
                                alice,
                                1,
                                {{Amounts{
                                    STAmount{
                                        USD, UINT64_C(40'5694150420947), -13},
                                    STAmount{
                                        ETH, UINT64_C(64'91106406735152), -14},
                                }}}));
                        }
                        else
                        {
                            // Ed offer is partially crossed.
                            // The updated rounding makes limitQuality
                            // work if both amendments are enabled
                            BEAST_EXPECT(expectOffers(
                                env,
                                ed,
                                1,
                                {{Amounts{
                                    STAmount{
                                        ETH, UINT64_C(335'0889359326475), -13},
                                    STAmount{
                                        USD, UINT64_C(209'4305849579047), -13},
                                }}}));
                            BEAST_EXPECT(expectOffers(env, alice, 0));
                        }
                    }
                    else
                    {
                        if (!features[fixAMMv1_1])
                        {
                            // Ed offer is partially crossed.
                            BEAST_EXPECT(expectOffers(
                                env,
                                ed,
                                1,
                                {{Amounts{
                                    STAmount{
                                        ETH, UINT64_C(335'0889359326485), -13},
                                    STAmount{
                                        USD, UINT64_C(209'4305849579053), -13},
                                }}}));
                            BEAST_EXPECT(expectOffers(env, alice, 0));
                        }
                        else
                        {
                            // Ed offer is partially crossed.
                            BEAST_EXPECT(expectOffers(
                                env,
                                ed,
                                1,
                                {{Amounts{
                                    STAmount{
                                        ETH, UINT64_C(335'0889359326475), -13},
                                    STAmount{
                                        USD, UINT64_C(209'4305849579047), -13},
                                }}}));
                            BEAST_EXPECT(expectOffers(env, alice, 0));
                        }
                    }
                }
            }

            // Strand selection

            // Two book steps strand quality is 1.
            // AMM strand's best quality is equal to AMM's spot price
            // quality, which is 1. Both strands (steps) are adjusted
            // for the transfer fee in qualityUpperBound. In case
            // of two strands, AMM offers have better quality and are
            // consumed first, remaining liquidity is generated by CLOB
            // offers. Liquidity from two strands is better in this case
            // than in case of one strand with two book steps. Liquidity
            // from one strand with AMM has better quality than either one
            // strand with two book steps or two strands. It may appear
            // unintuitive, but one strand with AMM is optimized and
            // generates one AMM offer, while in case of two strands,
            // multiple AMM offers are generated, which results in slightly
            // worse overall quality.
            {
                std::array<Quality, 3> q;
                for (auto i = 0; i < 3; ++i)
                {
                    Env env(*this, features);
                    prep(env, rates.first, rates.second);
                    std::optional<AMM> amm;

                    if (i == 0 || i == 2)
                    {
                        env(offer(ed, ETH(400), CAN(400)), txflags(tfPassive));
                        env(offer(ed, CAN(400), USD(400))), txflags(tfPassive);
                        env.close();
                    }

                    if (i > 0)
                        amm.emplace(env, ed, ETH(1'000), USD(1'000));

                    env(pay(carol, bob, USD(100)),
                        path(~USD),
                        path(~CAN, ~USD),
                        sendmax(ETH(600)));
                    env.close();

                    BEAST_EXPECT(expectLine(env, bob, USD(2'100)));

                    if (i == 2 && !features[fixAMMv1_1])
                    {
                        if (rates.first == 1.5)
                        {
                            // Liquidity is consumed from AMM strand only
                            BEAST_EXPECT(amm->expectBalances(
                                STAmount{ETH, UINT64_C(1'176'66038955758), -11},
                                USD(850),
                                amm->tokens()));
                        }
                        else
                        {
                            BEAST_EXPECT(amm->expectBalances(
                                STAmount{
                                    ETH, UINT64_C(1'179'540094339627), -12},
                                STAmount{USD, UINT64_C(847'7880529867501), -13},
                                amm->tokens()));
                            BEAST_EXPECT(expectOffers(
                                env,
                                ed,
                                2,
                                {{Amounts{
                                      STAmount{
                                          ETH,
                                          UINT64_C(343'3179205198749),
                                          -13},
                                      STAmount{
                                          CAN,
                                          UINT64_C(343'3179205198749),
                                          -13},
                                  },
                                  Amounts{
                                      STAmount{
                                          CAN,
                                          UINT64_C(362'2119470132499),
                                          -13},
                                      STAmount{
                                          USD,
                                          UINT64_C(362'2119470132499),
                                          -13},
                                  }}}));
                        }
                    }
                    else if (i == 2)
                    {
                        if (rates.first == 1.5)
                        {
                            // Liquidity is consumed from AMM strand only
                            BEAST_EXPECT(amm->expectBalances(
                                STAmount{
                                    ETH, UINT64_C(1'176'660389557593), -12},
                                USD(850),
                                amm->tokens()));
                        }
                        else
                        {
                            BEAST_EXPECT(amm->expectBalances(
                                STAmount{ETH, UINT64_C(1'179'54009433964), -11},
                                STAmount{USD, UINT64_C(847'7880529867501), -13},
                                amm->tokens()));
                            BEAST_EXPECT(expectOffers(
                                env,
                                ed,
                                2,
                                {{Amounts{
                                      STAmount{
                                          ETH,
                                          UINT64_C(343'3179205198749),
                                          -13},
                                      STAmount{
                                          CAN,
                                          UINT64_C(343'3179205198749),
                                          -13},
                                  },
                                  Amounts{
                                      STAmount{
                                          CAN,
                                          UINT64_C(362'2119470132499),
                                          -13},
                                      STAmount{
                                          USD,
                                          UINT64_C(362'2119470132499),
                                          -13},
                                  }}}));
                        }
                    }
                    q[i] = Quality(Amounts{
                        ETH(2'000) - env.balance(carol, ETH),
                        env.balance(bob, USD) - USD(2'000)});
                }
                BEAST_EXPECT(q[1] > q[0]);
                BEAST_EXPECT(q[2] > q[0] && q[2] < q[1]);
            }
        }
    }

    void
    testFixDefaultInnerObj()
    {
        testcase("Fix Default Inner Object");
        using namespace jtx;
        FeatureBitset const all{supported_amendments()};

        auto test = [&](FeatureBitset features,
                        TER const& err1,
                        TER const& err2,
                        TER const& err3,
                        TER const& err4,
                        std::uint16_t tfee,
                        bool closeLedger,
                        std::optional<std::uint16_t> extra = std::nullopt) {
            Env env(*this, features);
            fund(env, gw, {alice}, XRP(1'000), {USD(10)});
            AMM amm(
                env,
                gw,
                XRP(10),
                USD(10),
                {.tfee = tfee, .close = closeLedger});
            amm.deposit(alice, USD(10), XRP(10));
            amm.vote(VoteArg{.account = alice, .tfee = tfee, .err = ter(err1)});
            amm.withdraw(WithdrawArg{
                .account = gw, .asset1Out = USD(1), .err = ter(err2)});
            // with the amendment disabled and ledger not closed,
            // second vote succeeds if the first vote sets the trading fee
            // to non-zero; if the first vote sets the trading fee to >0 &&
            // <9 then the second withdraw succeeds if the second vote sets
            // the trading fee so that the discounted fee is non-zero
            amm.vote(VoteArg{.account = alice, .tfee = 20, .err = ter(err3)});
            amm.withdraw(WithdrawArg{
                .account = gw, .asset1Out = USD(2), .err = ter(err4)});
        };

        // ledger is closed after each transaction, vote/withdraw don't fail
        // regardless whether the amendment is enabled or not
        test(all, tesSUCCESS, tesSUCCESS, tesSUCCESS, tesSUCCESS, 0, true);
        test(
            all - fixInnerObjTemplate,
            tesSUCCESS,
            tesSUCCESS,
            tesSUCCESS,
            tesSUCCESS,
            0,
            true);
        // ledger is not closed after each transaction
        // vote/withdraw don't fail if the amendment is enabled
        test(all, tesSUCCESS, tesSUCCESS, tesSUCCESS, tesSUCCESS, 0, false);
        // vote/withdraw fail if the amendment is not enabled
        // second vote/withdraw still fail: second vote fails because
        // the initial trading fee is 0, consequently second withdraw fails
        // because the second vote fails
        test(
            all - fixInnerObjTemplate,
            tefEXCEPTION,
            tefEXCEPTION,
            tefEXCEPTION,
            tefEXCEPTION,
            0,
            false);
        // if non-zero trading/discounted fee then vote/withdraw
        // don't fail whether the ledger is closed or not and
        // the amendment is enabled or not
        test(all, tesSUCCESS, tesSUCCESS, tesSUCCESS, tesSUCCESS, 10, true);
        test(
            all - fixInnerObjTemplate,
            tesSUCCESS,
            tesSUCCESS,
            tesSUCCESS,
            tesSUCCESS,
            10,
            true);
        test(all, tesSUCCESS, tesSUCCESS, tesSUCCESS, tesSUCCESS, 10, false);
        test(
            all - fixInnerObjTemplate,
            tesSUCCESS,
            tesSUCCESS,
            tesSUCCESS,
            tesSUCCESS,
            10,
            false);
        // non-zero trading fee but discounted fee is 0, vote doesn't fail
        // but withdraw fails
        test(all, tesSUCCESS, tesSUCCESS, tesSUCCESS, tesSUCCESS, 9, false);
        // second vote sets the trading fee to non-zero, consequently
        // second withdraw doesn't fail even if the amendment is not
        // enabled and the ledger is not closed
        test(
            all - fixInnerObjTemplate,
            tesSUCCESS,
            tefEXCEPTION,
            tesSUCCESS,
            tesSUCCESS,
            9,
            false);
    }

    void
    testFixChangeSpotPriceQuality(FeatureBitset features)
    {
        testcase("Fix changeSpotPriceQuality");
        using namespace jtx;

        enum class Status {
            SucceedShouldSucceedResize,  // Succeed in pre-fix because
                                         // error allowance, succeed post-fix
                                         // because of offer resizing
            FailShouldSucceed,           // Fail in pre-fix due to rounding,
                                         // succeed after fix because of XRP
                                         // side is generated first
            SucceedShouldFail,           // Succeed in pre-fix, fail after fix
                                         // due to small quality difference
            Fail,    // Both fail because the quality can't be matched
            Succeed  // Both succeed
        };
        using enum Status;
        auto const xrpIouAmounts10_100 =
            TAmounts{XRPAmount{10}, IOUAmount{100}};
        auto const iouXrpAmounts10_100 =
            TAmounts{IOUAmount{10}, XRPAmount{100}};
        // clang-format off
        std::vector<std::tuple<std::string, std::string, Quality, std::uint16_t, Status>> tests = {
            //Pool In              ,  Pool Out,             Quality                     , Fee,  Status
            {"0.001519763260828713", "1558701",             Quality{5414253689393440221}, 1000, FailShouldSucceed},
            {"0.01099814367603737",  "1892611",             Quality{5482264816516900274}, 1000, FailShouldSucceed},
            {"0.78",                 "796599",              Quality{5630392334958379008}, 1000, FailShouldSucceed},
            {"105439.2955578965",    "49398693",            Quality{5910869983721805038},  400, FailShouldSucceed},
            {"12408293.23445213",    "4340810521",          Quality{5911611095910090752},  997, FailShouldSucceed},
            {"1892611",              "0.01099814367603737", Quality{6703103457950430139}, 1000, FailShouldSucceed},
            {"423028.8508101858",    "3392804520",          Quality{5837920340654162816},  600, FailShouldSucceed},
            {"44565388.41001027",    "73890647",            Quality{6058976634606450001}, 1000, FailShouldSucceed},
            {"66831.68494832662",    "16",                  Quality{6346111134641742975},    0, FailShouldSucceed},
            {"675.9287302203422",    "1242632304",          Quality{5625960929244093294},  300, FailShouldSucceed},
            {"7047.112186735699",    "1649845866",          Quality{5696855348026306945},  504, FailShouldSucceed},
            {"840236.4402981238",    "47419053",            Quality{5982561601648018688},  499, FailShouldSucceed},
            {"992715.618909774",     "189445631733",        Quality{5697835648288106944},  815, SucceedShouldSucceedResize},
            {"504636667521",         "185545883.9506651",   Quality{6343802275337659280},  503, SucceedShouldSucceedResize},
            {"992706.7218636649",    "189447316000",        Quality{5697835648288106944},  797, SucceedShouldSucceedResize},
            {"1.068737911388205",    "127860278877",        Quality{5268604356368739396},  293, SucceedShouldSucceedResize},
            {"17932506.56880419",    "189308.6043676173",   Quality{6206460598195440068},  311, SucceedShouldSucceedResize},
            {"1.066379294658174",    "128042251493",        Quality{5268559341368739328},  270, SucceedShouldSucceedResize},
            {"350131413924",         "1576879.110907892",   Quality{6487411636539049449},  650, Fail},
            {"422093460",            "2.731797662057464",   Quality{6702911108534394924}, 1000, Fail},
            {"76128132223",          "367172.7148422662",   Quality{6487263463413514240},  548, Fail},
            {"132701839250",         "280703770.7695443",   Quality{6273750681188885075},  562, Fail},
            {"994165.7604612011",    "189551302411",        Quality{5697835592690668727},  815, Fail},
            {"45053.33303227917",    "86612695359",         Quality{5625695218943638190},  500, Fail},
            {"199649.077043865",     "14017933007",         Quality{5766034667318524880},  324, Fail},
            {"27751824831.70903",    "78896950",            Quality{6272538159621630432},  500, Fail},
            {"225.3731275781907",    "156431793648",        Quality{5477818047604078924},  989, Fail},
            {"199649.077043865",     "14017933007",         Quality{5766036094462806309},  324, Fail},
            {"3.590272027140361",    "20677643641",         Quality{5406056147042156356},  808, Fail},
            {"1.070884664490231",    "127604712776",        Quality{5268620608623825741},  293, Fail},
            {"3272.448829820197",    "6275124076",          Quality{5625710328924117902},   81, Fail},
            {"0.009059512633902926", "7994028",             Quality{5477511954775533172}, 1000, Fail},
            {"1",                    "1.0",                 Quality{0},                    100, Fail},
            {"1.0",                  "1",                   Quality{0},                    100, Fail},
            {"10",                   "10.0",                Quality{xrpIouAmounts10_100},  100, Fail},
            {"10.0",                 "10",                  Quality{iouXrpAmounts10_100},  100, Fail},
            {"69864389131",          "287631.4543025075",   Quality{6487623473313516078},  451, Succeed},
            {"4328342973",           "12453825.99247381",   Quality{6272522264364865181},  997, Succeed},
            {"32347017",             "7003.93031579449",    Quality{6347261126087916670}, 1000, Succeed},
            {"61697206161",          "36631.4583206413",    Quality{6558965195382476659},  500, Succeed},
            {"1654524979",           "7028.659825511603",   Quality{6487551345110052981},  504, Succeed},
            {"88621.22277293179",    "5128418948",          Quality{5766347291552869205},  380, Succeed},
            {"1892611",              "0.01099814367603737", Quality{6703102780512015436}, 1000, Succeed},
            {"4542.639373338766",    "24554809",            Quality{5838994982188783710},    0, Succeed},
            {"5132932546",           "88542.99750172683",   Quality{6419203342950054537},  380, Succeed},
            {"78929964.1549083",     "1506494795",          Quality{5986890029845558688},  589, Succeed},
            {"10096561906",          "44727.72453735605",   Quality{6487455290284644551},  250, Succeed},
            {"5092.219565514988",    "8768257694",          Quality{5626349534958379008},  503, Succeed},
            {"1819778294",           "8305.084302902864",   Quality{6487429398998540860},  415, Succeed},
            {"6970462.633911943",    "57359281",            Quality{6054087899185946624},  850, Succeed},
            {"3983448845",           "2347.543644281467",   Quality{6558965195382476659},  856, Succeed},
            // This is a tiny offer 12drops/19321952e-15 it succeeds pre-amendment because of the error allowance.
            // Post amendment it is resized to 11drops/17711789e-15 but the quality is still less than
            // the target quality and the offer fails.
            {"771493171",            "1.243473020567508",   Quality{6707566798038544272},  100, SucceedShouldFail},
        };
        // clang-format on

        boost::regex rx("^\\d+$");
        boost::smatch match;
        // tests that succeed should have the same amounts pre-fix and post-fix
        std::vector<std::pair<STAmount, STAmount>> successAmounts;
        Env env(*this, features);
        auto rules = env.current()->rules();
        CurrentTransactionRulesGuard rg(rules);
        for (auto const& t : tests)
        {
            auto getPool = [&](std::string const& v, bool isXRP) {
                if (isXRP)
                    return amountFromString(xrpIssue(), v);
                return amountFromString(noIssue(), v);
            };
            auto const& quality = std::get<Quality>(t);
            auto const tfee = std::get<std::uint16_t>(t);
            auto const status = std::get<Status>(t);
            auto const poolInIsXRP =
                boost::regex_search(std::get<0>(t), match, rx);
            auto const poolOutIsXRP =
                boost::regex_search(std::get<1>(t), match, rx);
            assert(!(poolInIsXRP && poolOutIsXRP));
            auto const poolIn = getPool(std::get<0>(t), poolInIsXRP);
            auto const poolOut = getPool(std::get<1>(t), poolOutIsXRP);
            try
            {
                auto const amounts = changeSpotPriceQuality(
                    Amounts{poolIn, poolOut},
                    quality,
                    tfee,
                    env.current()->rules(),
                    env.journal);
                if (amounts)
                {
                    if (status == SucceedShouldSucceedResize)
                    {
                        if (!features[fixAMMv1_1])
                            BEAST_EXPECT(Quality{*amounts} < quality);
                        else
                            BEAST_EXPECT(Quality{*amounts} >= quality);
                    }
                    else if (status == Succeed)
                    {
                        if (!features[fixAMMv1_1])
                            BEAST_EXPECT(
                                Quality{*amounts} >= quality ||
                                withinRelativeDistance(
                                    Quality{*amounts}, quality, Number{1, -7}));
                        else
                            BEAST_EXPECT(Quality{*amounts} >= quality);
                    }
                    else if (status == FailShouldSucceed)
                    {
                        BEAST_EXPECT(
                            features[fixAMMv1_1] &&
                            Quality{*amounts} >= quality);
                    }
                    else if (status == SucceedShouldFail)
                    {
                        BEAST_EXPECT(
                            !features[fixAMMv1_1] &&
                            Quality{*amounts} < quality &&
                            withinRelativeDistance(
                                Quality{*amounts}, quality, Number{1, -7}));
                    }
                }
                else
                {
                    // Fails pre- and post-amendment because the quality can't
                    // be matched. Verify by generating a tiny offer, which
                    // doesn't match the quality. Exclude zero quality since
                    // no offer is generated in this case.
                    if (status == Fail && quality != Quality{0})
                    {
                        auto tinyOffer = [&]() {
                            if (isXRP(poolIn))
                            {
                                auto const takerPays = STAmount{xrpIssue(), 1};
                                return Amounts{
                                    takerPays,
                                    swapAssetIn(
                                        Amounts{poolIn, poolOut},
                                        takerPays,
                                        tfee)};
                            }
                            else if (isXRP(poolOut))
                            {
                                auto const takerGets = STAmount{xrpIssue(), 1};
                                return Amounts{
                                    swapAssetOut(
                                        Amounts{poolIn, poolOut},
                                        takerGets,
                                        tfee),
                                    takerGets};
                            }
                            auto const takerPays = toAmount<STAmount>(
                                getIssue(poolIn), Number{1, -10} * poolIn);
                            return Amounts{
                                takerPays,
                                swapAssetIn(
                                    Amounts{poolIn, poolOut}, takerPays, tfee)};
                        }();
                        BEAST_EXPECT(Quality(tinyOffer) < quality);
                    }
                    else if (status == FailShouldSucceed)
                    {
                        BEAST_EXPECT(!features[fixAMMv1_1]);
                    }
                    else if (status == SucceedShouldFail)
                    {
                        BEAST_EXPECT(features[fixAMMv1_1]);
                    }
                }
            }
            catch (std::runtime_error const& e)
            {
                BEAST_EXPECT(
                    !strcmp(e.what(), "changeSpotPriceQuality failed"));
                BEAST_EXPECT(
                    !features[fixAMMv1_1] && status == FailShouldSucceed);
            }
        }

        // Test negative discriminant
        {
            // b**2 - 4 * a * c -> 1 * 1 - 4 * 1 * 1 = -3
            auto const res =
                solveQuadraticEqSmallest(Number{1}, Number{1}, Number{1});
            BEAST_EXPECT(!res.has_value());
        }
    }

    void
    testMalformed()
    {
        using namespace jtx;

        testAMM([&](AMM& ammAlice, Env& env) {
            WithdrawArg args{
                .flags = tfSingleAsset,
                .err = ter(temMALFORMED),
            };
            ammAlice.withdraw(args);
        });

        testAMM([&](AMM& ammAlice, Env& env) {
            WithdrawArg args{
                .flags = tfOneAssetLPToken,
                .err = ter(temMALFORMED),
            };
            ammAlice.withdraw(args);
        });

        testAMM([&](AMM& ammAlice, Env& env) {
            WithdrawArg args{
                .flags = tfLimitLPToken,
                .err = ter(temMALFORMED),
            };
            ammAlice.withdraw(args);
        });

        testAMM([&](AMM& ammAlice, Env& env) {
            WithdrawArg args{
                .asset1Out = XRP(100),
                .asset2Out = XRP(100),
                .err = ter(temBAD_AMM_TOKENS),
            };
            ammAlice.withdraw(args);
        });

        testAMM([&](AMM& ammAlice, Env& env) {
            WithdrawArg args{
                .asset1Out = XRP(100),
                .asset2Out = BAD(100),
                .err = ter(temBAD_CURRENCY),
            };
            ammAlice.withdraw(args);
        });

        testAMM([&](AMM& ammAlice, Env& env) {
            Json::Value jv;
            jv[jss::TransactionType] = jss::AMMWithdraw;
            jv[jss::Flags] = tfLimitLPToken;
            jv[jss::Account] = alice.human();
            ammAlice.setTokens(jv);
            XRP(100).value().setJson(jv[jss::Amount]);
            USD(100).value().setJson(jv[jss::EPrice]);
            env(jv, ter(temBAD_AMM_TOKENS));
        });
    }

    void
    testFixOverflowOffer(FeatureBitset features)
    {
        using namespace jtx;
        using namespace std::chrono;
        FeatureBitset const all{features};

        Account const gatehub{"gatehub"};
        Account const bitstamp{"bitstamp"};
        Account const trader{"trader"};
        auto const usdGH = gatehub["USD"];
        auto const btcGH = gatehub["BTC"];
        auto const usdBIT = bitstamp["USD"];

        struct InputSet
        {
            char const* testCase;
            double const poolUsdBIT;
            double const poolUsdGH;
            sendmax const sendMaxUsdBIT;
            STAmount const sendUsdGH;
            STAmount const failUsdGH;
            STAmount const failUsdGHr;
            STAmount const failUsdBIT;
            STAmount const failUsdBITr;
            STAmount const goodUsdGH;
            STAmount const goodUsdGHr;
            STAmount const goodUsdBIT;
            STAmount const goodUsdBITr;
            IOUAmount const lpTokenBalance;
            double const offer1BtcGH = 0.1;
            double const offer2BtcGH = 0.1;
            double const offer2UsdGH = 1;
            double const rateBIT = 0.0;
            double const rateGH = 0.0;
        };

        using uint64_t = std::uint64_t;

        for (auto const& input : {
                 InputSet{
                     .testCase = "Test Fix Overflow Offer",  //
                     .poolUsdBIT = 3,                        //
                     .poolUsdGH = 273,                       //
                     .sendMaxUsdBIT{usdBIT(50)},             //
                     .sendUsdGH{
                         usdGH,
                         static_cast<uint64_t>(272'455089820359),
                         -12},                   //
                     .failUsdGH = STAmount{0},   //
                     .failUsdGHr = STAmount{0},  //
                     .failUsdBIT{
                         usdBIT,
                         static_cast<uint64_t>(46'47826086956522),
                         -14},  //
                     .failUsdBITr{
                         usdBIT,
                         static_cast<uint64_t>(46'47826086956521),
                         -14},  //
                     .goodUsdGH{
                         usdGH,
                         static_cast<uint64_t>(96'7543114220382),
                         -13},  //
                     .goodUsdGHr{
                         usdGH,
                         static_cast<uint64_t>(96'7543114222965),
                         -13},  //
                     .goodUsdBIT{
                         usdBIT,
                         static_cast<uint64_t>(8'464739069120721),
                         -15},  //
                     .goodUsdBITr{
                         usdBIT,
                         static_cast<uint64_t>(8'464739069098152),
                         -15},                                    //
                     .lpTokenBalance = {28'61817604250837, -14},  //
                     .offer1BtcGH = 0.1,                          //
                     .offer2BtcGH = 0.1,                          //
                     .offer2UsdGH = 1,                            //
                     .rateBIT = 1.15,                             //
                     .rateGH = 1.2,                               //
                 },
                 InputSet{
                     .testCase = "Overflow test {1, 100, 0.111}",             //
                     .poolUsdBIT = 1,                                         //
                     .poolUsdGH = 100,                                        //
                     .sendMaxUsdBIT{usdBIT(0.111)},                           //
                     .sendUsdGH{usdGH, 100},                                  //
                     .failUsdGH = STAmount{0},                                //
                     .failUsdGHr = STAmount{0},                               //
                     .failUsdBIT{usdBIT, static_cast<uint64_t>(1'111), -3},   //
                     .failUsdBITr{usdBIT, static_cast<uint64_t>(1'111), -3},  //
                     .goodUsdGH{
                         usdGH,
                         static_cast<uint64_t>(90'04347888284115),
                         -14},  //
                     .goodUsdGHr{
                         usdGH,
                         static_cast<uint64_t>(90'04347888284201),
                         -14},                                                //
                     .goodUsdBIT{usdBIT, static_cast<uint64_t>(1'111), -3},   //
                     .goodUsdBITr{usdBIT, static_cast<uint64_t>(1'111), -3},  //
                     .lpTokenBalance{10, 0},                                  //
                     .offer1BtcGH = 1e-5,                                     //
                     .offer2BtcGH = 1,                                        //
                     .offer2UsdGH = 1e-5,                                     //
                     .rateBIT = 0,                                            //
                     .rateGH = 0,                                             //
                 },
                 InputSet{
                     .testCase = "Overflow test {1, 100, 1.00}",         //
                     .poolUsdBIT = 1,                                    //
                     .poolUsdGH = 100,                                   //
                     .sendMaxUsdBIT{usdBIT(1.00)},                       //
                     .sendUsdGH{usdGH, 100},                             //
                     .failUsdGH = STAmount{0},                           //
                     .failUsdGHr = STAmount{0},                          //
                     .failUsdBIT{usdBIT, static_cast<uint64_t>(2), 0},   //
                     .failUsdBITr{usdBIT, static_cast<uint64_t>(2), 0},  //
                     .goodUsdGH{
                         usdGH,
                         static_cast<uint64_t>(52'94379354424079),
                         -14},  //
                     .goodUsdGHr{
                         usdGH,
                         static_cast<uint64_t>(52'94379354424135),
                         -14},                                           //
                     .goodUsdBIT{usdBIT, static_cast<uint64_t>(2), 0},   //
                     .goodUsdBITr{usdBIT, static_cast<uint64_t>(2), 0},  //
                     .lpTokenBalance{10, 0},                             //
                     .offer1BtcGH = 1e-5,                                //
                     .offer2BtcGH = 1,                                   //
                     .offer2UsdGH = 1e-5,                                //
                     .rateBIT = 0,                                       //
                     .rateGH = 0,                                        //
                 },
                 InputSet{
                     .testCase = "Overflow test {1, 100, 4.6432}",            //
                     .poolUsdBIT = 1,                                         //
                     .poolUsdGH = 100,                                        //
                     .sendMaxUsdBIT{usdBIT(4.6432)},                          //
                     .sendUsdGH{usdGH, 100},                                  //
                     .failUsdGH = STAmount{0},                                //
                     .failUsdGHr = STAmount{0},                               //
                     .failUsdBIT{usdBIT, static_cast<uint64_t>(5'6432), -4},  //
                     .failUsdBITr{
                         usdBIT, static_cast<uint64_t>(5'6432), -4},  //
                     .goodUsdGH{
                         usdGH,
                         static_cast<uint64_t>(35'44113971506987),
                         -14},  //
                     .goodUsdGHr{
                         usdGH,
                         static_cast<uint64_t>(35'44113971506987),
                         -14},  //
                     .goodUsdBIT{
                         usdBIT,
                         static_cast<uint64_t>(2'821579689703915),
                         -15},  //
                     .goodUsdBITr{
                         usdBIT,
                         static_cast<uint64_t>(2'821579689703954),
                         -15},                //
                     .lpTokenBalance{10, 0},  //
                     .offer1BtcGH = 1e-5,     //
                     .offer2BtcGH = 1,        //
                     .offer2UsdGH = 1e-5,     //
                     .rateBIT = 0,            //
                     .rateGH = 0,             //
                 },
                 InputSet{
                     .testCase = "Overflow test {1, 100, 10}",            //
                     .poolUsdBIT = 1,                                     //
                     .poolUsdGH = 100,                                    //
                     .sendMaxUsdBIT{usdBIT(10)},                          //
                     .sendUsdGH{usdGH, 100},                              //
                     .failUsdGH = STAmount{0},                            //
                     .failUsdGHr = STAmount{0},                           //
                     .failUsdBIT{usdBIT, static_cast<uint64_t>(11), 0},   //
                     .failUsdBITr{usdBIT, static_cast<uint64_t>(11), 0},  //
                     .goodUsdGH{
                         usdGH,
                         static_cast<uint64_t>(35'44113971506987),
                         -14},  //
                     .goodUsdGHr{
                         usdGH,
                         static_cast<uint64_t>(35'44113971506987),
                         -14},  //
                     .goodUsdBIT{
                         usdBIT,
                         static_cast<uint64_t>(2'821579689703915),
                         -15},  //
                     .goodUsdBITr{
                         usdBIT,
                         static_cast<uint64_t>(2'821579689703954),
                         -15},                //
                     .lpTokenBalance{10, 0},  //
                     .offer1BtcGH = 1e-5,     //
                     .offer2BtcGH = 1,        //
                     .offer2UsdGH = 1e-5,     //
                     .rateBIT = 0,            //
                     .rateGH = 0,             //
                 },
                 InputSet{
                     .testCase = "Overflow test {50, 100, 5.55}",             //
                     .poolUsdBIT = 50,                                        //
                     .poolUsdGH = 100,                                        //
                     .sendMaxUsdBIT{usdBIT(5.55)},                            //
                     .sendUsdGH{usdGH, 100},                                  //
                     .failUsdGH = STAmount{0},                                //
                     .failUsdGHr = STAmount{0},                               //
                     .failUsdBIT{usdBIT, static_cast<uint64_t>(55'55), -2},   //
                     .failUsdBITr{usdBIT, static_cast<uint64_t>(55'55), -2},  //
                     .goodUsdGH{
                         usdGH,
                         static_cast<uint64_t>(90'04347888284113),
                         -14},  //
                     .goodUsdGHr{
                         usdGH,
                         static_cast<uint64_t>(90'0434788828413),
                         -13},                                                //
                     .goodUsdBIT{usdBIT, static_cast<uint64_t>(55'55), -2},   //
                     .goodUsdBITr{usdBIT, static_cast<uint64_t>(55'55), -2},  //
                     .lpTokenBalance{
                         static_cast<uint64_t>(70'71067811865475), -14},  //
                     .offer1BtcGH = 1e-5,                                 //
                     .offer2BtcGH = 1,                                    //
                     .offer2UsdGH = 1e-5,                                 //
                     .rateBIT = 0,                                        //
                     .rateGH = 0,                                         //
                 },
                 InputSet{
                     .testCase = "Overflow test {50, 100, 50.00}",  //
                     .poolUsdBIT = 50,                              //
                     .poolUsdGH = 100,                              //
                     .sendMaxUsdBIT{usdBIT(50.00)},                 //
                     .sendUsdGH{usdGH, 100},                        //
                     .failUsdGH{
                         usdGH,
                         static_cast<uint64_t>(52'94379354424081),
                         -14},  //
                     .failUsdGHr{
                         usdGH,
                         static_cast<uint64_t>(52'94379354424092),
                         -14},                                             //
                     .failUsdBIT{usdBIT, static_cast<uint64_t>(100), 0},   //
                     .failUsdBITr{usdBIT, static_cast<uint64_t>(100), 0},  //
                     .goodUsdGH{
                         usdGH,
                         static_cast<uint64_t>(52'94379354424081),
                         -14},  //
                     .goodUsdGHr{
                         usdGH,
                         static_cast<uint64_t>(52'94379354424092),
                         -14},                                             //
                     .goodUsdBIT{usdBIT, static_cast<uint64_t>(100), 0},   //
                     .goodUsdBITr{usdBIT, static_cast<uint64_t>(100), 0},  //
                     .lpTokenBalance{
                         static_cast<uint64_t>(70'71067811865475), -14},  //
                     .offer1BtcGH = 1e-5,                                 //
                     .offer2BtcGH = 1,                                    //
                     .offer2UsdGH = 1e-5,                                 //
                     .rateBIT = 0,                                        //
                     .rateGH = 0,                                         //
                 },
                 InputSet{
                     .testCase = "Overflow test {50, 100, 232.16}",           //
                     .poolUsdBIT = 50,                                        //
                     .poolUsdGH = 100,                                        //
                     .sendMaxUsdBIT{usdBIT(232.16)},                          //
                     .sendUsdGH{usdGH, 100},                                  //
                     .failUsdGH = STAmount{0},                                //
                     .failUsdGHr = STAmount{0},                               //
                     .failUsdBIT{usdBIT, static_cast<uint64_t>(282'16), -2},  //
                     .failUsdBITr{
                         usdBIT, static_cast<uint64_t>(282'16), -2},  //
                     .goodUsdGH{
                         usdGH,
                         static_cast<uint64_t>(35'44113971506987),
                         -14},  //
                     .goodUsdGHr{
                         usdGH,
                         static_cast<uint64_t>(35'44113971506987),
                         -14},  //
                     .goodUsdBIT{
                         usdBIT,
                         static_cast<uint64_t>(141'0789844851958),
                         -13},  //
                     .goodUsdBITr{
                         usdBIT,
                         static_cast<uint64_t>(141'0789844851962),
                         -13},                                 //
                     .lpTokenBalance{70'71067811865475, -14},  //
                     .offer1BtcGH = 1e-5,                      //
                     .offer2BtcGH = 1,                         //
                     .offer2UsdGH = 1e-5,                      //
                     .rateBIT = 0,                             //
                     .rateGH = 0,                              //
                 },
                 InputSet{
                     .testCase = "Overflow test {50, 100, 500}",           //
                     .poolUsdBIT = 50,                                     //
                     .poolUsdGH = 100,                                     //
                     .sendMaxUsdBIT{usdBIT(500)},                          //
                     .sendUsdGH{usdGH, 100},                               //
                     .failUsdGH = STAmount{0},                             //
                     .failUsdGHr = STAmount{0},                            //
                     .failUsdBIT{usdBIT, static_cast<uint64_t>(550), 0},   //
                     .failUsdBITr{usdBIT, static_cast<uint64_t>(550), 0},  //
                     .goodUsdGH{
                         usdGH,
                         static_cast<uint64_t>(35'44113971506987),
                         -14},  //
                     .goodUsdGHr{
                         usdGH,
                         static_cast<uint64_t>(35'44113971506987),
                         -14},  //
                     .goodUsdBIT{
                         usdBIT,
                         static_cast<uint64_t>(141'0789844851958),
                         -13},  //
                     .goodUsdBITr{
                         usdBIT,
                         static_cast<uint64_t>(141'0789844851962),
                         -13},                                 //
                     .lpTokenBalance{70'71067811865475, -14},  //
                     .offer1BtcGH = 1e-5,                      //
                     .offer2BtcGH = 1,                         //
                     .offer2UsdGH = 1e-5,                      //
                     .rateBIT = 0,                             //
                     .rateGH = 0,                              //
                 },
             })
        {
            testcase(input.testCase);
            for (auto const& features :
                 {all - fixAMMOverflowOffer, all | fixAMMOverflowOffer})
            {
                Env env(*this, features);

                env.fund(XRP(5'000), gatehub, bitstamp, trader);
                env.close();

                if (input.rateGH != 0.0)
                    env(rate(gatehub, input.rateGH));
                if (input.rateBIT != 0.0)
                    env(rate(bitstamp, input.rateBIT));

                env(trust(trader, usdGH(10'000'000)));
                env(trust(trader, usdBIT(10'000'000)));
                env(trust(trader, btcGH(10'000'000)));
                env.close();

                env(pay(gatehub, trader, usdGH(100'000)));
                env(pay(gatehub, trader, btcGH(100'000)));
                env(pay(bitstamp, trader, usdBIT(100'000)));
                env.close();

                AMM amm{
                    env,
                    trader,
                    usdGH(input.poolUsdGH),
                    usdBIT(input.poolUsdBIT)};
                env.close();

                IOUAmount const preSwapLPTokenBalance =
                    amm.getLPTokensBalance();

                env(offer(trader, usdBIT(1), btcGH(input.offer1BtcGH)));
                env(offer(
                    trader,
                    btcGH(input.offer2BtcGH),
                    usdGH(input.offer2UsdGH)));
                env.close();

                env(pay(trader, trader, input.sendUsdGH),
                    path(~usdGH),
                    path(~btcGH, ~usdGH),
                    sendmax(input.sendMaxUsdBIT),
                    txflags(tfPartialPayment));
                env.close();

                auto const failUsdGH =
                    features[fixAMMv1_1] ? input.failUsdGHr : input.failUsdGH;
                auto const failUsdBIT =
                    features[fixAMMv1_1] ? input.failUsdBITr : input.failUsdBIT;
                auto const goodUsdGH =
                    features[fixAMMv1_1] ? input.goodUsdGHr : input.goodUsdGH;
                auto const goodUsdBIT =
                    features[fixAMMv1_1] ? input.goodUsdBITr : input.goodUsdBIT;
                if (!features[fixAMMOverflowOffer])
                {
                    BEAST_EXPECT(amm.expectBalances(
                        failUsdGH, failUsdBIT, input.lpTokenBalance));
                }
                else
                {
                    BEAST_EXPECT(amm.expectBalances(
                        goodUsdGH, goodUsdBIT, input.lpTokenBalance));

                    // Invariant: LPToken balance must not change in a
                    // payment or a swap transaction
                    BEAST_EXPECT(
                        amm.getLPTokensBalance() == preSwapLPTokenBalance);

                    // Invariant: The square root of (product of the pool
                    // balances) must be at least the LPTokenBalance
                    Number const sqrtPoolProduct =
                        root2(goodUsdGH * goodUsdBIT);

                    // Include a tiny tolerance for the test cases using
                    //   .goodUsdGH{usdGH,
                    //   static_cast<uint64_t>(35'44113971506987), -14},
                    //   .goodUsdBIT{usdBIT,
                    //   static_cast<uint64_t>(2'821579689703915), -15},
                    // These two values multiply
                    // to 99.99999999999994227040383754105 which gets
                    // internally rounded to 100, due to representation
                    // error.
                    BEAST_EXPECT(
                        (sqrtPoolProduct + Number{1, -14} >=
                         input.lpTokenBalance));
                }
            }
        }
    }

    void
    testSwapRounding()
    {
        testcase("swapRounding");
        using namespace jtx;

        const STAmount xrpPool{XRP, UINT64_C(51600'000981)};
        const STAmount iouPool{USD, UINT64_C(803040'9987141784), -10};

        const STAmount xrpBob{XRP, UINT64_C(1092'878933)};
        const STAmount iouBob{
            USD, UINT64_C(3'988035892323031), -28};  // 3.9...e-13

        testAMM(
            [&](AMM& amm, Env& env) {
                // Check our AMM starting conditions.
                auto [xrpBegin, iouBegin, lptBegin] = amm.balances(XRP, USD);

                // Set Bob's starting conditions.
                env.fund(xrpBob, bob);
                env.trust(USD(1'000'000), bob);
                env(pay(gw, bob, iouBob));
                env.close();

                env(offer(bob, XRP(6300), USD(100'000)));
                env.close();

                // Assert that AMM is unchanged.
                BEAST_EXPECT(
                    amm.expectBalances(xrpBegin, iouBegin, amm.tokens()));
            },
            {{xrpPool, iouPool}},
            889,
            std::nullopt,
            {jtx::supported_amendments() | fixAMMv1_1});
    }

    void
    testFixAMMOfferBlockedByLOB(FeatureBitset features)
    {
        testcase("AMM Offer Blocked By LOB");
        using namespace jtx;

        // Low quality LOB offer blocks AMM liquidity

        // USD/XRP crosses AMM
        {
            Env env(*this, features);

            fund(env, gw, {alice, carol}, XRP(1'000'000), {USD(1'000'000)});
            // This offer blocks AMM offer in pre-amendment
            env(offer(alice, XRP(1), USD(0.01)));
            env.close();

            AMM amm(env, gw, XRP(200'000), USD(100'000));

            // The offer doesn't cross AMM in pre-amendment code
            // It crosses AMM in post-amendment code
            env(offer(carol, USD(0.49), XRP(1)));
            env.close();

            if (!features[fixAMMv1_1])
            {
                BEAST_EXPECT(amm.expectBalances(
                    XRP(200'000), USD(100'000), amm.tokens()));
                BEAST_EXPECT(expectOffers(
                    env, alice, 1, {{Amounts{XRP(1), USD(0.01)}}}));
                // Carol's offer is blocked by alice's offer
                BEAST_EXPECT(expectOffers(
                    env, carol, 1, {{Amounts{USD(0.49), XRP(1)}}}));
            }
            else
            {
                BEAST_EXPECT(amm.expectBalances(
                    XRPAmount(200'000'980'005), USD(99'999.51), amm.tokens()));
                BEAST_EXPECT(expectOffers(
                    env, alice, 1, {{Amounts{XRP(1), USD(0.01)}}}));
                // Carol's offer crosses AMM
                BEAST_EXPECT(expectOffers(env, carol, 0));
            }
        }

        // There is no blocking offer, the same AMM liquidity is consumed
        // pre- and post-amendment.
        {
            Env env(*this, features);

            fund(env, gw, {alice, carol}, XRP(1'000'000), {USD(1'000'000)});
            // There is no blocking offer
            // env(offer(alice, XRP(1), USD(0.01)));

            AMM amm(env, gw, XRP(200'000), USD(100'000));

            // The offer crosses AMM
            env(offer(carol, USD(0.49), XRP(1)));
            env.close();

            // The same result as with the blocking offer
            BEAST_EXPECT(amm.expectBalances(
                XRPAmount(200'000'980'005), USD(99'999.51), amm.tokens()));
            // Carol's offer crosses AMM
            BEAST_EXPECT(expectOffers(env, carol, 0));
        }

        // XRP/USD crosses AMM
        {
            Env env(*this, features);
            fund(env, gw, {alice, carol, bob}, XRP(10'000), {USD(1'000)});

            // This offer blocks AMM offer in pre-amendment
            // It crosses AMM in post-amendment code
            env(offer(bob, USD(1), XRPAmount(500)));
            env.close();
            AMM amm(env, alice, XRP(1'000), USD(500));
            env(offer(carol, XRP(100), USD(55)));
            env.close();
            if (!features[fixAMMv1_1])
            {
                BEAST_EXPECT(
                    amm.expectBalances(XRP(1'000), USD(500), amm.tokens()));
                BEAST_EXPECT(expectOffers(
                    env, bob, 1, {{Amounts{USD(1), XRPAmount(500)}}}));
                BEAST_EXPECT(expectOffers(
                    env, carol, 1, {{Amounts{XRP(100), USD(55)}}}));
            }
            else
            {
                BEAST_EXPECT(amm.expectBalances(
                    XRPAmount(909'090'909),
                    STAmount{USD, UINT64_C(550'000000055), -9},
                    amm.tokens()));
                BEAST_EXPECT(expectOffers(
                    env,
                    carol,
                    1,
                    {{Amounts{
                        XRPAmount{9'090'909},
                        STAmount{USD, 4'99999995, -8}}}}));
                BEAST_EXPECT(expectOffers(
                    env, bob, 1, {{Amounts{USD(1), XRPAmount(500)}}}));
            }
        }

        // There is no blocking offer, the same AMM liquidity is consumed
        // pre- and post-amendment.
        {
            Env env(*this, features);
            fund(env, gw, {alice, carol, bob}, XRP(10'000), {USD(1'000)});

            AMM amm(env, alice, XRP(1'000), USD(500));
            env(offer(carol, XRP(100), USD(55)));
            env.close();
            BEAST_EXPECT(amm.expectBalances(
                XRPAmount(909'090'909),
                STAmount{USD, UINT64_C(550'000000055), -9},
                amm.tokens()));
            BEAST_EXPECT(expectOffers(
                env,
                carol,
                1,
                {{Amounts{
                    XRPAmount{9'090'909}, STAmount{USD, 4'99999995, -8}}}}));
        }
    }

    void
    testLPTokenBalance(FeatureBitset features)
    {
        using namespace jtx;

        // Last Liquidity Provider is the issuer of one token
        {
            Env env(*this, features);
            fund(
                env,
                gw,
                {alice, carol},
                XRP(1'000'000'000),
                {USD(1'000'000'000)});
            AMM amm(env, gw, XRP(2), USD(1));
            amm.deposit(alice, IOUAmount{1'876123487565916, -15});
            amm.deposit(carol, IOUAmount{1'000'000});
            amm.withdrawAll(alice);
            amm.withdrawAll(carol);
            auto const lpToken = getAccountLines(
                env, gw, amm.lptIssue())[jss::lines][0u][jss::balance];
            auto const lpTokenBalance =
                amm.ammRpcInfo()[jss::amm][jss::lp_token][jss::value];
            BEAST_EXPECT(
                lpToken == "1414.213562373095" &&
                lpTokenBalance == "1414.213562373");
            if (!features[fixAMMv1_1])
            {
                amm.withdrawAll(gw, std::nullopt, ter(tecAMM_BALANCE));
                BEAST_EXPECT(amm.ammExists());
            }
            else
            {
                amm.withdrawAll(gw);
                BEAST_EXPECT(!amm.ammExists());
            }
        }

        // Last Liquidity Provider is the issuer of two tokens, or not
        // the issuer
        for (auto const& lp : {gw, bob})
        {
            Env env(*this, features);
            auto const ABC = gw["ABC"];
            fund(
                env,
                gw,
                {alice, carol, bob},
                XRP(1'000),
                {USD(1'000'000'000), ABC(1'000'000'000'000)});
            AMM amm(env, lp, ABC(2'000'000), USD(1));
            amm.deposit(alice, IOUAmount{1'876123487565916, -15});
            amm.deposit(carol, IOUAmount{1'000'000});
            amm.withdrawAll(alice);
            amm.withdrawAll(carol);
            auto const lpToken = getAccountLines(
                env, lp, amm.lptIssue())[jss::lines][0u][jss::balance];
            auto const lpTokenBalance =
                amm.ammRpcInfo()[jss::amm][jss::lp_token][jss::value];
            BEAST_EXPECT(
                lpToken == "1414.213562373095" &&
                lpTokenBalance == "1414.213562373");
            if (!features[fixAMMv1_1])
            {
                amm.withdrawAll(lp, std::nullopt, ter(tecAMM_BALANCE));
                BEAST_EXPECT(amm.ammExists());
            }
            else
            {
                amm.withdrawAll(lp);
                BEAST_EXPECT(!amm.ammExists());
            }
        }

        // More than one Liquidity Provider
        // XRP/IOU
        {
            Env env(*this, features);
            fund(env, gw, {alice}, XRP(1'000), {USD(1'000)});
            AMM amm(env, gw, XRP(10), USD(10));
            amm.deposit(alice, 1'000);
            auto res =
                isOnlyLiquidityProvider(*env.current(), amm.lptIssue(), gw);
            BEAST_EXPECT(res && !res.value());
            res =
                isOnlyLiquidityProvider(*env.current(), amm.lptIssue(), alice);
            BEAST_EXPECT(res && !res.value());
        }
        // IOU/IOU, issuer of both IOU
        {
            Env env(*this, features);
            fund(env, gw, {alice}, XRP(1'000), {USD(1'000), EUR(1'000)});
            AMM amm(env, gw, EUR(10), USD(10));
            amm.deposit(alice, 1'000);
            auto res =
                isOnlyLiquidityProvider(*env.current(), amm.lptIssue(), gw);
            BEAST_EXPECT(res && !res.value());
            res =
                isOnlyLiquidityProvider(*env.current(), amm.lptIssue(), alice);
            BEAST_EXPECT(res && !res.value());
        }
        // IOU/IOU, issuer of one IOU
        {
            Env env(*this, features);
            Account const gw1("gw1");
            auto const YAN = gw1["YAN"];
            fund(env, gw, {gw1}, XRP(1'000), {USD(1'000)});
            fund(env, gw1, {gw}, XRP(1'000), {YAN(1'000)}, Fund::IOUOnly);
            AMM amm(env, gw1, YAN(10), USD(10));
            amm.deposit(gw, 1'000);
            auto res =
                isOnlyLiquidityProvider(*env.current(), amm.lptIssue(), gw);
            BEAST_EXPECT(res && !res.value());
            res = isOnlyLiquidityProvider(*env.current(), amm.lptIssue(), gw1);
            BEAST_EXPECT(res && !res.value());
        }
    }

    void
    testAMMClawback(FeatureBitset features)
    {
        testcase("test clawback from AMM account");
        using namespace jtx;

        // Issuer has clawback enabled
        Env env(*this, features);
        env.fund(XRP(1'000), gw);
        env(fset(gw, asfAllowTrustLineClawback));
        fund(env, gw, {alice}, XRP(1'000), {USD(1'000)}, Fund::Acct);
        env.close();

        // If featureAMMClawback is not enabled, AMMCreate is not allowed for
        // clawback-enabled issuer
        if (!features[featureAMMClawback])
        {
            AMM amm(env, gw, XRP(100), USD(100), ter(tecNO_PERMISSION));
            AMM amm1(env, alice, USD(100), XRP(100), ter(tecNO_PERMISSION));
            env(fclear(gw, asfAllowTrustLineClawback));
            env.close();
            // Can't be cleared
            AMM amm2(env, gw, XRP(100), USD(100), ter(tecNO_PERMISSION));
        }
        // If featureAMMClawback is enabled, AMMCreate is allowed for
        // clawback-enabled issuer. Clawback from the AMM Account is not
        // allowed, which will return tecAMM_ACCOUNT. We can only use
        // AMMClawback transaction to claw back from AMM Account.
        else
        {
            AMM amm(env, gw, XRP(100), USD(100), ter(tesSUCCESS));
            AMM amm1(env, alice, USD(100), XRP(200), ter(tecDUPLICATE));

            // Construct the amount being clawed back using AMM account.
            // By doing this, we make the clawback transaction's Amount field's
            // subfield `issuer` to be the AMM account, which means
            // we are clawing back from an AMM account. This should return an
            // tecAMM_ACCOUNT error because regular Clawback transaction is not
            // allowed for clawing back from an AMM account. Please notice the
            // `issuer` subfield represents the account being clawed back, which
            // is confusing.
            Issue usd(USD.issue().currency, amm.ammAccount());
            auto amount = amountFromString(usd, "10");
            env(claw(gw, amount), ter(tecAMM_ACCOUNT));
        }
    }

    void
    testAMMDepositWithFrozenAssets(FeatureBitset features)
    {
        testcase("test AMMDeposit with frozen assets");
        using namespace jtx;

        // This lambda function is used to create trustlines
        // between gw and alice, and create an AMM account.
        // And also test the callback function.
        auto testAMMDeposit = [&](Env& env, std::function<void(AMM & amm)> cb) {
            env.fund(XRP(1'000), gw);
            fund(env, gw, {alice}, XRP(1'000), {USD(1'000)}, Fund::Acct);
            env.close();
            AMM amm(env, alice, XRP(100), USD(100), ter(tesSUCCESS));
            env(trust(gw, alice["USD"](0), tfSetFreeze));
            cb(amm);
        };

        // Deposit two assets, one of which is frozen,
        // then we should get tecFROZEN error.
        {
            Env env(*this, features);
            testAMMDeposit(env, [&](AMM& amm) {
                amm.deposit(
                    alice,
                    USD(100),
                    XRP(100),
                    std::nullopt,
                    tfTwoAsset,
                    ter(tecFROZEN));
            });
        }

        // Deposit one asset, which is the frozen token,
        // then we should get tecFROZEN error.
        {
            Env env(*this, features);
            testAMMDeposit(env, [&](AMM& amm) {
                amm.deposit(
                    alice,
                    USD(100),
                    std::nullopt,
                    std::nullopt,
                    tfSingleAsset,
                    ter(tecFROZEN));
            });
        }

        if (features[featureAMMClawback])
        {
            // Deposit one asset which is not the frozen token,
            // but the other asset is frozen. We should get tecFROZEN error
            // when feature AMMClawback is enabled.
            Env env(*this, features);
            testAMMDeposit(env, [&](AMM& amm) {
                amm.deposit(
                    alice,
                    XRP(100),
                    std::nullopt,
                    std::nullopt,
                    tfSingleAsset,
                    ter(tecFROZEN));
            });
        }
        else
        {
            // Deposit one asset which is not the frozen token,
            // but the other asset is frozen. We will get tecSUCCESS
            // when feature AMMClawback is not enabled.
            Env env(*this, features);
            testAMMDeposit(env, [&](AMM& amm) {
                amm.deposit(
                    alice,
                    XRP(100),
                    std::nullopt,
                    std::nullopt,
                    tfSingleAsset,
                    ter(tesSUCCESS));
            });
        }
    }

    void
    testFixReserveCheckOnWithdrawal(FeatureBitset features)
    {
        testcase("Fix Reserve Check On Withdrawal");
        using namespace jtx;

        auto const err = features[fixAMMv1_2] ? ter(tecINSUFFICIENT_RESERVE)
                                              : ter(tesSUCCESS);

        auto test = [&](auto&& cb) {
            Env env(*this, features);
            auto const starting_xrp =
                reserve(env, 2) + env.current()->fees().base * 5;
            env.fund(starting_xrp, gw);
            env.fund(starting_xrp, alice);
            env.trust(USD(2'000), alice);
            env.close();
            env(pay(gw, alice, USD(2'000)));
            env.close();
            AMM amm(env, gw, EUR(1'000), USD(1'000));
            amm.deposit(alice, USD(1));
            cb(amm);
        };

        // Equal withdraw
        test([&](AMM& amm) { amm.withdrawAll(alice, std::nullopt, err); });

        // Equal withdraw with a limit
        test([&](AMM& amm) {
            amm.withdraw(WithdrawArg{
                .account = alice,
                .asset1Out = EUR(0.1),
                .asset2Out = USD(0.1),
                .err = err});
            amm.withdraw(WithdrawArg{
                .account = alice,
                .asset1Out = USD(0.1),
                .asset2Out = EUR(0.1),
                .err = err});
        });

        // Single withdraw
        test([&](AMM& amm) {
            amm.withdraw(WithdrawArg{
                .account = alice, .asset1Out = EUR(0.1), .err = err});
            amm.withdraw(WithdrawArg{.account = alice, .asset1Out = USD(0.1)});
        });
    }

    void
    run() override
    {
        FeatureBitset const all{jtx::supported_amendments()};
        testInvalidInstance();
        testInstanceCreate();
        testInvalidDeposit(all);
        testInvalidDeposit(all - featureAMMClawback);
        testDeposit();
        testInvalidWithdraw();
        testWithdraw();
        testInvalidFeeVote();
        testFeeVote();
        testInvalidBid();
        testBid(all);
        testBid(all - fixAMMv1_1);
        testInvalidAMMPayment();
        testBasicPaymentEngine(all);
        testBasicPaymentEngine(all - fixAMMv1_1);
        testBasicPaymentEngine(all - fixReducedOffersV2);
        testBasicPaymentEngine(all - fixAMMv1_1 - fixReducedOffersV2);
        testAMMTokens();
        testAmendment();
        testFlags();
        testRippling();
        testAMMAndCLOB(all);
        testAMMAndCLOB(all - fixAMMv1_1);
        testTradingFee(all);
        testTradingFee(all - fixAMMv1_1);
        testAdjustedTokens(all);
        testAdjustedTokens(all - fixAMMv1_1);
        testAutoDelete();
        testClawback();
        testAMMID();
        testSelection(all);
        testSelection(all - fixAMMv1_1);
        testFixDefaultInnerObj();
        testMalformed();
        testFixOverflowOffer(all);
        testFixOverflowOffer(all - fixAMMv1_1);
        testSwapRounding();
        testFixChangeSpotPriceQuality(all);
        testFixChangeSpotPriceQuality(all - fixAMMv1_1);
        testFixAMMOfferBlockedByLOB(all);
        testFixAMMOfferBlockedByLOB(all - fixAMMv1_1);
        testLPTokenBalance(all);
        testLPTokenBalance(all - fixAMMv1_1);
        testAMMClawback(all);
        testAMMClawback(all - featureAMMClawback);
        testAMMClawback(all - fixAMMv1_1 - featureAMMClawback);
        testAMMDepositWithFrozenAssets(all);
        testAMMDepositWithFrozenAssets(all - featureAMMClawback);
        testAMMDepositWithFrozenAssets(all - fixAMMv1_1 - featureAMMClawback);
        testFixReserveCheckOnWithdrawal(all);
        testFixReserveCheckOnWithdrawal(all - fixAMMv1_2);
    }
};

BEAST_DEFINE_TESTSUITE_PRIO(AMM, app, ripple, 1);

}  // namespace test
}  // namespace ripple<|MERGE_RESOLUTION|>--- conflicted
+++ resolved
@@ -26,20 +26,13 @@
 #include <xrpld/app/misc/AMMHelpers.h>
 #include <xrpld/app/misc/AMMUtils.h>
 #include <xrpld/app/tx/detail/AMMBid.h>
-<<<<<<< HEAD
+
 #include <xrpl/basics/Number.h>
 #include <xrpl/protocol/AMMCore.h>
 #include <xrpl/protocol/Feature.h>
+
 #include <boost/regex.hpp>
-=======
-
-#include <xrpl/basics/Number.h>
-#include <xrpl/protocol/AMMCore.h>
-#include <xrpl/protocol/Feature.h>
-
-#include <boost/regex.hpp>
-
->>>>>>> c17676a9
+
 #include <utility>
 #include <vector>
 
@@ -6373,100 +6366,67 @@
 
         for (auto const& input : {
                  InputSet{
-                     .testCase = "Test Fix Overflow Offer",  //
-                     .poolUsdBIT = 3,                        //
-                     .poolUsdGH = 273,                       //
-                     .sendMaxUsdBIT{usdBIT(50)},             //
-                     .sendUsdGH{
-                         usdGH,
-                         static_cast<uint64_t>(272'455089820359),
-                         -12},                   //
-                     .failUsdGH = STAmount{0},   //
-                     .failUsdGHr = STAmount{0},  //
-                     .failUsdBIT{
-                         usdBIT,
-                         static_cast<uint64_t>(46'47826086956522),
-                         -14},  //
-                     .failUsdBITr{
-                         usdBIT,
-                         static_cast<uint64_t>(46'47826086956521),
-                         -14},  //
-                     .goodUsdGH{
-                         usdGH,
-                         static_cast<uint64_t>(96'7543114220382),
-                         -13},  //
-                     .goodUsdGHr{
-                         usdGH,
-                         static_cast<uint64_t>(96'7543114222965),
-                         -13},  //
-                     .goodUsdBIT{
-                         usdBIT,
-                         static_cast<uint64_t>(8'464739069120721),
-                         -15},  //
-                     .goodUsdBITr{
-                         usdBIT,
-                         static_cast<uint64_t>(8'464739069098152),
-                         -15},                                    //
-                     .lpTokenBalance = {28'61817604250837, -14},  //
-                     .offer1BtcGH = 0.1,                          //
-                     .offer2BtcGH = 0.1,                          //
-                     .offer2UsdGH = 1,                            //
-                     .rateBIT = 1.15,                             //
-                     .rateGH = 1.2,                               //
+                     .testCase = "Test Fix Overflow Offer",                   //
+                     .poolUsdBIT = 3,                                         //
+                     .poolUsdGH = 273,                                        //
+                     .sendMaxUsdBIT{usdBIT(50)},                              //
+                     .sendUsdGH{usdGH, uint64_t(272'455089820359), -12},      //
+                     .failUsdGH = STAmount{0},                                //
+                     .failUsdGHr = STAmount{0},                               //
+                     .failUsdBIT{usdBIT, uint64_t(46'47826086956522), -14},   //
+                     .failUsdBITr{usdBIT, uint64_t(46'47826086956521), -14},  //
+                     .goodUsdGH{usdGH, uint64_t(96'7543114220382), -13},      //
+                     .goodUsdGHr{usdGH, uint64_t(96'7543114222965), -13},     //
+                     .goodUsdBIT{usdBIT, uint64_t(8'464739069120721), -15},   //
+                     .goodUsdBITr{usdBIT, uint64_t(8'464739069098152), -15},  //
+                     .lpTokenBalance = {28'61817604250837, -14},              //
+                     .offer1BtcGH = 0.1,                                      //
+                     .offer2BtcGH = 0.1,                                      //
+                     .offer2UsdGH = 1,                                        //
+                     .rateBIT = 1.15,                                         //
+                     .rateGH = 1.2,                                           //
                  },
                  InputSet{
-                     .testCase = "Overflow test {1, 100, 0.111}",             //
-                     .poolUsdBIT = 1,                                         //
-                     .poolUsdGH = 100,                                        //
-                     .sendMaxUsdBIT{usdBIT(0.111)},                           //
-                     .sendUsdGH{usdGH, 100},                                  //
-                     .failUsdGH = STAmount{0},                                //
-                     .failUsdGHr = STAmount{0},                               //
-                     .failUsdBIT{usdBIT, static_cast<uint64_t>(1'111), -3},   //
-                     .failUsdBITr{usdBIT, static_cast<uint64_t>(1'111), -3},  //
-                     .goodUsdGH{
-                         usdGH,
-                         static_cast<uint64_t>(90'04347888284115),
-                         -14},  //
-                     .goodUsdGHr{
-                         usdGH,
-                         static_cast<uint64_t>(90'04347888284201),
-                         -14},                                                //
-                     .goodUsdBIT{usdBIT, static_cast<uint64_t>(1'111), -3},   //
-                     .goodUsdBITr{usdBIT, static_cast<uint64_t>(1'111), -3},  //
-                     .lpTokenBalance{10, 0},                                  //
-                     .offer1BtcGH = 1e-5,                                     //
-                     .offer2BtcGH = 1,                                        //
-                     .offer2UsdGH = 1e-5,                                     //
-                     .rateBIT = 0,                                            //
-                     .rateGH = 0,                                             //
+                     .testCase = "Overflow test {1, 100, 0.111}",           //
+                     .poolUsdBIT = 1,                                       //
+                     .poolUsdGH = 100,                                      //
+                     .sendMaxUsdBIT{usdBIT(0.111)},                         //
+                     .sendUsdGH{usdGH, 100},                                //
+                     .failUsdGH = STAmount{0},                              //
+                     .failUsdGHr = STAmount{0},                             //
+                     .failUsdBIT{usdBIT, uint64_t(1'111), -3},              //
+                     .failUsdBITr{usdBIT, uint64_t(1'111), -3},             //
+                     .goodUsdGH{usdGH, uint64_t(90'04347888284115), -14},   //
+                     .goodUsdGHr{usdGH, uint64_t(90'04347888284201), -14},  //
+                     .goodUsdBIT{usdBIT, uint64_t(1'111), -3},              //
+                     .goodUsdBITr{usdBIT, uint64_t(1'111), -3},             //
+                     .lpTokenBalance{10, 0},                                //
+                     .offer1BtcGH = 1e-5,                                   //
+                     .offer2BtcGH = 1,                                      //
+                     .offer2UsdGH = 1e-5,                                   //
+                     .rateBIT = 0,                                          //
+                     .rateGH = 0,                                           //
                  },
                  InputSet{
-                     .testCase = "Overflow test {1, 100, 1.00}",         //
-                     .poolUsdBIT = 1,                                    //
-                     .poolUsdGH = 100,                                   //
-                     .sendMaxUsdBIT{usdBIT(1.00)},                       //
-                     .sendUsdGH{usdGH, 100},                             //
-                     .failUsdGH = STAmount{0},                           //
-                     .failUsdGHr = STAmount{0},                          //
-                     .failUsdBIT{usdBIT, static_cast<uint64_t>(2), 0},   //
-                     .failUsdBITr{usdBIT, static_cast<uint64_t>(2), 0},  //
-                     .goodUsdGH{
-                         usdGH,
-                         static_cast<uint64_t>(52'94379354424079),
-                         -14},  //
-                     .goodUsdGHr{
-                         usdGH,
-                         static_cast<uint64_t>(52'94379354424135),
-                         -14},                                           //
-                     .goodUsdBIT{usdBIT, static_cast<uint64_t>(2), 0},   //
-                     .goodUsdBITr{usdBIT, static_cast<uint64_t>(2), 0},  //
-                     .lpTokenBalance{10, 0},                             //
-                     .offer1BtcGH = 1e-5,                                //
-                     .offer2BtcGH = 1,                                   //
-                     .offer2UsdGH = 1e-5,                                //
-                     .rateBIT = 0,                                       //
-                     .rateGH = 0,                                        //
+                     .testCase = "Overflow test {1, 100, 1.00}",            //
+                     .poolUsdBIT = 1,                                       //
+                     .poolUsdGH = 100,                                      //
+                     .sendMaxUsdBIT{usdBIT(1.00)},                          //
+                     .sendUsdGH{usdGH, 100},                                //
+                     .failUsdGH = STAmount{0},                              //
+                     .failUsdGHr = STAmount{0},                             //
+                     .failUsdBIT{usdBIT, uint64_t(2), 0},                   //
+                     .failUsdBITr{usdBIT, uint64_t(2), 0},                  //
+                     .goodUsdGH{usdGH, uint64_t(52'94379354424079), -14},   //
+                     .goodUsdGHr{usdGH, uint64_t(52'94379354424135), -14},  //
+                     .goodUsdBIT{usdBIT, uint64_t(2), 0},                   //
+                     .goodUsdBITr{usdBIT, uint64_t(2), 0},                  //
+                     .lpTokenBalance{10, 0},                                //
+                     .offer1BtcGH = 1e-5,                                   //
+                     .offer2BtcGH = 1,                                      //
+                     .offer2UsdGH = 1e-5,                                   //
+                     .rateBIT = 0,                                          //
+                     .rateGH = 0,                                           //
                  },
                  InputSet{
                      .testCase = "Overflow test {1, 100, 4.6432}",            //
@@ -6476,126 +6436,81 @@
                      .sendUsdGH{usdGH, 100},                                  //
                      .failUsdGH = STAmount{0},                                //
                      .failUsdGHr = STAmount{0},                               //
-                     .failUsdBIT{usdBIT, static_cast<uint64_t>(5'6432), -4},  //
-                     .failUsdBITr{
-                         usdBIT, static_cast<uint64_t>(5'6432), -4},  //
-                     .goodUsdGH{
-                         usdGH,
-                         static_cast<uint64_t>(35'44113971506987),
-                         -14},  //
-                     .goodUsdGHr{
-                         usdGH,
-                         static_cast<uint64_t>(35'44113971506987),
-                         -14},  //
-                     .goodUsdBIT{
-                         usdBIT,
-                         static_cast<uint64_t>(2'821579689703915),
-                         -15},  //
-                     .goodUsdBITr{
-                         usdBIT,
-                         static_cast<uint64_t>(2'821579689703954),
-                         -15},                //
-                     .lpTokenBalance{10, 0},  //
-                     .offer1BtcGH = 1e-5,     //
-                     .offer2BtcGH = 1,        //
-                     .offer2UsdGH = 1e-5,     //
-                     .rateBIT = 0,            //
-                     .rateGH = 0,             //
+                     .failUsdBIT{usdBIT, uint64_t(5'6432), -4},               //
+                     .failUsdBITr{usdBIT, uint64_t(5'6432), -4},              //
+                     .goodUsdGH{usdGH, uint64_t(35'44113971506987), -14},     //
+                     .goodUsdGHr{usdGH, uint64_t(35'44113971506987), -14},    //
+                     .goodUsdBIT{usdBIT, uint64_t(2'821579689703915), -15},   //
+                     .goodUsdBITr{usdBIT, uint64_t(2'821579689703954), -15},  //
+                     .lpTokenBalance{10, 0},                                  //
+                     .offer1BtcGH = 1e-5,                                     //
+                     .offer2BtcGH = 1,                                        //
+                     .offer2UsdGH = 1e-5,                                     //
+                     .rateBIT = 0,                                            //
+                     .rateGH = 0,                                             //
                  },
                  InputSet{
-                     .testCase = "Overflow test {1, 100, 10}",            //
-                     .poolUsdBIT = 1,                                     //
-                     .poolUsdGH = 100,                                    //
-                     .sendMaxUsdBIT{usdBIT(10)},                          //
-                     .sendUsdGH{usdGH, 100},                              //
-                     .failUsdGH = STAmount{0},                            //
-                     .failUsdGHr = STAmount{0},                           //
-                     .failUsdBIT{usdBIT, static_cast<uint64_t>(11), 0},   //
-                     .failUsdBITr{usdBIT, static_cast<uint64_t>(11), 0},  //
-                     .goodUsdGH{
-                         usdGH,
-                         static_cast<uint64_t>(35'44113971506987),
-                         -14},  //
-                     .goodUsdGHr{
-                         usdGH,
-                         static_cast<uint64_t>(35'44113971506987),
-                         -14},  //
-                     .goodUsdBIT{
-                         usdBIT,
-                         static_cast<uint64_t>(2'821579689703915),
-                         -15},  //
-                     .goodUsdBITr{
-                         usdBIT,
-                         static_cast<uint64_t>(2'821579689703954),
-                         -15},                //
-                     .lpTokenBalance{10, 0},  //
-                     .offer1BtcGH = 1e-5,     //
-                     .offer2BtcGH = 1,        //
-                     .offer2UsdGH = 1e-5,     //
-                     .rateBIT = 0,            //
-                     .rateGH = 0,             //
-                 },
-                 InputSet{
-                     .testCase = "Overflow test {50, 100, 5.55}",             //
-                     .poolUsdBIT = 50,                                        //
+                     .testCase = "Overflow test {1, 100, 10}",                //
+                     .poolUsdBIT = 1,                                         //
                      .poolUsdGH = 100,                                        //
-                     .sendMaxUsdBIT{usdBIT(5.55)},                            //
+                     .sendMaxUsdBIT{usdBIT(10)},                              //
                      .sendUsdGH{usdGH, 100},                                  //
                      .failUsdGH = STAmount{0},                                //
                      .failUsdGHr = STAmount{0},                               //
-                     .failUsdBIT{usdBIT, static_cast<uint64_t>(55'55), -2},   //
-                     .failUsdBITr{usdBIT, static_cast<uint64_t>(55'55), -2},  //
-                     .goodUsdGH{
-                         usdGH,
-                         static_cast<uint64_t>(90'04347888284113),
-                         -14},  //
-                     .goodUsdGHr{
-                         usdGH,
-                         static_cast<uint64_t>(90'0434788828413),
-                         -13},                                                //
-                     .goodUsdBIT{usdBIT, static_cast<uint64_t>(55'55), -2},   //
-                     .goodUsdBITr{usdBIT, static_cast<uint64_t>(55'55), -2},  //
-                     .lpTokenBalance{
-                         static_cast<uint64_t>(70'71067811865475), -14},  //
-                     .offer1BtcGH = 1e-5,                                 //
-                     .offer2BtcGH = 1,                                    //
-                     .offer2UsdGH = 1e-5,                                 //
-                     .rateBIT = 0,                                        //
-                     .rateGH = 0,                                         //
+                     .failUsdBIT{usdBIT, uint64_t(11), 0},                    //
+                     .failUsdBITr{usdBIT, uint64_t(11), 0},                   //
+                     .goodUsdGH{usdGH, uint64_t(35'44113971506987), -14},     //
+                     .goodUsdGHr{usdGH, uint64_t(35'44113971506987), -14},    //
+                     .goodUsdBIT{usdBIT, uint64_t(2'821579689703915), -15},   //
+                     .goodUsdBITr{usdBIT, uint64_t(2'821579689703954), -15},  //
+                     .lpTokenBalance{10, 0},                                  //
+                     .offer1BtcGH = 1e-5,                                     //
+                     .offer2BtcGH = 1,                                        //
+                     .offer2UsdGH = 1e-5,                                     //
+                     .rateBIT = 0,                                            //
+                     .rateGH = 0,                                             //
                  },
                  InputSet{
-                     .testCase = "Overflow test {50, 100, 50.00}",  //
-                     .poolUsdBIT = 50,                              //
-                     .poolUsdGH = 100,                              //
-                     .sendMaxUsdBIT{usdBIT(50.00)},                 //
-                     .sendUsdGH{usdGH, 100},                        //
-                     .failUsdGH{
-                         usdGH,
-                         static_cast<uint64_t>(52'94379354424081),
-                         -14},  //
-                     .failUsdGHr{
-                         usdGH,
-                         static_cast<uint64_t>(52'94379354424092),
-                         -14},                                             //
-                     .failUsdBIT{usdBIT, static_cast<uint64_t>(100), 0},   //
-                     .failUsdBITr{usdBIT, static_cast<uint64_t>(100), 0},  //
-                     .goodUsdGH{
-                         usdGH,
-                         static_cast<uint64_t>(52'94379354424081),
-                         -14},  //
-                     .goodUsdGHr{
-                         usdGH,
-                         static_cast<uint64_t>(52'94379354424092),
-                         -14},                                             //
-                     .goodUsdBIT{usdBIT, static_cast<uint64_t>(100), 0},   //
-                     .goodUsdBITr{usdBIT, static_cast<uint64_t>(100), 0},  //
-                     .lpTokenBalance{
-                         static_cast<uint64_t>(70'71067811865475), -14},  //
-                     .offer1BtcGH = 1e-5,                                 //
-                     .offer2BtcGH = 1,                                    //
-                     .offer2UsdGH = 1e-5,                                 //
-                     .rateBIT = 0,                                        //
-                     .rateGH = 0,                                         //
+                     .testCase = "Overflow test {50, 100, 5.55}",          //
+                     .poolUsdBIT = 50,                                     //
+                     .poolUsdGH = 100,                                     //
+                     .sendMaxUsdBIT{usdBIT(5.55)},                         //
+                     .sendUsdGH{usdGH, 100},                               //
+                     .failUsdGH = STAmount{0},                             //
+                     .failUsdGHr = STAmount{0},                            //
+                     .failUsdBIT{usdBIT, uint64_t(55'55), -2},             //
+                     .failUsdBITr{usdBIT, uint64_t(55'55), -2},            //
+                     .goodUsdGH{usdGH, uint64_t(90'04347888284113), -14},  //
+                     .goodUsdGHr{usdGH, uint64_t(90'0434788828413), -13},  //
+                     .goodUsdBIT{usdBIT, uint64_t(55'55), -2},             //
+                     .goodUsdBITr{usdBIT, uint64_t(55'55), -2},            //
+                     .lpTokenBalance{uint64_t(70'71067811865475), -14},    //
+                     .offer1BtcGH = 1e-5,                                  //
+                     .offer2BtcGH = 1,                                     //
+                     .offer2UsdGH = 1e-5,                                  //
+                     .rateBIT = 0,                                         //
+                     .rateGH = 0,                                          //
+                 },
+                 InputSet{
+                     .testCase = "Overflow test {50, 100, 50.00}",          //
+                     .poolUsdBIT = 50,                                      //
+                     .poolUsdGH = 100,                                      //
+                     .sendMaxUsdBIT{usdBIT(50.00)},                         //
+                     .sendUsdGH{usdGH, 100},                                //
+                     .failUsdGH{usdGH, uint64_t(52'94379354424081), -14},   //
+                     .failUsdGHr{usdGH, uint64_t(52'94379354424092), -14},  //
+                     .failUsdBIT{usdBIT, uint64_t(100), 0},                 //
+                     .failUsdBITr{usdBIT, uint64_t(100), 0},                //
+                     .goodUsdGH{usdGH, uint64_t(52'94379354424081), -14},   //
+                     .goodUsdGHr{usdGH, uint64_t(52'94379354424092), -14},  //
+                     .goodUsdBIT{usdBIT, uint64_t(100), 0},                 //
+                     .goodUsdBITr{usdBIT, uint64_t(100), 0},                //
+                     .lpTokenBalance{uint64_t(70'71067811865475), -14},     //
+                     .offer1BtcGH = 1e-5,                                   //
+                     .offer2BtcGH = 1,                                      //
+                     .offer2UsdGH = 1e-5,                                   //
+                     .rateBIT = 0,                                          //
+                     .rateGH = 0,                                           //
                  },
                  InputSet{
                      .testCase = "Overflow test {50, 100, 232.16}",           //
@@ -6605,64 +6520,39 @@
                      .sendUsdGH{usdGH, 100},                                  //
                      .failUsdGH = STAmount{0},                                //
                      .failUsdGHr = STAmount{0},                               //
-                     .failUsdBIT{usdBIT, static_cast<uint64_t>(282'16), -2},  //
-                     .failUsdBITr{
-                         usdBIT, static_cast<uint64_t>(282'16), -2},  //
-                     .goodUsdGH{
-                         usdGH,
-                         static_cast<uint64_t>(35'44113971506987),
-                         -14},  //
-                     .goodUsdGHr{
-                         usdGH,
-                         static_cast<uint64_t>(35'44113971506987),
-                         -14},  //
-                     .goodUsdBIT{
-                         usdBIT,
-                         static_cast<uint64_t>(141'0789844851958),
-                         -13},  //
-                     .goodUsdBITr{
-                         usdBIT,
-                         static_cast<uint64_t>(141'0789844851962),
-                         -13},                                 //
-                     .lpTokenBalance{70'71067811865475, -14},  //
-                     .offer1BtcGH = 1e-5,                      //
-                     .offer2BtcGH = 1,                         //
-                     .offer2UsdGH = 1e-5,                      //
-                     .rateBIT = 0,                             //
-                     .rateGH = 0,                              //
+                     .failUsdBIT{usdBIT, uint64_t(282'16), -2},               //
+                     .failUsdBITr{usdBIT, uint64_t(282'16), -2},              //
+                     .goodUsdGH{usdGH, uint64_t(35'44113971506987), -14},     //
+                     .goodUsdGHr{usdGH, uint64_t(35'44113971506987), -14},    //
+                     .goodUsdBIT{usdBIT, uint64_t(141'0789844851958), -13},   //
+                     .goodUsdBITr{usdBIT, uint64_t(141'0789844851962), -13},  //
+                     .lpTokenBalance{70'71067811865475, -14},                 //
+                     .offer1BtcGH = 1e-5,                                     //
+                     .offer2BtcGH = 1,                                        //
+                     .offer2UsdGH = 1e-5,                                     //
+                     .rateBIT = 0,                                            //
+                     .rateGH = 0,                                             //
                  },
                  InputSet{
-                     .testCase = "Overflow test {50, 100, 500}",           //
-                     .poolUsdBIT = 50,                                     //
-                     .poolUsdGH = 100,                                     //
-                     .sendMaxUsdBIT{usdBIT(500)},                          //
-                     .sendUsdGH{usdGH, 100},                               //
-                     .failUsdGH = STAmount{0},                             //
-                     .failUsdGHr = STAmount{0},                            //
-                     .failUsdBIT{usdBIT, static_cast<uint64_t>(550), 0},   //
-                     .failUsdBITr{usdBIT, static_cast<uint64_t>(550), 0},  //
-                     .goodUsdGH{
-                         usdGH,
-                         static_cast<uint64_t>(35'44113971506987),
-                         -14},  //
-                     .goodUsdGHr{
-                         usdGH,
-                         static_cast<uint64_t>(35'44113971506987),
-                         -14},  //
-                     .goodUsdBIT{
-                         usdBIT,
-                         static_cast<uint64_t>(141'0789844851958),
-                         -13},  //
-                     .goodUsdBITr{
-                         usdBIT,
-                         static_cast<uint64_t>(141'0789844851962),
-                         -13},                                 //
-                     .lpTokenBalance{70'71067811865475, -14},  //
-                     .offer1BtcGH = 1e-5,                      //
-                     .offer2BtcGH = 1,                         //
-                     .offer2UsdGH = 1e-5,                      //
-                     .rateBIT = 0,                             //
-                     .rateGH = 0,                              //
+                     .testCase = "Overflow test {50, 100, 500}",              //
+                     .poolUsdBIT = 50,                                        //
+                     .poolUsdGH = 100,                                        //
+                     .sendMaxUsdBIT{usdBIT(500)},                             //
+                     .sendUsdGH{usdGH, 100},                                  //
+                     .failUsdGH = STAmount{0},                                //
+                     .failUsdGHr = STAmount{0},                               //
+                     .failUsdBIT{usdBIT, uint64_t(550), 0},                   //
+                     .failUsdBITr{usdBIT, uint64_t(550), 0},                  //
+                     .goodUsdGH{usdGH, uint64_t(35'44113971506987), -14},     //
+                     .goodUsdGHr{usdGH, uint64_t(35'44113971506987), -14},    //
+                     .goodUsdBIT{usdBIT, uint64_t(141'0789844851958), -13},   //
+                     .goodUsdBITr{usdBIT, uint64_t(141'0789844851962), -13},  //
+                     .lpTokenBalance{70'71067811865475, -14},                 //
+                     .offer1BtcGH = 1e-5,                                     //
+                     .offer2BtcGH = 1,                                        //
+                     .offer2UsdGH = 1e-5,                                     //
+                     .rateBIT = 0,                                            //
+                     .rateGH = 0,                                             //
                  },
              })
         {
@@ -6743,10 +6633,9 @@
                         root2(goodUsdGH * goodUsdBIT);
 
                     // Include a tiny tolerance for the test cases using
-                    //   .goodUsdGH{usdGH,
-                    //   static_cast<uint64_t>(35'44113971506987), -14},
-                    //   .goodUsdBIT{usdBIT,
-                    //   static_cast<uint64_t>(2'821579689703915), -15},
+                    //   .goodUsdGH{usdGH, uint64_t(35'44113971506987),
+                    //   -14}, .goodUsdBIT{usdBIT,
+                    //   uint64_t(2'821579689703915), -15},
                     // These two values multiply
                     // to 99.99999999999994227040383754105 which gets
                     // internally rounded to 100, due to representation
