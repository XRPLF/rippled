//------------------------------------------------------------------------------
/*
    This file is part of rippled: https://github.com/ripple/rippled
    Copyright (c) 2023 Ripple Labs Inc.

    Permission to use, copy, modify, and/or distribute this software for any
    purpose  with  or without fee is hereby granted, provided that the above
    copyright notice and this permission notice appear in all copies.

    THE  SOFTWARE IS PROVIDED "AS IS" AND THE AUTHOR DISCLAIMS ALL WARRANTIES
    WITH  REGARD  TO  THIS  SOFTWARE  INCLUDING  ALL  IMPLIED  WARRANTIES  OF
    MERCHANTABILITY  AND  FITNESS. IN NO EVENT SHALL THE AUTHOR BE LIABLE FOR
    ANY  SPECIAL ,  DIRECT, INDIRECT, OR CONSEQUENTIAL DAMAGES OR ANY DAMAGES
    WHATSOEVER  RESULTING  FROM  LOSS  OF USE, DATA OR PROFITS, WHETHER IN AN
    ACTION  OF  CONTRACT, NEGLIGENCE OR OTHER TORTIOUS ACTION, ARISING OUT OF
    OR IN CONNECTION WITH THE USE OR PERFORMANCE OF THIS SOFTWARE.
*/
//==============================================================================

#include <test/jtx.h>
#include <test/jtx/AMM.h>
#include <test/jtx/AMMTest.h>
#include <test/jtx/CaptureLogs.h>
#include <test/jtx/Env.h>
#include <test/jtx/amount.h>
#include <test/jtx/sendmax.h>

#include <xrpld/app/misc/AMMHelpers.h>
#include <xrpld/app/misc/AMMUtils.h>
#include <xrpld/app/paths/AMMContext.h>
#include <xrpld/app/tx/detail/AMMBid.h>

#include <xrpl/basics/Number.h>
#include <xrpl/protocol/AMMCore.h>
#include <xrpl/protocol/Feature.h>
#include <xrpl/protocol/TER.h>

#include <boost/regex.hpp>

#include <utility>
#include <vector>

namespace ripple {
namespace test {

/**
 * Basic tests of AMM that do not use offers.
 * Tests incorporating offers are in `AMMExtended_test`.
 */
struct AMM_test : public jtx::AMMTest
{
private:
    void
    testInstanceCreate()
    {
        testcase("Instance Create");

        using namespace jtx;

        // XRP to IOU, with featureSingleAssetVault
        testAMM(
            [&](AMM& ammAlice, Env&) {
                BEAST_EXPECT(ammAlice.expectBalances(
                    XRP(10'000), USD(10'000), IOUAmount{10'000'000, 0}));
            },
            {},
            0,
            {},
            {testable_amendments() | featureSingleAssetVault});

        // XRP to IOU, without featureSingleAssetVault
        testAMM(
            [&](AMM& ammAlice, Env&) {
                BEAST_EXPECT(ammAlice.expectBalances(
                    XRP(10'000), USD(10'000), IOUAmount{10'000'000, 0}));
            },
            {},
            0,
            {},
            {testable_amendments() - featureSingleAssetVault});

        // IOU to IOU
        testAMM(
            [&](AMM& ammAlice, Env&) {
                BEAST_EXPECT(ammAlice.expectBalances(
                    USD(20'000), BTC(0.5), IOUAmount{100, 0}));
            },
            {{USD(20'000), BTC(0.5)}});

        // IOU to IOU + transfer fee
        {
            Env env{*this};
            fund(env, gw, {alice}, {USD(20'000), BTC(0.5)}, Fund::All);
            env(rate(gw, 1.25));
            env.close();
            // no transfer fee on create
            AMM ammAlice(env, alice, USD(20'000), BTC(0.5));
            BEAST_EXPECT(ammAlice.expectBalances(
                USD(20'000), BTC(0.5), IOUAmount{100, 0}));
            BEAST_EXPECT(expectHolding(env, alice, USD(0)));
            BEAST_EXPECT(expectHolding(env, alice, BTC(0)));
        }

        // Require authorization is set, account is authorized
        {
            Env env{*this};
            env.fund(XRP(30'000), gw, alice);
            env.close();
            env(fset(gw, asfRequireAuth));
            env(trust(alice, gw["USD"](30'000), 0));
            env(trust(gw, alice["USD"](0), tfSetfAuth));
            env.close();
            env(pay(gw, alice, USD(10'000)));
            env.close();
            AMM ammAlice(env, alice, XRP(10'000), USD(10'000));
        }

        // Cleared global freeze
        {
            Env env{*this};
            env.fund(XRP(30'000), gw, alice);
            env.close();
            env.trust(USD(30'000), alice);
            env.close();
            env(pay(gw, alice, USD(10'000)));
            env.close();
            env(fset(gw, asfGlobalFreeze));
            env.close();
            AMM ammAliceFail(
                env, alice, XRP(10'000), USD(10'000), ter(tecFROZEN));
            env(fclear(gw, asfGlobalFreeze));
            env.close();
            AMM ammAlice(env, alice, XRP(10'000), USD(10'000));
        }

        // Trading fee
        testAMM(
            [&](AMM& amm, Env&) {
                BEAST_EXPECT(amm.expectTradingFee(1'000));
                BEAST_EXPECT(amm.expectAuctionSlot(100, 0, IOUAmount{0}));
            },
            std::nullopt,
            1'000);

        // Make sure asset comparison works.
        BEAST_EXPECT(
            STIssue(sfAsset, STAmount(XRP(2'000)).issue()) ==
            STIssue(sfAsset, STAmount(XRP(2'000)).issue()));
        BEAST_EXPECT(
            STIssue(sfAsset, STAmount(XRP(2'000)).issue()) !=
            STIssue(sfAsset, STAmount(USD(2'000)).issue()));
    }

    void
    testInvalidInstance()
    {
        testcase("Invalid Instance");

        using namespace jtx;

        // Can't have both XRP tokens
        {
            Env env{*this};
            fund(env, gw, {alice}, {USD(30'000)}, Fund::All);
            AMM ammAlice(
                env, alice, XRP(10'000), XRP(10'000), ter(temBAD_AMM_TOKENS));
            BEAST_EXPECT(!ammAlice.ammExists());
        }

        // Can't have both tokens the same IOU
        {
            Env env{*this};
            fund(env, gw, {alice}, {USD(30'000)}, Fund::All);
            AMM ammAlice(
                env, alice, USD(10'000), USD(10'000), ter(temBAD_AMM_TOKENS));
            BEAST_EXPECT(!ammAlice.ammExists());
        }

        // Can't have zero or negative amounts
        {
            Env env{*this};
            fund(env, gw, {alice}, {USD(30'000)}, Fund::All);
            AMM ammAlice(env, alice, XRP(0), USD(10'000), ter(temBAD_AMOUNT));
            BEAST_EXPECT(!ammAlice.ammExists());
            AMM ammAlice1(env, alice, XRP(10'000), USD(0), ter(temBAD_AMOUNT));
            BEAST_EXPECT(!ammAlice1.ammExists());
            AMM ammAlice2(
                env, alice, XRP(10'000), USD(-10'000), ter(temBAD_AMOUNT));
            BEAST_EXPECT(!ammAlice2.ammExists());
            AMM ammAlice3(
                env, alice, XRP(-10'000), USD(10'000), ter(temBAD_AMOUNT));
            BEAST_EXPECT(!ammAlice3.ammExists());
        }

        // Bad currency
        {
            Env env{*this};
            fund(env, gw, {alice}, {USD(30'000)}, Fund::All);
            AMM ammAlice(
                env, alice, XRP(10'000), BAD(10'000), ter(temBAD_CURRENCY));
            BEAST_EXPECT(!ammAlice.ammExists());
        }

        // Insufficient IOU balance
        {
            Env env{*this};
            fund(env, gw, {alice}, {USD(30'000)}, Fund::All);
            AMM ammAlice(
                env, alice, XRP(10'000), USD(40'000), ter(tecUNFUNDED_AMM));
            BEAST_EXPECT(!ammAlice.ammExists());
        }

        // Insufficient XRP balance
        {
            Env env{*this};
            fund(env, gw, {alice}, {USD(30'000)}, Fund::All);
            AMM ammAlice(
                env, alice, XRP(40'000), USD(10'000), ter(tecUNFUNDED_AMM));
            BEAST_EXPECT(!ammAlice.ammExists());
        }

        // Invalid trading fee
        {
            Env env{*this};
            fund(env, gw, {alice}, {USD(30'000)}, Fund::All);
            AMM ammAlice(
                env,
                alice,
                XRP(10'000),
                USD(10'000),
                false,
                65'001,
                10,
                std::nullopt,
                std::nullopt,
                std::nullopt,
                ter(temBAD_FEE));
            BEAST_EXPECT(!ammAlice.ammExists());
        }

        // AMM already exists
        testAMM([&](AMM& ammAlice, Env& env) {
            AMM ammCarol(
                env, carol, XRP(10'000), USD(10'000), ter(tecDUPLICATE));
        });

        // Invalid flags
        {
            Env env{*this};
            fund(env, gw, {alice}, {USD(30'000)}, Fund::All);
            AMM ammAlice(
                env,
                alice,
                XRP(10'000),
                USD(10'000),
                false,
                0,
                10,
                tfWithdrawAll,
                std::nullopt,
                std::nullopt,
                ter(temINVALID_FLAG));
            BEAST_EXPECT(!ammAlice.ammExists());
        }

        // Invalid Account
        {
            Env env{*this};
            Account bad("bad");
            env.memoize(bad);
            AMM ammAlice(
                env,
                bad,
                XRP(10'000),
                USD(10'000),
                false,
                0,
                10,
                std::nullopt,
                seq(1),
                std::nullopt,
                ter(terNO_ACCOUNT));
            BEAST_EXPECT(!ammAlice.ammExists());
        }

        // Require authorization is set
        {
            Env env{*this};
            env.fund(XRP(30'000), gw, alice);
            env.close();
            env(fset(gw, asfRequireAuth));
            env.close();
            env(trust(gw, alice["USD"](30'000)));
            env.close();
            AMM ammAlice(env, alice, XRP(10'000), USD(10'000), ter(tecNO_AUTH));
            BEAST_EXPECT(!ammAlice.ammExists());
        }

        // Globally frozen
        {
            Env env{*this};
            env.fund(XRP(30'000), gw, alice);
            env.close();
            env(fset(gw, asfGlobalFreeze));
            env.close();
            env(trust(gw, alice["USD"](30'000)));
            env.close();
            AMM ammAlice(env, alice, XRP(10'000), USD(10'000), ter(tecFROZEN));
            BEAST_EXPECT(!ammAlice.ammExists());
        }

        // Individually frozen
        {
            Env env{*this};
            env.fund(XRP(30'000), gw, alice);
            env.close();
            env(trust(gw, alice["USD"](30'000)));
            env.close();
            env(trust(gw, alice["USD"](0), tfSetFreeze));
            env.close();
            AMM ammAlice(env, alice, XRP(10'000), USD(10'000), ter(tecFROZEN));
            BEAST_EXPECT(!ammAlice.ammExists());
        }

        // Insufficient reserve, XRP/IOU
        {
            Env env(*this);
            auto const starting_xrp =
                XRP(1'000) + reserve(env, 3) + env.current()->fees().base * 4;
            env.fund(starting_xrp, gw);
            env.fund(starting_xrp, alice);
            env.trust(USD(2'000), alice);
            env.close();
            env(pay(gw, alice, USD(2'000)));
            env.close();
            env(offer(alice, XRP(101), USD(100)));
            env(offer(alice, XRP(102), USD(100)));
            AMM ammAlice(
                env, alice, XRP(1'000), USD(1'000), ter(tecUNFUNDED_AMM));
        }

        // Insufficient reserve, IOU/IOU
        {
            Env env(*this);
            auto const starting_xrp =
                reserve(env, 4) + env.current()->fees().base * 5;
            env.fund(starting_xrp, gw);
            env.fund(starting_xrp, alice);
            env.trust(USD(2'000), alice);
            env.trust(EUR(2'000), alice);
            env.close();
            env(pay(gw, alice, USD(2'000)));
            env(pay(gw, alice, EUR(2'000)));
            env.close();
            env(offer(alice, EUR(101), USD(100)));
            env(offer(alice, EUR(102), USD(100)));
            AMM ammAlice(
                env, alice, EUR(1'000), USD(1'000), ter(tecINSUF_RESERVE_LINE));
        }

        // Insufficient fee
        {
            Env env(*this);
            fund(env, gw, {alice}, XRP(2'000), {USD(2'000), EUR(2'000)});
            AMM ammAlice(
                env,
                alice,
                EUR(1'000),
                USD(1'000),
                false,
                0,
                ammCrtFee(env).drops() - 1,
                std::nullopt,
                std::nullopt,
                std::nullopt,
                ter(telINSUF_FEE_P));
        }

        // AMM with LPTokens

        // AMM with one LPToken from another AMM.
        testAMM([&](AMM& ammAlice, Env& env) {
            fund(env, gw, {alice}, {EUR(10'000)}, Fund::IOUOnly);
            AMM ammAMMToken(
                env,
                alice,
                EUR(10'000),
                STAmount{ammAlice.lptIssue(), 1'000'000},
                ter(tecAMM_INVALID_TOKENS));
            AMM ammAMMToken1(
                env,
                alice,
                STAmount{ammAlice.lptIssue(), 1'000'000},
                EUR(10'000),
                ter(tecAMM_INVALID_TOKENS));
        });

        // AMM with two LPTokens from other AMMs.
        testAMM([&](AMM& ammAlice, Env& env) {
            fund(env, gw, {alice}, {EUR(10'000)}, Fund::IOUOnly);
            AMM ammAlice1(env, alice, XRP(10'000), EUR(10'000));
            auto const token1 = ammAlice.lptIssue();
            auto const token2 = ammAlice1.lptIssue();
            AMM ammAMMTokens(
                env,
                alice,
                STAmount{token1, 1'000'000},
                STAmount{token2, 1'000'000},
                ter(tecAMM_INVALID_TOKENS));
        });

        // Issuer has DefaultRipple disabled
        {
            Env env(*this);
            env.fund(XRP(30'000), gw);
            env(fclear(gw, asfDefaultRipple));
            AMM ammGw(env, gw, XRP(10'000), USD(10'000), ter(terNO_RIPPLE));
            env.fund(XRP(30'000), alice);
            env.trust(USD(30'000), alice);
            env(pay(gw, alice, USD(30'000)));
            AMM ammAlice(
                env, alice, XRP(10'000), USD(10'000), ter(terNO_RIPPLE));
            Account const gw1("gw1");
            env.fund(XRP(30'000), gw1);
            env(fclear(gw1, asfDefaultRipple));
            env.trust(USD(30'000), gw1);
            env(pay(gw, gw1, USD(30'000)));
            auto const USD1 = gw1["USD"];
            AMM ammGwGw1(env, gw, USD(10'000), USD1(10'000), ter(terNO_RIPPLE));
            env.trust(USD1(30'000), alice);
            env(pay(gw1, alice, USD1(30'000)));
            AMM ammAlice1(
                env, alice, USD(10'000), USD1(10'000), ter(terNO_RIPPLE));
        }
    }

    void
    testInvalidDeposit(FeatureBitset features)
    {
        testcase("Invalid Deposit");

        using namespace jtx;

        testAMM([&](AMM& ammAlice, Env& env) {
            // Invalid flags
            ammAlice.deposit(
                alice,
                1'000'000,
                std::nullopt,
                tfWithdrawAll,
                ter(temINVALID_FLAG));

            // Invalid options
            std::vector<std::tuple<
                std::optional<std::uint32_t>,
                std::optional<std::uint32_t>,
                std::optional<STAmount>,
                std::optional<STAmount>,
                std::optional<STAmount>,
                std::optional<std::uint16_t>>>
                invalidOptions = {
                    // flags, tokens, asset1In, asset2in, EPrice, tfee
                    {tfLPToken,
                     1'000,
                     std::nullopt,
                     USD(100),
                     std::nullopt,
                     std::nullopt},
                    {tfLPToken,
                     1'000,
                     XRP(100),
                     std::nullopt,
                     std::nullopt,
                     std::nullopt},
                    {tfLPToken,
                     1'000,
                     std::nullopt,
                     std::nullopt,
                     STAmount{USD, 1, -1},
                     std::nullopt},
                    {tfLPToken,
                     std::nullopt,
                     USD(100),
                     std::nullopt,
                     STAmount{USD, 1, -1},
                     std::nullopt},
                    {tfLPToken,
                     1'000,
                     XRP(100),
                     std::nullopt,
                     STAmount{USD, 1, -1},
                     std::nullopt},
                    {tfLPToken,
                     1'000,
                     std::nullopt,
                     std::nullopt,
                     std::nullopt,
                     1'000},
                    {tfSingleAsset,
                     1'000,
                     std::nullopt,
                     std::nullopt,
                     std::nullopt,
                     std::nullopt},
                    {tfSingleAsset,
                     std::nullopt,
                     std::nullopt,
                     USD(100),
                     std::nullopt,
                     std::nullopt},
                    {tfSingleAsset,
                     std::nullopt,
                     std::nullopt,
                     std::nullopt,
                     STAmount{USD, 1, -1},
                     std::nullopt},
                    {tfSingleAsset,
                     std::nullopt,
                     USD(100),
                     std::nullopt,
                     std::nullopt,
                     1'000},
                    {tfTwoAsset,
                     1'000,
                     std::nullopt,
                     std::nullopt,
                     std::nullopt,
                     std::nullopt},
                    {tfTwoAsset,
                     std::nullopt,
                     XRP(100),
                     USD(100),
                     STAmount{USD, 1, -1},
                     std::nullopt},
                    {tfTwoAsset,
                     std::nullopt,
                     XRP(100),
                     std::nullopt,
                     std::nullopt,
                     std::nullopt},
                    {tfTwoAsset,
                     std::nullopt,
                     XRP(100),
                     USD(100),
                     std::nullopt,
                     1'000},
                    {tfTwoAsset,
                     std::nullopt,
                     std::nullopt,
                     USD(100),
                     STAmount{USD, 1, -1},
                     std::nullopt},
                    {tfOneAssetLPToken,
                     1'000,
                     std::nullopt,
                     std::nullopt,
                     std::nullopt,
                     std::nullopt},
                    {tfOneAssetLPToken,
                     std::nullopt,
                     XRP(100),
                     USD(100),
                     std::nullopt,
                     std::nullopt},
                    {tfOneAssetLPToken,
                     std::nullopt,
                     XRP(100),
                     std::nullopt,
                     STAmount{USD, 1, -1},
                     std::nullopt},
                    {tfOneAssetLPToken,
                     1'000,
                     XRP(100),
                     std::nullopt,
                     std::nullopt,
                     1'000},
                    {tfLimitLPToken,
                     1'000,
                     std::nullopt,
                     std::nullopt,
                     std::nullopt,
                     std::nullopt},
                    {tfLimitLPToken,
                     1'000,
                     USD(100),
                     std::nullopt,
                     std::nullopt,
                     std::nullopt},
                    {tfLimitLPToken,
                     std::nullopt,
                     USD(100),
                     XRP(100),
                     std::nullopt,
                     std::nullopt},
                    {tfLimitLPToken,
                     std::nullopt,
                     XRP(100),
                     std::nullopt,
                     STAmount{USD, 1, -1},
                     1'000},
                    {tfTwoAssetIfEmpty,
                     std::nullopt,
                     std::nullopt,
                     std::nullopt,
                     std::nullopt,
                     1'000},
                    {tfTwoAssetIfEmpty,
                     1'000,
                     std::nullopt,
                     std::nullopt,
                     std::nullopt,
                     std::nullopt},
                    {tfTwoAssetIfEmpty,
                     std::nullopt,
                     XRP(100),
                     USD(100),
                     STAmount{USD, 1, -1},
                     std::nullopt},
                    {tfTwoAssetIfEmpty | tfLPToken,
                     std::nullopt,
                     XRP(100),
                     USD(100),
                     STAmount{USD, 1, -1},
                     std::nullopt}};
            for (auto const& it : invalidOptions)
            {
                ammAlice.deposit(
                    alice,
                    std::get<1>(it),
                    std::get<2>(it),
                    std::get<3>(it),
                    std::get<4>(it),
                    std::get<0>(it),
                    std::nullopt,
                    std::nullopt,
                    std::get<5>(it),
                    ter(temMALFORMED));
            }

            {
                // bad preflight1
                Json::Value jv = Json::objectValue;
                jv[jss::Account] = alice.human();
                jv[jss::TransactionType] = jss::AMMDeposit;
                jv[jss::Asset] =
                    STIssue(sfAsset, XRP).getJson(JsonOptions::none);
                jv[jss::Asset2] =
                    STIssue(sfAsset, USD).getJson(JsonOptions::none);
                jv[jss::Fee] = "-1";
                env(jv, ter(temBAD_FEE));
            }

            // Invalid tokens
            ammAlice.deposit(
                alice, 0, std::nullopt, std::nullopt, ter(temBAD_AMM_TOKENS));
            ammAlice.deposit(
                alice,
                IOUAmount{-1},
                std::nullopt,
                std::nullopt,
                ter(temBAD_AMM_TOKENS));

            {
                Json::Value jv = Json::objectValue;
                jv[jss::Account] = alice.human();
                jv[jss::TransactionType] = jss::AMMDeposit;
                jv[jss::Asset] =
                    STIssue(sfAsset, XRP).getJson(JsonOptions::none);
                jv[jss::Asset2] =
                    STIssue(sfAsset, USD).getJson(JsonOptions::none);
                jv[jss::LPTokenOut] =
                    USD(100).value().getJson(JsonOptions::none);
                jv[jss::Flags] = tfLPToken;
                env(jv, ter(temBAD_AMM_TOKENS));
            }

            // Invalid trading fee
            ammAlice.deposit(
                carol,
                std::nullopt,
                XRP(200),
                USD(200),
                std::nullopt,
                tfTwoAssetIfEmpty,
                std::nullopt,
                std::nullopt,
                10'000,
                ter(temBAD_FEE));

            // Invalid tokens - bogus currency
            {
                auto const iss1 = Issue{Currency(0xabc), gw.id()};
                auto const iss2 = Issue{Currency(0xdef), gw.id()};
                ammAlice.deposit(
                    alice,
                    1'000,
                    std::nullopt,
                    std::nullopt,
                    std::nullopt,
                    std::nullopt,
                    {{iss1, iss2}},
                    std::nullopt,
                    std::nullopt,
                    ter(terNO_AMM));
            }

            // Depositing mismatched token, invalid Asset1In.issue
            ammAlice.deposit(
                alice,
                GBP(100),
                std::nullopt,
                std::nullopt,
                std::nullopt,
                ter(temBAD_AMM_TOKENS));

            // Depositing mismatched token, invalid Asset2In.issue
            ammAlice.deposit(
                alice,
                USD(100),
                GBP(100),
                std::nullopt,
                std::nullopt,
                ter(temBAD_AMM_TOKENS));

            // Depositing mismatched token, Asset1In.issue == Asset2In.issue
            ammAlice.deposit(
                alice,
                USD(100),
                USD(100),
                std::nullopt,
                std::nullopt,
                ter(temBAD_AMM_TOKENS));

            // Invalid amount value
            ammAlice.deposit(
                alice,
                USD(0),
                std::nullopt,
                std::nullopt,
                std::nullopt,
                ter(temBAD_AMOUNT));
            ammAlice.deposit(
                alice,
                USD(-1'000),
                std::nullopt,
                std::nullopt,
                std::nullopt,
                ter(temBAD_AMOUNT));
            ammAlice.deposit(
                alice,
                USD(10),
                std::nullopt,
                USD(-1),
                std::nullopt,
                ter(temBAD_AMOUNT));

            // Bad currency
            ammAlice.deposit(
                alice,
                BAD(100),
                std::nullopt,
                std::nullopt,
                std::nullopt,
                ter(temBAD_CURRENCY));

            // Invalid Account
            Account bad("bad");
            env.memoize(bad);
            ammAlice.deposit(
                bad,
                1'000'000,
                std::nullopt,
                std::nullopt,
                std::nullopt,
                std::nullopt,
                std::nullopt,
                seq(1),
                std::nullopt,
                ter(terNO_ACCOUNT));

            // Invalid AMM
            ammAlice.deposit(
                alice,
                1'000,
                std::nullopt,
                std::nullopt,
                std::nullopt,
                std::nullopt,
                {{USD, GBP}},
                std::nullopt,
                std::nullopt,
                ter(terNO_AMM));

            // Single deposit: 100000 tokens worth of USD
            // Amount to deposit exceeds Max
            ammAlice.deposit(
                carol,
                100'000,
                USD(200),
                std::nullopt,
                std::nullopt,
                std::nullopt,
                std::nullopt,
                std::nullopt,
                std::nullopt,
                ter(tecAMM_FAILED));

            // Single deposit: 100000 tokens worth of XRP
            // Amount to deposit exceeds Max
            ammAlice.deposit(
                carol,
                100'000,
                XRP(200),
                std::nullopt,
                std::nullopt,
                std::nullopt,
                std::nullopt,
                std::nullopt,
                std::nullopt,
                ter(tecAMM_FAILED));

            // Deposit amount is invalid
            // Calculated amount to deposit is 98,000,000
            ammAlice.deposit(
                alice,
                USD(0),
                std::nullopt,
                STAmount{USD, 1, -1},
                std::nullopt,
                ter(tecUNFUNDED_AMM));
            // Calculated amount is 0
            ammAlice.deposit(
                alice,
                USD(0),
                std::nullopt,
                STAmount{USD, 2'000, -6},
                std::nullopt,
                ter(tecAMM_FAILED));

            // Deposit non-empty AMM
            ammAlice.deposit(
                carol,
                XRP(100),
                USD(100),
                std::nullopt,
                tfTwoAssetIfEmpty,
                ter(tecAMM_NOT_EMPTY));
        });

        // Tiny deposit
        testAMM(
            [&](AMM& ammAlice, Env& env) {
                auto const enabledv1_3 =
                    env.current()->rules().enabled(fixAMMv1_3);
                auto const err =
                    !enabledv1_3 ? ter(temBAD_AMOUNT) : ter(tesSUCCESS);
                // Pre-amendment XRP deposit side is rounded to 0
                // and deposit fails.
                // Post-amendment XRP deposit side is rounded to 1
                // and deposit succeeds.
                ammAlice.deposit(
                    carol, IOUAmount{1, -4}, std::nullopt, std::nullopt, err);
                // Pre/post-amendment LPTokens is rounded to 0 and deposit
                // fails with tecAMM_INVALID_TOKENS.
                ammAlice.deposit(
                    carol,
                    STAmount{USD, 1, -12},
                    std::nullopt,
                    std::nullopt,
                    std::nullopt,
                    ter(tecAMM_INVALID_TOKENS));
            },
            std::nullopt,
            0,
            std::nullopt,
            {features, features - fixAMMv1_3});

        // Invalid AMM
        testAMM([&](AMM& ammAlice, Env& env) {
            ammAlice.withdrawAll(alice);
            ammAlice.deposit(
                alice, 10'000, std::nullopt, std::nullopt, ter(terNO_AMM));
        });

        // Globally frozen asset
        testAMM(
            [&](AMM& ammAlice, Env& env) {
                env(fset(gw, asfGlobalFreeze));
                if (!features[featureAMMClawback])
                    // If the issuer set global freeze, the holder still can
                    // deposit the other non-frozen token when AMMClawback is
                    // not enabled.
                    ammAlice.deposit(carol, XRP(100));
                else
                    // If the issuer set global freeze, the holder cannot
                    // deposit the other non-frozen token when AMMClawback is
                    // enabled.
                    ammAlice.deposit(
                        carol,
                        XRP(100),
                        std::nullopt,
                        std::nullopt,
                        std::nullopt,
                        ter(tecFROZEN));
                ammAlice.deposit(
                    carol,
                    USD(100),
                    std::nullopt,
                    std::nullopt,
                    std::nullopt,
                    ter(tecFROZEN));
                ammAlice.deposit(
                    carol,
                    1'000'000,
                    std::nullopt,
                    std::nullopt,
                    ter(tecFROZEN));
                ammAlice.deposit(
                    carol,
                    XRP(100),
                    USD(100),
                    std::nullopt,
                    std::nullopt,
                    ter(tecFROZEN));
            },
            std::nullopt,
            0,
            std::nullopt,
            {features});

        // Individually frozen (AMM) account
        testAMM(
            [&](AMM& ammAlice, Env& env) {
                env(trust(gw, carol["USD"](0), tfSetFreeze));
                env.close();
                if (!features[featureAMMClawback])
                    // Can deposit non-frozen token if AMMClawback is not
                    // enabled
                    ammAlice.deposit(carol, XRP(100));
                else
                    // Cannot deposit non-frozen token if the other token is
                    // frozen when AMMClawback is enabled
                    ammAlice.deposit(
                        carol,
                        XRP(100),
                        std::nullopt,
                        std::nullopt,
                        std::nullopt,
                        ter(tecFROZEN));

                ammAlice.deposit(
                    carol,
                    1'000'000,
                    std::nullopt,
                    std::nullopt,
                    ter(tecFROZEN));
                ammAlice.deposit(
                    carol,
                    USD(100),
                    std::nullopt,
                    std::nullopt,
                    std::nullopt,
                    ter(tecFROZEN));
                env(trust(gw, carol["USD"](0), tfClearFreeze));
                // Individually frozen AMM
                env(trust(
                    gw,
                    STAmount{
                        Issue{gw["USD"].currency, ammAlice.ammAccount()}, 0},
                    tfSetFreeze));
                env.close();
                // Can deposit non-frozen token
                ammAlice.deposit(carol, XRP(100));
                ammAlice.deposit(
                    carol,
                    1'000'000,
                    std::nullopt,
                    std::nullopt,
                    ter(tecFROZEN));
                ammAlice.deposit(
                    carol,
                    USD(100),
                    std::nullopt,
                    std::nullopt,
                    std::nullopt,
                    ter(tecFROZEN));
            },
            std::nullopt,
            0,
            std::nullopt,
            {features});

        // Individually frozen (AMM) account with IOU/IOU AMM
        testAMM(
            [&](AMM& ammAlice, Env& env) {
                env(trust(gw, carol["USD"](0), tfSetFreeze));
                env(trust(gw, carol["BTC"](0), tfSetFreeze));
                env.close();
                ammAlice.deposit(
                    carol,
                    1'000'000,
                    std::nullopt,
                    std::nullopt,
                    ter(tecFROZEN));
                ammAlice.deposit(
                    carol,
                    USD(100),
                    std::nullopt,
                    std::nullopt,
                    std::nullopt,
                    ter(tecFROZEN));
                env(trust(gw, carol["USD"](0), tfClearFreeze));
                // Individually frozen AMM
                env(trust(
                    gw,
                    STAmount{
                        Issue{gw["USD"].currency, ammAlice.ammAccount()}, 0},
                    tfSetFreeze));
                env.close();
                // Cannot deposit non-frozen token
                ammAlice.deposit(
                    carol,
                    1'000'000,
                    std::nullopt,
                    std::nullopt,
                    ter(tecFROZEN));
                ammAlice.deposit(
                    carol,
                    USD(100),
                    BTC(0.01),
                    std::nullopt,
                    std::nullopt,
                    ter(tecFROZEN));
            },
            {{USD(20'000), BTC(0.5)}});

        // Deposit unauthorized token.
        {
            Env env(*this, features);
            env.fund(XRP(1000), gw, alice, bob);
            env(fset(gw, asfRequireAuth));
            env.close();
            env(trust(gw, alice["USD"](100)), txflags(tfSetfAuth));
            env(trust(alice, gw["USD"](20)));
            env.close();
            env(pay(gw, alice, gw["USD"](10)));
            env.close();
            env(trust(gw, bob["USD"](100)));
            env.close();

            AMM amm(env, alice, XRP(10), gw["USD"](10), ter(tesSUCCESS));
            env.close();

            if (features[featureAMMClawback])
                // if featureAMMClawback is enabled, bob can not deposit XRP
                // because he's not authorized to hold the paired token
                // gw["USD"].
                amm.deposit(
                    bob,
                    XRP(10),
                    std::nullopt,
                    std::nullopt,
                    std::nullopt,
                    ter(tecNO_AUTH));
            else
                amm.deposit(
                    bob,
                    XRP(10),
                    std::nullopt,
                    std::nullopt,
                    std::nullopt,
                    ter(tesSUCCESS));
        }

        // Insufficient XRP balance
        testAMM([&](AMM& ammAlice, Env& env) {
            env.fund(XRP(1'000), bob);
            env.close();
            // Adds LPT trustline
            ammAlice.deposit(bob, XRP(10));
            ammAlice.deposit(
                bob,
                XRP(1'000),
                std::nullopt,
                std::nullopt,
                std::nullopt,
                ter(tecUNFUNDED_AMM));
        });

        // Insufficient USD balance
        testAMM([&](AMM& ammAlice, Env& env) {
            fund(env, gw, {bob}, {USD(1'000)}, Fund::Acct);
            env.close();
            ammAlice.deposit(
                bob,
                USD(1'001),
                std::nullopt,
                std::nullopt,
                std::nullopt,
                ter(tecUNFUNDED_AMM));
        });

        // Insufficient USD balance by tokens
        testAMM([&](AMM& ammAlice, Env& env) {
            fund(env, gw, {bob}, {USD(1'000)}, Fund::Acct);
            env.close();
            ammAlice.deposit(
                bob,
                10'000'000,
                std::nullopt,
                std::nullopt,
                std::nullopt,
                std::nullopt,
                std::nullopt,
                std::nullopt,
                std::nullopt,
                ter(tecUNFUNDED_AMM));
        });

        // Insufficient XRP balance by tokens
        testAMM([&](AMM& ammAlice, Env& env) {
            env.fund(XRP(1'000), bob);
            env.trust(USD(100'000), bob);
            env.close();
            env(pay(gw, bob, USD(90'000)));
            env.close();
            ammAlice.deposit(
                bob,
                10'000'000,
                std::nullopt,
                std::nullopt,
                std::nullopt,
                std::nullopt,
                std::nullopt,
                std::nullopt,
                std::nullopt,
                ter(tecUNFUNDED_AMM));
        });

        // Insufficient reserve, XRP/IOU
        {
            Env env(*this);
            auto const starting_xrp =
                reserve(env, 4) + env.current()->fees().base * 4;
            env.fund(XRP(10'000), gw);
            env.fund(XRP(10'000), alice);
            env.fund(starting_xrp, carol);
            env.trust(USD(2'000), alice);
            env.trust(USD(2'000), carol);
            env.close();
            env(pay(gw, alice, USD(2'000)));
            env(pay(gw, carol, USD(2'000)));
            env.close();
            env(offer(carol, XRP(100), USD(101)));
            env(offer(carol, XRP(100), USD(102)));
            AMM ammAlice(env, alice, XRP(1'000), USD(1'000));
            ammAlice.deposit(
                carol,
                XRP(100),
                std::nullopt,
                std::nullopt,
                std::nullopt,
                ter(tecINSUF_RESERVE_LINE));

            env(offer(carol, XRP(100), USD(103)));
            ammAlice.deposit(
                carol,
                USD(100),
                std::nullopt,
                std::nullopt,
                std::nullopt,
                ter(tecINSUF_RESERVE_LINE));
        }

        // Insufficient reserve, IOU/IOU
        {
            Env env(*this);
            auto const starting_xrp =
                reserve(env, 4) + env.current()->fees().base * 4;
            env.fund(XRP(10'000), gw);
            env.fund(XRP(10'000), alice);
            env.fund(starting_xrp, carol);
            env.trust(USD(2'000), alice);
            env.trust(EUR(2'000), alice);
            env.trust(USD(2'000), carol);
            env.trust(EUR(2'000), carol);
            env.close();
            env(pay(gw, alice, USD(2'000)));
            env(pay(gw, alice, EUR(2'000)));
            env(pay(gw, carol, USD(2'000)));
            env(pay(gw, carol, EUR(2'000)));
            env.close();
            env(offer(carol, XRP(100), USD(101)));
            env(offer(carol, XRP(100), USD(102)));
            AMM ammAlice(env, alice, XRP(1'000), USD(1'000));
            ammAlice.deposit(
                carol,
                XRP(100),
                std::nullopt,
                std::nullopt,
                std::nullopt,
                ter(tecINSUF_RESERVE_LINE));
        }

        // Invalid min
        testAMM([&](AMM& ammAlice, Env& env) {
            // min tokens can't be <= zero
            ammAlice.deposit(
                carol, 0, XRP(100), tfSingleAsset, ter(temBAD_AMM_TOKENS));
            ammAlice.deposit(
                carol, -1, XRP(100), tfSingleAsset, ter(temBAD_AMM_TOKENS));
            ammAlice.deposit(
                carol,
                0,
                XRP(100),
                USD(100),
                std::nullopt,
                tfTwoAsset,
                std::nullopt,
                std::nullopt,
                std::nullopt,
                ter(temBAD_AMM_TOKENS));
            // min amounts can't be <= zero
            ammAlice.deposit(
                carol,
                1'000,
                XRP(0),
                USD(100),
                std::nullopt,
                tfTwoAsset,
                std::nullopt,
                std::nullopt,
                std::nullopt,
                ter(temBAD_AMOUNT));
            ammAlice.deposit(
                carol,
                1'000,
                XRP(100),
                USD(-1),
                std::nullopt,
                tfTwoAsset,
                std::nullopt,
                std::nullopt,
                std::nullopt,
                ter(temBAD_AMOUNT));
            // min amount bad currency
            ammAlice.deposit(
                carol,
                1'000,
                XRP(100),
                BAD(100),
                std::nullopt,
                tfTwoAsset,
                std::nullopt,
                std::nullopt,
                std::nullopt,
                ter(temBAD_CURRENCY));
            // min amount bad token pair
            ammAlice.deposit(
                carol,
                1'000,
                XRP(100),
                XRP(100),
                std::nullopt,
                tfTwoAsset,
                std::nullopt,
                std::nullopt,
                std::nullopt,
                ter(temBAD_AMM_TOKENS));
            ammAlice.deposit(
                carol,
                1'000,
                XRP(100),
                GBP(100),
                std::nullopt,
                tfTwoAsset,
                std::nullopt,
                std::nullopt,
                std::nullopt,
                ter(temBAD_AMM_TOKENS));
        });

        // Min deposit
        testAMM([&](AMM& ammAlice, Env& env) {
            // Equal deposit by tokens
            ammAlice.deposit(
                carol,
                1'000'000,
                XRP(1'000),
                USD(1'001),
                std::nullopt,
                tfLPToken,
                std::nullopt,
                std::nullopt,
                std::nullopt,
                ter(tecAMM_FAILED));
            ammAlice.deposit(
                carol,
                1'000'000,
                XRP(1'001),
                USD(1'000),
                std::nullopt,
                tfLPToken,
                std::nullopt,
                std::nullopt,
                std::nullopt,
                ter(tecAMM_FAILED));
            // Equal deposit by asset
            ammAlice.deposit(
                carol,
                100'001,
                XRP(100),
                USD(100),
                std::nullopt,
                tfTwoAsset,
                std::nullopt,
                std::nullopt,
                std::nullopt,
                ter(tecAMM_FAILED));
            // Single deposit by asset
            ammAlice.deposit(
                carol,
                488'090,
                XRP(1'000),
                std::nullopt,
                std::nullopt,
                tfSingleAsset,
                std::nullopt,
                std::nullopt,
                std::nullopt,
                ter(tecAMM_FAILED));
        });

        // Equal deposit, tokens rounded to 0
        testAMM([&](AMM& amm, Env& env) {
            amm.deposit(DepositArg{
                .tokens = IOUAmount{1, -12},
                .err = ter(tecAMM_INVALID_TOKENS)});
        });

        // Equal deposit limit, tokens rounded to 0
        testAMM(
            [&](AMM& amm, Env& env) {
                amm.deposit(DepositArg{
                    .asset1In = STAmount{USD, 1, -15},
                    .asset2In = XRPAmount{1},
                    .err = ter(tecAMM_INVALID_TOKENS)});
            },
            {.pool = {{USD(1'000'000), XRP(1'000'000)}},
             .features = {features - fixAMMv1_3}});
        testAMM([&](AMM& amm, Env& env) {
            amm.deposit(DepositArg{
                .asset1In = STAmount{USD, 1, -15},
                .asset2In = XRPAmount{1},
                .err = ter(tecAMM_INVALID_TOKENS)});
        });

        // Single deposit by asset, tokens rounded to 0
        testAMM([&](AMM& amm, Env& env) {
            amm.deposit(DepositArg{
                .asset1In = STAmount{USD, 1, -15},
                .err = ter(tecAMM_INVALID_TOKENS)});
        });

        // Single deposit by tokens, tokens rounded to 0
        testAMM([&](AMM& amm, Env& env) {
            amm.deposit(DepositArg{
                .tokens = IOUAmount{1, -10},
                .asset1In = STAmount{USD, 1, -15},
                .err = ter(tecAMM_INVALID_TOKENS)});
        });

        // Single deposit with eprice, tokens rounded to 0
        testAMM([&](AMM& amm, Env& env) {
            amm.deposit(DepositArg{
                .asset1In = STAmount{USD, 1, -15},
                .maxEP = STAmount{USD, 1, -1},
                .err = ter(tecAMM_INVALID_TOKENS)});
        });
    }

    void
    testDeposit()
    {
        testcase("Deposit");

        using namespace jtx;
        auto const all = testable_amendments();

        // Equal deposit: 1000000 tokens, 10% of the current pool
        testAMM([&](AMM& ammAlice, Env& env) {
            auto const baseFee = env.current()->fees().base;
            ammAlice.deposit(carol, 1'000'000);
            BEAST_EXPECT(ammAlice.expectBalances(
                XRP(11'000), USD(11'000), IOUAmount{11'000'000, 0}));
            // 30,000 less deposited 1,000
            BEAST_EXPECT(expectHolding(env, carol, USD(29'000)));
            // 30,000 less deposited 1,000 and 10 drops tx fee
            BEAST_EXPECT(expectLedgerEntryRoot(
                env, carol, XRPAmount{29'000'000'000 - baseFee}));
        });

        // equal asset deposit: unit test to exercise the rounding-down of
        // LPTokens in the AMMHelpers.cpp: adjustLPTokens calculations
        // The LPTokens need to have 16 significant digits and a fractional part
        for (Number const deltaLPTokens :
             {Number{UINT64_C(100000'0000000009), -10},
              Number{UINT64_C(100000'0000000001), -10}})
        {
            testAMM([&](AMM& ammAlice, Env& env) {
                // initial LPToken balance
                IOUAmount const initLPToken = ammAlice.getLPTokensBalance();
                IOUAmount const newLPTokens{
                    deltaLPTokens.mantissa(), deltaLPTokens.exponent()};

                // carol performs a two-asset deposit
                ammAlice.deposit(
                    DepositArg{.account = carol, .tokens = newLPTokens});

                IOUAmount const finalLPToken = ammAlice.getLPTokensBalance();

                // Change in behavior due to rounding down of LPTokens:
                // there is a decrease in the observed return of LPTokens --
                // Inputs Number{UINT64_C(100000'0000000001), -10} and
                // Number{UINT64_C(100000'0000000009), -10} are both rounded
                // down to 1e5
                BEAST_EXPECT((finalLPToken - initLPToken == IOUAmount{1, 5}));
                BEAST_EXPECT(finalLPToken - initLPToken < deltaLPTokens);

                // fraction of newLPTokens/(existing LPToken balance). The
                // existing LPToken balance is 1e7
                Number const fr = deltaLPTokens / 1e7;

                // The below equations are based on Equation 1, 2 from XLS-30d
                // specification, Section: 2.3.1.2
                Number const deltaXRP = fr * 1e10;
                Number const deltaUSD = fr * 1e4;

                STAmount const depositUSD =
                    STAmount{USD, deltaUSD.mantissa(), deltaUSD.exponent()};

                STAmount const depositXRP =
                    STAmount{XRP, deltaXRP.mantissa(), deltaXRP.exponent()};

                // initial LPTokens (1e7) + newLPTokens
                BEAST_EXPECT(ammAlice.expectBalances(
                    XRP(10'000) + depositXRP,
                    USD(10'000) + depositUSD,
                    IOUAmount{1, 7} + newLPTokens));

                // 30,000 less deposited depositUSD
                BEAST_EXPECT(
                    expectHolding(env, carol, USD(30'000) - depositUSD));
                // 30,000 less deposited depositXRP and 10 drops tx fee
                BEAST_EXPECT(expectLedgerEntryRoot(
                    env, carol, XRP(30'000) - depositXRP - txfee(env, 1)));
            });
        }

        // Equal limit deposit: deposit USD100 and XRP proportionally
        // to the pool composition not to exceed 100XRP. If the amount
        // exceeds 100XRP then deposit 100XRP and USD proportionally
        // to the pool composition not to exceed 100USD. Fail if exceeded.
        // Deposit 100USD/100XRP
        testAMM([&](AMM& ammAlice, Env&) {
            ammAlice.deposit(carol, USD(100), XRP(100));
            BEAST_EXPECT(ammAlice.expectBalances(
                XRP(10'100), USD(10'100), IOUAmount{10'100'000, 0}));
        });

        // Equal limit deposit.
        // Try to deposit 200USD/100XRP. Is truncated to 100USD/100XRP.
        testAMM([&](AMM& ammAlice, Env&) {
            ammAlice.deposit(carol, USD(200), XRP(100));
            BEAST_EXPECT(ammAlice.expectBalances(
                XRP(10'100), USD(10'100), IOUAmount{10'100'000, 0}));
        });
        // Try to deposit 100USD/200XRP. Is truncated to 100USD/100XRP.
        testAMM([&](AMM& ammAlice, Env&) {
            ammAlice.deposit(carol, USD(100), XRP(200));
            BEAST_EXPECT(ammAlice.expectBalances(
                XRP(10'100), USD(10'100), IOUAmount{10'100'000, 0}));
        });

        // Single deposit: 1000 USD
        testAMM([&](AMM& ammAlice, Env&) {
            ammAlice.deposit(carol, USD(1'000));
            BEAST_EXPECT(ammAlice.expectBalances(
                XRP(10'000),
                STAmount{USD, UINT64_C(10'999'99999999999), -11},
                IOUAmount{10'488'088'48170151, -8}));
        });

        // Single deposit: 1000 XRP
        testAMM([&](AMM& ammAlice, Env&) {
            ammAlice.deposit(carol, XRP(1'000));
            BEAST_EXPECT(ammAlice.expectBalances(
                XRP(11'000), USD(10'000), IOUAmount{10'488'088'48170151, -8}));
        });

        // Single deposit: 100000 tokens worth of USD
        testAMM([&](AMM& ammAlice, Env&) {
            ammAlice.deposit(carol, 100000, USD(205));
            BEAST_EXPECT(ammAlice.expectBalances(
                XRP(10'000), USD(10'201), IOUAmount{10'100'000, 0}));
        });

        // Single deposit: 100000 tokens worth of XRP
        testAMM([&](AMM& ammAlice, Env&) {
            ammAlice.deposit(carol, 100'000, XRP(205));
            BEAST_EXPECT(ammAlice.expectBalances(
                XRP(10'201), USD(10'000), IOUAmount{10'100'000, 0}));
        });

        // Single deposit with EP not exceeding specified:
        // 100USD with EP not to exceed 0.1 (AssetIn/TokensOut)
        testAMM([&](AMM& ammAlice, Env&) {
            ammAlice.deposit(
                carol, USD(1'000), std::nullopt, STAmount{USD, 1, -1});
            BEAST_EXPECT(ammAlice.expectBalances(
                XRP(10'000),
                STAmount{USD, UINT64_C(10'999'99999999999), -11},
                IOUAmount{10'488'088'48170151, -8}));
        });

        // Single deposit with EP not exceeding specified:
        // 100USD with EP not to exceed 0.002004 (AssetIn/TokensOut)
        testAMM([&](AMM& ammAlice, Env&) {
            ammAlice.deposit(
                carol, USD(100), std::nullopt, STAmount{USD, 2004, -6});
            BEAST_EXPECT(ammAlice.expectBalances(
                XRP(10'000),
                STAmount{USD, 10'080'16, -2},
                IOUAmount{10'040'000, 0}));
        });

        // Single deposit with EP not exceeding specified:
        // 0USD with EP not to exceed 0.002004 (AssetIn/TokensOut)
        testAMM([&](AMM& ammAlice, Env&) {
            ammAlice.deposit(
                carol, USD(0), std::nullopt, STAmount{USD, 2004, -6});
            BEAST_EXPECT(ammAlice.expectBalances(
                XRP(10'000),
                STAmount{USD, 10'080'16, -2},
                IOUAmount{10'040'000, 0}));
        });

        // IOU to IOU + transfer fee
        {
            Env env{*this};
            fund(env, gw, {alice}, {USD(20'000), BTC(0.5)}, Fund::All);
            env(rate(gw, 1.25));
            env.close();
            AMM ammAlice(env, alice, USD(20'000), BTC(0.5));
            BEAST_EXPECT(ammAlice.expectBalances(
                USD(20'000), BTC(0.5), IOUAmount{100, 0}));
            BEAST_EXPECT(expectHolding(env, alice, USD(0)));
            BEAST_EXPECT(expectHolding(env, alice, BTC(0)));
            fund(env, gw, {carol}, {USD(2'000), BTC(0.05)}, Fund::Acct);
            // no transfer fee on deposit
            ammAlice.deposit(carol, 10);
            BEAST_EXPECT(ammAlice.expectBalances(
                USD(22'000), BTC(0.55), IOUAmount{110, 0}));
            BEAST_EXPECT(expectHolding(env, carol, USD(0)));
            BEAST_EXPECT(expectHolding(env, carol, BTC(0)));
        }

        // Tiny deposits
        testAMM([&](AMM& ammAlice, Env&) {
            ammAlice.deposit(carol, IOUAmount{1, -3});
            BEAST_EXPECT(ammAlice.expectBalances(
                XRPAmount{10'000'000'001},
                STAmount{USD, UINT64_C(10'000'000001), -6},
                IOUAmount{10'000'000'001, -3}));
            BEAST_EXPECT(ammAlice.expectLPTokens(carol, IOUAmount{1, -3}));
        });
        testAMM([&](AMM& ammAlice, Env&) {
            ammAlice.deposit(carol, XRPAmount{1});
            BEAST_EXPECT(ammAlice.expectBalances(
                XRPAmount{10'000'000'001},
                USD(10'000),
                IOUAmount{1'000'000'000049999, -8}));
            BEAST_EXPECT(ammAlice.expectLPTokens(carol, IOUAmount{49999, -8}));
        });
        testAMM([&](AMM& ammAlice, Env&) {
            ammAlice.deposit(carol, STAmount{USD, 1, -10});
            BEAST_EXPECT(ammAlice.expectBalances(
                XRP(10'000),
                STAmount{USD, UINT64_C(10'000'00000000008), -11},
                IOUAmount{10'000'000'00000004, -8}));
            BEAST_EXPECT(ammAlice.expectLPTokens(carol, IOUAmount{4, -8}));
        });

        // Issuer create/deposit
        for (auto const& feat : {all, all - fixAMMv1_3})
        {
            Env env(*this, feat);
            env.fund(XRP(30000), gw);
            AMM ammGw(env, gw, XRP(10'000), USD(10'000));
            BEAST_EXPECT(
                ammGw.expectBalances(XRP(10'000), USD(10'000), ammGw.tokens()));
            ammGw.deposit(gw, 1'000'000);
            BEAST_EXPECT(ammGw.expectBalances(
                XRP(11'000), USD(11'000), IOUAmount{11'000'000}));
            ammGw.deposit(gw, USD(1'000));
            BEAST_EXPECT(ammGw.expectBalances(
                XRP(11'000),
                STAmount{USD, UINT64_C(11'999'99999999998), -11},
                IOUAmount{11'489'125'29307605, -8}));
        }

        // Issuer deposit
        testAMM([&](AMM& ammAlice, Env& env) {
            ammAlice.deposit(gw, 1'000'000);
            BEAST_EXPECT(ammAlice.expectBalances(
                XRP(11'000), USD(11'000), IOUAmount{11'000'000}));
            ammAlice.deposit(gw, USD(1'000));
            BEAST_EXPECT(ammAlice.expectBalances(
                XRP(11'000),
                STAmount{USD, UINT64_C(11'999'99999999998), -11},
                IOUAmount{11'489'125'29307605, -8}));
        });

        // Min deposit
        testAMM([&](AMM& ammAlice, Env& env) {
            // Equal deposit by tokens
            ammAlice.deposit(
                carol,
                1'000'000,
                XRP(1'000),
                USD(1'000),
                std::nullopt,
                tfLPToken,
                std::nullopt,
                std::nullopt);
            BEAST_EXPECT(ammAlice.expectBalances(
                XRP(11'000), USD(11'000), IOUAmount{11'000'000, 0}));
        });
        testAMM([&](AMM& ammAlice, Env& env) {
            // Equal deposit by asset
            ammAlice.deposit(
                carol,
                1'000'000,
                XRP(1'000),
                USD(1'000),
                std::nullopt,
                tfTwoAsset,
                std::nullopt,
                std::nullopt);
            BEAST_EXPECT(ammAlice.expectBalances(
                XRP(11'000), USD(11'000), IOUAmount{11'000'000, 0}));
        });
        testAMM([&](AMM& ammAlice, Env& env) {
            // Single deposit by asset
            ammAlice.deposit(
                carol,
                488'088,
                XRP(1'000),
                std::nullopt,
                std::nullopt,
                tfSingleAsset,
                std::nullopt,
                std::nullopt);
            BEAST_EXPECT(ammAlice.expectBalances(
                XRP(11'000), USD(10'000), IOUAmount{10'488'088'48170151, -8}));
        });
        testAMM([&](AMM& ammAlice, Env& env) {
            // Single deposit by asset
            ammAlice.deposit(
                carol,
                488'088,
                USD(1'000),
                std::nullopt,
                std::nullopt,
                tfSingleAsset,
                std::nullopt,
                std::nullopt);
            BEAST_EXPECT(ammAlice.expectBalances(
                XRP(10'000),
                STAmount{USD, UINT64_C(10'999'99999999999), -11},
                IOUAmount{10'488'088'48170151, -8}));
        });
    }

    void
    testInvalidWithdraw()
    {
        testcase("Invalid Withdraw");

        using namespace jtx;
        auto const all = testable_amendments();

        testAMM(
            [&](AMM& ammAlice, Env& env) {
                WithdrawArg args{
                    .asset1Out = XRP(100),
                    .err = ter(tecAMM_BALANCE),
                };
                ammAlice.withdraw(args);
            },
            {{XRP(99), USD(99)}});

        testAMM(
            [&](AMM& ammAlice, Env& env) {
                WithdrawArg args{
                    .asset1Out = USD(100),
                    .err = ter(tecAMM_BALANCE),
                };
                ammAlice.withdraw(args);
            },
            {{XRP(99), USD(99)}});

        {
            Env env{*this};
            env.fund(XRP(30'000), gw, alice, bob);
            env.close();
            env(fset(gw, asfRequireAuth));
            env.close();
            env(trust(alice, gw["USD"](30'000), 0));
            env(trust(gw, alice["USD"](0), tfSetfAuth));
            // Bob trusts Gateway to owe him USD...
            env(trust(bob, gw["USD"](30'000), 0));
            // ...but Gateway does not authorize Bob to hold its USD.
            env.close();
            env(pay(gw, alice, USD(10'000)));
            env.close();
            AMM ammAlice(env, alice, XRP(10'000), USD(10'000));
            WithdrawArg args{
                .account = bob,
                .asset1Out = USD(100),
                .err = ter(tecNO_AUTH),
            };
            ammAlice.withdraw(args);
        }

        testAMM([&](AMM& ammAlice, Env& env) {
            // Invalid flags
            ammAlice.withdraw(
                alice,
                1'000'000,
                std::nullopt,
                std::nullopt,
                std::nullopt,
                tfBurnable,
                std::nullopt,
                std::nullopt,
                ter(temINVALID_FLAG));
            ammAlice.withdraw(
                alice,
                1'000'000,
                std::nullopt,
                std::nullopt,
                std::nullopt,
                tfTwoAssetIfEmpty,
                std::nullopt,
                std::nullopt,
                ter(temINVALID_FLAG));

            // Invalid options
            std::vector<std::tuple<
                std::optional<std::uint32_t>,
                std::optional<STAmount>,
                std::optional<STAmount>,
                std::optional<IOUAmount>,
                std::optional<std::uint32_t>,
                NotTEC>>
                invalidOptions = {
                    // tokens, asset1Out, asset2Out, EPrice, flags, ter
                    {std::nullopt,
                     std::nullopt,
                     std::nullopt,
                     std::nullopt,
                     std::nullopt,
                     temMALFORMED},
                    {std::nullopt,
                     std::nullopt,
                     std::nullopt,
                     std::nullopt,
                     tfSingleAsset | tfTwoAsset,
                     temMALFORMED},
                    {1'000,
                     std::nullopt,
                     std::nullopt,
                     std::nullopt,
                     tfWithdrawAll,
                     temMALFORMED},
                    {std::nullopt,
                     USD(0),
                     XRP(100),
                     std::nullopt,
                     tfWithdrawAll | tfLPToken,
                     temMALFORMED},
                    {std::nullopt,
                     std::nullopt,
                     USD(100),
                     std::nullopt,
                     tfWithdrawAll,
                     temMALFORMED},
                    {std::nullopt,
                     std::nullopt,
                     std::nullopt,
                     std::nullopt,
                     tfWithdrawAll | tfOneAssetWithdrawAll,
                     temMALFORMED},
                    {std::nullopt,
                     USD(100),
                     std::nullopt,
                     std::nullopt,
                     tfWithdrawAll,
                     temMALFORMED},
                    {std::nullopt,
                     std::nullopt,
                     std::nullopt,
                     std::nullopt,
                     tfOneAssetWithdrawAll,
                     temMALFORMED},
                    {1'000,
                     std::nullopt,
                     USD(100),
                     std::nullopt,
                     std::nullopt,
                     temMALFORMED},
                    {std::nullopt,
                     std::nullopt,
                     std::nullopt,
                     IOUAmount{250, 0},
                     tfWithdrawAll,
                     temMALFORMED},
                    {1'000,
                     std::nullopt,
                     std::nullopt,
                     IOUAmount{250, 0},
                     std::nullopt,
                     temMALFORMED},
                    {std::nullopt,
                     std::nullopt,
                     USD(100),
                     IOUAmount{250, 0},
                     std::nullopt,
                     temMALFORMED},
                    {std::nullopt,
                     XRP(100),
                     USD(100),
                     IOUAmount{250, 0},
                     std::nullopt,
                     temMALFORMED},
                    {1'000,
                     XRP(100),
                     USD(100),
                     std::nullopt,
                     std::nullopt,
                     temMALFORMED},
                    {std::nullopt,
                     XRP(100),
                     USD(100),
                     std::nullopt,
                     tfWithdrawAll,
                     temMALFORMED}};
            for (auto const& it : invalidOptions)
            {
                ammAlice.withdraw(
                    alice,
                    std::get<0>(it),
                    std::get<1>(it),
                    std::get<2>(it),
                    std::get<3>(it),
                    std::get<4>(it),
                    std::nullopt,
                    std::nullopt,
                    ter(std::get<5>(it)));
            }

            // Invalid tokens
            ammAlice.withdraw(
                alice, 0, std::nullopt, std::nullopt, ter(temBAD_AMM_TOKENS));
            ammAlice.withdraw(
                alice,
                IOUAmount{-1},
                std::nullopt,
                std::nullopt,
                ter(temBAD_AMM_TOKENS));

            // Mismatched token, invalid Asset1Out issue
            ammAlice.withdraw(
                alice,
                GBP(100),
                std::nullopt,
                std::nullopt,
                ter(temBAD_AMM_TOKENS));

            // Mismatched token, invalid Asset2Out issue
            ammAlice.withdraw(
                alice,
                USD(100),
                GBP(100),
                std::nullopt,
                ter(temBAD_AMM_TOKENS));

            // Mismatched token, Asset1Out.issue == Asset2Out.issue
            ammAlice.withdraw(
                alice,
                USD(100),
                USD(100),
                std::nullopt,
                ter(temBAD_AMM_TOKENS));

            // Invalid amount value
            ammAlice.withdraw(
                alice, USD(0), std::nullopt, std::nullopt, ter(temBAD_AMOUNT));
            ammAlice.withdraw(
                alice,
                USD(-100),
                std::nullopt,
                std::nullopt,
                ter(temBAD_AMOUNT));
            ammAlice.withdraw(
                alice,
                USD(10),
                std::nullopt,
                IOUAmount{-1},
                ter(temBAD_AMOUNT));

            // Invalid amount/token value, withdraw all tokens from one side
            // of the pool.
            ammAlice.withdraw(
                alice,
                USD(10'000),
                std::nullopt,
                std::nullopt,
                ter(tecAMM_BALANCE));
            ammAlice.withdraw(
                alice,
                XRP(10'000),
                std::nullopt,
                std::nullopt,
                ter(tecAMM_BALANCE));
            ammAlice.withdraw(
                alice,
                std::nullopt,
                USD(0),
                std::nullopt,
                std::nullopt,
                tfOneAssetWithdrawAll,
                std::nullopt,
                std::nullopt,
                ter(tecAMM_BALANCE));

            // Bad currency
            ammAlice.withdraw(
                alice,
                BAD(100),
                std::nullopt,
                std::nullopt,
                ter(temBAD_CURRENCY));

            // Invalid Account
            Account bad("bad");
            env.memoize(bad);
            ammAlice.withdraw(
                bad,
                1'000'000,
                std::nullopt,
                std::nullopt,
                std::nullopt,
                std::nullopt,
                std::nullopt,
                seq(1),
                ter(terNO_ACCOUNT));

            // Invalid AMM
            ammAlice.withdraw(
                alice,
                1'000,
                std::nullopt,
                std::nullopt,
                std::nullopt,
                std::nullopt,
                {{USD, GBP}},
                std::nullopt,
                ter(terNO_AMM));

            // Carol is not a Liquidity Provider
            ammAlice.withdraw(
                carol, 10'000, std::nullopt, std::nullopt, ter(tecAMM_BALANCE));

            // Withdrawing from one side.
            // XRP by tokens
            ammAlice.withdraw(
                alice,
                IOUAmount(9'999'999'9999, -4),
                XRP(0),
                std::nullopt,
                ter(tecAMM_BALANCE));
            // USD by tokens
            ammAlice.withdraw(
                alice,
                IOUAmount(9'999'999'9, -1),
                USD(0),
                std::nullopt,
                ter(tecAMM_BALANCE));
            // XRP
            ammAlice.withdraw(
                alice,
                XRP(10'000),
                std::nullopt,
                std::nullopt,
                ter(tecAMM_BALANCE));
            // USD
            ammAlice.withdraw(
                alice,
                STAmount{USD, UINT64_C(9'999'9999999999999), -13},
                std::nullopt,
                std::nullopt,
                ter(tecAMM_BALANCE));
        });

        testAMM(
            [&](AMM& ammAlice, Env& env) {
                // Withdraw entire one side of the pool.
                // Pre-amendment:
                // Equal withdraw but due to XRP rounding
                // this results in full withdraw of XRP pool only,
                // while leaving a tiny amount in USD pool.
                // Post-amendment:
                // Most of the pool is withdrawn with remaining tiny amounts
                auto err = env.enabled(fixAMMv1_3) ? ter(tesSUCCESS)
                                                   : ter(tecAMM_BALANCE);
                ammAlice.withdraw(
                    alice,
                    IOUAmount{9'999'999'9999, -4},
                    std::nullopt,
                    std::nullopt,
                    err);
                if (env.enabled(fixAMMv1_3))
                    BEAST_EXPECT(ammAlice.expectBalances(
                        XRPAmount(1), STAmount{USD, 1, -7}, IOUAmount{1, -4}));
            },
            std::nullopt,
            0,
            std::nullopt,
            {all, all - fixAMMv1_3});

        testAMM(
            [&](AMM& ammAlice, Env& env) {
                // Similar to above with even smaller remaining amount
                // is it ok that the pool is unbalanced?
                // Withdraw entire one side of the pool.
                // Equal withdraw but due to XRP precision limit,
                // this results in full withdraw of XRP pool only,
                // while leaving a tiny amount in USD pool.
                auto err = env.enabled(fixAMMv1_3) ? ter(tesSUCCESS)
                                                   : ter(tecAMM_BALANCE);
                ammAlice.withdraw(
                    alice,
                    IOUAmount{9'999'999'999999999, -9},
                    std::nullopt,
                    std::nullopt,
                    err);
                if (env.enabled(fixAMMv1_3))
                    BEAST_EXPECT(ammAlice.expectBalances(
                        XRPAmount(1), STAmount{USD, 1, -11}, IOUAmount{1, -8}));
            },
            std::nullopt,
            0,
            std::nullopt,
            {all, all - fixAMMv1_3});

        // Invalid AMM
        testAMM([&](AMM& ammAlice, Env& env) {
            ammAlice.withdrawAll(alice);
            ammAlice.withdraw(
                alice, 10'000, std::nullopt, std::nullopt, ter(terNO_AMM));
        });

        // Globally frozen asset
        testAMM([&](AMM& ammAlice, Env& env) {
            env(fset(gw, asfGlobalFreeze));
            env.close();
            // Can withdraw non-frozen token
            ammAlice.withdraw(alice, XRP(100));
            ammAlice.withdraw(
                alice, USD(100), std::nullopt, std::nullopt, ter(tecFROZEN));
            ammAlice.withdraw(
                alice, 1'000, std::nullopt, std::nullopt, ter(tecFROZEN));
        });

        // Individually frozen (AMM) account
        testAMM([&](AMM& ammAlice, Env& env) {
            env(trust(gw, alice["USD"](0), tfSetFreeze));
            env.close();
            // Can withdraw non-frozen token
            ammAlice.withdraw(alice, XRP(100));
            ammAlice.withdraw(
                alice, 1'000, std::nullopt, std::nullopt, ter(tecFROZEN));
            ammAlice.withdraw(
                alice, USD(100), std::nullopt, std::nullopt, ter(tecFROZEN));
            env(trust(gw, alice["USD"](0), tfClearFreeze));
            // Individually frozen AMM
            env(trust(
                gw,
                STAmount{Issue{gw["USD"].currency, ammAlice.ammAccount()}, 0},
                tfSetFreeze));
            // Can withdraw non-frozen token
            ammAlice.withdraw(alice, XRP(100));
            ammAlice.withdraw(
                alice, 1'000, std::nullopt, std::nullopt, ter(tecFROZEN));
            ammAlice.withdraw(
                alice, USD(100), std::nullopt, std::nullopt, ter(tecFROZEN));
        });

        // Carol withdraws more than she owns
        testAMM([&](AMM& ammAlice, Env&) {
            // Single deposit of 100000 worth of tokens,
            // which is 10% of the pool. Carol is LP now.
            ammAlice.deposit(carol, 1'000'000);
            BEAST_EXPECT(ammAlice.expectBalances(
                XRP(11'000), USD(11'000), IOUAmount{11'000'000, 0}));

            ammAlice.withdraw(
                carol,
                2'000'000,
                std::nullopt,
                std::nullopt,
                ter(tecAMM_INVALID_TOKENS));
            BEAST_EXPECT(ammAlice.expectBalances(
                XRP(11'000), USD(11'000), IOUAmount{11'000'000, 0}));
        });

        // Withdraw with EPrice limit. Fails to withdraw, calculated tokens
        // to withdraw are 0.
        testAMM(
            [&](AMM& ammAlice, Env& env) {
                ammAlice.deposit(carol, 1'000'000);
                auto const err = env.enabled(fixAMMv1_3)
                    ? ter(tecAMM_INVALID_TOKENS)
                    : ter(tecAMM_FAILED);
                ammAlice.withdraw(
                    carol, USD(100), std::nullopt, IOUAmount{500, 0}, err);
            },
            std::nullopt,
            0,
            std::nullopt,
            {all, all - fixAMMv1_3});

        // Withdraw with EPrice limit. Fails to withdraw, calculated tokens
        // to withdraw are greater than the LP shares.
        testAMM([&](AMM& ammAlice, Env&) {
            ammAlice.deposit(carol, 1'000'000);
            ammAlice.withdraw(
                carol,
                USD(100),
                std::nullopt,
                IOUAmount{600, 0},
                ter(tecAMM_INVALID_TOKENS));
        });

        // Withdraw with EPrice limit. Fails to withdraw, amount1
        // to withdraw is less than 1700USD.
        testAMM([&](AMM& ammAlice, Env&) {
            ammAlice.deposit(carol, 1'000'000);
            ammAlice.withdraw(
                carol,
                USD(1'700),
                std::nullopt,
                IOUAmount{520, 0},
                ter(tecAMM_FAILED));
        });

        // Deposit/Withdraw the same amount with the trading fee
        testAMM(
            [&](AMM& ammAlice, Env&) {
                ammAlice.deposit(carol, USD(1'000));
                ammAlice.withdraw(
                    carol,
                    USD(1'000),
                    std::nullopt,
                    std::nullopt,
                    ter(tecAMM_INVALID_TOKENS));
            },
            std::nullopt,
            1'000);
        testAMM(
            [&](AMM& ammAlice, Env&) {
                ammAlice.deposit(carol, XRP(1'000));
                ammAlice.withdraw(
                    carol,
                    XRP(1'000),
                    std::nullopt,
                    std::nullopt,
                    ter(tecAMM_INVALID_TOKENS));
            },
            std::nullopt,
            1'000);

        // Deposit/Withdraw the same amount fails due to the tokens adjustment
        testAMM([&](AMM& ammAlice, Env&) {
            ammAlice.deposit(carol, STAmount{USD, 1, -6});
            ammAlice.withdraw(
                carol,
                STAmount{USD, 1, -6},
                std::nullopt,
                std::nullopt,
                ter(tecAMM_INVALID_TOKENS));
        });

        // Withdraw close to one side of the pool. Account's LP tokens
        // are rounded to all LP tokens.
        testAMM(
            [&](AMM& ammAlice, Env& env) {
                auto const err = env.enabled(fixAMMv1_3)
                    ? ter(tecINVARIANT_FAILED)
                    : ter(tecAMM_BALANCE);
                ammAlice.withdraw(
                    alice,
                    STAmount{USD, UINT64_C(9'999'999999999999), -12},
                    std::nullopt,
                    std::nullopt,
                    err);
            },
            {.features = {all, all - fixAMMv1_3}, .noLog = true});

        // Tiny withdraw
        testAMM([&](AMM& ammAlice, Env&) {
            // XRP amount to withdraw is 0
            ammAlice.withdraw(
                alice,
                IOUAmount{1, -5},
                std::nullopt,
                std::nullopt,
                ter(tecAMM_FAILED));
            // Calculated tokens to withdraw are 0
            ammAlice.withdraw(
                alice,
                std::nullopt,
                STAmount{USD, 1, -11},
                std::nullopt,
                ter(tecAMM_INVALID_TOKENS));
            ammAlice.deposit(carol, STAmount{USD, 1, -10});
            ammAlice.withdraw(
                carol,
                std::nullopt,
                STAmount{USD, 1, -9},
                std::nullopt,
                ter(tecAMM_INVALID_TOKENS));
            ammAlice.withdraw(
                carol,
                std::nullopt,
                XRPAmount{1},
                std::nullopt,
                ter(tecAMM_INVALID_TOKENS));
            ammAlice.withdraw(WithdrawArg{
                .tokens = IOUAmount{1, -10},
                .err = ter(tecAMM_INVALID_TOKENS)});
            ammAlice.withdraw(WithdrawArg{
                .asset1Out = STAmount{USD, 1, -15},
                .asset2Out = XRPAmount{1},
                .err = ter(tecAMM_INVALID_TOKENS)});
            ammAlice.withdraw(WithdrawArg{
                .tokens = IOUAmount{1, -10},
                .asset1Out = STAmount{USD, 1, -15},
                .err = ter(tecAMM_INVALID_TOKENS)});
        });
    }

    void
    testWithdraw()
    {
        testcase("Withdraw");

        using namespace jtx;
        auto const all = testable_amendments();

        // Equal withdrawal by Carol: 1000000 of tokens, 10% of the current
        // pool
        testAMM([&](AMM& ammAlice, Env& env) {
            auto const baseFee = env.current()->fees().base.drops();
            // Single deposit of 100000 worth of tokens,
            // which is 10% of the pool. Carol is LP now.
            ammAlice.deposit(carol, 1'000'000);
            BEAST_EXPECT(ammAlice.expectBalances(
                XRP(11'000), USD(11'000), IOUAmount{11'000'000, 0}));
            BEAST_EXPECT(
                ammAlice.expectLPTokens(carol, IOUAmount{1'000'000, 0}));
            // 30,000 less deposited 1,000
            BEAST_EXPECT(expectHolding(env, carol, USD(29'000)));
            // 30,000 less deposited 1,000 and 10 drops tx fee
            BEAST_EXPECT(expectLedgerEntryRoot(
                env, carol, XRPAmount{29'000'000'000 - baseFee}));

            // Carol withdraws all tokens
            ammAlice.withdraw(carol, 1'000'000);
            BEAST_EXPECT(
                ammAlice.expectLPTokens(carol, IOUAmount(beast::Zero())));
            BEAST_EXPECT(expectHolding(env, carol, USD(30'000)));
            BEAST_EXPECT(expectLedgerEntryRoot(
                env, carol, XRPAmount{30'000'000'000 - 2 * baseFee}));
        });

        // Equal withdrawal by tokens 1000000, 10%
        // of the current pool
        testAMM([&](AMM& ammAlice, Env&) {
            ammAlice.withdraw(alice, 1'000'000);
            BEAST_EXPECT(ammAlice.expectBalances(
                XRP(9'000), USD(9'000), IOUAmount{9'000'000, 0}));
        });

        // Equal withdrawal with a limit. Withdraw XRP200.
        // If proportional withdraw of USD is less than 100
        // then withdraw that amount, otherwise withdraw USD100
        // and proportionally withdraw XRP. It's the latter
        // in this case - XRP100/USD100.
        testAMM([&](AMM& ammAlice, Env&) {
            ammAlice.withdraw(alice, XRP(200), USD(100));
            BEAST_EXPECT(ammAlice.expectBalances(
                XRP(9'900), USD(9'900), IOUAmount{9'900'000, 0}));
        });

        // Equal withdrawal with a limit. XRP100/USD100.
        testAMM([&](AMM& ammAlice, Env&) {
            ammAlice.withdraw(alice, XRP(100), USD(200));
            BEAST_EXPECT(ammAlice.expectBalances(
                XRP(9'900), USD(9'900), IOUAmount{9'900'000, 0}));
        });

        // Single withdrawal by amount XRP1000
        testAMM(
            [&](AMM& ammAlice, Env& env) {
                ammAlice.withdraw(alice, XRP(1'000));
                if (!env.enabled(fixAMMv1_3))
                    BEAST_EXPECT(ammAlice.expectBalances(
                        XRP(9'000),
                        USD(10'000),
                        IOUAmount{9'486'832'98050514, -8}));
                else
                    BEAST_EXPECT(ammAlice.expectBalances(
                        XRPAmount{9'000'000'001},
                        USD(10'000),
                        IOUAmount{9'486'832'98050514, -8}));
            },
            std::nullopt,
            0,
            std::nullopt,
            {all, all - fixAMMv1_3});

        // Single withdrawal by tokens 10000.
        testAMM([&](AMM& ammAlice, Env&) {
            ammAlice.withdraw(alice, 10'000, USD(0));
            BEAST_EXPECT(ammAlice.expectBalances(
                XRP(10'000), USD(9980.01), IOUAmount{9'990'000, 0}));
        });

        // Withdraw all tokens.
        testAMM([&](AMM& ammAlice, Env& env) {
            env(trust(carol, STAmount{ammAlice.lptIssue(), 10'000}));
            // Can SetTrust only for AMM LP tokens
            env(trust(
                    carol,
                    STAmount{
                        Issue{EUR.currency, ammAlice.ammAccount()}, 10'000}),
                ter(tecNO_PERMISSION));
            env.close();
            ammAlice.withdrawAll(alice);
            BEAST_EXPECT(!ammAlice.ammExists());

            BEAST_EXPECT(!env.le(keylet::ownerDir(ammAlice.ammAccount())));

            // Can create AMM for the XRP/USD pair
            AMM ammCarol(env, carol, XRP(10'000), USD(10'000));
            BEAST_EXPECT(ammCarol.expectBalances(
                XRP(10'000), USD(10'000), IOUAmount{10'000'000, 0}));
        });

        // Single deposit 1000USD, withdraw all tokens in USD
        testAMM([&](AMM& ammAlice, Env& env) {
            ammAlice.deposit(carol, USD(1'000));
            ammAlice.withdrawAll(carol, USD(0));
            BEAST_EXPECT(ammAlice.expectBalances(
                XRP(10'000), USD(10'000), IOUAmount{10'000'000, 0}));
            BEAST_EXPECT(
                ammAlice.expectLPTokens(carol, IOUAmount(beast::Zero())));
        });

        // Single deposit 1000USD, withdraw all tokens in XRP
        testAMM([&](AMM& ammAlice, Env&) {
            ammAlice.deposit(carol, USD(1'000));
            ammAlice.withdrawAll(carol, XRP(0));
            BEAST_EXPECT(ammAlice.expectBalances(
                XRPAmount(9'090'909'091),
                STAmount{USD, UINT64_C(10'999'99999999999), -11},
                IOUAmount{10'000'000, 0}));
        });

        // Single deposit/withdraw by the same account
        testAMM(
            [&](AMM& ammAlice, Env& env) {
                // Since a smaller amount might be deposited due to
                // the lp tokens adjustment, withdrawing by tokens
                // is generally preferred to withdrawing by amount.
                auto lpTokens = ammAlice.deposit(carol, USD(1'000));
                ammAlice.withdraw(carol, lpTokens, USD(0));
                lpTokens = ammAlice.deposit(carol, STAmount(USD, 1, -6));
                ammAlice.withdraw(carol, lpTokens, USD(0));
                lpTokens = ammAlice.deposit(carol, XRPAmount(1));
                ammAlice.withdraw(carol, lpTokens, XRPAmount(0));
                if (!env.enabled(fixAMMv1_3))
                    BEAST_EXPECT(ammAlice.expectBalances(
                        XRP(10'000), USD(10'000), ammAlice.tokens()));
                else
                    BEAST_EXPECT(ammAlice.expectBalances(
                        XRPAmount(10'000'000'001),
                        USD(10'000),
                        ammAlice.tokens()));
                BEAST_EXPECT(ammAlice.expectLPTokens(carol, IOUAmount{0}));
            },
            std::nullopt,
            0,
            std::nullopt,
            {all, all - fixAMMv1_3});

        // Single deposit by different accounts and then withdraw
        // in reverse.
        testAMM([&](AMM& ammAlice, Env&) {
            auto const carolTokens = ammAlice.deposit(carol, USD(1'000));
            auto const aliceTokens = ammAlice.deposit(alice, USD(1'000));
            ammAlice.withdraw(alice, aliceTokens, USD(0));
            ammAlice.withdraw(carol, carolTokens, USD(0));
            BEAST_EXPECT(ammAlice.expectBalances(
                XRP(10'000), USD(10'000), ammAlice.tokens()));
            BEAST_EXPECT(ammAlice.expectLPTokens(carol, IOUAmount{0}));
            BEAST_EXPECT(ammAlice.expectLPTokens(alice, ammAlice.tokens()));
        });

        // Equal deposit 10%, withdraw all tokens
        testAMM([&](AMM& ammAlice, Env&) {
            ammAlice.deposit(carol, 1'000'000);
            ammAlice.withdrawAll(carol);
            BEAST_EXPECT(ammAlice.expectBalances(
                XRP(10'000), USD(10'000), IOUAmount{10'000'000, 0}));
        });

        // Equal deposit 10%, withdraw all tokens in USD
        testAMM([&](AMM& ammAlice, Env&) {
            ammAlice.deposit(carol, 1'000'000);
            ammAlice.withdrawAll(carol, USD(0));
            BEAST_EXPECT(ammAlice.expectBalances(
                XRP(11'000),
                STAmount{USD, UINT64_C(9'090'909090909092), -12},
                IOUAmount{10'000'000, 0}));
        });

        // Equal deposit 10%, withdraw all tokens in XRP
        testAMM([&](AMM& ammAlice, Env&) {
            ammAlice.deposit(carol, 1'000'000);
            ammAlice.withdrawAll(carol, XRP(0));
            BEAST_EXPECT(ammAlice.expectBalances(
                XRPAmount(9'090'909'091),
                USD(11'000),
                IOUAmount{10'000'000, 0}));
        });

        // Withdraw with EPrice limit.
        testAMM(
            [&](AMM& ammAlice, Env& env) {
                ammAlice.deposit(carol, 1'000'000);
                ammAlice.withdraw(
                    carol, USD(100), std::nullopt, IOUAmount{520, 0});
                BEAST_EXPECT(ammAlice.expectLPTokens(
                    carol, IOUAmount{153'846'15384616, -8}));
                if (!env.enabled(fixAMMv1_1) && !env.enabled(fixAMMv1_3))
                    BEAST_EXPECT(ammAlice.expectBalances(
                        XRPAmount(11'000'000'000),
                        STAmount{USD, UINT64_C(9'372'781065088757), -12},
                        IOUAmount{10'153'846'15384616, -8}));
                else if (env.enabled(fixAMMv1_1) && !env.enabled(fixAMMv1_3))
                    BEAST_EXPECT(ammAlice.expectBalances(
                        XRPAmount(11'000'000'000),
                        STAmount{USD, UINT64_C(9'372'781065088769), -12},
                        IOUAmount{10'153'846'15384616, -8}));
                else if (env.enabled(fixAMMv1_3))
                    BEAST_EXPECT(ammAlice.expectBalances(
                        XRPAmount(11'000'000'000),
                        STAmount{USD, UINT64_C(9'372'78106508877), -11},
                        IOUAmount{10'153'846'15384616, -8}));
                ammAlice.withdrawAll(carol);
                BEAST_EXPECT(ammAlice.expectLPTokens(carol, IOUAmount{0}));
            },
            {.features = {all, all - fixAMMv1_3, all - fixAMMv1_1 - fixAMMv1_3},
             .noLog = true});

        // Withdraw with EPrice limit. AssetOut is 0.
        testAMM(
            [&](AMM& ammAlice, Env& env) {
                ammAlice.deposit(carol, 1'000'000);
                ammAlice.withdraw(
                    carol, USD(0), std::nullopt, IOUAmount{520, 0});
                BEAST_EXPECT(ammAlice.expectLPTokens(
                    carol, IOUAmount{153'846'15384616, -8}));
                if (!env.enabled(fixAMMv1_1) && !env.enabled(fixAMMv1_3))
                    BEAST_EXPECT(ammAlice.expectBalances(
                        XRP(11'000),
                        STAmount{USD, UINT64_C(9'372'781065088757), -12},
                        IOUAmount{10'153'846'15384616, -8}));
                else if (env.enabled(fixAMMv1_1) && !env.enabled(fixAMMv1_3))
                    BEAST_EXPECT(ammAlice.expectBalances(
                        XRP(11'000),
                        STAmount{USD, UINT64_C(9'372'781065088769), -12},
                        IOUAmount{10'153'846'15384616, -8}));
                else if (env.enabled(fixAMMv1_3))
                    BEAST_EXPECT(ammAlice.expectBalances(
                        XRP(11'000),
                        STAmount{USD, UINT64_C(9'372'78106508877), -11},
                        IOUAmount{10'153'846'15384616, -8}));
            },
            std::nullopt,
            0,
            std::nullopt,
            {all, all - fixAMMv1_3, all - fixAMMv1_1 - fixAMMv1_3});

        // IOU to IOU + transfer fee
        {
            Env env{*this};
            fund(env, gw, {alice}, {USD(20'000), BTC(0.5)}, Fund::All);
            env(rate(gw, 1.25));
            env.close();
            // no transfer fee on create
            AMM ammAlice(env, alice, USD(20'000), BTC(0.5));
            BEAST_EXPECT(ammAlice.expectBalances(
                USD(20'000), BTC(0.5), IOUAmount{100, 0}));
            BEAST_EXPECT(expectHolding(env, alice, USD(0)));
            BEAST_EXPECT(expectHolding(env, alice, BTC(0)));
            fund(env, gw, {carol}, {USD(2'000), BTC(0.05)}, Fund::Acct);
            // no transfer fee on deposit
            ammAlice.deposit(carol, 10);
            BEAST_EXPECT(ammAlice.expectBalances(
                USD(22'000), BTC(0.55), IOUAmount{110, 0}));
            BEAST_EXPECT(expectHolding(env, carol, USD(0)));
            BEAST_EXPECT(expectHolding(env, carol, BTC(0)));
            // no transfer fee on withdraw
            ammAlice.withdraw(carol, 10);
            BEAST_EXPECT(ammAlice.expectBalances(
                USD(20'000), BTC(0.5), IOUAmount{100, 0}));
            BEAST_EXPECT(ammAlice.expectLPTokens(carol, IOUAmount{0, 0}));
            BEAST_EXPECT(expectHolding(env, carol, USD(2'000)));
            BEAST_EXPECT(expectHolding(env, carol, BTC(0.05)));
        }

        // Tiny withdraw
        testAMM([&](AMM& ammAlice, Env&) {
            // By tokens
            ammAlice.withdraw(alice, IOUAmount{1, -3});
            BEAST_EXPECT(ammAlice.expectBalances(
                XRPAmount{9'999'999'999},
                STAmount{USD, UINT64_C(9'999'999999), -6},
                IOUAmount{9'999'999'999, -3}));
        });
        testAMM(
            [&](AMM& ammAlice, Env& env) {
                // Single XRP pool
                ammAlice.withdraw(alice, std::nullopt, XRPAmount{1});
                if (!env.enabled(fixAMMv1_3))
                    BEAST_EXPECT(ammAlice.expectBalances(
                        XRPAmount{9'999'999'999},
                        USD(10'000),
                        IOUAmount{9'999'999'9995, -4}));
                else
                    BEAST_EXPECT(ammAlice.expectBalances(
                        XRP(10'000),
                        USD(10'000),
                        IOUAmount{9'999'999'9995, -4}));
            },
            std::nullopt,
            0,
            std::nullopt,
            {all, all - fixAMMv1_3});
        testAMM([&](AMM& ammAlice, Env&) {
            // Single USD pool
            ammAlice.withdraw(alice, std::nullopt, STAmount{USD, 1, -10});
            BEAST_EXPECT(ammAlice.expectBalances(
                XRP(10'000),
                STAmount{USD, UINT64_C(9'999'9999999999), -10},
                IOUAmount{9'999'999'99999995, -8}));
        });

        // Withdraw close to entire pool
        // Equal by tokens
        testAMM([&](AMM& ammAlice, Env&) {
            ammAlice.withdraw(alice, IOUAmount{9'999'999'999, -3});
            BEAST_EXPECT(ammAlice.expectBalances(
                XRPAmount{1}, STAmount{USD, 1, -6}, IOUAmount{1, -3}));
        });
        // USD by tokens
        testAMM([&](AMM& ammAlice, Env&) {
            ammAlice.withdraw(alice, IOUAmount{9'999'999}, USD(0));
            BEAST_EXPECT(ammAlice.expectBalances(
                XRP(10'000), STAmount{USD, 1, -10}, IOUAmount{1}));
        });
        // XRP by tokens
        testAMM([&](AMM& ammAlice, Env&) {
            ammAlice.withdraw(alice, IOUAmount{9'999'900}, XRP(0));
            BEAST_EXPECT(ammAlice.expectBalances(
                XRPAmount{1}, USD(10'000), IOUAmount{100}));
        });
        // USD
        testAMM([&](AMM& ammAlice, Env&) {
            ammAlice.withdraw(
                alice, STAmount{USD, UINT64_C(9'999'99999999999), -11});
            BEAST_EXPECT(ammAlice.expectBalances(
                XRP(10000), STAmount{USD, 1, -11}, IOUAmount{316227765, -9}));
        });
        // XRP
        testAMM([&](AMM& ammAlice, Env&) {
            ammAlice.withdraw(alice, XRPAmount{9'999'999'999});
            BEAST_EXPECT(ammAlice.expectBalances(
                XRPAmount{1}, USD(10'000), IOUAmount{100}));
        });
    }

    void
    testInvalidFeeVote()
    {
        testcase("Invalid Fee Vote");
        using namespace jtx;

        testAMM([&](AMM& ammAlice, Env& env) {
            // Invalid flags
            ammAlice.vote(
                std::nullopt,
                1'000,
                tfWithdrawAll,
                std::nullopt,
                std::nullopt,
                ter(temINVALID_FLAG));

            // Invalid fee.
            ammAlice.vote(
                std::nullopt,
                1'001,
                std::nullopt,
                std::nullopt,
                std::nullopt,
                ter(temBAD_FEE));
            BEAST_EXPECT(ammAlice.expectTradingFee(0));

            // Invalid Account
            Account bad("bad");
            env.memoize(bad);
            ammAlice.vote(
                bad,
                1'000,
                std::nullopt,
                seq(1),
                std::nullopt,
                ter(terNO_ACCOUNT));

            // Invalid AMM
            ammAlice.vote(
                alice,
                1'000,
                std::nullopt,
                std::nullopt,
                {{USD, GBP}},
                ter(terNO_AMM));

            // Account is not LP
            ammAlice.vote(
                carol,
                1'000,
                std::nullopt,
                std::nullopt,
                std::nullopt,
                ter(tecAMM_INVALID_TOKENS));
        });

        // Invalid AMM
        testAMM([&](AMM& ammAlice, Env& env) {
            ammAlice.withdrawAll(alice);
            ammAlice.vote(
                alice,
                1'000,
                std::nullopt,
                std::nullopt,
                std::nullopt,
                ter(terNO_AMM));
        });
    }

    void
    testFeeVote()
    {
        testcase("Fee Vote");
        using namespace jtx;
        auto const all = testable_amendments();

        // One vote sets fee to 1%.
        testAMM([&](AMM& ammAlice, Env& env) {
            BEAST_EXPECT(ammAlice.expectAuctionSlot(0, 0, IOUAmount{0}));
            ammAlice.vote({}, 1'000);
            BEAST_EXPECT(ammAlice.expectTradingFee(1'000));
            // Discounted fee is 1/10 of trading fee.
            BEAST_EXPECT(ammAlice.expectAuctionSlot(100, 0, IOUAmount{0}));
        });

        auto vote = [&](AMM& ammAlice,
                        Env& env,
                        int i,
                        int fundUSD = 100'000,
                        std::uint32_t tokens = 10'000'000,
                        std::vector<Account>* accounts = nullptr) {
            Account a(std::to_string(i));
            // post-amendment the amount to deposit is slightly higher
            // in order to ensure AMM invariant sqrt(asset1 * asset2) >= tokens
            // fund just one USD higher in this case, which is enough for
            // deposit to succeed
            if (env.enabled(fixAMMv1_3))
                ++fundUSD;
            fund(env, gw, {a}, {USD(fundUSD)}, Fund::Acct);
            ammAlice.deposit(a, tokens);
            ammAlice.vote(a, 50 * (i + 1));
            if (accounts)
                accounts->push_back(std::move(a));
        };

        // Eight votes fill all voting slots, set fee 0.175%.
        testAMM(
            [&](AMM& ammAlice, Env& env) {
                for (int i = 0; i < 7; ++i)
                    vote(ammAlice, env, i, 10'000);
                BEAST_EXPECT(ammAlice.expectTradingFee(175));
            },
            std::nullopt,
            0,
            std::nullopt,
            {all});

        // Eight votes fill all voting slots, set fee 0.175%.
        // New vote, same account, sets fee 0.225%
        testAMM([&](AMM& ammAlice, Env& env) {
            for (int i = 0; i < 7; ++i)
                vote(ammAlice, env, i);
            BEAST_EXPECT(ammAlice.expectTradingFee(175));
            Account const a("0");
            ammAlice.vote(a, 450);
            BEAST_EXPECT(ammAlice.expectTradingFee(225));
        });

        // Eight votes fill all voting slots, set fee 0.175%.
        // New vote, new account, higher vote weight, set higher fee 0.244%
        testAMM([&](AMM& ammAlice, Env& env) {
            for (int i = 0; i < 7; ++i)
                vote(ammAlice, env, i);
            BEAST_EXPECT(ammAlice.expectTradingFee(175));
            vote(ammAlice, env, 7, 100'000, 20'000'000);
            BEAST_EXPECT(ammAlice.expectTradingFee(244));
        });

        // Eight votes fill all voting slots, set fee 0.219%.
        // New vote, new account, higher vote weight, set smaller fee 0.206%
        testAMM([&](AMM& ammAlice, Env& env) {
            for (int i = 7; i > 0; --i)
                vote(ammAlice, env, i);
            BEAST_EXPECT(ammAlice.expectTradingFee(219));
            vote(ammAlice, env, 0, 100'000, 20'000'000);
            BEAST_EXPECT(ammAlice.expectTradingFee(206));
        });

        // Eight votes fill all voting slots. The accounts then withdraw all
        // tokens. An account sets a new fee and the previous slots are
        // deleted.
        testAMM([&](AMM& ammAlice, Env& env) {
            std::vector<Account> accounts;
            for (int i = 0; i < 7; ++i)
                vote(ammAlice, env, i, 100'000, 10'000'000, &accounts);
            BEAST_EXPECT(ammAlice.expectTradingFee(175));
            for (int i = 0; i < 7; ++i)
                ammAlice.withdrawAll(accounts[i]);
            ammAlice.deposit(carol, 10'000'000);
            ammAlice.vote(carol, 1'000);
            // The initial LP set the fee to 1000. Carol gets 50% voting
            // power, and the new fee is 500.
            BEAST_EXPECT(ammAlice.expectTradingFee(500));
        });

        // Eight votes fill all voting slots. The accounts then withdraw some
        // tokens. The new vote doesn't get the voting power but
        // the slots are refreshed and the fee is updated.
        testAMM([&](AMM& ammAlice, Env& env) {
            std::vector<Account> accounts;
            for (int i = 0; i < 7; ++i)
                vote(ammAlice, env, i, 100'000, 10'000'000, &accounts);
            BEAST_EXPECT(ammAlice.expectTradingFee(175));
            for (int i = 0; i < 7; ++i)
                ammAlice.withdraw(accounts[i], 9'000'000);
            ammAlice.deposit(carol, 1'000);
            // The vote is not added to the slots
            ammAlice.vote(carol, 1'000);
            auto const info = ammAlice.ammRpcInfo()[jss::amm][jss::vote_slots];
            for (std::uint16_t i = 0; i < info.size(); ++i)
                BEAST_EXPECT(info[i][jss::account] != carol.human());
            // But the slots are refreshed and the fee is changed
            BEAST_EXPECT(ammAlice.expectTradingFee(82));
        });
    }

    void
    testInvalidBid()
    {
        testcase("Invalid Bid");
        using namespace jtx;
        using namespace std::chrono;

        // burn all the LPTokens through a AMMBid transaction
        {
            Env env(*this);
            fund(env, gw, {alice}, XRP(2'000), {USD(2'000)});
            AMM amm(env, gw, XRP(1'000), USD(1'000), false, 1'000);

            // auction slot is owned by the creator of the AMM i.e. gw
            BEAST_EXPECT(amm.expectAuctionSlot(100, 0, IOUAmount{0}));

            // gw attempts to burn all her LPTokens through a bid transaction
            // this transaction fails because AMMBid transaction can not burn
            // all the outstanding LPTokens
            env(amm.bid({
                    .account = gw,
                    .bidMin = 1'000'000,
                }),
                ter(tecAMM_INVALID_TOKENS));
        }

        // burn all the LPTokens through a AMMBid transaction
        {
            Env env(*this);
            fund(env, gw, {alice}, XRP(2'000), {USD(2'000)});
            AMM amm(env, gw, XRP(1'000), USD(1'000), false, 1'000);

            // auction slot is owned by the creator of the AMM i.e. gw
            BEAST_EXPECT(amm.expectAuctionSlot(100, 0, IOUAmount{0}));

            // gw burns all but one of its LPTokens through a bid transaction
            // this transaction suceeds because the bid price is less than
            // the total outstanding LPToken balance
            env(amm.bid({
                    .account = gw,
                    .bidMin = STAmount{amm.lptIssue(), UINT64_C(999'999)},
                }),
                ter(tesSUCCESS))
                .close();

            // gw must own the auction slot
            BEAST_EXPECT(amm.expectAuctionSlot(100, 0, IOUAmount{999'999}));

            // 999'999 tokens are burned, only 1 LPToken is owned by gw
            BEAST_EXPECT(
                amm.expectBalances(XRP(1'000), USD(1'000), IOUAmount{1}));

            // gw owns only 1 LPToken in its balance
            BEAST_EXPECT(Number{amm.getLPTokensBalance(gw)} == 1);

            // gw attempts to burn the last of its LPTokens in an AMMBid
            // transaction. This transaction fails because it would burn all
            // the remaining LPTokens
            env(amm.bid({
                    .account = gw,
                    .bidMin = 1,
                }),
                ter(tecAMM_INVALID_TOKENS));
        }

        testAMM([&](AMM& ammAlice, Env& env) {
            // Invalid flags
            env(ammAlice.bid({
                    .account = carol,
                    .bidMin = 0,
                    .flags = tfWithdrawAll,
                }),
                ter(temINVALID_FLAG));

            ammAlice.deposit(carol, 1'000'000);
            // Invalid Bid price <= 0
            for (auto bid : {0, -100})
            {
                env(ammAlice.bid({
                        .account = carol,
                        .bidMin = bid,
                    }),
                    ter(temBAD_AMOUNT));
                env(ammAlice.bid({
                        .account = carol,
                        .bidMax = bid,
                    }),
                    ter(temBAD_AMOUNT));
            }

            // Invlaid Min/Max combination
            env(ammAlice.bid({
                    .account = carol,
                    .bidMin = 200,
                    .bidMax = 100,
                }),
                ter(tecAMM_INVALID_TOKENS));

            // Invalid Account
            Account bad("bad");
            env.memoize(bad);
            env(ammAlice.bid({
                    .account = bad,
                    .bidMax = 100,
                }),
                seq(1),
                ter(terNO_ACCOUNT));

            // Account is not LP
            Account const dan("dan");
            env.fund(XRP(1'000), dan);
            env(ammAlice.bid({
                    .account = dan,
                    .bidMin = 100,
                }),
                ter(tecAMM_INVALID_TOKENS));
            env(ammAlice.bid({
                    .account = dan,
                }),
                ter(tecAMM_INVALID_TOKENS));

            // Auth account is invalid.
            env(ammAlice.bid({
                    .account = carol,
                    .bidMin = 100,
                    .authAccounts = {bob},
                }),
                ter(terNO_ACCOUNT));

            // Invalid Assets
            env(ammAlice.bid({
                    .account = alice,
                    .bidMax = 100,
                    .assets = {{USD, GBP}},
                }),
                ter(terNO_AMM));

            // Invalid Min/Max issue
            env(ammAlice.bid({
                    .account = alice,
                    .bidMax = STAmount{USD, 100},
                }),
                ter(temBAD_AMM_TOKENS));
            env(ammAlice.bid({
                    .account = alice,
                    .bidMin = STAmount{USD, 100},
                }),
                ter(temBAD_AMM_TOKENS));
        });

        // Invalid AMM
        testAMM([&](AMM& ammAlice, Env& env) {
            ammAlice.withdrawAll(alice);
            env(ammAlice.bid({
                    .account = alice,
                    .bidMax = 100,
                }),
                ter(terNO_AMM));
        });

        // More than four Auth accounts.
        testAMM([&](AMM& ammAlice, Env& env) {
            Account ed("ed");
            Account bill("bill");
            Account scott("scott");
            Account james("james");
            env.fund(XRP(1'000), bob, ed, bill, scott, james);
            env.close();
            ammAlice.deposit(carol, 1'000'000);
            env(ammAlice.bid({
                    .account = carol,
                    .bidMin = 100,
                    .authAccounts = {bob, ed, bill, scott, james},
                }),
                ter(temMALFORMED));
        });

        // Bid price exceeds LP owned tokens
        testAMM([&](AMM& ammAlice, Env& env) {
            fund(env, gw, {bob}, XRP(1'000), {USD(100)}, Fund::Acct);
            ammAlice.deposit(carol, 1'000'000);
            ammAlice.deposit(bob, 10);
            env(ammAlice.bid({
                    .account = carol,
                    .bidMin = 1'000'001,
                }),
                ter(tecAMM_INVALID_TOKENS));
            env(ammAlice.bid({
                    .account = carol,
                    .bidMax = 1'000'001,
                }),
                ter(tecAMM_INVALID_TOKENS));
            env(ammAlice.bid({
                .account = carol,
                .bidMin = 1'000,
            }));
            BEAST_EXPECT(ammAlice.expectAuctionSlot(0, 0, IOUAmount{1'000}));
            // Slot purchase price is more than 1000 but bob only has 10 tokens
            env(ammAlice.bid({
                    .account = bob,
                }),
                ter(tecAMM_INVALID_TOKENS));
        });

        // Bid all tokens, still own the slot
        {
            Env env(*this);
            fund(env, gw, {alice, bob}, XRP(1'000), {USD(1'000)});
            AMM amm(env, gw, XRP(10), USD(1'000));
            auto const lpIssue = amm.lptIssue();
            env.trust(STAmount{lpIssue, 100}, alice);
            env.trust(STAmount{lpIssue, 50}, bob);
            env(pay(gw, alice, STAmount{lpIssue, 100}));
            env(pay(gw, bob, STAmount{lpIssue, 50}));
            env(amm.bid({.account = alice, .bidMin = 100}));
            // Alice doesn't have any more tokens, but
            // she still owns the slot.
            env(amm.bid({
                    .account = bob,
                    .bidMax = 50,
                }),
                ter(tecAMM_FAILED));
        }
    }

    void
    testBid(FeatureBitset features)
    {
        testcase("Bid");
        using namespace jtx;
        using namespace std::chrono;

        // Auction slot initially is owned by AMM creator, who pays 0 price.

        // Bid 110 tokens. Pay bidMin.
        testAMM(
            [&](AMM& ammAlice, Env& env) {
                ammAlice.deposit(carol, 1'000'000);
                env(ammAlice.bid({.account = carol, .bidMin = 110}));
                BEAST_EXPECT(ammAlice.expectAuctionSlot(0, 0, IOUAmount{110}));
                // 110 tokens are burned.
                BEAST_EXPECT(ammAlice.expectBalances(
                    XRP(11'000), USD(11'000), IOUAmount{10'999'890, 0}));
            },
            std::nullopt,
            0,
            std::nullopt,
            {features});

        // Bid with min/max when the pay price is less than min.
        testAMM(
            [&](AMM& ammAlice, Env& env) {
                ammAlice.deposit(carol, 1'000'000);
                // Bid exactly 110. Pay 110 because the pay price is < 110.
                env(ammAlice.bid(
                    {.account = carol, .bidMin = 110, .bidMax = 110}));
                BEAST_EXPECT(ammAlice.expectAuctionSlot(0, 0, IOUAmount{110}));
                BEAST_EXPECT(ammAlice.expectBalances(
                    XRP(11'000), USD(11'000), IOUAmount{10'999'890}));
                // Bid exactly 180-200. Pay 180 because the pay price is < 180.
                env(ammAlice.bid(
                    {.account = alice, .bidMin = 180, .bidMax = 200}));
                BEAST_EXPECT(ammAlice.expectAuctionSlot(0, 0, IOUAmount{180}));
                BEAST_EXPECT(ammAlice.expectBalances(
                    XRP(11'000), USD(11'000), IOUAmount{10'999'814'5, -1}));
            },
            std::nullopt,
            0,
            std::nullopt,
            {features});

        // Start bid at bidMin 110.
        testAMM(
            [&](AMM& ammAlice, Env& env) {
                ammAlice.deposit(carol, 1'000'000);
                // Bid, pay bidMin.
                env(ammAlice.bid({.account = carol, .bidMin = 110}));
                BEAST_EXPECT(ammAlice.expectAuctionSlot(0, 0, IOUAmount{110}));

                fund(env, gw, {bob}, {USD(10'000)}, Fund::Acct);
                ammAlice.deposit(bob, 1'000'000);
                // Bid, pay the computed price.
                env(ammAlice.bid({.account = bob}));
                BEAST_EXPECT(
                    ammAlice.expectAuctionSlot(0, 0, IOUAmount(1155, -1)));

                // Bid bidMax fails because the computed price is higher.
                env(ammAlice.bid({
                        .account = carol,
                        .bidMax = 120,
                    }),
                    ter(tecAMM_FAILED));
                // Bid MaxSlotPrice succeeds - pay computed price
                env(ammAlice.bid({.account = carol, .bidMax = 600}));
                BEAST_EXPECT(
                    ammAlice.expectAuctionSlot(0, 0, IOUAmount{121'275, -3}));

                // Bid Min/MaxSlotPrice fails because the computed price is not
                // in range
                env(ammAlice.bid({
                        .account = carol,
                        .bidMin = 10,
                        .bidMax = 100,
                    }),
                    ter(tecAMM_FAILED));
                // Bid Min/MaxSlotPrice succeeds - pay computed price
                env(ammAlice.bid(
                    {.account = carol, .bidMin = 100, .bidMax = 600}));
                BEAST_EXPECT(
                    ammAlice.expectAuctionSlot(0, 0, IOUAmount{127'33875, -5}));
            },
            std::nullopt,
            0,
            std::nullopt,
            {features});

        // Slot states.
        testAMM(
            [&](AMM& ammAlice, Env& env) {
                ammAlice.deposit(carol, 1'000'000);

                fund(env, gw, {bob}, {USD(10'000)}, Fund::Acct);
                ammAlice.deposit(bob, 1'000'000);
                if (!features[fixAMMv1_3])
                    BEAST_EXPECT(ammAlice.expectBalances(
                        XRP(12'000), USD(12'000), IOUAmount{12'000'000, 0}));
                else
                    BEAST_EXPECT(ammAlice.expectBalances(
                        XRPAmount{12'000'000'001},
                        USD(12'000),
                        IOUAmount{12'000'000, 0}));

                // Initial state. Pay bidMin.
                env(ammAlice.bid({.account = carol, .bidMin = 110})).close();
                BEAST_EXPECT(ammAlice.expectAuctionSlot(0, 0, IOUAmount{110}));

                // 1st Interval after close, price for 0th interval.
                env(ammAlice.bid({.account = bob}));
                env.close(seconds(AUCTION_SLOT_INTERVAL_DURATION + 1));
                BEAST_EXPECT(
                    ammAlice.expectAuctionSlot(0, 1, IOUAmount{1'155, -1}));

                // 10th Interval after close, price for 1st interval.
                env(ammAlice.bid({.account = carol}));
                env.close(seconds(10 * AUCTION_SLOT_INTERVAL_DURATION + 1));
                BEAST_EXPECT(
                    ammAlice.expectAuctionSlot(0, 10, IOUAmount{121'275, -3}));

                // 20th Interval (expired) after close, price for 10th interval.
                env(ammAlice.bid({.account = bob}));
                env.close(seconds(
                    AUCTION_SLOT_TIME_INTERVALS *
                        AUCTION_SLOT_INTERVAL_DURATION +
                    1));
                BEAST_EXPECT(ammAlice.expectAuctionSlot(
                    0, std::nullopt, IOUAmount{127'33875, -5}));

                // 0 Interval.
                env(ammAlice.bid({.account = carol, .bidMin = 110})).close();
                BEAST_EXPECT(ammAlice.expectAuctionSlot(
                    0, std::nullopt, IOUAmount{110}));
                // ~321.09 tokens burnt on bidding fees.
                if (!features[fixAMMv1_3])
                    BEAST_EXPECT(ammAlice.expectBalances(
                        XRP(12'000),
                        USD(12'000),
                        IOUAmount{11'999'678'91, -2}));
                else
                    BEAST_EXPECT(ammAlice.expectBalances(
                        XRPAmount{12'000'000'001},
                        USD(12'000),
                        IOUAmount{11'999'678'91, -2}));
            },
            std::nullopt,
            0,
            std::nullopt,
            {features});

        // Pool's fee 1%. Bid bidMin.
        // Auction slot owner and auth account trade at discounted fee -
        // 1/10 of the trading fee.
        // Other accounts trade at 1% fee.
        testAMM(
            [&](AMM& ammAlice, Env& env) {
                Account const dan("dan");
                Account const ed("ed");
                fund(env, gw, {bob, dan, ed}, {USD(20'000)}, Fund::Acct);
                ammAlice.deposit(bob, 1'000'000);
                ammAlice.deposit(ed, 1'000'000);
                ammAlice.deposit(carol, 500'000);
                ammAlice.deposit(dan, 500'000);
                auto ammTokens = ammAlice.getLPTokensBalance();
                env(ammAlice.bid({
                    .account = carol,
                    .bidMin = 120,
                    .authAccounts = {bob, ed},
                }));
                auto const slotPrice = IOUAmount{5'200};
                ammTokens -= slotPrice;
                BEAST_EXPECT(ammAlice.expectAuctionSlot(100, 0, slotPrice));
                if (!features[fixAMMv1_3])
                    BEAST_EXPECT(ammAlice.expectBalances(
                        XRP(13'000), USD(13'000), ammTokens));
                else
                    BEAST_EXPECT(ammAlice.expectBalances(
                        XRPAmount{13'000'000'003}, USD(13'000), ammTokens));
                // Discounted trade
                for (int i = 0; i < 10; ++i)
                {
                    auto tokens = ammAlice.deposit(carol, USD(100));
                    ammAlice.withdraw(carol, tokens, USD(0));
                    tokens = ammAlice.deposit(bob, USD(100));
                    ammAlice.withdraw(bob, tokens, USD(0));
                    tokens = ammAlice.deposit(ed, USD(100));
                    ammAlice.withdraw(ed, tokens, USD(0));
                }
                // carol, bob, and ed pay ~0.99USD in fees.
                if (!features[fixAMMv1_1])
                {
                    BEAST_EXPECT(
                        env.balance(carol, USD) ==
                        STAmount(USD, UINT64_C(29'499'00572620545), -11));
                    BEAST_EXPECT(
                        env.balance(bob, USD) ==
                        STAmount(USD, UINT64_C(18'999'00572616195), -11));
                    BEAST_EXPECT(
                        env.balance(ed, USD) ==
                        STAmount(USD, UINT64_C(18'999'00572611841), -11));
                    // USD pool is slightly higher because of the fees.
                    BEAST_EXPECT(ammAlice.expectBalances(
                        XRP(13'000),
                        STAmount(USD, UINT64_C(13'002'98282151419), -11),
                        ammTokens));
                }
                else
                {
                    BEAST_EXPECT(
                        env.balance(carol, USD) ==
                        STAmount(USD, UINT64_C(29'499'00572620544), -11));
                    BEAST_EXPECT(
                        env.balance(bob, USD) ==
                        STAmount(USD, UINT64_C(18'999'00572616194), -11));
                    BEAST_EXPECT(
                        env.balance(ed, USD) ==
                        STAmount(USD, UINT64_C(18'999'0057261184), -10));
                    // USD pool is slightly higher because of the fees.
                    if (!features[fixAMMv1_3])
                        BEAST_EXPECT(ammAlice.expectBalances(
                            XRP(13'000),
                            STAmount(USD, UINT64_C(13'002'98282151422), -11),
                            ammTokens));
                    else
                        BEAST_EXPECT(ammAlice.expectBalances(
                            XRPAmount{13'000'000'003},
                            STAmount(USD, UINT64_C(13'002'98282151422), -11),
                            ammTokens));
                }
                ammTokens = ammAlice.getLPTokensBalance();
                // Trade with the fee
                for (int i = 0; i < 10; ++i)
                {
                    auto const tokens = ammAlice.deposit(dan, USD(100));
                    ammAlice.withdraw(dan, tokens, USD(0));
                }
                // dan pays ~9.94USD, which is ~10 times more in fees than
                // carol, bob, ed. the discounted fee is 10 times less
                // than the trading fee.
                if (!features[fixAMMv1_1])
                {
                    BEAST_EXPECT(
                        env.balance(dan, USD) ==
                        STAmount(USD, UINT64_C(19'490'056722744), -9));
                    // USD pool gains more in dan's fees.
                    BEAST_EXPECT(ammAlice.expectBalances(
                        XRP(13'000),
                        STAmount{USD, UINT64_C(13'012'92609877019), -11},
                        ammTokens));
                    // Discounted fee payment
                    ammAlice.deposit(carol, USD(100));
                    ammTokens = ammAlice.getLPTokensBalance();
                    BEAST_EXPECT(ammAlice.expectBalances(
                        XRP(13'000),
                        STAmount{USD, UINT64_C(13'112'92609877019), -11},
                        ammTokens));
                    env(pay(carol, bob, USD(100)),
                        path(~USD),
                        sendmax(XRP(110)));
                    env.close();
                    // carol pays 100000 drops in fees
                    // 99900668XRP swapped in for 100USD
                    BEAST_EXPECT(ammAlice.expectBalances(
                        XRPAmount{13'100'000'668},
                        STAmount{USD, UINT64_C(13'012'92609877019), -11},
                        ammTokens));
                }
                else
                {
                    if (!features[fixAMMv1_3])
                        BEAST_EXPECT(
                            env.balance(dan, USD) ==
                            STAmount(USD, UINT64_C(19'490'05672274399), -11));
                    else
                        BEAST_EXPECT(
                            env.balance(dan, USD) ==
                            STAmount(USD, UINT64_C(19'490'05672274398), -11));
                    // USD pool gains more in dan's fees.
                    if (!features[fixAMMv1_3])
                        BEAST_EXPECT(ammAlice.expectBalances(
                            XRP(13'000),
                            STAmount{USD, UINT64_C(13'012'92609877023), -11},
                            ammTokens));
                    else
                        BEAST_EXPECT(ammAlice.expectBalances(
                            XRPAmount{13'000'000'003},
                            STAmount{USD, UINT64_C(13'012'92609877024), -11},
                            ammTokens));
                    // Discounted fee payment
                    ammAlice.deposit(carol, USD(100));
                    ammTokens = ammAlice.getLPTokensBalance();
                    if (!features[fixAMMv1_3])
                        BEAST_EXPECT(ammAlice.expectBalances(
                            XRP(13'000),
                            STAmount{USD, UINT64_C(13'112'92609877023), -11},
                            ammTokens));
                    else
                        BEAST_EXPECT(ammAlice.expectBalances(
                            XRPAmount{13'000'000'003},
                            STAmount{USD, UINT64_C(13'112'92609877024), -11},
                            ammTokens));
                    env(pay(carol, bob, USD(100)),
                        path(~USD),
                        sendmax(XRP(110)));
                    env.close();
                    // carol pays 100000 drops in fees
                    // 99900668XRP swapped in for 100USD
                    if (!features[fixAMMv1_3])
                        BEAST_EXPECT(ammAlice.expectBalances(
                            XRPAmount{13'100'000'668},
                            STAmount{USD, UINT64_C(13'012'92609877023), -11},
                            ammTokens));
                    else
                        BEAST_EXPECT(ammAlice.expectBalances(
                            XRPAmount{13'100'000'671},
                            STAmount{USD, UINT64_C(13'012'92609877024), -11},
                            ammTokens));
                }
                // Payment with the trading fee
                env(pay(alice, carol, XRP(100)), path(~XRP), sendmax(USD(110)));
                env.close();
                // alice pays ~1.011USD in fees, which is ~10 times more
                // than carol's fee
                // 100.099431529USD swapped in for 100XRP
                if (!features[fixAMMv1_1] && !features[fixAMMv1_3])
                {
                    BEAST_EXPECT(ammAlice.expectBalances(
                        XRPAmount{13'000'000'668},
                        STAmount{USD, UINT64_C(13'114'03663047264), -11},
                        ammTokens));
                }
                else if (features[fixAMMv1_1] && !features[fixAMMv1_3])
                {
                    BEAST_EXPECT(ammAlice.expectBalances(
                        XRPAmount{13'000'000'668},
                        STAmount{USD, UINT64_C(13'114'03663047269), -11},
                        ammTokens));
                }
                else
                {
                    BEAST_EXPECT(ammAlice.expectBalances(
                        XRPAmount{13'000'000'671},
                        STAmount{USD, UINT64_C(13'114'03663044937), -11},
                        ammTokens));
                }
                // Auction slot expired, no discounted fee
                env.close(seconds(TOTAL_TIME_SLOT_SECS + 1));
                // clock is parent's based
                env.close();
                if (!features[fixAMMv1_1])
                    BEAST_EXPECT(
                        env.balance(carol, USD) ==
                        STAmount(USD, UINT64_C(29'399'00572620545), -11));
                else if (!features[fixAMMv1_3])
                    BEAST_EXPECT(
                        env.balance(carol, USD) ==
                        STAmount(USD, UINT64_C(29'399'00572620544), -11));
                ammTokens = ammAlice.getLPTokensBalance();
                for (int i = 0; i < 10; ++i)
                {
                    auto const tokens = ammAlice.deposit(carol, USD(100));
                    ammAlice.withdraw(carol, tokens, USD(0));
                }
                // carol pays ~9.94USD in fees, which is ~10 times more in
                // trading fees vs discounted fee.
                if (!features[fixAMMv1_1] && !features[fixAMMv1_3])
                {
                    BEAST_EXPECT(
                        env.balance(carol, USD) ==
                        STAmount(USD, UINT64_C(29'389'06197177128), -11));
                    BEAST_EXPECT(ammAlice.expectBalances(
                        XRPAmount{13'000'000'668},
                        STAmount{USD, UINT64_C(13'123'98038490681), -11},
                        ammTokens));
                }
                else if (features[fixAMMv1_1] && !features[fixAMMv1_3])
                {
                    BEAST_EXPECT(
                        env.balance(carol, USD) ==
                        STAmount(USD, UINT64_C(29'389'06197177124), -11));
                    BEAST_EXPECT(ammAlice.expectBalances(
                        XRPAmount{13'000'000'668},
                        STAmount{USD, UINT64_C(13'123'98038490689), -11},
                        ammTokens));
                }
                else
                {
                    BEAST_EXPECT(
                        env.balance(carol, USD) ==
                        STAmount(USD, UINT64_C(29'389'06197177129), -11));
                    BEAST_EXPECT(ammAlice.expectBalances(
                        XRPAmount{13'000'000'671},
                        STAmount{USD, UINT64_C(13'123'98038488352), -11},
                        ammTokens));
                }
                env(pay(carol, bob, USD(100)), path(~USD), sendmax(XRP(110)));
                env.close();
                // carol pays ~1.008XRP in trading fee, which is
                // ~10 times more than the discounted fee.
                // 99.815876XRP is swapped in for 100USD
                if (!features[fixAMMv1_1] && !features[fixAMMv1_3])
                {
                    BEAST_EXPECT(ammAlice.expectBalances(
                        XRPAmount(13'100'824'790),
                        STAmount{USD, UINT64_C(13'023'98038490681), -11},
                        ammTokens));
                }
                else if (features[fixAMMv1_1] && !features[fixAMMv1_3])
                {
                    BEAST_EXPECT(ammAlice.expectBalances(
                        XRPAmount(13'100'824'790),
                        STAmount{USD, UINT64_C(13'023'98038490689), -11},
                        ammTokens));
                }
                else
                {
                    BEAST_EXPECT(ammAlice.expectBalances(
                        XRPAmount(13'100'824'793),
                        STAmount{USD, UINT64_C(13'023'98038488352), -11},
                        ammTokens));
                }
            },
            std::nullopt,
            1'000,
            std::nullopt,
            {features});

        // Bid tiny amount
        testAMM(
            [&](AMM& ammAlice, Env& env) {
                // Bid a tiny amount
                auto const tiny =
                    Number{STAmount::cMinValue, STAmount::cMinOffset};
                env(ammAlice.bid(
                    {.account = alice, .bidMin = IOUAmount{tiny}}));
                // Auction slot purchase price is equal to the tiny amount
                // since the minSlotPrice is 0 with no trading fee.
                BEAST_EXPECT(ammAlice.expectAuctionSlot(0, 0, IOUAmount{tiny}));
                // The purchase price is too small to affect the total tokens
                BEAST_EXPECT(ammAlice.expectBalances(
                    XRP(10'000), USD(10'000), ammAlice.tokens()));
                // Bid the tiny amount
                env(ammAlice.bid({
                    .account = alice,
                    .bidMin =
                        IOUAmount{STAmount::cMinValue, STAmount::cMinOffset},
                }));
                // Pay slightly higher price
                BEAST_EXPECT(ammAlice.expectAuctionSlot(
                    0, 0, IOUAmount{tiny * Number{105, -2}}));
                // The purchase price is still too small to affect the total
                // tokens
                BEAST_EXPECT(ammAlice.expectBalances(
                    XRP(10'000), USD(10'000), ammAlice.tokens()));
            },
            std::nullopt,
            0,
            std::nullopt,
            {features});

        // Reset auth account
        testAMM(
            [&](AMM& ammAlice, Env& env) {
                env(ammAlice.bid({
                    .account = alice,
                    .bidMin = IOUAmount{100},
                    .authAccounts = {carol},
                }));
                BEAST_EXPECT(ammAlice.expectAuctionSlot({carol}));
                env(ammAlice.bid({.account = alice, .bidMin = IOUAmount{100}}));
                BEAST_EXPECT(ammAlice.expectAuctionSlot({}));
                Account bob("bob");
                Account dan("dan");
                fund(env, {bob, dan}, XRP(1'000));
                env(ammAlice.bid({
                    .account = alice,
                    .bidMin = IOUAmount{100},
                    .authAccounts = {bob, dan},
                }));
                BEAST_EXPECT(ammAlice.expectAuctionSlot({bob, dan}));
            },
            std::nullopt,
            0,
            std::nullopt,
            {features});

        // Bid all tokens, still own the slot and trade at a discount
        {
            Env env(*this, features);
            fund(env, gw, {alice, bob}, XRP(2'000), {USD(2'000)});
            AMM amm(env, gw, XRP(1'000), USD(1'010), false, 1'000);
            auto const lpIssue = amm.lptIssue();
            env.trust(STAmount{lpIssue, 500}, alice);
            env.trust(STAmount{lpIssue, 50}, bob);
            env(pay(gw, alice, STAmount{lpIssue, 500}));
            env(pay(gw, bob, STAmount{lpIssue, 50}));
            // Alice doesn't have anymore lp tokens
            env(amm.bid({.account = alice, .bidMin = 500}));
            BEAST_EXPECT(amm.expectAuctionSlot(100, 0, IOUAmount{500}));
            BEAST_EXPECT(expectHolding(env, alice, STAmount{lpIssue, 0}));
            // But trades with the discounted fee since she still owns the slot.
            // Alice pays 10011 drops in fees
            env(pay(alice, bob, USD(10)), path(~USD), sendmax(XRP(11)));
            BEAST_EXPECT(amm.expectBalances(
                XRPAmount{1'010'010'011},
                USD(1'000),
                IOUAmount{1'004'487'562112089, -9}));
            // Bob pays the full fee ~0.1USD
            env(pay(bob, alice, XRP(10)), path(~XRP), sendmax(USD(11)));
            if (!features[fixAMMv1_1])
            {
                BEAST_EXPECT(amm.expectBalances(
                    XRPAmount{1'000'010'011},
                    STAmount{USD, UINT64_C(1'010'10090898081), -11},
                    IOUAmount{1'004'487'562112089, -9}));
            }
            else
            {
                BEAST_EXPECT(amm.expectBalances(
                    XRPAmount{1'000'010'011},
                    STAmount{USD, UINT64_C(1'010'100908980811), -12},
                    IOUAmount{1'004'487'562112089, -9}));
            }
        }

        // preflight tests
        {
            Env env(*this, features);
            auto const baseFee = env.current()->fees().base;

            fund(env, gw, {alice, bob}, XRP(2'000), {USD(2'000)});
            AMM amm(env, gw, XRP(1'000), USD(1'010), false, 1'000);
            Json::Value tx = amm.bid({.account = alice, .bidMin = 500});

            {
                auto jtx = env.jt(tx, seq(1), fee(baseFee));
                env.app().config().features.erase(featureAMM);
                PreflightContext pfctx(
                    env.app(),
                    *jtx.stx,
                    env.current()->rules(),
                    tapNONE,
                    env.journal);
                auto pf = AMMBid::preflight(pfctx);
                BEAST_EXPECT(pf == temDISABLED);
                env.app().config().features.insert(featureAMM);
            }

            {
                auto jtx = env.jt(tx, seq(1), fee(baseFee));
                jtx.jv["TxnSignature"] = "deadbeef";
                jtx.stx = env.ust(jtx);
                PreflightContext pfctx(
                    env.app(),
                    *jtx.stx,
                    env.current()->rules(),
                    tapNONE,
                    env.journal);
                auto pf = AMMBid::preflight(pfctx);
                BEAST_EXPECT(pf != tesSUCCESS);
            }

            {
                auto jtx = env.jt(tx, seq(1), fee(baseFee));
                jtx.jv["Asset2"]["currency"] = "XRP";
                jtx.jv["Asset2"].removeMember("issuer");
                jtx.stx = env.ust(jtx);
                PreflightContext pfctx(
                    env.app(),
                    *jtx.stx,
                    env.current()->rules(),
                    tapNONE,
                    env.journal);
                auto pf = AMMBid::preflight(pfctx);
                BEAST_EXPECT(pf == temBAD_AMM_TOKENS);
            }
        }
    }

    void
    testInvalidAMMPayment()
    {
        testcase("Invalid AMM Payment");
        using namespace jtx;
        using namespace std::chrono;
        using namespace std::literals::chrono_literals;

        // Can't pay into AMM account.
        // Can't pay out since there is no keys
        for (auto const& acct : {gw, alice})
        {
            {
                Env env(*this);
                fund(env, gw, {alice, carol}, XRP(1'000), {USD(100)});
                // XRP balance is below reserve
                AMM ammAlice(env, acct, XRP(10), USD(10));
                // Pay below reserve
                env(pay(carol, ammAlice.ammAccount(), XRP(10)),
                    ter(tecNO_PERMISSION));
                // Pay above reserve
                env(pay(carol, ammAlice.ammAccount(), XRP(300)),
                    ter(tecNO_PERMISSION));
                // Pay IOU
                env(pay(carol, ammAlice.ammAccount(), USD(10)),
                    ter(tecNO_PERMISSION));
            }
            {
                Env env(*this);
                fund(env, gw, {alice, carol}, XRP(10'000'000), {USD(10'000)});
                // XRP balance is above reserve
                AMM ammAlice(env, acct, XRP(1'000'000), USD(100));
                // Pay below reserve
                env(pay(carol, ammAlice.ammAccount(), XRP(10)),
                    ter(tecNO_PERMISSION));
                // Pay above reserve
                env(pay(carol, ammAlice.ammAccount(), XRP(1'000'000)),
                    ter(tecNO_PERMISSION));
            }
        }

        // Can't pay into AMM with escrow.
        testAMM([&](AMM& ammAlice, Env& env) {
            auto const baseFee = env.current()->fees().base;
            env(escrow::create(carol, ammAlice.ammAccount(), XRP(1)),
                escrow::condition(escrow::cb1),
                escrow::finish_time(env.now() + 1s),
                escrow::cancel_time(env.now() + 2s),
                fee(baseFee * 150),
                ter(tecNO_PERMISSION));
        });

        // Can't pay into AMM with paychan.
        testAMM([&](AMM& ammAlice, Env& env) {
            auto const pk = carol.pk();
            auto const settleDelay = 100s;
            NetClock::time_point const cancelAfter =
                env.current()->info().parentCloseTime + 200s;
            env(create(
                    carol,
                    ammAlice.ammAccount(),
                    XRP(1'000),
                    settleDelay,
                    pk,
                    cancelAfter),
                ter(tecNO_PERMISSION));
        });

        // Can't pay into AMM with checks.
        testAMM([&](AMM& ammAlice, Env& env) {
            env(check::create(env.master.id(), ammAlice.ammAccount(), XRP(100)),
                ter(tecNO_PERMISSION));
        });

        // Pay amounts close to one side of the pool
        testAMM(
            [&](AMM& ammAlice, Env& env) {
                // Can't consume whole pool
                env(pay(alice, carol, USD(100)),
                    path(~USD),
                    sendmax(XRP(1'000'000'000)),
                    ter(tecPATH_PARTIAL));
                env(pay(alice, carol, XRP(100)),
                    path(~XRP),
                    sendmax(USD(1'000'000'000)),
                    ter(tecPATH_PARTIAL));
                // Overflow
                env(pay(alice,
                        carol,
                        STAmount{USD, UINT64_C(99'999999999), -9}),
                    path(~USD),
                    sendmax(XRP(1'000'000'000)),
                    ter(tecPATH_PARTIAL));
                env(pay(alice,
                        carol,
                        STAmount{USD, UINT64_C(999'99999999), -8}),
                    path(~USD),
                    sendmax(XRP(1'000'000'000)),
                    ter(tecPATH_PARTIAL));
                env(pay(alice, carol, STAmount{xrpIssue(), 99'999'999}),
                    path(~XRP),
                    sendmax(USD(1'000'000'000)),
                    ter(tecPATH_PARTIAL));
                // Sender doesn't have enough funds
                env(pay(alice, carol, USD(99.99)),
                    path(~USD),
                    sendmax(XRP(1'000'000'000)),
                    ter(tecPATH_PARTIAL));
                env(pay(alice, carol, STAmount{xrpIssue(), 99'990'000}),
                    path(~XRP),
                    sendmax(USD(1'000'000'000)),
                    ter(tecPATH_PARTIAL));
            },
            {{XRP(100), USD(100)}});

        // Globally frozen
        testAMM([&](AMM& ammAlice, Env& env) {
            env(fset(gw, asfGlobalFreeze));
            env.close();
            env(pay(alice, carol, USD(1)),
                path(~USD),
                txflags(tfPartialPayment | tfNoRippleDirect),
                sendmax(XRP(10)),
                ter(tecPATH_DRY));
            env(pay(alice, carol, XRP(1)),
                path(~XRP),
                txflags(tfPartialPayment | tfNoRippleDirect),
                sendmax(USD(10)),
                ter(tecPATH_DRY));
        });

        // Individually frozen AMM
        testAMM([&](AMM& ammAlice, Env& env) {
            env(trust(
                gw,
                STAmount{Issue{gw["USD"].currency, ammAlice.ammAccount()}, 0},
                tfSetFreeze));
            env.close();
            env(pay(alice, carol, USD(1)),
                path(~USD),
                txflags(tfPartialPayment | tfNoRippleDirect),
                sendmax(XRP(10)),
                ter(tecPATH_DRY));
            env(pay(alice, carol, XRP(1)),
                path(~XRP),
                txflags(tfPartialPayment | tfNoRippleDirect),
                sendmax(USD(10)),
                ter(tecPATH_DRY));
        });

        // Individually frozen accounts
        testAMM([&](AMM& ammAlice, Env& env) {
            env(trust(gw, carol["USD"](0), tfSetFreeze));
            env(trust(gw, alice["USD"](0), tfSetFreeze));
            env.close();
            env(pay(alice, carol, XRP(1)),
                path(~XRP),
                sendmax(USD(10)),
                txflags(tfNoRippleDirect | tfPartialPayment),
                ter(tecPATH_DRY));
        });
    }

    void
    testBasicPaymentEngine(FeatureBitset features)
    {
        testcase("Basic Payment");
        using namespace jtx;

        // Payment 100USD for 100XRP.
        // Force one path with tfNoRippleDirect.
        testAMM(
            [&](AMM& ammAlice, Env& env) {
                env.fund(jtx::XRP(30'000), bob);
                env.close();
                env(pay(bob, carol, USD(100)),
                    path(~USD),
                    sendmax(XRP(100)),
                    txflags(tfNoRippleDirect));
                env.close();
                BEAST_EXPECT(ammAlice.expectBalances(
                    XRP(10'100), USD(10'000), ammAlice.tokens()));
                // Initial balance 30,000 + 100
                BEAST_EXPECT(expectHolding(env, carol, USD(30'100)));
                // Initial balance 30,000 - 100(sendmax) - 10(tx fee)
                BEAST_EXPECT(expectLedgerEntryRoot(
                    env, bob, XRP(30'000) - XRP(100) - txfee(env, 1)));
            },
            {{XRP(10'000), USD(10'100)}},
            0,
            std::nullopt,
            {features});

        // Payment 100USD for 100XRP, use default path.
        testAMM(
            [&](AMM& ammAlice, Env& env) {
                env.fund(jtx::XRP(30'000), bob);
                env.close();
                env(pay(bob, carol, USD(100)), sendmax(XRP(100)));
                env.close();
                BEAST_EXPECT(ammAlice.expectBalances(
                    XRP(10'100), USD(10'000), ammAlice.tokens()));
                // Initial balance 30,000 + 100
                BEAST_EXPECT(expectHolding(env, carol, USD(30'100)));
                // Initial balance 30,000 - 100(sendmax) - 10(tx fee)
                BEAST_EXPECT(expectLedgerEntryRoot(
                    env, bob, XRP(30'000) - XRP(100) - txfee(env, 1)));
            },
            {{XRP(10'000), USD(10'100)}},
            0,
            std::nullopt,
            {features});

        // This payment is identical to above. While it has
        // both default path and path, activeStrands has one path.
        testAMM(
            [&](AMM& ammAlice, Env& env) {
                env.fund(jtx::XRP(30'000), bob);
                env.close();
                env(pay(bob, carol, USD(100)), path(~USD), sendmax(XRP(100)));
                env.close();
                BEAST_EXPECT(ammAlice.expectBalances(
                    XRP(10'100), USD(10'000), ammAlice.tokens()));
                // Initial balance 30,000 + 100
                BEAST_EXPECT(expectHolding(env, carol, USD(30'100)));
                // Initial balance 30,000 - 100(sendmax) - 10(tx fee)
                BEAST_EXPECT(expectLedgerEntryRoot(
                    env, bob, XRP(30'000) - XRP(100) - txfee(env, 1)));
            },
            {{XRP(10'000), USD(10'100)}},
            0,
            std::nullopt,
            {features});

        // Payment with limitQuality set.
        testAMM(
            [&](AMM& ammAlice, Env& env) {
                env.fund(jtx::XRP(30'000), bob);
                env.close();
                // Pays 10USD for 10XRP. A larger payment of ~99.11USD/100XRP
                // would have been sent has it not been for limitQuality.
                env(pay(bob, carol, USD(100)),
                    path(~USD),
                    sendmax(XRP(100)),
                    txflags(
                        tfNoRippleDirect | tfPartialPayment | tfLimitQuality));
                env.close();
                BEAST_EXPECT(ammAlice.expectBalances(
                    XRP(10'010), USD(10'000), ammAlice.tokens()));
                // Initial balance 30,000 + 10(limited by limitQuality)
                BEAST_EXPECT(expectHolding(env, carol, USD(30'010)));
                // Initial balance 30,000 - 10(limited by limitQuality) - 10(tx
                // fee)
                BEAST_EXPECT(expectLedgerEntryRoot(
                    env, bob, XRP(30'000) - XRP(10) - txfee(env, 1)));

                // Fails because of limitQuality. Would have sent
                // ~98.91USD/110XRP has it not been for limitQuality.
                env(pay(bob, carol, USD(100)),
                    path(~USD),
                    sendmax(XRP(100)),
                    txflags(
                        tfNoRippleDirect | tfPartialPayment | tfLimitQuality),
                    ter(tecPATH_DRY));
                env.close();
            },
            {{XRP(10'000), USD(10'010)}},
            0,
            std::nullopt,
            {features});

        // Payment with limitQuality and transfer fee set.
        testAMM(
            [&](AMM& ammAlice, Env& env) {
                env(rate(gw, 1.1));
                env.close();
                env.fund(jtx::XRP(30'000), bob);
                env.close();
                // Pays 10USD for 10XRP. A larger payment of ~99.11USD/100XRP
                // would have been sent has it not been for limitQuality and
                // the transfer fee.
                env(pay(bob, carol, USD(100)),
                    path(~USD),
                    sendmax(XRP(110)),
                    txflags(
                        tfNoRippleDirect | tfPartialPayment | tfLimitQuality));
                env.close();
                BEAST_EXPECT(ammAlice.expectBalances(
                    XRP(10'010), USD(10'000), ammAlice.tokens()));
                // 10USD - 10% transfer fee
                BEAST_EXPECT(expectHolding(
                    env,
                    carol,
                    STAmount{USD, UINT64_C(30'009'09090909091), -11}));
                BEAST_EXPECT(expectLedgerEntryRoot(
                    env, bob, XRP(30'000) - XRP(10) - txfee(env, 1)));
            },
            {{XRP(10'000), USD(10'010)}},
            0,
            std::nullopt,
            {features});

        // Fail when partial payment is not set.
        testAMM(
            [&](AMM& ammAlice, Env& env) {
                env.fund(jtx::XRP(30'000), bob);
                env.close();
                env(pay(bob, carol, USD(100)),
                    path(~USD),
                    sendmax(XRP(100)),
                    txflags(tfNoRippleDirect),
                    ter(tecPATH_PARTIAL));
            },
            {{XRP(10'000), USD(10'000)}},
            0,
            std::nullopt,
            {features});

        // Non-default path (with AMM) has a better quality than default path.
        // The max possible liquidity is taken out of non-default
        // path ~29.9XRP/29.9EUR, ~29.9EUR/~29.99USD. The rest
        // is taken from the offer.
        {
            Env env(*this, features);
            fund(
                env, gw, {alice, carol}, {USD(30'000), EUR(30'000)}, Fund::All);
            env.close();
            env.fund(XRP(1'000), bob);
            env.close();
            auto ammEUR_XRP = AMM(env, alice, XRP(10'000), EUR(10'000));
            auto ammUSD_EUR = AMM(env, alice, EUR(10'000), USD(10'000));
            env(offer(alice, XRP(101), USD(100)), txflags(tfPassive));
            env.close();
            env(pay(bob, carol, USD(100)),
                path(~EUR, ~USD),
                sendmax(XRP(102)),
                txflags(tfPartialPayment));
            env.close();
            BEAST_EXPECT(ammEUR_XRP.expectBalances(
                XRPAmount(10'030'082'730),
                STAmount(EUR, UINT64_C(9'970'007498125468), -12),
                ammEUR_XRP.tokens()));
            if (!features[fixAMMv1_1])
            {
                BEAST_EXPECT(ammUSD_EUR.expectBalances(
                    STAmount(USD, UINT64_C(9'970'097277662122), -12),
                    STAmount(EUR, UINT64_C(10'029'99250187452), -11),
                    ammUSD_EUR.tokens()));

                // fixReducedOffersV2 changes the expected results slightly.
                Amounts const expectedAmounts =
                    env.closed()->rules().enabled(fixReducedOffersV2)
                    ? Amounts{XRPAmount(30'201'749), STAmount(USD, UINT64_C(29'90272233787816), -14)}
                    : Amounts{
                          XRPAmount(30'201'749),
                          STAmount(USD, UINT64_C(29'90272233787818), -14)};

                BEAST_EXPECT(expectOffers(env, alice, 1, {{expectedAmounts}}));
            }
            else
            {
                BEAST_EXPECT(ammUSD_EUR.expectBalances(
                    STAmount(USD, UINT64_C(9'970'097277662172), -12),
                    STAmount(EUR, UINT64_C(10'029'99250187452), -11),
                    ammUSD_EUR.tokens()));

                // fixReducedOffersV2 changes the expected results slightly.
                Amounts const expectedAmounts =
                    env.closed()->rules().enabled(fixReducedOffersV2)
                    ? Amounts{XRPAmount(30'201'749), STAmount(USD, UINT64_C(29'90272233782839), -14)}
                    : Amounts{
                          XRPAmount(30'201'749),
                          STAmount(USD, UINT64_C(29'90272233782840), -14)};

                BEAST_EXPECT(expectOffers(env, alice, 1, {{expectedAmounts}}));
            }
            // Initial 30,000 + 100
            BEAST_EXPECT(expectHolding(env, carol, STAmount{USD, 30'100}));
            // Initial 1,000 - 30082730(AMM pool) - 70798251(offer) - 10(tx fee)
            BEAST_EXPECT(expectLedgerEntryRoot(
                env,
                bob,
                XRP(1'000) - XRPAmount{30'082'730} - XRPAmount{70'798'251} -
                    txfee(env, 1)));
        }

        // Default path (with AMM) has a better quality than a non-default path.
        // The max possible liquidity is taken out of default
        // path ~49XRP/49USD. The rest is taken from the offer.
        testAMM(
            [&](AMM& ammAlice, Env& env) {
                env.fund(XRP(1'000), bob);
                env.close();
                env.trust(EUR(2'000), alice);
                env.close();
                env(pay(gw, alice, EUR(1'000)));
                env(offer(alice, XRP(101), EUR(100)), txflags(tfPassive));
                env.close();
                env(offer(alice, EUR(100), USD(100)), txflags(tfPassive));
                env.close();
                env(pay(bob, carol, USD(100)),
                    path(~EUR, ~USD),
                    sendmax(XRP(102)),
                    txflags(tfPartialPayment));
                env.close();
                BEAST_EXPECT(ammAlice.expectBalances(
                    XRPAmount(10'050'238'637),
                    STAmount(USD, UINT64_C(9'950'01249687578), -11),
                    ammAlice.tokens()));
                BEAST_EXPECT(expectOffers(
                    env,
                    alice,
                    2,
                    {{Amounts{
                          XRPAmount(50'487'378),
                          STAmount(EUR, UINT64_C(49'98750312422), -11)},
                      Amounts{
                          STAmount(EUR, UINT64_C(49'98750312422), -11),
                          STAmount(USD, UINT64_C(49'98750312422), -11)}}}));
                // Initial 30,000 + 99.99999999999
                BEAST_EXPECT(expectHolding(
                    env,
                    carol,
                    STAmount{USD, UINT64_C(30'099'99999999999), -11}));
                // Initial 1,000 - 50238637(AMM pool) - 50512622(offer) - 10(tx
                // fee)
                BEAST_EXPECT(expectLedgerEntryRoot(
                    env,
                    bob,
                    XRP(1'000) - XRPAmount{50'238'637} - XRPAmount{50'512'622} -
                        txfee(env, 1)));
            },
            std::nullopt,
            0,
            std::nullopt,
            {features});

        // Default path with AMM and Order Book offer. AMM is consumed first,
        // remaining amount is consumed by the offer.
        testAMM(
            [&](AMM& ammAlice, Env& env) {
                fund(env, gw, {bob}, {USD(100)}, Fund::Acct);
                env.close();
                env(offer(bob, XRP(100), USD(100)), txflags(tfPassive));
                env.close();
                env(pay(alice, carol, USD(200)),
                    sendmax(XRP(200)),
                    txflags(tfPartialPayment));
                env.close();
                if (!features[fixAMMv1_1])
                {
                    BEAST_EXPECT(ammAlice.expectBalances(
                        XRP(10'100), USD(10'000), ammAlice.tokens()));
                    // Initial 30,000 + 200
                    BEAST_EXPECT(expectHolding(env, carol, USD(30'200)));
                }
                else
                {
                    BEAST_EXPECT(ammAlice.expectBalances(
                        XRP(10'100),
                        STAmount(USD, UINT64_C(10'000'00000000001), -11),
                        ammAlice.tokens()));
                    BEAST_EXPECT(expectHolding(
                        env,
                        carol,
                        STAmount(USD, UINT64_C(30'199'99999999999), -11)));
                }
                // Initial 30,000 - 10000(AMM pool LP) - 100(AMM offer) -
                // - 100(offer) - 10(tx fee) - one reserve
                BEAST_EXPECT(expectLedgerEntryRoot(
                    env,
                    alice,
                    XRP(30'000) - XRP(10'000) - XRP(100) - XRP(100) -
                        ammCrtFee(env) - txfee(env, 1)));
                BEAST_EXPECT(expectOffers(env, bob, 0));
            },
            {{XRP(10'000), USD(10'100)}},
            0,
            std::nullopt,
            {features});

        // Default path with AMM and Order Book offer.
        // Order Book offer is consumed first.
        // Remaining amount is consumed by AMM.
        {
            Env env(*this, features);
            fund(env, gw, {alice, bob, carol}, XRP(20'000), {USD(2'000)});
            env.close();
            env(offer(bob, XRP(50), USD(150)), txflags(tfPassive));
            env.close();
            AMM ammAlice(env, alice, XRP(1'000), USD(1'050));
            env(pay(alice, carol, USD(200)),
                sendmax(XRP(200)),
                txflags(tfPartialPayment));
            env.close();
            BEAST_EXPECT(ammAlice.expectBalances(
                XRP(1'050), USD(1'000), ammAlice.tokens()));
            BEAST_EXPECT(expectHolding(env, carol, USD(2'200)));
            BEAST_EXPECT(expectOffers(env, bob, 0));
        }

        // Offer crossing XRP/IOU
        testAMM(
            [&](AMM& ammAlice, Env& env) {
                fund(env, gw, {bob}, {USD(1'000)}, Fund::Acct);
                env.close();
                env(offer(bob, USD(100), XRP(100)));
                env.close();
                BEAST_EXPECT(ammAlice.expectBalances(
                    XRP(10'100), USD(10'000), ammAlice.tokens()));
                // Initial 1,000 + 100
                BEAST_EXPECT(expectHolding(env, bob, USD(1'100)));
                // Initial 30,000 - 100(offer) - 10(tx fee)
                BEAST_EXPECT(expectLedgerEntryRoot(
                    env, bob, XRP(30'000) - XRP(100) - txfee(env, 1)));
                BEAST_EXPECT(expectOffers(env, bob, 0));
            },
            {{XRP(10'000), USD(10'100)}},
            0,
            std::nullopt,
            {features});

        // Offer crossing IOU/IOU and transfer rate
        // Single path AMM offer
        testAMM(
            [&](AMM& ammAlice, Env& env) {
                env(rate(gw, 1.25));
                env.close();
                // This offer succeeds to cross pre- and post-amendment
                // because the strand's out amount is small enough to match
                // limitQuality value and limitOut() function in StrandFlow
                // doesn't require an adjustment to out value.
                env(offer(carol, EUR(100), GBP(100)));
                env.close();
                // No transfer fee
                BEAST_EXPECT(ammAlice.expectBalances(
                    GBP(1'100), EUR(1'000), ammAlice.tokens()));
                // Initial 30,000 - 100(offer) - 25% transfer fee
                BEAST_EXPECT(expectHolding(env, carol, GBP(29'875)));
                // Initial 30,000 + 100(offer)
                BEAST_EXPECT(expectHolding(env, carol, EUR(30'100)));
                BEAST_EXPECT(expectOffers(env, bob, 0));
            },
            {{GBP(1'000), EUR(1'100)}},
            0,
            std::nullopt,
            {features});
        // Single-path AMM offer
        testAMM(
            [&](AMM& amm, Env& env) {
                env(rate(gw, 1.001));
                env.close();
                env(offer(carol, XRP(100), USD(55)));
                env.close();
                if (!features[fixAMMv1_1])
                {
                    // Pre-amendment the transfer fee is not taken into
                    // account when calculating the limit out based on
                    // limitQuality. Carol pays 0.1% on the takerGets, which
                    // lowers the overall quality. AMM offer is generated based
                    // on higher limit out, which generates a larger offer
                    // with lower quality. Consequently, the offer fails
                    // to cross.
                    BEAST_EXPECT(
                        amm.expectBalances(XRP(1'000), USD(500), amm.tokens()));
                    BEAST_EXPECT(expectOffers(
                        env, carol, 1, {{Amounts{XRP(100), USD(55)}}}));
                }
                else
                {
                    // Post-amendment the transfer fee is taken into account
                    // when calculating the limit out based on limitQuality.
                    // This increases the limitQuality and decreases
                    // the limit out. Consequently, AMM offer size is decreased,
                    // and the quality is increased, matching the overall
                    // quality.
                    // AMM offer ~50USD/91XRP
                    BEAST_EXPECT(amm.expectBalances(
                        XRPAmount(909'090'909),
                        STAmount{USD, UINT64_C(550'000000055), -9},
                        amm.tokens()));
                    // Offer ~91XRP/49.99USD
                    BEAST_EXPECT(expectOffers(
                        env,
                        carol,
                        1,
                        {{Amounts{
                            XRPAmount{9'090'909},
                            STAmount{USD, 4'99999995, -8}}}}));
                    // Carol pays 0.1% fee on ~50USD =~ 0.05USD
                    BEAST_EXPECT(
                        env.balance(carol, USD) ==
                        STAmount(USD, UINT64_C(29'949'94999999494), -11));
                }
            },
            {{XRP(1'000), USD(500)}},
            0,
            std::nullopt,
            {features});
        testAMM(
            [&](AMM& amm, Env& env) {
                env(rate(gw, 1.001));
                env.close();
                env(offer(carol, XRP(10), USD(5.5)));
                env.close();
                if (!features[fixAMMv1_1])
                {
                    BEAST_EXPECT(amm.expectBalances(
                        XRP(990),
                        STAmount{USD, UINT64_C(505'050505050505), -12},
                        amm.tokens()));
                    BEAST_EXPECT(expectOffers(env, carol, 0));
                }
                else
                {
                    BEAST_EXPECT(amm.expectBalances(
                        XRP(990),
                        STAmount{USD, UINT64_C(505'0505050505051), -13},
                        amm.tokens()));
                    BEAST_EXPECT(expectOffers(env, carol, 0));
                }
            },
            {{XRP(1'000), USD(500)}},
            0,
            std::nullopt,
            {features});
        // Multi-path AMM offer
        testAMM(
            [&](AMM& ammAlice, Env& env) {
                Account const ed("ed");
                fund(
                    env,
                    gw,
                    {bob, ed},
                    XRP(30'000),
                    {GBP(2'000), EUR(2'000)},
                    Fund::Acct);
                env(rate(gw, 1.25));
                env.close();
                // The auto-bridge is worse quality than AMM, is not consumed
                // first and initially forces multi-path AMM offer generation.
                // Multi-path AMM offers are consumed until their quality
                // is less than the auto-bridge offers quality. Auto-bridge
                // offers are consumed afterward. Then the behavior is
                // different pre-amendment and post-amendment.
                env(offer(bob, GBP(10), XRP(10)), txflags(tfPassive));
                env(offer(ed, XRP(10), EUR(10)), txflags(tfPassive));
                env.close();
                env(offer(carol, EUR(100), GBP(100)));
                env.close();
                if (!features[fixAMMv1_1])
                {
                    // After the auto-bridge offers are consumed, single path
                    // AMM offer is generated with the limit out not taking
                    // into consideration the transfer fee. This results
                    // in an overall lower quality offer than the limit quality
                    // and the single path AMM offer fails to consume.
                    // Total consumed ~37.06GBP/39.32EUR
                    BEAST_EXPECT(ammAlice.expectBalances(
                        STAmount{GBP, UINT64_C(1'037'06583722133), -11},
                        STAmount{EUR, UINT64_C(1'060'684828792831), -12},
                        ammAlice.tokens()));
                    // Consumed offer ~49.32EUR/49.32GBP
                    BEAST_EXPECT(expectOffers(
                        env,
                        carol,
                        1,
                        {Amounts{
                            STAmount{EUR, UINT64_C(50'684828792831), -12},
                            STAmount{GBP, UINT64_C(50'684828792831), -12}}}));
                    BEAST_EXPECT(expectOffers(env, bob, 0));
                    BEAST_EXPECT(expectOffers(env, ed, 0));

                    // Initial 30,000 - ~47.06(offers = 37.06(AMM) + 10(LOB))
                    // * 1.25
                    //     = 58.825 = ~29941.17
                    // carol bought ~72.93EUR at the cost of ~70.68GBP
                    // the offer is partially consumed
                    BEAST_EXPECT(expectHolding(
                        env,
                        carol,
                        STAmount{GBP, UINT64_C(29'941'16770347333), -11}));
                    // Initial 30,000 + ~49.3(offers = 39.3(AMM) + 10(LOB))
                    BEAST_EXPECT(expectHolding(
                        env,
                        carol,
                        STAmount{EUR, UINT64_C(30'049'31517120716), -11}));
                }
                else
                {
                    // After the auto-bridge offers are consumed, single path
                    // AMM offer is generated with the limit out taking
                    // into consideration the transfer fee. This results
                    // in an overall quality offer matching the limit quality
                    // and the single path AMM offer is consumed. More
                    // liquidity is consumed overall in post-amendment.
                    // Total consumed ~60.68GBP/62.93EUR
                    BEAST_EXPECT(ammAlice.expectBalances(
                        STAmount{GBP, UINT64_C(1'060'684828792832), -12},
                        STAmount{EUR, UINT64_C(1'037'06583722134), -11},
                        ammAlice.tokens()));
                    // Consumed offer ~72.93EUR/72.93GBP
                    BEAST_EXPECT(expectOffers(
                        env,
                        carol,
                        1,
                        {Amounts{
                            STAmount{EUR, UINT64_C(27'06583722134028), -14},
                            STAmount{GBP, UINT64_C(27'06583722134028), -14}}}));
                    BEAST_EXPECT(expectOffers(env, bob, 0));
                    BEAST_EXPECT(expectOffers(env, ed, 0));

                    // Initial 30,000 - ~70.68(offers = 60.68(AMM) + 10(LOB))
                    // * 1.25
                    //     = 88.35 = ~29911.64
                    // carol bought ~72.93EUR at the cost of ~70.68GBP
                    // the offer is partially consumed
                    BEAST_EXPECT(expectHolding(
                        env,
                        carol,
                        STAmount{GBP, UINT64_C(29'911'64396400896), -11}));
                    // Initial 30,000 + ~72.93(offers = 62.93(AMM) + 10(LOB))
                    BEAST_EXPECT(expectHolding(
                        env,
                        carol,
                        STAmount{EUR, UINT64_C(30'072'93416277865), -11}));
                }
                // Initial 2000 + 10 = 2010
                BEAST_EXPECT(expectHolding(env, bob, GBP(2'010)));
                // Initial 2000 - 10 * 1.25 = 1987.5
                BEAST_EXPECT(expectHolding(env, ed, EUR(1'987.5)));
            },
            {{GBP(1'000), EUR(1'100)}},
            0,
            std::nullopt,
            {features});

        // Payment and transfer fee
        // Scenario:
        // Bob sends 125GBP to pay 80EUR to Carol
        // Payment execution:
        // bob's 125GBP/1.25 = 100GBP
        // 100GBP/100EUR AMM offer
        // 100EUR/1.25 = 80EUR paid to carol
        testAMM(
            [&](AMM& ammAlice, Env& env) {
                fund(env, gw, {bob}, {GBP(200), EUR(200)}, Fund::Acct);
                env(rate(gw, 1.25));
                env.close();
                env(pay(bob, carol, EUR(100)),
                    path(~EUR),
                    sendmax(GBP(125)),
                    txflags(tfPartialPayment));
                env.close();
                BEAST_EXPECT(ammAlice.expectBalances(
                    GBP(1'100), EUR(1'000), ammAlice.tokens()));
                BEAST_EXPECT(expectHolding(env, bob, GBP(75)));
                BEAST_EXPECT(expectHolding(env, carol, EUR(30'080)));
            },
            {{GBP(1'000), EUR(1'100)}},
            0,
            std::nullopt,
            {features});

        // Payment and transfer fee, multiple steps
        // Scenario:
        // Dan's offer 200CAN/200GBP
        // AMM 1000GBP/10125EUR
        // Ed's offer 200EUR/200USD
        // Bob sends 195.3125CAN to pay 100USD to Carol
        // Payment execution:
        // bob's 195.3125CAN/1.25 = 156.25CAN -> dan's offer
        // 156.25CAN/156.25GBP 156.25GBP/1.25 = 125GBP -> AMM's offer
        // 125GBP/125EUR 125EUR/1.25 = 100EUR -> ed's offer
        // 100EUR/100USD 100USD/1.25 = 80USD paid to carol
        testAMM(
            [&](AMM& ammAlice, Env& env) {
                Account const dan("dan");
                Account const ed("ed");
                auto const CAN = gw["CAN"];
                fund(env, gw, {dan}, {CAN(200), GBP(200)}, Fund::Acct);
                fund(env, gw, {ed}, {EUR(200), USD(200)}, Fund::Acct);
                fund(env, gw, {bob}, {CAN(195.3125)}, Fund::Acct);
                env(trust(carol, USD(100)));
                env(rate(gw, 1.25));
                env.close();
                env(offer(dan, CAN(200), GBP(200)));
                env(offer(ed, EUR(200), USD(200)));
                env.close();
                env(pay(bob, carol, USD(100)),
                    path(~GBP, ~EUR, ~USD),
                    sendmax(CAN(195.3125)),
                    txflags(tfPartialPayment));
                env.close();
                BEAST_EXPECT(expectHolding(env, bob, CAN(0)));
                BEAST_EXPECT(expectHolding(env, dan, CAN(356.25), GBP(43.75)));
                BEAST_EXPECT(ammAlice.expectBalances(
                    GBP(10'125), EUR(10'000), ammAlice.tokens()));
                BEAST_EXPECT(expectHolding(env, ed, EUR(300), USD(100)));
                BEAST_EXPECT(expectHolding(env, carol, USD(80)));
            },
            {{GBP(10'000), EUR(10'125)}},
            0,
            std::nullopt,
            {features});

        // Pay amounts close to one side of the pool
        testAMM(
            [&](AMM& ammAlice, Env& env) {
                env(pay(alice, carol, USD(99.99)),
                    path(~USD),
                    sendmax(XRP(1)),
                    txflags(tfPartialPayment),
                    ter(tesSUCCESS));
                env(pay(alice, carol, USD(100)),
                    path(~USD),
                    sendmax(XRP(1)),
                    txflags(tfPartialPayment),
                    ter(tesSUCCESS));
                env(pay(alice, carol, XRP(100)),
                    path(~XRP),
                    sendmax(USD(1)),
                    txflags(tfPartialPayment),
                    ter(tesSUCCESS));
                env(pay(alice, carol, STAmount{xrpIssue(), 99'999'900}),
                    path(~XRP),
                    sendmax(USD(1)),
                    txflags(tfPartialPayment),
                    ter(tesSUCCESS));
            },
            {{XRP(100), USD(100)}},
            0,
            std::nullopt,
            {features});

        // Multiple paths/steps
        {
            Env env(*this, features);
            auto const ETH = gw["ETH"];
            fund(
                env,
                gw,
                {alice},
                XRP(100'000),
                {EUR(50'000), BTC(50'000), ETH(50'000), USD(50'000)});
            fund(env, gw, {carol, bob}, XRP(1'000), {USD(200)}, Fund::Acct);
            AMM xrp_eur(env, alice, XRP(10'100), EUR(10'000));
            AMM eur_btc(env, alice, EUR(10'000), BTC(10'200));
            AMM btc_usd(env, alice, BTC(10'100), USD(10'000));
            AMM xrp_usd(env, alice, XRP(10'150), USD(10'200));
            AMM xrp_eth(env, alice, XRP(10'000), ETH(10'100));
            AMM eth_eur(env, alice, ETH(10'900), EUR(11'000));
            AMM eur_usd(env, alice, EUR(10'100), USD(10'000));
            env(pay(bob, carol, USD(100)),
                path(~EUR, ~BTC, ~USD),
                path(~USD),
                path(~ETH, ~EUR, ~USD),
                sendmax(XRP(200)));
            if (!features[fixAMMv1_1])
            {
                // XRP-ETH-EUR-USD
                // This path provides ~26.06USD/26.2XRP
                BEAST_EXPECT(xrp_eth.expectBalances(
                    XRPAmount(10'026'208'900),
                    STAmount{ETH, UINT64_C(10'073'65779244494), -11},
                    xrp_eth.tokens()));
                BEAST_EXPECT(eth_eur.expectBalances(
                    STAmount{ETH, UINT64_C(10'926'34220755506), -11},
                    STAmount{EUR, UINT64_C(10'973'54232078752), -11},
                    eth_eur.tokens()));
                BEAST_EXPECT(eur_usd.expectBalances(
                    STAmount{EUR, UINT64_C(10'126'45767921248), -11},
                    STAmount{USD, UINT64_C(9'973'93151712086), -11},
                    eur_usd.tokens()));
                // XRP-USD path
                // This path provides ~73.9USD/74.1XRP
                BEAST_EXPECT(xrp_usd.expectBalances(
                    XRPAmount(10'224'106'246),
                    STAmount{USD, UINT64_C(10'126'06848287914), -11},
                    xrp_usd.tokens()));
            }
            else
            {
                BEAST_EXPECT(xrp_eth.expectBalances(
                    XRPAmount(10'026'208'900),
                    STAmount{ETH, UINT64_C(10'073'65779244461), -11},
                    xrp_eth.tokens()));
                BEAST_EXPECT(eth_eur.expectBalances(
                    STAmount{ETH, UINT64_C(10'926'34220755539), -11},
                    STAmount{EUR, UINT64_C(10'973'5423207872), -10},
                    eth_eur.tokens()));
                BEAST_EXPECT(eur_usd.expectBalances(
                    STAmount{EUR, UINT64_C(10'126'4576792128), -10},
                    STAmount{USD, UINT64_C(9'973'93151712057), -11},
                    eur_usd.tokens()));
                // XRP-USD path
                // This path provides ~73.9USD/74.1XRP
                BEAST_EXPECT(xrp_usd.expectBalances(
                    XRPAmount(10'224'106'246),
                    STAmount{USD, UINT64_C(10'126'06848287943), -11},
                    xrp_usd.tokens()));
            }

            // XRP-EUR-BTC-USD
            // This path doesn't provide any liquidity due to how
            // offers are generated in multi-path. Analytical solution
            // shows a different distribution:
            // XRP-EUR-BTC-USD 11.6USD/11.64XRP, XRP-USD 60.7USD/60.8XRP,
            // XRP-ETH-EUR-USD 27.6USD/27.6XRP
            BEAST_EXPECT(xrp_eur.expectBalances(
                XRP(10'100), EUR(10'000), xrp_eur.tokens()));
            BEAST_EXPECT(eur_btc.expectBalances(
                EUR(10'000), BTC(10'200), eur_btc.tokens()));
            BEAST_EXPECT(btc_usd.expectBalances(
                BTC(10'100), USD(10'000), btc_usd.tokens()));

            BEAST_EXPECT(expectHolding(env, carol, USD(300)));
        }

        // Dependent AMM
        {
            Env env(*this, features);
            auto const ETH = gw["ETH"];
            fund(
                env,
                gw,
                {alice},
                XRP(40'000),
                {EUR(50'000), BTC(50'000), ETH(50'000), USD(50'000)});
            fund(env, gw, {carol, bob}, XRP(1000), {USD(200)}, Fund::Acct);
            AMM xrp_eur(env, alice, XRP(10'100), EUR(10'000));
            AMM eur_btc(env, alice, EUR(10'000), BTC(10'200));
            AMM btc_usd(env, alice, BTC(10'100), USD(10'000));
            AMM xrp_eth(env, alice, XRP(10'000), ETH(10'100));
            AMM eth_eur(env, alice, ETH(10'900), EUR(11'000));
            env(pay(bob, carol, USD(100)),
                path(~EUR, ~BTC, ~USD),
                path(~ETH, ~EUR, ~BTC, ~USD),
                sendmax(XRP(200)));
            if (!features[fixAMMv1_1])
            {
                // XRP-EUR-BTC-USD path provides ~17.8USD/~18.7XRP
                // XRP-ETH-EUR-BTC-USD path provides ~82.2USD/82.4XRP
                BEAST_EXPECT(xrp_eur.expectBalances(
                    XRPAmount(10'118'738'472),
                    STAmount{EUR, UINT64_C(9'981'544436337968), -12},
                    xrp_eur.tokens()));
                BEAST_EXPECT(eur_btc.expectBalances(
                    STAmount{EUR, UINT64_C(10'101'16096785173), -11},
                    STAmount{BTC, UINT64_C(10'097'91426968066), -11},
                    eur_btc.tokens()));
                BEAST_EXPECT(btc_usd.expectBalances(
                    STAmount{BTC, UINT64_C(10'202'08573031934), -11},
                    USD(9'900),
                    btc_usd.tokens()));
                BEAST_EXPECT(xrp_eth.expectBalances(
                    XRPAmount(10'082'446'397),
                    STAmount{ETH, UINT64_C(10'017'41072778012), -11},
                    xrp_eth.tokens()));
                BEAST_EXPECT(eth_eur.expectBalances(
                    STAmount{ETH, UINT64_C(10'982'58927221988), -11},
                    STAmount{EUR, UINT64_C(10'917'2945958103), -10},
                    eth_eur.tokens()));
            }
            else
            {
                BEAST_EXPECT(xrp_eur.expectBalances(
                    XRPAmount(10'118'738'472),
                    STAmount{EUR, UINT64_C(9'981'544436337923), -12},
                    xrp_eur.tokens()));
                BEAST_EXPECT(eur_btc.expectBalances(
                    STAmount{EUR, UINT64_C(10'101'16096785188), -11},
                    STAmount{BTC, UINT64_C(10'097'91426968059), -11},
                    eur_btc.tokens()));
                BEAST_EXPECT(btc_usd.expectBalances(
                    STAmount{BTC, UINT64_C(10'202'08573031941), -11},
                    USD(9'900),
                    btc_usd.tokens()));
                BEAST_EXPECT(xrp_eth.expectBalances(
                    XRPAmount(10'082'446'397),
                    STAmount{ETH, UINT64_C(10'017'41072777996), -11},
                    xrp_eth.tokens()));
                BEAST_EXPECT(eth_eur.expectBalances(
                    STAmount{ETH, UINT64_C(10'982'58927222004), -11},
                    STAmount{EUR, UINT64_C(10'917'2945958102), -10},
                    eth_eur.tokens()));
            }
            BEAST_EXPECT(expectHolding(env, carol, USD(300)));
        }

        // AMM offers limit
        // Consuming 30 CLOB offers, results in hitting 30 AMM offers limit.
        testAMM(
            [&](AMM& ammAlice, Env& env) {
                env.fund(XRP(1'000), bob);
                fund(env, gw, {bob}, {EUR(400)}, Fund::IOUOnly);
                env(trust(alice, EUR(200)));
                for (int i = 0; i < 30; ++i)
                    env(offer(alice, EUR(1.0 + 0.01 * i), XRP(1)));
                // This is worse quality offer than 30 offers above.
                // It will not be consumed because of AMM offers limit.
                env(offer(alice, EUR(140), XRP(100)));
                env(pay(bob, carol, USD(100)),
                    path(~XRP, ~USD),
                    sendmax(EUR(400)),
                    txflags(tfPartialPayment | tfNoRippleDirect));
                if (!features[fixAMMv1_1])
                {
                    // Carol gets ~29.91USD because of the AMM offers limit
                    BEAST_EXPECT(ammAlice.expectBalances(
                        XRP(10'030),
                        STAmount{USD, UINT64_C(9'970'089730807577), -12},
                        ammAlice.tokens()));
                    BEAST_EXPECT(expectHolding(
                        env,
                        carol,
                        STAmount{USD, UINT64_C(30'029'91026919241), -11}));
                }
                else
                {
                    BEAST_EXPECT(ammAlice.expectBalances(
                        XRP(10'030),
                        STAmount{USD, UINT64_C(9'970'089730807827), -12},
                        ammAlice.tokens()));
                    BEAST_EXPECT(expectHolding(
                        env,
                        carol,
                        STAmount{USD, UINT64_C(30'029'91026919217), -11}));
                }
                BEAST_EXPECT(
                    expectOffers(env, alice, 1, {{{EUR(140), XRP(100)}}}));
            },
            std::nullopt,
            0,
            std::nullopt,
            {features});
        // This payment is fulfilled
        testAMM(
            [&](AMM& ammAlice, Env& env) {
                env.fund(XRP(1'000), bob);
                fund(env, gw, {bob}, {EUR(400)}, Fund::IOUOnly);
                env(trust(alice, EUR(200)));
                for (int i = 0; i < 29; ++i)
                    env(offer(alice, EUR(1.0 + 0.01 * i), XRP(1)));
                // This is worse quality offer than 30 offers above.
                // It will not be consumed because of AMM offers limit.
                env(offer(alice, EUR(140), XRP(100)));
                env(pay(bob, carol, USD(100)),
                    path(~XRP, ~USD),
                    sendmax(EUR(400)),
                    txflags(tfPartialPayment | tfNoRippleDirect));
                BEAST_EXPECT(ammAlice.expectBalances(
                    XRPAmount{10'101'010'102}, USD(9'900), ammAlice.tokens()));
                if (!features[fixAMMv1_1])
                {
                    // Carol gets ~100USD
                    BEAST_EXPECT(expectHolding(
                        env,
                        carol,
                        STAmount{USD, UINT64_C(30'099'99999999999), -11}));
                }
                else
                {
                    BEAST_EXPECT(expectHolding(env, carol, USD(30'100)));
                }
                BEAST_EXPECT(expectOffers(
                    env,
                    alice,
                    1,
                    {{{STAmount{EUR, UINT64_C(39'1858572), -7},
                       XRPAmount{27'989'898}}}}));
            },
            std::nullopt,
            0,
            std::nullopt,
            {features});

        // Offer crossing with AMM and another offer. AMM has a better
        // quality and is consumed first.
        {
            Env env(*this, features);
            fund(env, gw, {alice, carol, bob}, XRP(30'000), {USD(30'000)});
            env(offer(bob, XRP(100), USD(100.001)));
            AMM ammAlice(env, alice, XRP(10'000), USD(10'100));
            env(offer(carol, USD(100), XRP(100)));
            if (!features[fixAMMv1_1])
            {
                BEAST_EXPECT(ammAlice.expectBalances(
                    XRPAmount{10'049'825'373},
                    STAmount{USD, UINT64_C(10'049'92586949302), -11},
                    ammAlice.tokens()));
                BEAST_EXPECT(expectOffers(
                    env,
                    bob,
                    1,
                    {{{XRPAmount{50'074'629},
                       STAmount{USD, UINT64_C(50'07513050698), -11}}}}));
            }
            else
            {
                BEAST_EXPECT(ammAlice.expectBalances(
                    XRPAmount{10'049'825'372},
                    STAmount{USD, UINT64_C(10'049'92587049303), -11},
                    ammAlice.tokens()));
                BEAST_EXPECT(expectOffers(
                    env,
                    bob,
                    1,
                    {{{XRPAmount{50'074'628},
                       STAmount{USD, UINT64_C(50'07512950697), -11}}}}));
                BEAST_EXPECT(expectHolding(env, carol, USD(30'100)));
            }
        }

        // Individually frozen account
        testAMM(
            [&](AMM& ammAlice, Env& env) {
                env(trust(gw, carol["USD"](0), tfSetFreeze));
                env(trust(gw, alice["USD"](0), tfSetFreeze));
                env.close();
                env(pay(alice, carol, USD(1)),
                    path(~USD),
                    sendmax(XRP(10)),
                    txflags(tfNoRippleDirect | tfPartialPayment),
                    ter(tesSUCCESS));
            },
            std::nullopt,
            0,
            std::nullopt,
            {features});
    }

    void
    testAMMTokens()
    {
        testcase("AMM Tokens");
        using namespace jtx;

        // Offer crossing with AMM LPTokens and XRP.
        testAMM([&](AMM& ammAlice, Env& env) {
            auto const baseFee = env.current()->fees().base.drops();
            auto const token1 = ammAlice.lptIssue();
            auto priceXRP = ammAssetOut(
                STAmount{XRPAmount{10'000'000'000}},
                STAmount{token1, 10'000'000},
                STAmount{token1, 5'000'000},
                0);
            // Carol places an order to buy LPTokens
            env(offer(carol, STAmount{token1, 5'000'000}, priceXRP));
            // Alice places an order to sell LPTokens
            env(offer(alice, priceXRP, STAmount{token1, 5'000'000}));
            // Pool's LPTokens balance doesn't change
            BEAST_EXPECT(ammAlice.expectBalances(
                XRP(10'000), USD(10'000), IOUAmount{10'000'000}));
            // Carol is Liquidity Provider
            BEAST_EXPECT(ammAlice.expectLPTokens(carol, IOUAmount{5'000'000}));
            BEAST_EXPECT(ammAlice.expectLPTokens(alice, IOUAmount{5'000'000}));
            // Carol votes
            ammAlice.vote(carol, 1'000);
            BEAST_EXPECT(ammAlice.expectTradingFee(500));
            ammAlice.vote(carol, 0);
            BEAST_EXPECT(ammAlice.expectTradingFee(0));
            // Carol bids
            env(ammAlice.bid({.account = carol, .bidMin = 100}));
            BEAST_EXPECT(ammAlice.expectLPTokens(carol, IOUAmount{4'999'900}));
            BEAST_EXPECT(ammAlice.expectAuctionSlot(0, 0, IOUAmount{100}));
            BEAST_EXPECT(
                accountBalance(env, carol) ==
                std::to_string(22500000000 - 4 * baseFee));
            priceXRP = ammAssetOut(
                STAmount{XRPAmount{10'000'000'000}},
                STAmount{token1, 9'999'900},
                STAmount{token1, 4'999'900},
                0);
            // Carol withdraws
            ammAlice.withdrawAll(carol, XRP(0));
            BEAST_EXPECT(
                accountBalance(env, carol) ==
                std::to_string(29999949999 - 5 * baseFee));
            BEAST_EXPECT(ammAlice.expectBalances(
                XRPAmount{10'000'000'000} - priceXRP,
                USD(10'000),
                IOUAmount{5'000'000}));
            BEAST_EXPECT(ammAlice.expectLPTokens(alice, IOUAmount{5'000'000}));
            BEAST_EXPECT(ammAlice.expectLPTokens(carol, IOUAmount{0}));
        });

        // Offer crossing with two AMM LPTokens.
        testAMM([&](AMM& ammAlice, Env& env) {
            ammAlice.deposit(carol, 1'000'000);
            fund(env, gw, {alice, carol}, {EUR(10'000)}, Fund::IOUOnly);
            AMM ammAlice1(env, alice, XRP(10'000), EUR(10'000));
            ammAlice1.deposit(carol, 1'000'000);
            auto const token1 = ammAlice.lptIssue();
            auto const token2 = ammAlice1.lptIssue();
            env(offer(alice, STAmount{token1, 100}, STAmount{token2, 100}),
                txflags(tfPassive));
            env.close();
            BEAST_EXPECT(expectOffers(env, alice, 1));
            env(offer(carol, STAmount{token2, 100}, STAmount{token1, 100}));
            env.close();
            BEAST_EXPECT(
                expectHolding(env, alice, STAmount{token1, 10'000'100}) &&
                expectHolding(env, alice, STAmount{token2, 9'999'900}));
            BEAST_EXPECT(
                expectHolding(env, carol, STAmount{token2, 1'000'100}) &&
                expectHolding(env, carol, STAmount{token1, 999'900}));
            BEAST_EXPECT(
                expectOffers(env, alice, 0) && expectOffers(env, carol, 0));
        });

        // LPs pay LPTokens directly. Must trust set because the trust line
        // is checked for the limit, which is 0 in the AMM auto-created
        // trust line.
        testAMM([&](AMM& ammAlice, Env& env) {
            auto const token1 = ammAlice.lptIssue();
            env.trust(STAmount{token1, 2'000'000}, carol);
            env.close();
            ammAlice.deposit(carol, 1'000'000);
            BEAST_EXPECT(
                ammAlice.expectLPTokens(alice, IOUAmount{10'000'000, 0}) &&
                ammAlice.expectLPTokens(carol, IOUAmount{1'000'000, 0}));
            // Pool balance doesn't change, only tokens moved from
            // one line to another.
            env(pay(alice, carol, STAmount{token1, 100}));
            env.close();
            BEAST_EXPECT(
                // Alice initial token1 10,000,000 - 100
                ammAlice.expectLPTokens(alice, IOUAmount{9'999'900, 0}) &&
                // Carol initial token1 1,000,000 + 100
                ammAlice.expectLPTokens(carol, IOUAmount{1'000'100, 0}));

            env.trust(STAmount{token1, 20'000'000}, alice);
            env.close();
            env(pay(carol, alice, STAmount{token1, 100}));
            env.close();
            // Back to the original balance
            BEAST_EXPECT(
                ammAlice.expectLPTokens(alice, IOUAmount{10'000'000, 0}) &&
                ammAlice.expectLPTokens(carol, IOUAmount{1'000'000, 0}));
        });
    }

    void
    testAmendment()
    {
        testcase("Amendment");
        using namespace jtx;
        FeatureBitset const all{testable_amendments()};
        FeatureBitset const noAMM{all - featureAMM};
        FeatureBitset const noNumber{all - fixUniversalNumber};
        FeatureBitset const noAMMAndNumber{
            all - featureAMM - fixUniversalNumber};

        for (auto const& feature : {noAMM, noNumber, noAMMAndNumber})
        {
            Env env{*this, feature};
            fund(env, gw, {alice}, {USD(1'000)}, Fund::All);
            AMM amm(env, alice, XRP(1'000), USD(1'000), ter(temDISABLED));

            env(amm.bid({.bidMax = 1000}), ter(temMALFORMED));
            env(amm.bid({}), ter(temDISABLED));
            amm.vote(VoteArg{.tfee = 100, .err = ter(temDISABLED)});
            amm.withdraw(WithdrawArg{.tokens = 100, .err = ter(temMALFORMED)});
            amm.withdraw(WithdrawArg{.err = ter(temDISABLED)});
            amm.deposit(
                DepositArg{.asset1In = USD(100), .err = ter(temDISABLED)});
            amm.ammDelete(alice, ter(temDISABLED));
        }
    }

    void
    testFlags()
    {
        testcase("Flags");
        using namespace jtx;

        testAMM([&](AMM& ammAlice, Env& env) {
            auto const info = env.rpc(
                "json",
                "account_info",
                std::string(
                    "{\"account\": \"" + to_string(ammAlice.ammAccount()) +
                    "\"}"));
            auto const flags =
                info[jss::result][jss::account_data][jss::Flags].asUInt();
            BEAST_EXPECT(
                flags ==
                (lsfDisableMaster | lsfDefaultRipple | lsfDepositAuth));
        });
    }

    void
    testRippling()
    {
        testcase("Rippling");
        using namespace jtx;

        // Rippling via AMM fails because AMM trust line has 0 limit.
        // Set up two issuers, A and B. Have each issue a token called TST.
        // Have another account C hold TST from both issuers,
        //   and create an AMM for this pair.
        // Have a fourth account, D, create a trust line to the AMM for TST.
        // Send a payment delivering TST.AMM from C to D, using SendMax in
        //   TST.A (or B) and a path through the AMM account. By normal
        //   rippling rules, this would have caused the AMM's balances
        //   to shift at a 1:1 rate with no fee applied has it not been
        //   for 0 limit.
        {
            Env env(*this);
            auto const A = Account("A");
            auto const B = Account("B");
            auto const TSTA = A["TST"];
            auto const TSTB = B["TST"];
            auto const C = Account("C");
            auto const D = Account("D");

            env.fund(XRP(10'000), A);
            env.fund(XRP(10'000), B);
            env.fund(XRP(10'000), C);
            env.fund(XRP(10'000), D);

            env.trust(TSTA(10'000), C);
            env.trust(TSTB(10'000), C);
            env(pay(A, C, TSTA(10'000)));
            env(pay(B, C, TSTB(10'000)));
            AMM amm(env, C, TSTA(5'000), TSTB(5'000));
            auto const ammIss = Issue(TSTA.currency, amm.ammAccount());

            // Can SetTrust only for AMM LP tokens
            env(trust(D, STAmount{ammIss, 10'000}), ter(tecNO_PERMISSION));
            env.close();

            // The payment would fail because of above, but check just in case
            env(pay(C, D, STAmount{ammIss, 10}),
                sendmax(TSTA(100)),
                path(amm.ammAccount()),
                txflags(tfPartialPayment | tfNoRippleDirect),
                ter(tecPATH_DRY));
        }
    }

    void
    testAMMAndCLOB(FeatureBitset features)
    {
        testcase("AMMAndCLOB, offer quality change");
        using namespace jtx;
        auto const gw = Account("gw");
        auto const TST = gw["TST"];
        auto const LP1 = Account("LP1");
        auto const LP2 = Account("LP2");

        auto prep = [&](auto const& offerCb, auto const& expectCb) {
            Env env(*this, features);
            env.fund(XRP(30'000'000'000), gw);
            env(offer(gw, XRP(11'500'000'000), TST(1'000'000'000)));

            env.fund(XRP(10'000), LP1);
            env.fund(XRP(10'000), LP2);
            env(offer(LP1, TST(25), XRPAmount(287'500'000)));

            // Either AMM or CLOB offer
            offerCb(env);

            env(offer(LP2, TST(25), XRPAmount(287'500'000)));

            expectCb(env);
        };

        // If we replace AMM with an equivalent CLOB offer, which AMM generates
        // when it is consumed, then the result must be equivalent, too.
        std::string lp2TSTBalance;
        std::string lp2TakerGets;
        std::string lp2TakerPays;
        // Execute with AMM first
        prep(
            [&](Env& env) { AMM amm(env, LP1, TST(25), XRP(250)); },
            [&](Env& env) {
                lp2TSTBalance =
                    getAccountLines(env, LP2, TST)["lines"][0u]["balance"]
                        .asString();
                auto const offer = getAccountOffers(env, LP2)["offers"][0u];
                lp2TakerGets = offer["taker_gets"].asString();
                lp2TakerPays = offer["taker_pays"]["value"].asString();
            });
        // Execute with CLOB offer
        prep(
            [&](Env& env) {
                if (!features[fixAMMv1_1])
                    env(offer(
                            LP1,
                            XRPAmount{18'095'133},
                            STAmount{TST, UINT64_C(1'68737984885388), -14}),
                        txflags(tfPassive));
                else
                    env(offer(
                            LP1,
                            XRPAmount{18'095'132},
                            STAmount{TST, UINT64_C(1'68737976189735), -14}),
                        txflags(tfPassive));
            },
            [&](Env& env) {
                BEAST_EXPECT(
                    lp2TSTBalance ==
                    getAccountLines(env, LP2, TST)["lines"][0u]["balance"]
                        .asString());
                auto const offer = getAccountOffers(env, LP2)["offers"][0u];
                BEAST_EXPECT(lp2TakerGets == offer["taker_gets"].asString());
                BEAST_EXPECT(
                    lp2TakerPays == offer["taker_pays"]["value"].asString());
            });
    }

    void
    testTradingFee(FeatureBitset features)
    {
        testcase("Trading Fee");
        using namespace jtx;

        // Single Deposit, 1% fee
        testAMM(
            [&](AMM& ammAlice, Env& env) {
                // No fee
                ammAlice.deposit(carol, USD(3'000));
                BEAST_EXPECT(ammAlice.expectLPTokens(carol, IOUAmount{1'000}));
                ammAlice.withdrawAll(carol, USD(3'000));
                BEAST_EXPECT(ammAlice.expectLPTokens(carol, IOUAmount{0}));
                BEAST_EXPECT(expectHolding(env, carol, USD(30'000)));
                // Set fee to 1%
                ammAlice.vote(alice, 1'000);
                BEAST_EXPECT(ammAlice.expectTradingFee(1'000));
                // Carol gets fewer LPToken ~994, because of the single deposit
                // fee
                ammAlice.deposit(carol, USD(3'000));
                BEAST_EXPECT(ammAlice.expectLPTokens(
                    carol, IOUAmount{994'981155689671, -12}));
                BEAST_EXPECT(expectHolding(env, carol, USD(27'000)));
                // Set fee to 0
                ammAlice.vote(alice, 0);
                ammAlice.withdrawAll(carol, USD(0));
                // Carol gets back less than the original deposit
                BEAST_EXPECT(expectHolding(
                    env,
                    carol,
                    STAmount{USD, UINT64_C(29'994'96220068281), -11}));
            },
            {{USD(1'000), EUR(1'000)}},
            0,
            std::nullopt,
            {features});

        // Single deposit with EP not exceeding specified:
        // 100USD with EP not to exceed 0.1 (AssetIn/TokensOut). 1% fee.
        testAMM(
            [&](AMM& ammAlice, Env& env) {
                auto const balance = env.balance(carol, USD);
                auto tokensFee = ammAlice.deposit(
                    carol, USD(1'000), std::nullopt, STAmount{USD, 1, -1});
                auto const deposit = balance - env.balance(carol, USD);
                ammAlice.withdrawAll(carol, USD(0));
                ammAlice.vote(alice, 0);
                BEAST_EXPECT(ammAlice.expectTradingFee(0));
                auto const tokensNoFee = ammAlice.deposit(carol, deposit);
                // carol pays ~2008 LPTokens in fees or ~0.5% of the no-fee
                // LPTokens
                BEAST_EXPECT(tokensFee == IOUAmount(485'636'0611129, -7));
                BEAST_EXPECT(tokensNoFee == IOUAmount(487'644'85901109, -8));
            },
            std::nullopt,
            1'000,
            std::nullopt,
            {features});

        // Single deposit with EP not exceeding specified:
        // 200USD with EP not to exceed 0.002020 (AssetIn/TokensOut). 1% fee
        testAMM(
            [&](AMM& ammAlice, Env& env) {
                auto const balance = env.balance(carol, USD);
                auto const tokensFee = ammAlice.deposit(
                    carol, USD(200), std::nullopt, STAmount{USD, 2020, -6});
                auto const deposit = balance - env.balance(carol, USD);
                ammAlice.withdrawAll(carol, USD(0));
                ammAlice.vote(alice, 0);
                BEAST_EXPECT(ammAlice.expectTradingFee(0));
                auto const tokensNoFee = ammAlice.deposit(carol, deposit);
                // carol pays ~475 LPTokens in fees or ~0.5% of the no-fee
                // LPTokens
                BEAST_EXPECT(tokensFee == IOUAmount(98'000'00000002, -8));
                BEAST_EXPECT(tokensNoFee == IOUAmount(98'475'81871545, -8));
            },
            std::nullopt,
            1'000,
            std::nullopt,
            {features});

        // Single Withdrawal, 1% fee
        testAMM(
            [&](AMM& ammAlice, Env& env) {
                // No fee
                ammAlice.deposit(carol, USD(3'000));

                BEAST_EXPECT(ammAlice.expectLPTokens(carol, IOUAmount{1'000}));
                BEAST_EXPECT(expectHolding(env, carol, USD(27'000)));
                // Set fee to 1%
                ammAlice.vote(alice, 1'000);
                BEAST_EXPECT(ammAlice.expectTradingFee(1'000));
                // Single withdrawal. Carol gets ~5USD less than deposited.
                ammAlice.withdrawAll(carol, USD(0));
                BEAST_EXPECT(expectHolding(
                    env,
                    carol,
                    STAmount{USD, UINT64_C(29'994'97487437186), -11}));
            },
            {{USD(1'000), EUR(1'000)}},
            0,
            std::nullopt,
            {features});

        // Withdraw with EPrice limit, 1% fee.
        testAMM(
            [&](AMM& ammAlice, Env& env) {
                ammAlice.deposit(carol, 1'000'000);
                auto const tokensFee = ammAlice.withdraw(
                    carol, USD(100), std::nullopt, IOUAmount{520, 0});
                // carol withdraws ~1,443.44USD
                auto const balanceAfterWithdraw = [&]() {
                    if (!features[fixAMMv1_1] && !features[fixAMMv1_3])
                        return STAmount(USD, UINT64_C(30'443'43891402715), -11);
                    else if (features[fixAMMv1_1] && !features[fixAMMv1_3])
                        return STAmount(USD, UINT64_C(30'443'43891402714), -11);
                    else
                        return STAmount(USD, UINT64_C(30'443'43891402713), -11);
                }();
                BEAST_EXPECT(env.balance(carol, USD) == balanceAfterWithdraw);
                // Set to original pool size
                auto const deposit = balanceAfterWithdraw - USD(29'000);
                ammAlice.deposit(carol, deposit);
                // fee 0%
                ammAlice.vote(alice, 0);
                BEAST_EXPECT(ammAlice.expectTradingFee(0));
                auto const tokensNoFee = ammAlice.withdraw(carol, deposit);
                if (!features[fixAMMv1_1] && !features[fixAMMv1_3])
                    BEAST_EXPECT(
                        env.balance(carol, USD) ==
                        STAmount(USD, UINT64_C(30'443'43891402717), -11));
                else if (features[fixAMMv1_1] && !features[fixAMMv1_3])
                    BEAST_EXPECT(
                        env.balance(carol, USD) ==
                        STAmount(USD, UINT64_C(30'443'43891402716), -11));
                else
                    BEAST_EXPECT(
                        env.balance(carol, USD) ==
                        STAmount(USD, UINT64_C(30'443'43891402713), -11));
                // carol pays ~4008 LPTokens in fees or ~0.5% of the no-fee
                // LPTokens
                if (!features[fixAMMv1_1] && !features[fixAMMv1_3])
                    BEAST_EXPECT(
                        tokensNoFee == IOUAmount(746'579'80779913, -8));
                else if (features[fixAMMv1_1] && !features[fixAMMv1_3])
                    BEAST_EXPECT(
                        tokensNoFee == IOUAmount(746'579'80779912, -8));
                else
                    BEAST_EXPECT(
                        tokensNoFee == IOUAmount(746'579'80779911, -8));
                BEAST_EXPECT(tokensFee == IOUAmount(750'588'23529411, -8));
            },
            std::nullopt,
            1'000,
            std::nullopt,
            {features});

        // Payment, 1% fee
        testAMM(
            [&](AMM& ammAlice, Env& env) {
                fund(
                    env,
                    gw,
                    {bob},
                    XRP(1'000),
                    {USD(1'000), EUR(1'000)},
                    Fund::Acct);
                // Alice contributed 1010EUR and 1000USD to the pool
                BEAST_EXPECT(expectHolding(env, alice, EUR(28'990)));
                BEAST_EXPECT(expectHolding(env, alice, USD(29'000)));
                BEAST_EXPECT(expectHolding(env, carol, USD(30'000)));
                // Carol pays to Alice with no fee
                env(pay(carol, alice, EUR(10)),
                    path(~EUR),
                    sendmax(USD(10)),
                    txflags(tfNoRippleDirect));
                env.close();
                // Alice has 10EUR more and Carol has 10USD less
                BEAST_EXPECT(expectHolding(env, alice, EUR(29'000)));
                BEAST_EXPECT(expectHolding(env, alice, USD(29'000)));
                BEAST_EXPECT(expectHolding(env, carol, USD(29'990)));

                // Set fee to 1%
                ammAlice.vote(alice, 1'000);
                BEAST_EXPECT(ammAlice.expectTradingFee(1'000));
                // Bob pays to Carol with 1% fee
                env(pay(bob, carol, USD(10)),
                    path(~USD),
                    sendmax(EUR(15)),
                    txflags(tfNoRippleDirect));
                env.close();
                // Bob sends 10.1~EUR to pay 10USD
                BEAST_EXPECT(expectHolding(
                    env, bob, STAmount{EUR, UINT64_C(989'8989898989899), -13}));
                // Carol got 10USD
                BEAST_EXPECT(expectHolding(env, carol, USD(30'000)));
                BEAST_EXPECT(ammAlice.expectBalances(
                    USD(1'000),
                    STAmount{EUR, UINT64_C(1'010'10101010101), -11},
                    ammAlice.tokens()));
            },
            {{USD(1'000), EUR(1'010)}},
            0,
            std::nullopt,
            {features});

        // Offer crossing, 0.5% fee
        testAMM(
            [&](AMM& ammAlice, Env& env) {
                // No fee
                env(offer(carol, EUR(10), USD(10)));
                env.close();
                BEAST_EXPECT(expectHolding(env, carol, USD(29'990)));
                BEAST_EXPECT(expectHolding(env, carol, EUR(30'010)));
                // Change pool composition back
                env(offer(carol, USD(10), EUR(10)));
                env.close();
                // Set fee to 0.5%
                ammAlice.vote(alice, 500);
                BEAST_EXPECT(ammAlice.expectTradingFee(500));
                env(offer(carol, EUR(10), USD(10)));
                env.close();
                // Alice gets fewer ~4.97EUR for ~5.02USD, the difference goes
                // to the pool
                BEAST_EXPECT(expectHolding(
                    env,
                    carol,
                    STAmount{USD, UINT64_C(29'995'02512562814), -11}));
                BEAST_EXPECT(expectHolding(
                    env,
                    carol,
                    STAmount{EUR, UINT64_C(30'004'97487437186), -11}));
                BEAST_EXPECT(expectOffers(
                    env,
                    carol,
                    1,
                    {{Amounts{
                        STAmount{EUR, UINT64_C(5'025125628140703), -15},
                        STAmount{USD, UINT64_C(5'025125628140703), -15}}}}));
                if (!features[fixAMMv1_1])
                {
                    BEAST_EXPECT(ammAlice.expectBalances(
                        STAmount{USD, UINT64_C(1'004'974874371859), -12},
                        STAmount{EUR, UINT64_C(1'005'025125628141), -12},
                        ammAlice.tokens()));
                }
                else
                {
                    BEAST_EXPECT(ammAlice.expectBalances(
                        STAmount{USD, UINT64_C(1'004'97487437186), -11},
                        STAmount{EUR, UINT64_C(1'005'025125628141), -12},
                        ammAlice.tokens()));
                }
            },
            {{USD(1'000), EUR(1'010)}},
            0,
            std::nullopt,
            {features});

        // Payment with AMM and CLOB offer, 0 fee
        // AMM liquidity is consumed first up to CLOB offer quality
        // CLOB offer is fully consumed next
        // Remaining amount is consumed via AMM liquidity
        {
            Env env(*this, features);
            Account const ed("ed");
            fund(
                env,
                gw,
                {alice, bob, carol, ed},
                XRP(1'000),
                {USD(2'000), EUR(2'000)});
            env(offer(carol, EUR(5), USD(5)));
            AMM ammAlice(env, alice, USD(1'005), EUR(1'000));
            env(pay(bob, ed, USD(10)),
                path(~USD),
                sendmax(EUR(15)),
                txflags(tfNoRippleDirect));
            BEAST_EXPECT(expectHolding(env, ed, USD(2'010)));
            if (!features[fixAMMv1_1])
            {
                BEAST_EXPECT(expectHolding(env, bob, EUR(1'990)));
                BEAST_EXPECT(ammAlice.expectBalances(
                    USD(1'000), EUR(1'005), ammAlice.tokens()));
            }
            else
            {
                BEAST_EXPECT(expectHolding(
                    env, bob, STAmount(EUR, UINT64_C(1989'999999999999), -12)));
                BEAST_EXPECT(ammAlice.expectBalances(
                    USD(1'000),
                    STAmount(EUR, UINT64_C(1005'000000000001), -12),
                    ammAlice.tokens()));
            }
            BEAST_EXPECT(expectOffers(env, carol, 0));
        }

        // Payment with AMM and CLOB offer. Same as above but with 0.25%
        // fee.
        {
            Env env(*this, features);
            Account const ed("ed");
            fund(
                env,
                gw,
                {alice, bob, carol, ed},
                XRP(1'000),
                {USD(2'000), EUR(2'000)});
            env(offer(carol, EUR(5), USD(5)));
            // Set 0.25% fee
            AMM ammAlice(env, alice, USD(1'005), EUR(1'000), false, 250);
            env(pay(bob, ed, USD(10)),
                path(~USD),
                sendmax(EUR(15)),
                txflags(tfNoRippleDirect));
            BEAST_EXPECT(expectHolding(env, ed, USD(2'010)));
            if (!features[fixAMMv1_1])
            {
                BEAST_EXPECT(expectHolding(
                    env,
                    bob,
                    STAmount{EUR, UINT64_C(1'989'987453007618), -12}));
                BEAST_EXPECT(ammAlice.expectBalances(
                    USD(1'000),
                    STAmount{EUR, UINT64_C(1'005'012546992382), -12},
                    ammAlice.tokens()));
            }
            else
            {
                BEAST_EXPECT(expectHolding(
                    env,
                    bob,
                    STAmount{EUR, UINT64_C(1'989'987453007628), -12}));
                BEAST_EXPECT(ammAlice.expectBalances(
                    USD(1'000),
                    STAmount{EUR, UINT64_C(1'005'012546992372), -12},
                    ammAlice.tokens()));
            }
            BEAST_EXPECT(expectOffers(env, carol, 0));
        }

        // Payment with AMM and CLOB offer. AMM has a better
        // spot price quality, but 1% fee offsets that. As the result
        // the entire trade is executed via LOB.
        {
            Env env(*this, features);
            Account const ed("ed");
            fund(
                env,
                gw,
                {alice, bob, carol, ed},
                XRP(1'000),
                {USD(2'000), EUR(2'000)});
            env(offer(carol, EUR(10), USD(10)));
            // Set 1% fee
            AMM ammAlice(env, alice, USD(1'005), EUR(1'000), false, 1'000);
            env(pay(bob, ed, USD(10)),
                path(~USD),
                sendmax(EUR(15)),
                txflags(tfNoRippleDirect));
            BEAST_EXPECT(expectHolding(env, ed, USD(2'010)));
            BEAST_EXPECT(expectHolding(env, bob, EUR(1'990)));
            BEAST_EXPECT(ammAlice.expectBalances(
                USD(1'005), EUR(1'000), ammAlice.tokens()));
            BEAST_EXPECT(expectOffers(env, carol, 0));
        }

        // Payment with AMM and CLOB offer. AMM has a better
        // spot price quality, but 1% fee offsets that.
        // The CLOB offer is consumed first and the remaining
        // amount is consumed via AMM liquidity.
        {
            Env env(*this, features);
            Account const ed("ed");
            fund(
                env,
                gw,
                {alice, bob, carol, ed},
                XRP(1'000),
                {USD(2'000), EUR(2'000)});
            env(offer(carol, EUR(9), USD(9)));
            // Set 1% fee
            AMM ammAlice(env, alice, USD(1'005), EUR(1'000), false, 1'000);
            env(pay(bob, ed, USD(10)),
                path(~USD),
                sendmax(EUR(15)),
                txflags(tfNoRippleDirect));
            BEAST_EXPECT(expectHolding(env, ed, USD(2'010)));
            BEAST_EXPECT(expectHolding(
                env, bob, STAmount{EUR, UINT64_C(1'989'993923296712), -12}));
            BEAST_EXPECT(ammAlice.expectBalances(
                USD(1'004),
                STAmount{EUR, UINT64_C(1'001'006076703288), -12},
                ammAlice.tokens()));
            BEAST_EXPECT(expectOffers(env, carol, 0));
        }
    }

    void
    testAdjustedTokens(FeatureBitset features)
    {
        testcase("Adjusted Deposit/Withdraw Tokens");

        using namespace jtx;

        // Deposit/Withdraw in USD
        testAMM(
            [&](AMM& ammAlice, Env& env) {
                Account const bob("bob");
                Account const ed("ed");
                Account const paul("paul");
                Account const dan("dan");
                Account const chris("chris");
                Account const simon("simon");
                Account const ben("ben");
                Account const nataly("nataly");
                fund(
                    env,
                    gw,
                    {bob, ed, paul, dan, chris, simon, ben, nataly},
                    {USD(1'500'000)},
                    Fund::Acct);
                for (int i = 0; i < 10; ++i)
                {
                    ammAlice.deposit(ben, STAmount{USD, 1, -10});
                    ammAlice.withdrawAll(ben, USD(0));
                    ammAlice.deposit(simon, USD(0.1));
                    ammAlice.withdrawAll(simon, USD(0));
                    ammAlice.deposit(chris, USD(1));
                    ammAlice.withdrawAll(chris, USD(0));
                    ammAlice.deposit(dan, USD(10));
                    ammAlice.withdrawAll(dan, USD(0));
                    ammAlice.deposit(bob, USD(100));
                    ammAlice.withdrawAll(bob, USD(0));
                    ammAlice.deposit(carol, USD(1'000));
                    ammAlice.withdrawAll(carol, USD(0));
                    ammAlice.deposit(ed, USD(10'000));
                    ammAlice.withdrawAll(ed, USD(0));
                    ammAlice.deposit(paul, USD(100'000));
                    ammAlice.withdrawAll(paul, USD(0));
                    ammAlice.deposit(nataly, USD(1'000'000));
                    ammAlice.withdrawAll(nataly, USD(0));
                }
                // Due to round off some accounts have a tiny gain, while
                // other have a tiny loss. The last account to withdraw
                // gets everything in the pool.
                if (!features[fixAMMv1_1] && !features[fixAMMv1_3])
                    BEAST_EXPECT(ammAlice.expectBalances(
                        XRP(10'000),
                        STAmount{USD, UINT64_C(10'000'0000000013), -10},
                        IOUAmount{10'000'000}));
                else if (features[fixAMMv1_3])
                    BEAST_EXPECT(ammAlice.expectBalances(
                        XRP(10'000),
                        STAmount{USD, UINT64_C(10'000'0000000003), -10},
                        IOUAmount{10'000'000}));
                else
                    BEAST_EXPECT(ammAlice.expectBalances(
                        XRP(10'000), USD(10'000), IOUAmount{10'000'000}));
                BEAST_EXPECT(expectHolding(env, ben, USD(1'500'000)));
                BEAST_EXPECT(expectHolding(env, simon, USD(1'500'000)));
                BEAST_EXPECT(expectHolding(env, chris, USD(1'500'000)));
                BEAST_EXPECT(expectHolding(env, dan, USD(1'500'000)));
                if (!features[fixAMMv1_1] && !features[fixAMMv1_3])
                    BEAST_EXPECT(expectHolding(
                        env,
                        carol,
                        STAmount{USD, UINT64_C(30'000'00000000001), -11}));
                else if (features[fixAMMv1_1] && !features[fixAMMv1_3])
                    BEAST_EXPECT(expectHolding(env, carol, USD(30'000)));
                else
                    BEAST_EXPECT(expectHolding(env, carol, USD(30'000)));
                BEAST_EXPECT(expectHolding(env, ed, USD(1'500'000)));
                BEAST_EXPECT(expectHolding(env, paul, USD(1'500'000)));
                if (!features[fixAMMv1_1] && !features[fixAMMv1_3])
                    BEAST_EXPECT(expectHolding(
                        env,
                        nataly,
                        STAmount{USD, UINT64_C(1'500'000'000000002), -9}));
                else if (features[fixAMMv1_1] && !features[fixAMMv1_3])
                    BEAST_EXPECT(expectHolding(
                        env,
                        nataly,
                        STAmount{USD, UINT64_C(1'500'000'000000005), -9}));
                else
                    BEAST_EXPECT(expectHolding(env, nataly, USD(1'500'000)));
                ammAlice.withdrawAll(alice);
                BEAST_EXPECT(!ammAlice.ammExists());
                if (!features[fixAMMv1_1])
                    BEAST_EXPECT(expectHolding(
                        env,
                        alice,
                        STAmount{USD, UINT64_C(30'000'0000000013), -10}));
                else if (features[fixAMMv1_3])
                    BEAST_EXPECT(expectHolding(
                        env,
                        alice,
                        STAmount{USD, UINT64_C(30'000'0000000003), -10}));
                else
                    BEAST_EXPECT(expectHolding(env, alice, USD(30'000)));
                // alice XRP balance is 30,000initial - 50 ammcreate fee -
                // 10drops fee
                BEAST_EXPECT(
                    accountBalance(env, alice) ==
                    std::to_string(
                        29950000000 - env.current()->fees().base.drops()));
            },
            std::nullopt,
            0,
            std::nullopt,
            {features});

        // Same as above but deposit/withdraw in XRP
        testAMM(
            [&](AMM& ammAlice, Env& env) {
                Account const bob("bob");
                Account const ed("ed");
                Account const paul("paul");
                Account const dan("dan");
                Account const chris("chris");
                Account const simon("simon");
                Account const ben("ben");
                Account const nataly("nataly");
                fund(
                    env,
                    gw,
                    {bob, ed, paul, dan, chris, simon, ben, nataly},
                    XRP(2'000'000),
                    {},
                    Fund::Acct);
                for (int i = 0; i < 10; ++i)
                {
                    ammAlice.deposit(ben, XRPAmount{1});
                    ammAlice.withdrawAll(ben, XRP(0));
                    ammAlice.deposit(simon, XRPAmount(1'000));
                    ammAlice.withdrawAll(simon, XRP(0));
                    ammAlice.deposit(chris, XRP(1));
                    ammAlice.withdrawAll(chris, XRP(0));
                    ammAlice.deposit(dan, XRP(10));
                    ammAlice.withdrawAll(dan, XRP(0));
                    ammAlice.deposit(bob, XRP(100));
                    ammAlice.withdrawAll(bob, XRP(0));
                    ammAlice.deposit(carol, XRP(1'000));
                    ammAlice.withdrawAll(carol, XRP(0));
                    ammAlice.deposit(ed, XRP(10'000));
                    ammAlice.withdrawAll(ed, XRP(0));
                    ammAlice.deposit(paul, XRP(100'000));
                    ammAlice.withdrawAll(paul, XRP(0));
                    ammAlice.deposit(nataly, XRP(1'000'000));
                    ammAlice.withdrawAll(nataly, XRP(0));
                }
                auto const baseFee = env.current()->fees().base.drops();
                if (!features[fixAMMv1_3])
                {
                    // No round off with XRP in this test
                    BEAST_EXPECT(ammAlice.expectBalances(
                        XRP(10'000), USD(10'000), IOUAmount{10'000'000}));
                    ammAlice.withdrawAll(alice);
                    BEAST_EXPECT(!ammAlice.ammExists());
                    // 20,000 initial - (deposit+withdraw) * 10
                    auto const xrpBalance =
                        (XRP(2'000'000) - txfee(env, 20)).getText();
                    BEAST_EXPECT(accountBalance(env, ben) == xrpBalance);
                    BEAST_EXPECT(accountBalance(env, simon) == xrpBalance);
                    BEAST_EXPECT(accountBalance(env, chris) == xrpBalance);
                    BEAST_EXPECT(accountBalance(env, dan) == xrpBalance);

                    // 30,000 initial - (deposit+withdraw) * 10
                    BEAST_EXPECT(
                        accountBalance(env, carol) ==
                        std::to_string(30'000'000'000 - 20 * baseFee));
                    BEAST_EXPECT(accountBalance(env, ed) == xrpBalance);
                    BEAST_EXPECT(accountBalance(env, paul) == xrpBalance);
                    BEAST_EXPECT(accountBalance(env, nataly) == xrpBalance);
                    // 30,000 initial - 50 ammcreate fee - 10drops withdraw fee
                    BEAST_EXPECT(
                        accountBalance(env, alice) ==
                        std::to_string(29'950'000'000 - baseFee));
                }
                else
                {
                    // post-amendment the rounding takes place to ensure
                    // AMM invariant
                    BEAST_EXPECT(ammAlice.expectBalances(
                        XRPAmount(10'000'000'080),
                        USD(10'000),
                        IOUAmount{10'000'000}));
                    ammAlice.withdrawAll(alice);
                    BEAST_EXPECT(!ammAlice.ammExists());
                    auto const xrpBalance =
                        XRP(2'000'000) - txfee(env, 20) - drops(10);
                    auto const xrpBalanceText = xrpBalance.getText();
                    BEAST_EXPECT(accountBalance(env, ben) == xrpBalanceText);
                    BEAST_EXPECT(accountBalance(env, simon) == xrpBalanceText);
                    BEAST_EXPECT(accountBalance(env, chris) == xrpBalanceText);
                    BEAST_EXPECT(accountBalance(env, dan) == xrpBalanceText);
                    BEAST_EXPECT(
                        accountBalance(env, carol) ==
                        std::to_string(30'000'000'000 - 20 * baseFee - 10));
                    BEAST_EXPECT(
                        accountBalance(env, ed) ==
                        (xrpBalance + drops(2)).getText());
                    BEAST_EXPECT(
                        accountBalance(env, paul) ==
                        (xrpBalance + drops(3)).getText());
                    BEAST_EXPECT(
                        accountBalance(env, nataly) ==
                        (xrpBalance + drops(5)).getText());
                    BEAST_EXPECT(
                        accountBalance(env, alice) ==
                        std::to_string(29'950'000'000 - baseFee + 80));
                }
            },
            std::nullopt,
            0,
            std::nullopt,
            {features});
    }

    void
    testAutoDelete()
    {
        testcase("Auto Delete");

        using namespace jtx;
        FeatureBitset const all{testable_amendments()};

        {
            Env env(
                *this,
                envconfig([](std::unique_ptr<Config> cfg) {
                    cfg->FEES.reference_fee = XRPAmount(1);
                    return cfg;
                }),
                all);
            fund(env, gw, {alice}, XRP(20'000), {USD(10'000)});
            AMM amm(env, gw, XRP(10'000), USD(10'000));
            for (auto i = 0; i < maxDeletableAMMTrustLines + 10; ++i)
            {
                Account const a{std::to_string(i)};
                env.fund(XRP(1'000), a);
                env(trust(a, STAmount{amm.lptIssue(), 10'000}));
                env.close();
            }
            // The trustlines are partially deleted,
            // AMM is set to an empty state.
            amm.withdrawAll(gw);
            BEAST_EXPECT(amm.ammExists());

            // Bid,Vote,Deposit,Withdraw,SetTrust failing with
            // tecAMM_EMPTY. Deposit succeeds with tfTwoAssetIfEmpty option.
            env(amm.bid({
                    .account = alice,
                    .bidMin = 1000,
                }),
                ter(tecAMM_EMPTY));
            amm.vote(
                std::nullopt,
                100,
                std::nullopt,
                std::nullopt,
                std::nullopt,
                ter(tecAMM_EMPTY));
            amm.withdraw(
                alice, 100, std::nullopt, std::nullopt, ter(tecAMM_EMPTY));
            amm.deposit(
                alice,
                USD(100),
                std::nullopt,
                std::nullopt,
                std::nullopt,
                ter(tecAMM_EMPTY));
            env(trust(alice, STAmount{amm.lptIssue(), 10'000}),
                ter(tecAMM_EMPTY));

            // Can deposit with tfTwoAssetIfEmpty option
            amm.deposit(
                alice,
                std::nullopt,
                XRP(10'000),
                USD(10'000),
                std::nullopt,
                tfTwoAssetIfEmpty,
                std::nullopt,
                std::nullopt,
                1'000);
            BEAST_EXPECT(
                amm.expectBalances(XRP(10'000), USD(10'000), amm.tokens()));
            BEAST_EXPECT(amm.expectTradingFee(1'000));
            BEAST_EXPECT(amm.expectAuctionSlot(100, 0, IOUAmount{0}));

            // Withdrawing all tokens deletes AMM since the number
            // of remaining trustlines is less than max
            amm.withdrawAll(alice);
            BEAST_EXPECT(!amm.ammExists());
            BEAST_EXPECT(!env.le(keylet::ownerDir(amm.ammAccount())));
        }

        {
            Env env(
                *this,
                envconfig([](std::unique_ptr<Config> cfg) {
                    cfg->FEES.reference_fee = XRPAmount(1);
                    return cfg;
                }),
                all);
            fund(env, gw, {alice}, XRP(20'000), {USD(10'000)});
            AMM amm(env, gw, XRP(10'000), USD(10'000));
            for (auto i = 0; i < maxDeletableAMMTrustLines * 2 + 10; ++i)
            {
                Account const a{std::to_string(i)};
                env.fund(XRP(1'000), a);
                env(trust(a, STAmount{amm.lptIssue(), 10'000}));
                env.close();
            }
            // The trustlines are partially deleted.
            amm.withdrawAll(gw);
            BEAST_EXPECT(amm.ammExists());

            // AMMDelete has to be called twice to delete AMM.
            amm.ammDelete(alice, ter(tecINCOMPLETE));
            BEAST_EXPECT(amm.ammExists());
            // Deletes remaining trustlines and deletes AMM.
            amm.ammDelete(alice);
            BEAST_EXPECT(!amm.ammExists());
            BEAST_EXPECT(!env.le(keylet::ownerDir(amm.ammAccount())));

            // Try redundant delete
            amm.ammDelete(alice, ter(terNO_AMM));
        }
    }

    void
    testClawback()
    {
        testcase("Clawback");
        using namespace jtx;
        Env env(*this);
        env.fund(XRP(2'000), gw);
        env.fund(XRP(2'000), alice);
        AMM amm(env, gw, XRP(1'000), USD(1'000));
        env(fset(gw, asfAllowTrustLineClawback), ter(tecOWNERS));
    }

    void
    testAMMID()
    {
        testcase("AMMID");
        using namespace jtx;
        testAMM([&](AMM& amm, Env& env) {
            amm.setClose(false);
            auto const info = env.rpc(
                "json",
                "account_info",
                std::string(
                    "{\"account\": \"" + to_string(amm.ammAccount()) + "\"}"));
            try
            {
                BEAST_EXPECT(
                    info[jss::result][jss::account_data][jss::AMMID]
                        .asString() == to_string(amm.ammID()));
            }
            catch (...)
            {
                fail();
            }
            amm.deposit(carol, 1'000);
            auto affected = env.meta()->getJson(
                JsonOptions::none)[sfAffectedNodes.fieldName];
            try
            {
                bool found = false;
                for (auto const& node : affected)
                {
                    if (node.isMember(sfModifiedNode.fieldName) &&
                        node[sfModifiedNode.fieldName]
                            [sfLedgerEntryType.fieldName]
                                .asString() == "AccountRoot" &&
                        node[sfModifiedNode.fieldName][sfFinalFields.fieldName]
                            [jss::Account]
                                .asString() == to_string(amm.ammAccount()))
                    {
                        found = node[sfModifiedNode.fieldName]
                                    [sfFinalFields.fieldName][jss::AMMID]
                                        .asString() == to_string(amm.ammID());
                        break;
                    }
                }
                BEAST_EXPECT(found);
            }
            catch (...)
            {
                fail();
            }
        });
    }

    void
    testSelection(FeatureBitset features)
    {
        testcase("Offer/Strand Selection");
        using namespace jtx;
        Account const ed("ed");
        Account const gw1("gw1");
        auto const ETH = gw1["ETH"];
        auto const CAN = gw1["CAN"];

        // These tests are expected to fail if the OwnerPaysFee feature
        // is ever supported. Updates will need to be made to AMM handling
        // in the payment engine, and these tests will need to be updated.

        auto prep = [&](Env& env, auto gwRate, auto gw1Rate) {
            fund(env, gw, {alice, carol, bob, ed}, XRP(2'000), {USD(2'000)});
            env.fund(XRP(2'000), gw1);
            fund(
                env,
                gw1,
                {alice, carol, bob, ed},
                {ETH(2'000), CAN(2'000)},
                Fund::IOUOnly);
            env(rate(gw, gwRate));
            env(rate(gw1, gw1Rate));
            env.close();
        };

        for (auto const& rates :
             {std::make_pair(1.5, 1.9), std::make_pair(1.9, 1.5)})
        {
            // Offer Selection

            // Cross-currency payment: AMM has the same spot price quality
            // as CLOB's offer and can't generate a better quality offer.
            // The transfer fee in this case doesn't change the CLOB quality
            // because trIn is ignored on adjustment and trOut on payment is
            // also ignored because ownerPaysTransferFee is false in this
            // case. Run test for 0) offer, 1) AMM, 2) offer and AMM to
            // verify that the quality is better in the first case, and CLOB
            // is selected in the second case.
            {
                std::array<Quality, 3> q;
                for (auto i = 0; i < 3; ++i)
                {
                    Env env(*this, features);
                    prep(env, rates.first, rates.second);
                    std::optional<AMM> amm;
                    if (i == 0 || i == 2)
                    {
                        env(offer(ed, ETH(400), USD(400)), txflags(tfPassive));
                        env.close();
                    }
                    if (i > 0)
                        amm.emplace(env, ed, USD(1'000), ETH(1'000));
                    env(pay(carol, bob, USD(100)),
                        path(~USD),
                        sendmax(ETH(500)));
                    env.close();
                    // CLOB and AMM, AMM is not selected
                    if (i == 2)
                    {
                        BEAST_EXPECT(amm->expectBalances(
                            USD(1'000), ETH(1'000), amm->tokens()));
                    }
                    BEAST_EXPECT(expectHolding(env, bob, USD(2'100)));
                    q[i] = Quality(Amounts{
                        ETH(2'000) - env.balance(carol, ETH),
                        env.balance(bob, USD) - USD(2'000)});
                }
                // CLOB is better quality than AMM
                BEAST_EXPECT(q[0] > q[1]);
                // AMM is not selected with CLOB
                BEAST_EXPECT(q[0] == q[2]);
            }
            // Offer crossing: AMM has the same spot price quality
            // as CLOB's offer and can't generate a better quality offer.
            // The transfer fee in this case doesn't change the CLOB quality
            // because the quality adjustment is ignored for the offer
            // crossing.
            for (auto i = 0; i < 3; ++i)
            {
                Env env(*this, features);
                prep(env, rates.first, rates.second);
                std::optional<AMM> amm;
                if (i == 0 || i == 2)
                {
                    env(offer(ed, ETH(400), USD(400)), txflags(tfPassive));
                    env.close();
                }
                if (i > 0)
                    amm.emplace(env, ed, USD(1'000), ETH(1'000));
                env(offer(alice, USD(400), ETH(400)));
                env.close();
                // AMM is not selected
                if (i > 0)
                {
                    BEAST_EXPECT(amm->expectBalances(
                        USD(1'000), ETH(1'000), amm->tokens()));
                }
                if (i == 0 || i == 2)
                {
                    // Fully crosses
                    BEAST_EXPECT(expectOffers(env, alice, 0));
                }
                // Fails to cross because AMM is not selected
                else
                {
                    BEAST_EXPECT(expectOffers(
                        env, alice, 1, {Amounts{USD(400), ETH(400)}}));
                }
                BEAST_EXPECT(expectOffers(env, ed, 0));
            }

            // Show that the CLOB quality reduction
            // results in AMM offer selection.

            // Same as the payment but reduced offer quality
            {
                std::array<Quality, 3> q;
                for (auto i = 0; i < 3; ++i)
                {
                    Env env(*this, features);
                    prep(env, rates.first, rates.second);
                    std::optional<AMM> amm;
                    if (i == 0 || i == 2)
                    {
                        env(offer(ed, ETH(400), USD(300)), txflags(tfPassive));
                        env.close();
                    }
                    if (i > 0)
                        amm.emplace(env, ed, USD(1'000), ETH(1'000));
                    env(pay(carol, bob, USD(100)),
                        path(~USD),
                        sendmax(ETH(500)));
                    env.close();
                    // AMM and CLOB are selected
                    if (i > 0)
                    {
                        BEAST_EXPECT(!amm->expectBalances(
                            USD(1'000), ETH(1'000), amm->tokens()));
                    }
                    if (i == 2 && !features[fixAMMv1_1])
                    {
                        if (rates.first == 1.5)
                        {
                            if (!features[fixAMMv1_1])
                                BEAST_EXPECT(expectOffers(
                                    env,
                                    ed,
                                    1,
                                    {{Amounts{
                                        STAmount{
                                            ETH,
                                            UINT64_C(378'6327949540823),
                                            -13},
                                        STAmount{
                                            USD,
                                            UINT64_C(283'9745962155617),
                                            -13}}}}));
                            else
                                BEAST_EXPECT(expectOffers(
                                    env,
                                    ed,
                                    1,
                                    {{Amounts{
                                        STAmount{
                                            ETH,
                                            UINT64_C(378'6327949540813),
                                            -13},
                                        STAmount{
                                            USD,
                                            UINT64_C(283'974596215561),
                                            -12}}}}));
                        }
                        else
                        {
                            if (!features[fixAMMv1_1])
                                BEAST_EXPECT(expectOffers(
                                    env,
                                    ed,
                                    1,
                                    {{Amounts{
                                        STAmount{
                                            ETH,
                                            UINT64_C(325'299461620749),
                                            -12},
                                        STAmount{
                                            USD,
                                            UINT64_C(243'9745962155617),
                                            -13}}}}));
                            else
                                BEAST_EXPECT(expectOffers(
                                    env,
                                    ed,
                                    1,
                                    {{Amounts{
                                        STAmount{
                                            ETH,
                                            UINT64_C(325'299461620748),
                                            -12},
                                        STAmount{
                                            USD,
                                            UINT64_C(243'974596215561),
                                            -12}}}}));
                        }
                    }
                    else if (i == 2)
                    {
                        if (rates.first == 1.5)
                        {
                            BEAST_EXPECT(expectOffers(
                                env,
                                ed,
                                1,
                                {{Amounts{
                                    STAmount{
                                        ETH, UINT64_C(378'6327949540812), -13},
                                    STAmount{
                                        USD,
                                        UINT64_C(283'9745962155609),
                                        -13}}}}));
                        }
                        else
                        {
                            BEAST_EXPECT(expectOffers(
                                env,
                                ed,
                                1,
                                {{Amounts{
                                    STAmount{
                                        ETH, UINT64_C(325'2994616207479), -13},
                                    STAmount{
                                        USD,
                                        UINT64_C(243'9745962155609),
                                        -13}}}}));
                        }
                    }
                    BEAST_EXPECT(expectHolding(env, bob, USD(2'100)));
                    q[i] = Quality(Amounts{
                        ETH(2'000) - env.balance(carol, ETH),
                        env.balance(bob, USD) - USD(2'000)});
                }
                // AMM is better quality
                BEAST_EXPECT(q[1] > q[0]);
                // AMM and CLOB produce better quality
                BEAST_EXPECT(q[2] > q[1]);
            }

            // Same as the offer-crossing but reduced offer quality
            for (auto i = 0; i < 3; ++i)
            {
                Env env(*this, features);
                prep(env, rates.first, rates.second);
                std::optional<AMM> amm;
                if (i == 0 || i == 2)
                {
                    env(offer(ed, ETH(400), USD(250)), txflags(tfPassive));
                    env.close();
                }
                if (i > 0)
                    amm.emplace(env, ed, USD(1'000), ETH(1'000));
                env(offer(alice, USD(250), ETH(400)));
                env.close();
                // AMM is selected in both cases
                if (i > 0)
                {
                    BEAST_EXPECT(!amm->expectBalances(
                        USD(1'000), ETH(1'000), amm->tokens()));
                }
                // Partially crosses, AMM is selected, CLOB fails
                // limitQuality
                if (i == 2)
                {
                    if (rates.first == 1.5)
                    {
                        if (!features[fixAMMv1_1])
                        {
                            BEAST_EXPECT(expectOffers(
                                env, ed, 1, {{Amounts{ETH(400), USD(250)}}}));
                            BEAST_EXPECT(expectOffers(
                                env,
                                alice,
                                1,
                                {{Amounts{
                                    STAmount{
                                        USD, UINT64_C(40'5694150420947), -13},
                                    STAmount{
                                        ETH, UINT64_C(64'91106406735152), -14},
                                }}}));
                        }
                        else
                        {
                            // Ed offer is partially crossed.
                            // The updated rounding makes limitQuality
                            // work if both amendments are enabled
                            BEAST_EXPECT(expectOffers(
                                env,
                                ed,
                                1,
                                {{Amounts{
                                    STAmount{
                                        ETH, UINT64_C(335'0889359326475), -13},
                                    STAmount{
                                        USD, UINT64_C(209'4305849579047), -13},
                                }}}));
                            BEAST_EXPECT(expectOffers(env, alice, 0));
                        }
                    }
                    else
                    {
                        if (!features[fixAMMv1_1])
                        {
                            // Ed offer is partially crossed.
                            BEAST_EXPECT(expectOffers(
                                env,
                                ed,
                                1,
                                {{Amounts{
                                    STAmount{
                                        ETH, UINT64_C(335'0889359326485), -13},
                                    STAmount{
                                        USD, UINT64_C(209'4305849579053), -13},
                                }}}));
                            BEAST_EXPECT(expectOffers(env, alice, 0));
                        }
                        else
                        {
                            // Ed offer is partially crossed.
                            BEAST_EXPECT(expectOffers(
                                env,
                                ed,
                                1,
                                {{Amounts{
                                    STAmount{
                                        ETH, UINT64_C(335'0889359326475), -13},
                                    STAmount{
                                        USD, UINT64_C(209'4305849579047), -13},
                                }}}));
                            BEAST_EXPECT(expectOffers(env, alice, 0));
                        }
                    }
                }
            }

            // Strand selection

            // Two book steps strand quality is 1.
            // AMM strand's best quality is equal to AMM's spot price
            // quality, which is 1. Both strands (steps) are adjusted
            // for the transfer fee in qualityUpperBound. In case
            // of two strands, AMM offers have better quality and are
            // consumed first, remaining liquidity is generated by CLOB
            // offers. Liquidity from two strands is better in this case
            // than in case of one strand with two book steps. Liquidity
            // from one strand with AMM has better quality than either one
            // strand with two book steps or two strands. It may appear
            // unintuitive, but one strand with AMM is optimized and
            // generates one AMM offer, while in case of two strands,
            // multiple AMM offers are generated, which results in slightly
            // worse overall quality.
            {
                std::array<Quality, 3> q;
                for (auto i = 0; i < 3; ++i)
                {
                    Env env(*this, features);
                    prep(env, rates.first, rates.second);
                    std::optional<AMM> amm;

                    if (i == 0 || i == 2)
                    {
                        env(offer(ed, ETH(400), CAN(400)), txflags(tfPassive));
                        env(offer(ed, CAN(400), USD(400))), txflags(tfPassive);
                        env.close();
                    }

                    if (i > 0)
                        amm.emplace(env, ed, ETH(1'000), USD(1'000));

                    env(pay(carol, bob, USD(100)),
                        path(~USD),
                        path(~CAN, ~USD),
                        sendmax(ETH(600)));
                    env.close();

                    BEAST_EXPECT(expectHolding(env, bob, USD(2'100)));

                    if (i == 2 && !features[fixAMMv1_1])
                    {
                        if (rates.first == 1.5)
                        {
                            // Liquidity is consumed from AMM strand only
                            BEAST_EXPECT(amm->expectBalances(
                                STAmount{ETH, UINT64_C(1'176'66038955758), -11},
                                USD(850),
                                amm->tokens()));
                        }
                        else
                        {
                            BEAST_EXPECT(amm->expectBalances(
                                STAmount{
                                    ETH, UINT64_C(1'179'540094339627), -12},
                                STAmount{USD, UINT64_C(847'7880529867501), -13},
                                amm->tokens()));
                            BEAST_EXPECT(expectOffers(
                                env,
                                ed,
                                2,
                                {{Amounts{
                                      STAmount{
                                          ETH,
                                          UINT64_C(343'3179205198749),
                                          -13},
                                      STAmount{
                                          CAN,
                                          UINT64_C(343'3179205198749),
                                          -13},
                                  },
                                  Amounts{
                                      STAmount{
                                          CAN,
                                          UINT64_C(362'2119470132499),
                                          -13},
                                      STAmount{
                                          USD,
                                          UINT64_C(362'2119470132499),
                                          -13},
                                  }}}));
                        }
                    }
                    else if (i == 2)
                    {
                        if (rates.first == 1.5)
                        {
                            // Liquidity is consumed from AMM strand only
                            BEAST_EXPECT(amm->expectBalances(
                                STAmount{
                                    ETH, UINT64_C(1'176'660389557593), -12},
                                USD(850),
                                amm->tokens()));
                        }
                        else
                        {
                            BEAST_EXPECT(amm->expectBalances(
                                STAmount{ETH, UINT64_C(1'179'54009433964), -11},
                                STAmount{USD, UINT64_C(847'7880529867501), -13},
                                amm->tokens()));
                            BEAST_EXPECT(expectOffers(
                                env,
                                ed,
                                2,
                                {{Amounts{
                                      STAmount{
                                          ETH,
                                          UINT64_C(343'3179205198749),
                                          -13},
                                      STAmount{
                                          CAN,
                                          UINT64_C(343'3179205198749),
                                          -13},
                                  },
                                  Amounts{
                                      STAmount{
                                          CAN,
                                          UINT64_C(362'2119470132499),
                                          -13},
                                      STAmount{
                                          USD,
                                          UINT64_C(362'2119470132499),
                                          -13},
                                  }}}));
                        }
                    }
                    q[i] = Quality(Amounts{
                        ETH(2'000) - env.balance(carol, ETH),
                        env.balance(bob, USD) - USD(2'000)});
                }
                BEAST_EXPECT(q[1] > q[0]);
                BEAST_EXPECT(q[2] > q[0] && q[2] < q[1]);
            }
        }
    }

    void
    testFixDefaultInnerObj()
    {
        testcase("Fix Default Inner Object");
        using namespace jtx;
        FeatureBitset const all{testable_amendments()};

        auto test = [&](FeatureBitset features,
                        TER const& err1,
                        TER const& err2,
                        TER const& err3,
                        TER const& err4,
                        std::uint16_t tfee,
                        bool closeLedger,
                        std::optional<std::uint16_t> extra = std::nullopt) {
            Env env(*this, features);
            fund(env, gw, {alice}, XRP(1'000), {USD(10)});
            AMM amm(
                env,
                gw,
                XRP(10),
                USD(10),
                {.tfee = tfee, .close = closeLedger});
            amm.deposit(alice, USD(10), XRP(10));
            amm.vote(VoteArg{.account = alice, .tfee = tfee, .err = ter(err1)});
            amm.withdraw(WithdrawArg{
                .account = gw, .asset1Out = USD(1), .err = ter(err2)});
            // with the amendment disabled and ledger not closed,
            // second vote succeeds if the first vote sets the trading fee
            // to non-zero; if the first vote sets the trading fee to >0 &&
            // <9 then the second withdraw succeeds if the second vote sets
            // the trading fee so that the discounted fee is non-zero
            amm.vote(VoteArg{.account = alice, .tfee = 20, .err = ter(err3)});
            amm.withdraw(WithdrawArg{
                .account = gw, .asset1Out = USD(2), .err = ter(err4)});
        };

        // ledger is closed after each transaction, vote/withdraw don't fail
        // regardless whether the amendment is enabled or not
        test(all, tesSUCCESS, tesSUCCESS, tesSUCCESS, tesSUCCESS, 0, true);
        test(
            all - fixInnerObjTemplate,
            tesSUCCESS,
            tesSUCCESS,
            tesSUCCESS,
            tesSUCCESS,
            0,
            true);
        // ledger is not closed after each transaction
        // vote/withdraw don't fail if the amendment is enabled
        test(all, tesSUCCESS, tesSUCCESS, tesSUCCESS, tesSUCCESS, 0, false);
        // vote/withdraw fail if the amendment is not enabled
        // second vote/withdraw still fail: second vote fails because
        // the initial trading fee is 0, consequently second withdraw fails
        // because the second vote fails
        test(
            all - fixInnerObjTemplate,
            tefEXCEPTION,
            tefEXCEPTION,
            tefEXCEPTION,
            tefEXCEPTION,
            0,
            false);
        // if non-zero trading/discounted fee then vote/withdraw
        // don't fail whether the ledger is closed or not and
        // the amendment is enabled or not
        test(all, tesSUCCESS, tesSUCCESS, tesSUCCESS, tesSUCCESS, 10, true);
        test(
            all - fixInnerObjTemplate,
            tesSUCCESS,
            tesSUCCESS,
            tesSUCCESS,
            tesSUCCESS,
            10,
            true);
        test(all, tesSUCCESS, tesSUCCESS, tesSUCCESS, tesSUCCESS, 10, false);
        test(
            all - fixInnerObjTemplate,
            tesSUCCESS,
            tesSUCCESS,
            tesSUCCESS,
            tesSUCCESS,
            10,
            false);
        // non-zero trading fee but discounted fee is 0, vote doesn't fail
        // but withdraw fails
        test(all, tesSUCCESS, tesSUCCESS, tesSUCCESS, tesSUCCESS, 9, false);
        // second vote sets the trading fee to non-zero, consequently
        // second withdraw doesn't fail even if the amendment is not
        // enabled and the ledger is not closed
        test(
            all - fixInnerObjTemplate,
            tesSUCCESS,
            tefEXCEPTION,
            tesSUCCESS,
            tesSUCCESS,
            9,
            false);
    }

    void
    testFixChangeSpotPriceQuality(FeatureBitset features)
    {
        testcase("Fix changeSpotPriceQuality");
        using namespace jtx;

        std::string logs;

        enum class Status {
            SucceedShouldSucceedResize,  // Succeed in pre-fix because
                                         // error allowance, succeed post-fix
                                         // because of offer resizing
            FailShouldSucceed,           // Fail in pre-fix due to rounding,
                                         // succeed after fix because of XRP
                                         // side is generated first
            SucceedShouldFail,           // Succeed in pre-fix, fail after fix
                                         // due to small quality difference
            Fail,    // Both fail because the quality can't be matched
            Succeed  // Both succeed
        };
        using enum Status;
        auto const xrpIouAmounts10_100 =
            TAmounts{XRPAmount{10}, IOUAmount{100}};
        auto const iouXrpAmounts10_100 =
            TAmounts{IOUAmount{10}, XRPAmount{100}};
        // clang-format off
        std::vector<std::tuple<std::string, std::string, Quality, std::uint16_t, Status>> tests = {
            //Pool In              ,  Pool Out,             Quality                     , Fee,  Status
            {"0.001519763260828713", "1558701",             Quality{5414253689393440221}, 1000, FailShouldSucceed},
            {"0.01099814367603737",  "1892611",             Quality{5482264816516900274}, 1000, FailShouldSucceed},
            {"0.78",                 "796599",              Quality{5630392334958379008}, 1000, FailShouldSucceed},
            {"105439.2955578965",    "49398693",            Quality{5910869983721805038},  400, FailShouldSucceed},
            {"12408293.23445213",    "4340810521",          Quality{5911611095910090752},  997, FailShouldSucceed},
            {"1892611",              "0.01099814367603737", Quality{6703103457950430139}, 1000, FailShouldSucceed},
            {"423028.8508101858",    "3392804520",          Quality{5837920340654162816},  600, FailShouldSucceed},
            {"44565388.41001027",    "73890647",            Quality{6058976634606450001}, 1000, FailShouldSucceed},
            {"66831.68494832662",    "16",                  Quality{6346111134641742975},    0, FailShouldSucceed},
            {"675.9287302203422",    "1242632304",          Quality{5625960929244093294},  300, FailShouldSucceed},
            {"7047.112186735699",    "1649845866",          Quality{5696855348026306945},  504, FailShouldSucceed},
            {"840236.4402981238",    "47419053",            Quality{5982561601648018688},  499, FailShouldSucceed},
            {"992715.618909774",     "189445631733",        Quality{5697835648288106944},  815, SucceedShouldSucceedResize},
            {"504636667521",         "185545883.9506651",   Quality{6343802275337659280},  503, SucceedShouldSucceedResize},
            {"992706.7218636649",    "189447316000",        Quality{5697835648288106944},  797, SucceedShouldSucceedResize},
            {"1.068737911388205",    "127860278877",        Quality{5268604356368739396},  293, SucceedShouldSucceedResize},
            {"17932506.56880419",    "189308.6043676173",   Quality{6206460598195440068},  311, SucceedShouldSucceedResize},
            {"1.066379294658174",    "128042251493",        Quality{5268559341368739328},  270, SucceedShouldSucceedResize},
            {"350131413924",         "1576879.110907892",   Quality{6487411636539049449},  650, Fail},
            {"422093460",            "2.731797662057464",   Quality{6702911108534394924}, 1000, Fail},
            {"76128132223",          "367172.7148422662",   Quality{6487263463413514240},  548, Fail},
            {"132701839250",         "280703770.7695443",   Quality{6273750681188885075},  562, Fail},
            {"994165.7604612011",    "189551302411",        Quality{5697835592690668727},  815, Fail},
            {"45053.33303227917",    "86612695359",         Quality{5625695218943638190},  500, Fail},
            {"199649.077043865",     "14017933007",         Quality{5766034667318524880},  324, Fail},
            {"27751824831.70903",    "78896950",            Quality{6272538159621630432},  500, Fail},
            {"225.3731275781907",    "156431793648",        Quality{5477818047604078924},  989, Fail},
            {"199649.077043865",     "14017933007",         Quality{5766036094462806309},  324, Fail},
            {"3.590272027140361",    "20677643641",         Quality{5406056147042156356},  808, Fail},
            {"1.070884664490231",    "127604712776",        Quality{5268620608623825741},  293, Fail},
            {"3272.448829820197",    "6275124076",          Quality{5625710328924117902},   81, Fail},
            {"0.009059512633902926", "7994028",             Quality{5477511954775533172}, 1000, Fail},
            {"1",                    "1.0",                 Quality{0},                    100, Fail},
            {"1.0",                  "1",                   Quality{0},                    100, Fail},
            {"10",                   "10.0",                Quality{xrpIouAmounts10_100},  100, Fail},
            {"10.0",                 "10",                  Quality{iouXrpAmounts10_100},  100, Fail},
            {"69864389131",          "287631.4543025075",   Quality{6487623473313516078},  451, Succeed},
            {"4328342973",           "12453825.99247381",   Quality{6272522264364865181},  997, Succeed},
            {"32347017",             "7003.93031579449",    Quality{6347261126087916670}, 1000, Succeed},
            {"61697206161",          "36631.4583206413",    Quality{6558965195382476659},  500, Succeed},
            {"1654524979",           "7028.659825511603",   Quality{6487551345110052981},  504, Succeed},
            {"88621.22277293179",    "5128418948",          Quality{5766347291552869205},  380, Succeed},
            {"1892611",              "0.01099814367603737", Quality{6703102780512015436}, 1000, Succeed},
            {"4542.639373338766",    "24554809",            Quality{5838994982188783710},    0, Succeed},
            {"5132932546",           "88542.99750172683",   Quality{6419203342950054537},  380, Succeed},
            {"78929964.1549083",     "1506494795",          Quality{5986890029845558688},  589, Succeed},
            {"10096561906",          "44727.72453735605",   Quality{6487455290284644551},  250, Succeed},
            {"5092.219565514988",    "8768257694",          Quality{5626349534958379008},  503, Succeed},
            {"1819778294",           "8305.084302902864",   Quality{6487429398998540860},  415, Succeed},
            {"6970462.633911943",    "57359281",            Quality{6054087899185946624},  850, Succeed},
            {"3983448845",           "2347.543644281467",   Quality{6558965195382476659},  856, Succeed},
            // This is a tiny offer 12drops/19321952e-15 it succeeds pre-amendment because of the error allowance.
            // Post amendment it is resized to 11drops/17711789e-15 but the quality is still less than
            // the target quality and the offer fails.
            {"771493171",            "1.243473020567508",   Quality{6707566798038544272},  100, SucceedShouldFail},
        };
        // clang-format on

        boost::regex rx("^\\d+$");
        boost::smatch match;
        // tests that succeed should have the same amounts pre-fix and post-fix
        std::vector<std::pair<STAmount, STAmount>> successAmounts;
        Env env(*this, features, std::make_unique<CaptureLogs>(&logs));
        auto rules = env.current()->rules();
        CurrentTransactionRulesGuard rg(rules);
        for (auto const& t : tests)
        {
            auto getPool = [&](std::string const& v, bool isXRP) {
                if (isXRP)
                    return amountFromString(xrpIssue(), v);
                return amountFromString(noIssue(), v);
            };
            auto const& quality = std::get<Quality>(t);
            auto const tfee = std::get<std::uint16_t>(t);
            auto const status = std::get<Status>(t);
            auto const poolInIsXRP =
                boost::regex_search(std::get<0>(t), match, rx);
            auto const poolOutIsXRP =
                boost::regex_search(std::get<1>(t), match, rx);
            assert(!(poolInIsXRP && poolOutIsXRP));
            auto const poolIn = getPool(std::get<0>(t), poolInIsXRP);
            auto const poolOut = getPool(std::get<1>(t), poolOutIsXRP);
            try
            {
                auto const amounts = changeSpotPriceQuality(
                    Amounts{poolIn, poolOut},
                    quality,
                    tfee,
                    env.current()->rules(),
                    env.journal);
                if (amounts)
                {
                    if (status == SucceedShouldSucceedResize)
                    {
                        if (!features[fixAMMv1_1])
                            BEAST_EXPECT(Quality{*amounts} < quality);
                        else
                            BEAST_EXPECT(Quality{*amounts} >= quality);
                    }
                    else if (status == Succeed)
                    {
                        if (!features[fixAMMv1_1])
                            BEAST_EXPECT(
                                Quality{*amounts} >= quality ||
                                withinRelativeDistance(
                                    Quality{*amounts}, quality, Number{1, -7}));
                        else
                            BEAST_EXPECT(Quality{*amounts} >= quality);
                    }
                    else if (status == FailShouldSucceed)
                    {
                        BEAST_EXPECT(
                            features[fixAMMv1_1] &&
                            Quality{*amounts} >= quality);
                    }
                    else if (status == SucceedShouldFail)
                    {
                        BEAST_EXPECT(
                            !features[fixAMMv1_1] &&
                            Quality{*amounts} < quality &&
                            withinRelativeDistance(
                                Quality{*amounts}, quality, Number{1, -7}));
                    }
                }
                else
                {
                    // Fails pre- and post-amendment because the quality can't
                    // be matched. Verify by generating a tiny offer, which
                    // doesn't match the quality. Exclude zero quality since
                    // no offer is generated in this case.
                    if (status == Fail && quality != Quality{0})
                    {
                        auto tinyOffer = [&]() {
                            if (isXRP(poolIn))
                            {
                                auto const takerPays = STAmount{xrpIssue(), 1};
                                return Amounts{
                                    takerPays,
                                    swapAssetIn(
                                        Amounts{poolIn, poolOut},
                                        takerPays,
                                        tfee)};
                            }
                            else if (isXRP(poolOut))
                            {
                                auto const takerGets = STAmount{xrpIssue(), 1};
                                return Amounts{
                                    swapAssetOut(
                                        Amounts{poolIn, poolOut},
                                        takerGets,
                                        tfee),
                                    takerGets};
                            }
                            auto const takerPays = toAmount<STAmount>(
                                getIssue(poolIn), Number{1, -10} * poolIn);
                            return Amounts{
                                takerPays,
                                swapAssetIn(
                                    Amounts{poolIn, poolOut}, takerPays, tfee)};
                        }();
                        BEAST_EXPECT(Quality(tinyOffer) < quality);
                    }
                    else if (status == FailShouldSucceed)
                    {
                        BEAST_EXPECT(!features[fixAMMv1_1]);
                    }
                    else if (status == SucceedShouldFail)
                    {
                        BEAST_EXPECT(features[fixAMMv1_1]);
                    }
                }
            }
            catch (std::runtime_error const& e)
            {
                BEAST_EXPECT(
                    !strcmp(e.what(), "changeSpotPriceQuality failed"));
                BEAST_EXPECT(
                    !features[fixAMMv1_1] && status == FailShouldSucceed);
            }
        }

        // Test negative discriminant
        {
            // b**2 - 4 * a * c -> 1 * 1 - 4 * 1 * 1 = -3
            auto const res =
                solveQuadraticEqSmallest(Number{1}, Number{1}, Number{1});
            BEAST_EXPECT(!res.has_value());
        }
    }

    void
    testMalformed()
    {
        using namespace jtx;

        testAMM([&](AMM& ammAlice, Env& env) {
            WithdrawArg args{
                .flags = tfSingleAsset,
                .err = ter(temMALFORMED),
            };
            ammAlice.withdraw(args);
        });

        testAMM([&](AMM& ammAlice, Env& env) {
            WithdrawArg args{
                .flags = tfOneAssetLPToken,
                .err = ter(temMALFORMED),
            };
            ammAlice.withdraw(args);
        });

        testAMM([&](AMM& ammAlice, Env& env) {
            WithdrawArg args{
                .flags = tfLimitLPToken,
                .err = ter(temMALFORMED),
            };
            ammAlice.withdraw(args);
        });

        testAMM([&](AMM& ammAlice, Env& env) {
            WithdrawArg args{
                .asset1Out = XRP(100),
                .asset2Out = XRP(100),
                .err = ter(temBAD_AMM_TOKENS),
            };
            ammAlice.withdraw(args);
        });

        testAMM([&](AMM& ammAlice, Env& env) {
            WithdrawArg args{
                .asset1Out = XRP(100),
                .asset2Out = BAD(100),
                .err = ter(temBAD_CURRENCY),
            };
            ammAlice.withdraw(args);
        });

        testAMM([&](AMM& ammAlice, Env& env) {
            Json::Value jv;
            jv[jss::TransactionType] = jss::AMMWithdraw;
            jv[jss::Flags] = tfLimitLPToken;
            jv[jss::Account] = alice.human();
            ammAlice.setTokens(jv);
            XRP(100).value().setJson(jv[jss::Amount]);
            USD(100).value().setJson(jv[jss::EPrice]);
            env(jv, ter(temBAD_AMM_TOKENS));
        });
    }

    void
    testFixOverflowOffer(FeatureBitset featuresInitial)
    {
        using namespace jtx;
        using namespace std::chrono;
        FeatureBitset const all{featuresInitial};

        std::string logs;

        Account const gatehub{"gatehub"};
        Account const bitstamp{"bitstamp"};
        Account const trader{"trader"};
        auto const usdGH = gatehub["USD"];
        auto const btcGH = gatehub["BTC"];
        auto const usdBIT = bitstamp["USD"];

        struct InputSet
        {
            char const* testCase;
            double const poolUsdBIT;
            double const poolUsdGH;
            sendmax const sendMaxUsdBIT;
            STAmount const sendUsdGH;
            STAmount const failUsdGH;
            STAmount const failUsdGHr;
            STAmount const failUsdBIT;
            STAmount const failUsdBITr;
            STAmount const goodUsdGH;
            STAmount const goodUsdGHr;
            STAmount const goodUsdBIT;
            STAmount const goodUsdBITr;
            IOUAmount const lpTokenBalance;
            std::optional<IOUAmount> const lpTokenBalanceAlt = {};
            double const offer1BtcGH = 0.1;
            double const offer2BtcGH = 0.1;
            double const offer2UsdGH = 1;
            double const rateBIT = 0.0;
            double const rateGH = 0.0;
        };

        using uint64_t = std::uint64_t;

        for (auto const& input : {
                 InputSet{
                     .testCase = "Test Fix Overflow Offer",                   //
                     .poolUsdBIT = 3,                                         //
                     .poolUsdGH = 273,                                        //
                     .sendMaxUsdBIT{usdBIT(50)},                              //
                     .sendUsdGH{usdGH, uint64_t(272'455089820359), -12},      //
                     .failUsdGH = STAmount{0},                                //
                     .failUsdGHr = STAmount{0},                               //
                     .failUsdBIT{usdBIT, uint64_t(46'47826086956522), -14},   //
                     .failUsdBITr{usdBIT, uint64_t(46'47826086956521), -14},  //
                     .goodUsdGH{usdGH, uint64_t(96'7543114220382), -13},      //
                     .goodUsdGHr{usdGH, uint64_t(96'7543114222965), -13},     //
                     .goodUsdBIT{usdBIT, uint64_t(8'464739069120721), -15},   //
                     .goodUsdBITr{usdBIT, uint64_t(8'464739069098152), -15},  //
                     .lpTokenBalance = {28'61817604250837, -14},              //
                     .lpTokenBalanceAlt = IOUAmount{28'61817604250836, -14},  //
                     .offer1BtcGH = 0.1,                                      //
                     .offer2BtcGH = 0.1,                                      //
                     .offer2UsdGH = 1,                                        //
                     .rateBIT = 1.15,                                         //
                     .rateGH = 1.2,                                           //
                 },
                 InputSet{
                     .testCase = "Overflow test {1, 100, 0.111}",           //
                     .poolUsdBIT = 1,                                       //
                     .poolUsdGH = 100,                                      //
                     .sendMaxUsdBIT{usdBIT(0.111)},                         //
                     .sendUsdGH{usdGH, 100},                                //
                     .failUsdGH = STAmount{0},                              //
                     .failUsdGHr = STAmount{0},                             //
                     .failUsdBIT{usdBIT, uint64_t(1'111), -3},              //
                     .failUsdBITr{usdBIT, uint64_t(1'111), -3},             //
                     .goodUsdGH{usdGH, uint64_t(90'04347888284115), -14},   //
                     .goodUsdGHr{usdGH, uint64_t(90'04347888284201), -14},  //
                     .goodUsdBIT{usdBIT, uint64_t(1'111), -3},              //
                     .goodUsdBITr{usdBIT, uint64_t(1'111), -3},             //
                     .lpTokenBalance{10, 0},                                //
                     .offer1BtcGH = 1e-5,                                   //
                     .offer2BtcGH = 1,                                      //
                     .offer2UsdGH = 1e-5,                                   //
                     .rateBIT = 0,                                          //
                     .rateGH = 0,                                           //
                 },
                 InputSet{
                     .testCase = "Overflow test {1, 100, 1.00}",            //
                     .poolUsdBIT = 1,                                       //
                     .poolUsdGH = 100,                                      //
                     .sendMaxUsdBIT{usdBIT(1.00)},                          //
                     .sendUsdGH{usdGH, 100},                                //
                     .failUsdGH = STAmount{0},                              //
                     .failUsdGHr = STAmount{0},                             //
                     .failUsdBIT{usdBIT, uint64_t(2), 0},                   //
                     .failUsdBITr{usdBIT, uint64_t(2), 0},                  //
                     .goodUsdGH{usdGH, uint64_t(52'94379354424079), -14},   //
                     .goodUsdGHr{usdGH, uint64_t(52'94379354424135), -14},  //
                     .goodUsdBIT{usdBIT, uint64_t(2), 0},                   //
                     .goodUsdBITr{usdBIT, uint64_t(2), 0},                  //
                     .lpTokenBalance{10, 0},                                //
                     .offer1BtcGH = 1e-5,                                   //
                     .offer2BtcGH = 1,                                      //
                     .offer2UsdGH = 1e-5,                                   //
                     .rateBIT = 0,                                          //
                     .rateGH = 0,                                           //
                 },
                 InputSet{
                     .testCase = "Overflow test {1, 100, 4.6432}",            //
                     .poolUsdBIT = 1,                                         //
                     .poolUsdGH = 100,                                        //
                     .sendMaxUsdBIT{usdBIT(4.6432)},                          //
                     .sendUsdGH{usdGH, 100},                                  //
                     .failUsdGH = STAmount{0},                                //
                     .failUsdGHr = STAmount{0},                               //
                     .failUsdBIT{usdBIT, uint64_t(5'6432), -4},               //
                     .failUsdBITr{usdBIT, uint64_t(5'6432), -4},              //
                     .goodUsdGH{usdGH, uint64_t(35'44113971506987), -14},     //
                     .goodUsdGHr{usdGH, uint64_t(35'44113971506987), -14},    //
                     .goodUsdBIT{usdBIT, uint64_t(2'821579689703915), -15},   //
                     .goodUsdBITr{usdBIT, uint64_t(2'821579689703954), -15},  //
                     .lpTokenBalance{10, 0},                                  //
                     .offer1BtcGH = 1e-5,                                     //
                     .offer2BtcGH = 1,                                        //
                     .offer2UsdGH = 1e-5,                                     //
                     .rateBIT = 0,                                            //
                     .rateGH = 0,                                             //
                 },
                 InputSet{
                     .testCase = "Overflow test {1, 100, 10}",                //
                     .poolUsdBIT = 1,                                         //
                     .poolUsdGH = 100,                                        //
                     .sendMaxUsdBIT{usdBIT(10)},                              //
                     .sendUsdGH{usdGH, 100},                                  //
                     .failUsdGH = STAmount{0},                                //
                     .failUsdGHr = STAmount{0},                               //
                     .failUsdBIT{usdBIT, uint64_t(11), 0},                    //
                     .failUsdBITr{usdBIT, uint64_t(11), 0},                   //
                     .goodUsdGH{usdGH, uint64_t(35'44113971506987), -14},     //
                     .goodUsdGHr{usdGH, uint64_t(35'44113971506987), -14},    //
                     .goodUsdBIT{usdBIT, uint64_t(2'821579689703915), -15},   //
                     .goodUsdBITr{usdBIT, uint64_t(2'821579689703954), -15},  //
                     .lpTokenBalance{10, 0},                                  //
                     .offer1BtcGH = 1e-5,                                     //
                     .offer2BtcGH = 1,                                        //
                     .offer2UsdGH = 1e-5,                                     //
                     .rateBIT = 0,                                            //
                     .rateGH = 0,                                             //
                 },
                 InputSet{
                     .testCase = "Overflow test {50, 100, 5.55}",          //
                     .poolUsdBIT = 50,                                     //
                     .poolUsdGH = 100,                                     //
                     .sendMaxUsdBIT{usdBIT(5.55)},                         //
                     .sendUsdGH{usdGH, 100},                               //
                     .failUsdGH = STAmount{0},                             //
                     .failUsdGHr = STAmount{0},                            //
                     .failUsdBIT{usdBIT, uint64_t(55'55), -2},             //
                     .failUsdBITr{usdBIT, uint64_t(55'55), -2},            //
                     .goodUsdGH{usdGH, uint64_t(90'04347888284113), -14},  //
                     .goodUsdGHr{usdGH, uint64_t(90'0434788828413), -13},  //
                     .goodUsdBIT{usdBIT, uint64_t(55'55), -2},             //
                     .goodUsdBITr{usdBIT, uint64_t(55'55), -2},            //
                     .lpTokenBalance{uint64_t(70'71067811865475), -14},    //
                     .offer1BtcGH = 1e-5,                                  //
                     .offer2BtcGH = 1,                                     //
                     .offer2UsdGH = 1e-5,                                  //
                     .rateBIT = 0,                                         //
                     .rateGH = 0,                                          //
                 },
                 InputSet{
                     .testCase = "Overflow test {50, 100, 50.00}",          //
                     .poolUsdBIT = 50,                                      //
                     .poolUsdGH = 100,                                      //
                     .sendMaxUsdBIT{usdBIT(50.00)},                         //
                     .sendUsdGH{usdGH, 100},                                //
                     .failUsdGH{usdGH, uint64_t(52'94379354424081), -14},   //
                     .failUsdGHr{usdGH, uint64_t(52'94379354424092), -14},  //
                     .failUsdBIT{usdBIT, uint64_t(100), 0},                 //
                     .failUsdBITr{usdBIT, uint64_t(100), 0},                //
                     .goodUsdGH{usdGH, uint64_t(52'94379354424081), -14},   //
                     .goodUsdGHr{usdGH, uint64_t(52'94379354424092), -14},  //
                     .goodUsdBIT{usdBIT, uint64_t(100), 0},                 //
                     .goodUsdBITr{usdBIT, uint64_t(100), 0},                //
                     .lpTokenBalance{uint64_t(70'71067811865475), -14},     //
                     .offer1BtcGH = 1e-5,                                   //
                     .offer2BtcGH = 1,                                      //
                     .offer2UsdGH = 1e-5,                                   //
                     .rateBIT = 0,                                          //
                     .rateGH = 0,                                           //
                 },
                 InputSet{
                     .testCase = "Overflow test {50, 100, 232.16}",           //
                     .poolUsdBIT = 50,                                        //
                     .poolUsdGH = 100,                                        //
                     .sendMaxUsdBIT{usdBIT(232.16)},                          //
                     .sendUsdGH{usdGH, 100},                                  //
                     .failUsdGH = STAmount{0},                                //
                     .failUsdGHr = STAmount{0},                               //
                     .failUsdBIT{usdBIT, uint64_t(282'16), -2},               //
                     .failUsdBITr{usdBIT, uint64_t(282'16), -2},              //
                     .goodUsdGH{usdGH, uint64_t(35'44113971506987), -14},     //
                     .goodUsdGHr{usdGH, uint64_t(35'44113971506987), -14},    //
                     .goodUsdBIT{usdBIT, uint64_t(141'0789844851958), -13},   //
                     .goodUsdBITr{usdBIT, uint64_t(141'0789844851962), -13},  //
                     .lpTokenBalance{70'71067811865475, -14},                 //
                     .offer1BtcGH = 1e-5,                                     //
                     .offer2BtcGH = 1,                                        //
                     .offer2UsdGH = 1e-5,                                     //
                     .rateBIT = 0,                                            //
                     .rateGH = 0,                                             //
                 },
                 InputSet{
                     .testCase = "Overflow test {50, 100, 500}",              //
                     .poolUsdBIT = 50,                                        //
                     .poolUsdGH = 100,                                        //
                     .sendMaxUsdBIT{usdBIT(500)},                             //
                     .sendUsdGH{usdGH, 100},                                  //
                     .failUsdGH = STAmount{0},                                //
                     .failUsdGHr = STAmount{0},                               //
                     .failUsdBIT{usdBIT, uint64_t(550), 0},                   //
                     .failUsdBITr{usdBIT, uint64_t(550), 0},                  //
                     .goodUsdGH{usdGH, uint64_t(35'44113971506987), -14},     //
                     .goodUsdGHr{usdGH, uint64_t(35'44113971506987), -14},    //
                     .goodUsdBIT{usdBIT, uint64_t(141'0789844851958), -13},   //
                     .goodUsdBITr{usdBIT, uint64_t(141'0789844851962), -13},  //
                     .lpTokenBalance{70'71067811865475, -14},                 //
                     .offer1BtcGH = 1e-5,                                     //
                     .offer2BtcGH = 1,                                        //
                     .offer2UsdGH = 1e-5,                                     //
                     .rateBIT = 0,                                            //
                     .rateGH = 0,                                             //
                 },
             })
        {
            testcase(input.testCase);
            for (auto const& features :
                 {all - fixAMMOverflowOffer - fixAMMv1_1 - fixAMMv1_3, all})
            {
                Env env(*this, features, std::make_unique<CaptureLogs>(&logs));

                env.fund(XRP(5'000), gatehub, bitstamp, trader);
                env.close();

                if (input.rateGH != 0.0)
                    env(rate(gatehub, input.rateGH));
                if (input.rateBIT != 0.0)
                    env(rate(bitstamp, input.rateBIT));

                env(trust(trader, usdGH(10'000'000)));
                env(trust(trader, usdBIT(10'000'000)));
                env(trust(trader, btcGH(10'000'000)));
                env.close();

                env(pay(gatehub, trader, usdGH(100'000)));
                env(pay(gatehub, trader, btcGH(100'000)));
                env(pay(bitstamp, trader, usdBIT(100'000)));
                env.close();

                AMM amm{
                    env,
                    trader,
                    usdGH(input.poolUsdGH),
                    usdBIT(input.poolUsdBIT)};
                env.close();

                IOUAmount const preSwapLPTokenBalance =
                    amm.getLPTokensBalance();

                env(offer(trader, usdBIT(1), btcGH(input.offer1BtcGH)));
                env(offer(
                    trader,
                    btcGH(input.offer2BtcGH),
                    usdGH(input.offer2UsdGH)));
                env.close();

                env(pay(trader, trader, input.sendUsdGH),
                    path(~usdGH),
                    path(~btcGH, ~usdGH),
                    sendmax(input.sendMaxUsdBIT),
                    txflags(tfPartialPayment));
                env.close();

                auto const failUsdGH =
                    features[fixAMMv1_1] ? input.failUsdGHr : input.failUsdGH;
                auto const failUsdBIT =
                    features[fixAMMv1_1] ? input.failUsdBITr : input.failUsdBIT;
                auto const goodUsdGH =
                    features[fixAMMv1_1] ? input.goodUsdGHr : input.goodUsdGH;
                auto const goodUsdBIT =
                    features[fixAMMv1_1] ? input.goodUsdBITr : input.goodUsdBIT;
                auto const lpTokenBalance =
                    env.enabled(fixAMMv1_3) && input.lpTokenBalanceAlt
                    ? *input.lpTokenBalanceAlt
                    : input.lpTokenBalance;
                if (!features[fixAMMOverflowOffer])
                {
                    BEAST_EXPECT(amm.expectBalances(
                        failUsdGH, failUsdBIT, lpTokenBalance));
                }
                else
                {
                    BEAST_EXPECT(amm.expectBalances(
                        goodUsdGH, goodUsdBIT, lpTokenBalance));

                    // Invariant: LPToken balance must not change in a
                    // payment or a swap transaction
                    BEAST_EXPECT(
                        amm.getLPTokensBalance() == preSwapLPTokenBalance);

                    // Invariant: The square root of (product of the pool
                    // balances) must be at least the LPTokenBalance
                    Number const sqrtPoolProduct =
                        root2(goodUsdGH * goodUsdBIT);

                    // Include a tiny tolerance for the test cases using
                    //   .goodUsdGH{usdGH, uint64_t(35'44113971506987),
                    //   -14}, .goodUsdBIT{usdBIT,
                    //   uint64_t(2'821579689703915), -15},
                    // These two values multiply
                    // to 99.99999999999994227040383754105 which gets
                    // internally rounded to 100, due to representation
                    // error.
                    BEAST_EXPECT(
                        (sqrtPoolProduct + Number{1, -14} >=
                         input.lpTokenBalance));
                }
            }
        }
    }

    void
    testSwapRounding()
    {
        testcase("swapRounding");
        using namespace jtx;

        STAmount const xrpPool{XRP, UINT64_C(51600'000981)};
        STAmount const iouPool{USD, UINT64_C(803040'9987141784), -10};

        STAmount const xrpBob{XRP, UINT64_C(1092'878933)};
        STAmount const iouBob{
            USD, UINT64_C(3'988035892323031), -28};  // 3.9...e-13

        testAMM(
            [&](AMM& amm, Env& env) {
                // Check our AMM starting conditions.
                auto [xrpBegin, iouBegin, lptBegin] = amm.balances(XRP, USD);

                // Set Bob's starting conditions.
                env.fund(xrpBob, bob);
                env.trust(USD(1'000'000), bob);
                env(pay(gw, bob, iouBob));
                env.close();

                env(offer(bob, XRP(6300), USD(100'000)));
                env.close();

                // Assert that AMM is unchanged.
                BEAST_EXPECT(
                    amm.expectBalances(xrpBegin, iouBegin, amm.tokens()));
            },
            {{xrpPool, iouPool}},
            889,
            std::nullopt,
            {jtx::testable_amendments() | fixAMMv1_1});
    }

    void
    testFixAMMOfferBlockedByLOB(FeatureBitset features)
    {
        testcase("AMM Offer Blocked By LOB");
        using namespace jtx;

        // Low quality LOB offer blocks AMM liquidity

        // USD/XRP crosses AMM
        {
            Env env(*this, features);

            fund(env, gw, {alice, carol}, XRP(1'000'000), {USD(1'000'000)});
            // This offer blocks AMM offer in pre-amendment
            env(offer(alice, XRP(1), USD(0.01)));
            env.close();

            AMM amm(env, gw, XRP(200'000), USD(100'000));

            // The offer doesn't cross AMM in pre-amendment code
            // It crosses AMM in post-amendment code
            env(offer(carol, USD(0.49), XRP(1)));
            env.close();

            if (!features[fixAMMv1_1])
            {
                BEAST_EXPECT(amm.expectBalances(
                    XRP(200'000), USD(100'000), amm.tokens()));
                BEAST_EXPECT(expectOffers(
                    env, alice, 1, {{Amounts{XRP(1), USD(0.01)}}}));
                // Carol's offer is blocked by alice's offer
                BEAST_EXPECT(expectOffers(
                    env, carol, 1, {{Amounts{USD(0.49), XRP(1)}}}));
            }
            else
            {
                BEAST_EXPECT(amm.expectBalances(
                    XRPAmount(200'000'980'005), USD(99'999.51), amm.tokens()));
                BEAST_EXPECT(expectOffers(
                    env, alice, 1, {{Amounts{XRP(1), USD(0.01)}}}));
                // Carol's offer crosses AMM
                BEAST_EXPECT(expectOffers(env, carol, 0));
            }
        }

        // There is no blocking offer, the same AMM liquidity is consumed
        // pre- and post-amendment.
        {
            Env env(*this, features);

            fund(env, gw, {alice, carol}, XRP(1'000'000), {USD(1'000'000)});
            // There is no blocking offer
            // env(offer(alice, XRP(1), USD(0.01)));

            AMM amm(env, gw, XRP(200'000), USD(100'000));

            // The offer crosses AMM
            env(offer(carol, USD(0.49), XRP(1)));
            env.close();

            // The same result as with the blocking offer
            BEAST_EXPECT(amm.expectBalances(
                XRPAmount(200'000'980'005), USD(99'999.51), amm.tokens()));
            // Carol's offer crosses AMM
            BEAST_EXPECT(expectOffers(env, carol, 0));
        }

        // XRP/USD crosses AMM
        {
            Env env(*this, features);
            fund(env, gw, {alice, carol, bob}, XRP(10'000), {USD(1'000)});

            // This offer blocks AMM offer in pre-amendment
            // It crosses AMM in post-amendment code
            env(offer(bob, USD(1), XRPAmount(500)));
            env.close();
            AMM amm(env, alice, XRP(1'000), USD(500));
            env(offer(carol, XRP(100), USD(55)));
            env.close();
            if (!features[fixAMMv1_1])
            {
                BEAST_EXPECT(
                    amm.expectBalances(XRP(1'000), USD(500), amm.tokens()));
                BEAST_EXPECT(expectOffers(
                    env, bob, 1, {{Amounts{USD(1), XRPAmount(500)}}}));
                BEAST_EXPECT(expectOffers(
                    env, carol, 1, {{Amounts{XRP(100), USD(55)}}}));
            }
            else
            {
                BEAST_EXPECT(amm.expectBalances(
                    XRPAmount(909'090'909),
                    STAmount{USD, UINT64_C(550'000000055), -9},
                    amm.tokens()));
                BEAST_EXPECT(expectOffers(
                    env,
                    carol,
                    1,
                    {{Amounts{
                        XRPAmount{9'090'909},
                        STAmount{USD, 4'99999995, -8}}}}));
                BEAST_EXPECT(expectOffers(
                    env, bob, 1, {{Amounts{USD(1), XRPAmount(500)}}}));
            }
        }

        // There is no blocking offer, the same AMM liquidity is consumed
        // pre- and post-amendment.
        {
            Env env(*this, features);
            fund(env, gw, {alice, carol, bob}, XRP(10'000), {USD(1'000)});

            AMM amm(env, alice, XRP(1'000), USD(500));
            env(offer(carol, XRP(100), USD(55)));
            env.close();
            BEAST_EXPECT(amm.expectBalances(
                XRPAmount(909'090'909),
                STAmount{USD, UINT64_C(550'000000055), -9},
                amm.tokens()));
            BEAST_EXPECT(expectOffers(
                env,
                carol,
                1,
                {{Amounts{
                    XRPAmount{9'090'909}, STAmount{USD, 4'99999995, -8}}}}));
        }
    }

    void
    testLPTokenBalance(FeatureBitset features)
    {
        testcase("LPToken Balance");
        using namespace jtx;

        // Last Liquidity Provider is the issuer of one token
        {
            std::string logs;
            Env env(*this, features, std::make_unique<CaptureLogs>(&logs));
            fund(
                env,
                gw,
                {alice, carol},
                XRP(1'000'000'000),
                {USD(1'000'000'000)});
            AMM amm(env, gw, XRP(2), USD(1));
            amm.deposit(alice, IOUAmount{1'876123487565916, -15});
            amm.deposit(carol, IOUAmount{1'000'000});
            amm.withdrawAll(alice);
            BEAST_EXPECT(amm.expectLPTokens(alice, IOUAmount{0}));
            amm.withdrawAll(carol);
            BEAST_EXPECT(amm.expectLPTokens(carol, IOUAmount{0}));
            auto const lpToken = getAccountLines(
                env, gw, amm.lptIssue())[jss::lines][0u][jss::balance];
            auto const lpTokenBalance =
                amm.ammRpcInfo()[jss::amm][jss::lp_token][jss::value];
            BEAST_EXPECT(
                lpToken == "1414.213562373095" &&
                lpTokenBalance == "1414.213562373");
            if (!features[fixAMMv1_1])
            {
                amm.withdrawAll(gw, std::nullopt, ter(tecAMM_BALANCE));
                BEAST_EXPECT(amm.ammExists());
            }
            else
            {
                amm.withdrawAll(gw);
                BEAST_EXPECT(!amm.ammExists());
            }
        }

        // Last Liquidity Provider is the issuer of two tokens, or not
        // the issuer
        for (auto const& lp : {gw, bob})
        {
            Env env(*this, features);
            auto const ABC = gw["ABC"];
            fund(
                env,
                gw,
                {alice, carol, bob},
                XRP(1'000),
                {USD(1'000'000'000), ABC(1'000'000'000'000)});
            AMM amm(env, lp, ABC(2'000'000), USD(1));
            amm.deposit(alice, IOUAmount{1'876123487565916, -15});
            amm.deposit(carol, IOUAmount{1'000'000});
            amm.withdrawAll(alice);
            amm.withdrawAll(carol);
            auto const lpToken = getAccountLines(
                env, lp, amm.lptIssue())[jss::lines][0u][jss::balance];
            auto const lpTokenBalance =
                amm.ammRpcInfo()[jss::amm][jss::lp_token][jss::value];
            BEAST_EXPECT(
                lpToken == "1414.213562373095" &&
                lpTokenBalance == "1414.213562373");
            if (!features[fixAMMv1_1])
            {
                amm.withdrawAll(lp, std::nullopt, ter(tecAMM_BALANCE));
                BEAST_EXPECT(amm.ammExists());
            }
            else
            {
                amm.withdrawAll(lp);
                BEAST_EXPECT(!amm.ammExists());
            }
        }

        // More than one Liquidity Provider
        // XRP/IOU
        {
            Env env(*this, features);
            fund(env, gw, {alice}, XRP(1'000), {USD(1'000)});
            AMM amm(env, gw, XRP(10), USD(10));
            amm.deposit(alice, 1'000);
            auto res =
                isOnlyLiquidityProvider(*env.current(), amm.lptIssue(), gw);
            BEAST_EXPECT(res && !res.value());
            res =
                isOnlyLiquidityProvider(*env.current(), amm.lptIssue(), alice);
            BEAST_EXPECT(res && !res.value());
        }
        // IOU/IOU, issuer of both IOU
        {
            Env env(*this, features);
            fund(env, gw, {alice}, XRP(1'000), {USD(1'000), EUR(1'000)});
            AMM amm(env, gw, EUR(10), USD(10));
            amm.deposit(alice, 1'000);
            auto res =
                isOnlyLiquidityProvider(*env.current(), amm.lptIssue(), gw);
            BEAST_EXPECT(res && !res.value());
            res =
                isOnlyLiquidityProvider(*env.current(), amm.lptIssue(), alice);
            BEAST_EXPECT(res && !res.value());
        }
        // IOU/IOU, issuer of one IOU
        {
            Env env(*this, features);
            Account const gw1("gw1");
            auto const YAN = gw1["YAN"];
            fund(env, gw, {gw1}, XRP(1'000), {USD(1'000)});
            fund(env, gw1, {gw}, XRP(1'000), {YAN(1'000)}, Fund::IOUOnly);
            AMM amm(env, gw1, YAN(10), USD(10));
            amm.deposit(gw, 1'000);
            auto res =
                isOnlyLiquidityProvider(*env.current(), amm.lptIssue(), gw);
            BEAST_EXPECT(res && !res.value());
            res = isOnlyLiquidityProvider(*env.current(), amm.lptIssue(), gw1);
            BEAST_EXPECT(res && !res.value());
        }
    }

    void
    testAMMClawback(FeatureBitset features)
    {
        testcase("test clawback from AMM account");
        using namespace jtx;

        // Issuer has clawback enabled
        Env env(*this, features);
        env.fund(XRP(1'000), gw);
        env(fset(gw, asfAllowTrustLineClawback));
        fund(env, gw, {alice}, XRP(1'000), {USD(1'000)}, Fund::Acct);
        env.close();

        // If featureAMMClawback is not enabled, AMMCreate is not allowed for
        // clawback-enabled issuer
        if (!features[featureAMMClawback])
        {
            AMM amm(env, gw, XRP(100), USD(100), ter(tecNO_PERMISSION));
            AMM amm1(env, alice, USD(100), XRP(100), ter(tecNO_PERMISSION));
            env(fclear(gw, asfAllowTrustLineClawback));
            env.close();
            // Can't be cleared
            AMM amm2(env, gw, XRP(100), USD(100), ter(tecNO_PERMISSION));
        }
        // If featureAMMClawback is enabled, AMMCreate is allowed for
        // clawback-enabled issuer. Clawback from the AMM Account is not
        // allowed, which will return tecAMM_ACCOUNT or tecPSEUDO_ACCOUNT,
        // depending on whether SingleAssetVault is enabled. We can only use
        // AMMClawback transaction to claw back from AMM Account.
        else
        {
            AMM amm(env, gw, XRP(100), USD(100), ter(tesSUCCESS));
            AMM amm1(env, alice, USD(100), XRP(200), ter(tecDUPLICATE));

            // Construct the amount being clawed back using AMM account.
            // By doing this, we make the clawback transaction's Amount field's
            // subfield `issuer` to be the AMM account, which means
            // we are clawing back from an AMM account. This should return an
            // error because regular Clawback transaction is not
            // allowed for clawing back from an AMM account. Please notice the
            // `issuer` subfield represents the account being clawed back, which
            // is confusing.
            auto const error = features[featureSingleAssetVault]
                ? ter{tecPSEUDO_ACCOUNT}
                : ter{tecAMM_ACCOUNT};
            Issue usd(USD.issue().currency, amm.ammAccount());
            auto amount = amountFromString(usd, "10");
            env(claw(gw, amount), error);
        }
    }

    void
    testAMMDepositWithFrozenAssets(FeatureBitset features)
    {
        testcase("test AMMDeposit with frozen assets");
        using namespace jtx;

        // This lambda function is used to create trustlines
        // between gw and alice, and create an AMM account.
        // And also test the callback function.
        auto testAMMDeposit = [&](Env& env, std::function<void(AMM & amm)> cb) {
            env.fund(XRP(1'000), gw);
            fund(env, gw, {alice}, XRP(1'000), {USD(1'000)}, Fund::Acct);
            env.close();
            AMM amm(env, alice, XRP(100), USD(100), ter(tesSUCCESS));
            env(trust(gw, alice["USD"](0), tfSetFreeze));
            cb(amm);
        };

        // Deposit two assets, one of which is frozen,
        // then we should get tecFROZEN error.
        {
            Env env(*this, features);
            testAMMDeposit(env, [&](AMM& amm) {
                amm.deposit(
                    alice,
                    USD(100),
                    XRP(100),
                    std::nullopt,
                    tfTwoAsset,
                    ter(tecFROZEN));
            });
        }

        // Deposit one asset, which is the frozen token,
        // then we should get tecFROZEN error.
        {
            Env env(*this, features);
            testAMMDeposit(env, [&](AMM& amm) {
                amm.deposit(
                    alice,
                    USD(100),
                    std::nullopt,
                    std::nullopt,
                    tfSingleAsset,
                    ter(tecFROZEN));
            });
        }

        if (features[featureAMMClawback])
        {
            // Deposit one asset which is not the frozen token,
            // but the other asset is frozen. We should get tecFROZEN error
            // when feature AMMClawback is enabled.
            Env env(*this, features);
            testAMMDeposit(env, [&](AMM& amm) {
                amm.deposit(
                    alice,
                    XRP(100),
                    std::nullopt,
                    std::nullopt,
                    tfSingleAsset,
                    ter(tecFROZEN));
            });
        }
        else
        {
            // Deposit one asset which is not the frozen token,
            // but the other asset is frozen. We will get tecSUCCESS
            // when feature AMMClawback is not enabled.
            Env env(*this, features);
            testAMMDeposit(env, [&](AMM& amm) {
                amm.deposit(
                    alice,
                    XRP(100),
                    std::nullopt,
                    std::nullopt,
                    tfSingleAsset,
                    ter(tesSUCCESS));
            });
        }
    }

    void
    testFixReserveCheckOnWithdrawal(FeatureBitset features)
    {
        testcase("Fix Reserve Check On Withdrawal");
        using namespace jtx;

        auto const err = features[fixAMMv1_2] ? ter(tecINSUFFICIENT_RESERVE)
                                              : ter(tesSUCCESS);

        auto test = [&](auto&& cb) {
            Env env(*this, features);
            auto const starting_xrp =
                reserve(env, 2) + env.current()->fees().base * 5;
            env.fund(starting_xrp, gw);
            env.fund(starting_xrp, alice);
            env.trust(USD(2'000), alice);
            env.close();
            env(pay(gw, alice, USD(2'000)));
            env.close();
            AMM amm(env, gw, EUR(1'000), USD(1'000));
            amm.deposit(alice, USD(1));
            cb(amm);
        };

        // Equal withdraw
        test([&](AMM& amm) { amm.withdrawAll(alice, std::nullopt, err); });

        // Equal withdraw with a limit
        test([&](AMM& amm) {
            amm.withdraw(WithdrawArg{
                .account = alice,
                .asset1Out = EUR(0.1),
                .asset2Out = USD(0.1),
                .err = err});
            amm.withdraw(WithdrawArg{
                .account = alice,
                .asset1Out = USD(0.1),
                .asset2Out = EUR(0.1),
                .err = err});
        });

        // Single withdraw
        test([&](AMM& amm) {
            amm.withdraw(WithdrawArg{
                .account = alice, .asset1Out = EUR(0.1), .err = err});
            amm.withdraw(WithdrawArg{.account = alice, .asset1Out = USD(0.1)});
        });
    }

    void
    testFailedPseudoAccount()
    {
        using namespace test::jtx;

        auto const testCase = [&](std::string suffix, FeatureBitset features) {
<<<<<<< HEAD
            testcase("Pseudo-account allocation failure " + suffix);
=======
            testcase("Fail pseudo-account allocation " + suffix);
>>>>>>> 7420f476
            std::string logs;
            Env env{*this, features, std::make_unique<CaptureLogs>(&logs)};
            env.fund(XRP(30'000), gw, alice);
            env.close();
            env(trust(alice, gw["USD"](30'000), 0));
            env(pay(gw, alice, USD(10'000)));
            env.close();

            STAmount amount = XRP(10'000);
            STAmount amount2 = USD(10'000);
            auto const keylet = keylet::amm(amount.issue(), amount2.issue());
            for (int i = 0; i < 256; ++i)
            {
                AccountID const accountId =
                    ripple::pseudoAccountAddress(*env.current(), keylet.key);

                env(pay(env.master.id(), accountId, XRP(1000)),
                    seq(autofill),
                    fee(autofill),
                    sig(autofill));
            }

            AMM ammAlice(
                env,
                alice,
                amount,
                amount2,
                features[featureSingleAssetVault] ? ter{terADDRESS_COLLISION}
                                                  : ter{tecDUPLICATE});
        };

        testCase(
            "tecDUPLICATE", testable_amendments() - featureSingleAssetVault);
        testCase(
            "terADDRESS_COLLISION",
            testable_amendments() | featureSingleAssetVault);
    }

    void
    testDepositAndWithdrawRounding(FeatureBitset features)
    {
        testcase("Deposit and Withdraw Rounding V2");
        using namespace jtx;

        auto const XPM = gw["XPM"];
        STAmount xrpBalance{XRPAmount(692'614'492'126)};
        STAmount xpmBalance{XPM, UINT64_C(18'610'359'80246901), -8};
        STAmount amount{XPM, UINT64_C(6'566'496939465400), -12};
        std::uint16_t tfee = 941;

        auto test = [&](auto&& cb, std::uint16_t tfee_) {
            Env env(*this, features);
            env.fund(XRP(1'000'000), gw);
            env.fund(XRP(1'000), alice);
            env(trust(alice, XPM(7'000)));
            env(pay(gw, alice, amount));

            AMM amm(env, gw, xrpBalance, xpmBalance, CreateArg{.tfee = tfee_});
            // AMM LPToken balance required to replicate single deposit failure
            STAmount lptAMMBalance{
                amm.lptIssue(), UINT64_C(3'234'987'266'485968), -6};
            auto const burn =
                IOUAmount{amm.getLPTokensBalance() - lptAMMBalance};
            // burn tokens to get to the required AMM state
            env(amm.bid(BidArg{.account = gw, .bidMin = burn, .bidMax = burn}));
            cb(amm, env);
        };
        test(
            [&](AMM& amm, Env& env) {
                auto const err = env.enabled(fixAMMv1_3) ? ter(tesSUCCESS)
                                                         : ter(tecUNFUNDED_AMM);
                amm.deposit(DepositArg{
                    .account = alice, .asset1In = amount, .err = err});
            },
            tfee);
        test(
            [&](AMM& amm, Env& env) {
                auto const [amount, amount2, lptAMM] = amm.balances(XRP, XPM);
                auto const withdraw = STAmount{XPM, 1, -5};
                amm.withdraw(WithdrawArg{.asset1Out = STAmount{XPM, 1, -5}});
                auto const [amount_, amount2_, lptAMM_] =
                    amm.balances(XRP, XPM);
                if (!env.enabled(fixAMMv1_3))
                    BEAST_EXPECT((amount2 - amount2_) > withdraw);
                else
                    BEAST_EXPECT((amount2 - amount2_) <= withdraw);
            },
            0);
    }

    void
    invariant(
        jtx::AMM& amm,
        jtx::Env& env,
        std::string const& msg,
        bool shouldFail)
    {
        auto const [amount, amount2, lptBalance] = amm.balances(GBP, EUR);

        NumberRoundModeGuard g(
            env.enabled(fixAMMv1_3) ? Number::upward : Number::getround());
        auto const res = root2(amount * amount2);

        if (shouldFail)
            BEAST_EXPECT(res < lptBalance);
        else
            BEAST_EXPECT(res >= lptBalance);
    }

    void
    testDepositRounding(FeatureBitset all)
    {
        testcase("Deposit Rounding");
        using namespace jtx;

        // Single asset deposit
        for (auto const& deposit :
             {STAmount(EUR, 1, 1),
              STAmount(EUR, 1, 2),
              STAmount(EUR, 1, 5),
              STAmount(EUR, 1, -3),  // fail
              STAmount(EUR, 1, -6),
              STAmount(EUR, 1, -9)})
        {
            testAMM(
                [&](AMM& ammAlice, Env& env) {
                    fund(
                        env,
                        gw,
                        {bob},
                        XRP(10'000'000),
                        {GBP(100'000), EUR(100'000)},
                        Fund::Acct);
                    env.close();

                    ammAlice.deposit(
                        DepositArg{.account = bob, .asset1In = deposit});
                    invariant(
                        ammAlice,
                        env,
                        "dep1",
                        deposit == STAmount{EUR, 1, -3} &&
                            !env.enabled(fixAMMv1_3));
                },
                {{GBP(30'000), EUR(30'000)}},
                0,
                std::nullopt,
                {all});
        }

        // Two-asset proportional deposit (1:1 pool ratio)
        testAMM(
            [&](AMM& ammAlice, Env& env) {
                fund(
                    env,
                    gw,
                    {bob},
                    XRP(10'000'000),
                    {GBP(100'000), EUR(100'000)},
                    Fund::Acct);
                env.close();

                STAmount const depositEuro{
                    EUR, UINT64_C(10'1234567890123456), -16};
                STAmount const depositGBP{
                    GBP, UINT64_C(10'1234567890123456), -16};

                ammAlice.deposit(DepositArg{
                    .account = bob,
                    .asset1In = depositEuro,
                    .asset2In = depositGBP});
                invariant(ammAlice, env, "dep2", false);
            },
            {{GBP(30'000), EUR(30'000)}},
            0,
            std::nullopt,
            {all});

        // Two-asset proportional deposit (1:3 pool ratio)
        for (auto const& exponent : {1, 2, 3, 4, -3 /*fail*/, -6, -9})
        {
            testAMM(
                [&](AMM& ammAlice, Env& env) {
                    fund(
                        env,
                        gw,
                        {bob},
                        XRP(10'000'000),
                        {GBP(100'000), EUR(100'000)},
                        Fund::Acct);
                    env.close();

                    STAmount const depositEuro{EUR, 1, exponent};
                    STAmount const depositGBP{GBP, 1, exponent};

                    ammAlice.deposit(DepositArg{
                        .account = bob,
                        .asset1In = depositEuro,
                        .asset2In = depositGBP});
                    invariant(
                        ammAlice,
                        env,
                        "dep3",
                        exponent != -3 && !env.enabled(fixAMMv1_3));
                },
                {{GBP(10'000), EUR(30'000)}},
                0,
                std::nullopt,
                {all});
        }

        // tfLPToken deposit
        testAMM(
            [&](AMM& ammAlice, Env& env) {
                fund(
                    env,
                    gw,
                    {bob},
                    XRP(10'000'000),
                    {GBP(100'000), EUR(100'000)},
                    Fund::Acct);
                env.close();

                ammAlice.deposit(DepositArg{
                    .account = bob,
                    .tokens = IOUAmount{10'1234567890123456, -16}});
                invariant(ammAlice, env, "dep4", false);
            },
            {{GBP(7'000), EUR(30'000)}},
            0,
            std::nullopt,
            {all});

        // tfOneAssetLPToken deposit
        for (auto const& tokens :
             {IOUAmount{1, -3},
              IOUAmount{1, -2},
              IOUAmount{1, -1},
              IOUAmount{1},
              IOUAmount{10},
              IOUAmount{100},
              IOUAmount{1'000},
              IOUAmount{10'000}})
        {
            testAMM(
                [&](AMM& ammAlice, Env& env) {
                    fund(
                        env,
                        gw,
                        {bob},
                        XRP(10'000'000),
                        {GBP(100'000), EUR(1'000'000)},
                        Fund::Acct);
                    env.close();

                    ammAlice.deposit(DepositArg{
                        .account = bob,
                        .tokens = tokens,
                        .asset1In = STAmount{EUR, 1, 6}});
                    invariant(ammAlice, env, "dep5", false);
                },
                {{GBP(7'000), EUR(30'000)}},
                0,
                std::nullopt,
                {all});
        }

        // Single deposit with EP not exceeding specified:
        // 1'000 GBP with EP not to exceed 5 (GBP/TokensOut)
        testAMM(
            [&](AMM& ammAlice, Env& env) {
                fund(
                    env,
                    gw,
                    {bob},
                    XRP(10'000'000),
                    {GBP(100'000), EUR(100'000)},
                    Fund::Acct);
                env.close();

                ammAlice.deposit(
                    bob, GBP(1'000), std::nullopt, STAmount{GBP, 5});
                invariant(ammAlice, env, "dep6", false);
            },
            {{GBP(30'000), EUR(30'000)}},
            0,
            std::nullopt,
            {all});
    }

    void
    testWithdrawRounding(FeatureBitset all)
    {
        testcase("Withdraw Rounding");

        using namespace jtx;

        // tfLPToken mode
        testAMM(
            [&](AMM& ammAlice, Env& env) {
                ammAlice.withdraw(alice, 1'000);
                invariant(ammAlice, env, "with1", false);
            },
            {{GBP(7'000), EUR(30'000)}},
            0,
            std::nullopt,
            {all});

        // tfWithdrawAll mode
        testAMM(
            [&](AMM& ammAlice, Env& env) {
                ammAlice.withdraw(
                    WithdrawArg{.account = alice, .flags = tfWithdrawAll});
                invariant(ammAlice, env, "with2", false);
            },
            {{GBP(7'000), EUR(30'000)}},
            0,
            std::nullopt,
            {all});

        // tfTwoAsset withdraw mode
        testAMM(
            [&](AMM& ammAlice, Env& env) {
                ammAlice.withdraw(WithdrawArg{
                    .account = alice,
                    .asset1Out = STAmount{GBP, 3'500},
                    .asset2Out = STAmount{EUR, 15'000},
                    .flags = tfTwoAsset});
                invariant(ammAlice, env, "with3", false);
            },
            {{GBP(7'000), EUR(30'000)}},
            0,
            std::nullopt,
            {all});

        // tfSingleAsset withdraw mode
        // Note: This test fails with 0 trading fees, but doesn't fail if
        // trading fees is set to 1'000 -- I suspect the compound operations
        // in AMMHelpers.cpp:withdrawByTokens compensate for the rounding
        // errors
        testAMM(
            [&](AMM& ammAlice, Env& env) {
                ammAlice.withdraw(WithdrawArg{
                    .account = alice,
                    .asset1Out = STAmount{GBP, 1'234},
                    .flags = tfSingleAsset});
                invariant(ammAlice, env, "with4", false);
            },
            {{GBP(7'000), EUR(30'000)}},
            0,
            std::nullopt,
            {all});

        // tfOneAssetWithdrawAll mode
        testAMM(
            [&](AMM& ammAlice, Env& env) {
                fund(
                    env,
                    gw,
                    {bob},
                    XRP(10'000'000),
                    {GBP(100'000), EUR(100'000)},
                    Fund::Acct);
                env.close();

                ammAlice.deposit(DepositArg{
                    .account = bob, .asset1In = STAmount{GBP, 3'456}});

                ammAlice.withdraw(WithdrawArg{
                    .account = bob,
                    .asset1Out = STAmount{GBP, 1'000},
                    .flags = tfOneAssetWithdrawAll});
                invariant(ammAlice, env, "with5", false);
            },
            {{GBP(7'000), EUR(30'000)}},
            0,
            std::nullopt,
            {all});

        // tfOneAssetLPToken mode
        testAMM(
            [&](AMM& ammAlice, Env& env) {
                ammAlice.withdraw(WithdrawArg{
                    .account = alice,
                    .tokens = 1'000,
                    .asset1Out = STAmount{GBP, 100},
                    .flags = tfOneAssetLPToken});
                invariant(ammAlice, env, "with6", false);
            },
            {{GBP(7'000), EUR(30'000)}},
            0,
            std::nullopt,
            {all});

        // tfLimitLPToken mode
        testAMM(
            [&](AMM& ammAlice, Env& env) {
                ammAlice.withdraw(WithdrawArg{
                    .account = alice,
                    .asset1Out = STAmount{GBP, 100},
                    .maxEP = IOUAmount{2},
                    .flags = tfLimitLPToken});
                invariant(ammAlice, env, "with7", true);
            },
            {{GBP(7'000), EUR(30'000)}},
            0,
            std::nullopt,
            {all});
    }

    void
    run() override
    {
        FeatureBitset const all{jtx::testable_amendments()};
        testInvalidInstance();
        testInstanceCreate();
        testInvalidDeposit(all);
        testInvalidDeposit(all - featureAMMClawback);
        testDeposit();
        testInvalidWithdraw();
        testWithdraw();
        testInvalidFeeVote();
        testFeeVote();
        testInvalidBid();
        testBid(all);
        testBid(all - fixAMMv1_3);
        testBid(all - fixAMMv1_1 - fixAMMv1_3);
        testInvalidAMMPayment();
        testBasicPaymentEngine(all);
        testBasicPaymentEngine(all - fixAMMv1_1 - fixAMMv1_3);
        testBasicPaymentEngine(all - fixReducedOffersV2);
        testBasicPaymentEngine(
            all - fixAMMv1_1 - fixAMMv1_3 - fixReducedOffersV2);
        testAMMTokens();
        testAmendment();
        testFlags();
        testRippling();
        testAMMAndCLOB(all);
        testAMMAndCLOB(all - fixAMMv1_1 - fixAMMv1_3);
        testTradingFee(all);
        testTradingFee(all - fixAMMv1_3);
        testTradingFee(all - fixAMMv1_1 - fixAMMv1_3);
        testAdjustedTokens(all);
        testAdjustedTokens(all - fixAMMv1_3);
        testAdjustedTokens(all - fixAMMv1_1 - fixAMMv1_3);
        testAutoDelete();
        testClawback();
        testAMMID();
        testSelection(all);
        testSelection(all - fixAMMv1_1 - fixAMMv1_3);
        testFixDefaultInnerObj();
        testMalformed();
        testFixOverflowOffer(all);
        testFixOverflowOffer(all - fixAMMv1_3);
        testFixOverflowOffer(all - fixAMMv1_1 - fixAMMv1_3);
        testSwapRounding();
        testFixChangeSpotPriceQuality(all);
        testFixChangeSpotPriceQuality(all - fixAMMv1_1 - fixAMMv1_3);
        testFixAMMOfferBlockedByLOB(all);
        testFixAMMOfferBlockedByLOB(all - fixAMMv1_1 - fixAMMv1_3);
        testLPTokenBalance(all);
        testLPTokenBalance(all - fixAMMv1_3);
        testLPTokenBalance(all - fixAMMv1_1 - fixAMMv1_3);
        testAMMClawback(all);
        testAMMClawback(all - featureSingleAssetVault);
        testAMMClawback(all - featureAMMClawback - featureSingleAssetVault);
        testAMMClawback(all - featureAMMClawback);
        testAMMClawback(all - fixAMMv1_1 - fixAMMv1_3 - featureAMMClawback);
        testAMMDepositWithFrozenAssets(all);
        testAMMDepositWithFrozenAssets(all - featureAMMClawback);
        testAMMDepositWithFrozenAssets(all - fixAMMv1_1 - featureAMMClawback);
        testAMMDepositWithFrozenAssets(
            all - fixAMMv1_1 - fixAMMv1_3 - featureAMMClawback);
        testFixReserveCheckOnWithdrawal(all);
        testFixReserveCheckOnWithdrawal(all - fixAMMv1_2);
        testDepositAndWithdrawRounding(all);
        testDepositAndWithdrawRounding(all - fixAMMv1_3);
        testDepositRounding(all);
        testDepositRounding(all - fixAMMv1_3);
        testWithdrawRounding(all);
        testWithdrawRounding(all - fixAMMv1_3);
        testFailedPseudoAccount();
    }
};

BEAST_DEFINE_TESTSUITE_PRIO(AMM, app, ripple, 1);

}  // namespace test
}  // namespace ripple<|MERGE_RESOLUTION|>--- conflicted
+++ resolved
@@ -7485,11 +7485,7 @@
         using namespace test::jtx;
 
         auto const testCase = [&](std::string suffix, FeatureBitset features) {
-<<<<<<< HEAD
             testcase("Pseudo-account allocation failure " + suffix);
-=======
-            testcase("Fail pseudo-account allocation " + suffix);
->>>>>>> 7420f476
             std::string logs;
             Env env{*this, features, std::make_unique<CaptureLogs>(&logs)};
             env.fund(XRP(30'000), gw, alice);
