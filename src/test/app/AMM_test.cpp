--- conflicted
+++ resolved
@@ -7338,14 +7338,10 @@
             // allowed for clawing back from an AMM account. Please notice the
             // `issuer` subfield represents the account being clawed back, which
             // is confusing.
-<<<<<<< HEAD
-            Issue usd(USD.currency, amm.ammAccount());
-=======
             auto const error = features[featureSingleAssetVault]
                 ? ter{tecPSEUDO_ACCOUNT}
                 : ter{tecAMM_ACCOUNT};
             Issue usd(USD.issue().currency, amm.ammAccount());
->>>>>>> e7a7bb83
             auto amount = amountFromString(usd, "10");
             env(claw(gw, amount), error);
         }
