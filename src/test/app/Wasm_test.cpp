//------------------------------------------------------------------------------
/*
    This file is part of rippled: https://github.com/ripple/rippled
    Copyright (c) 2025 Ripple Labs Inc.

    Permission to use, copy, modify, and/or distribute this software for any
    purpose  with  or without fee is hereby granted, provided that the above
    copyright notice and this permission notice appear in all copies.

    THE  SOFTWARE IS PROVIDED "AS IS" AND THE AUTHOR DISCLAIMS ALL WARRANTIES
    WITH  REGARD  TO  THIS  SOFTWARE  INCLUDING  ALL  IMPLIED  WARRANTIES  OF
    MERCHANTABILITY  AND  FITNESS. IN NO EVENT SHALL THE AUTHOR BE LIABLE FOR
    ANY  SPECIAL ,  DIRECT, INDIRECT, OR CONSEQUENTIAL DAMAGES OR ANY DAMAGES
    WHATSOEVER  RESULTING  FROM  LOSS  OF USE, DATA OR PROFITS, WHETHER IN AN
    ACTION  OF  CONTRACT, NEGLIGENCE OR OTHER TORTIOUS ACTION, ARISING OUT OF
    OR IN CONNECTION WITH THE USE OR PERFORMANCE OF THIS SOFTWARE.
*/
//==============================================================================

#ifdef _DEBUG
// #define DEBUG_OUTPUT 1
#endif

#include <test/app/TestHostFunctions.h>

#include <xrpld/app/wasm/HostFuncWrapper.h>
#include <xrpld/app/wasm/WamrVM.h>

namespace ripple {
namespace test {

bool
testGetDataIncrement();

using Add_proto = int32_t(int32_t, int32_t);
static wasm_trap_t*
Add(void* env, wasm_val_vec_t const* params, wasm_val_vec_t* results)
{
    int32_t Val1 = params->data[0].of.i32;
    int32_t Val2 = params->data[1].of.i32;
    // printf("Host function \"Add\": %d + %d\n", Val1, Val2);
    results->data[0] = WASM_I32_VAL(Val1 + Val2);
    return nullptr;
}

struct Wasm_test : public beast::unit_test::suite
{
    void
    testGetDataHelperFunctions()
    {
        testcase("getData helper functions");
        BEAST_EXPECT(testGetDataIncrement());
    }

    void
    testWasmFib()
    {
        testcase("Wasm fibo");

        auto const ws = boost::algorithm::unhex(fibWasmHex);
        Bytes const wasm(ws.begin(), ws.end());
        auto& engine = WasmEngine::instance();

        auto const re = engine.run(wasm, "fib", wasmParams(10));

        if (BEAST_EXPECT(re.has_value()))
        {
            BEAST_EXPECTS(re->result == 55, std::to_string(re->result));
            BEAST_EXPECTS(re->cost == 755, std::to_string(re->cost));
        }
    }

    void
    testWasmSha()
    {
        testcase("Wasm sha");

        auto const ws = boost::algorithm::unhex(sha512PureWasmHex);
        Bytes const wasm(ws.begin(), ws.end());
        auto& engine = WasmEngine::instance();

        auto const re =
            engine.run(wasm, "sha512_process", wasmParams(sha512PureWasmHex));

        if (BEAST_EXPECT(re.has_value()))
        {
            BEAST_EXPECTS(re->result == 1664, std::to_string(re->result));
            BEAST_EXPECTS(re->cost == 187'724, std::to_string(re->cost));
        }
    }

    void
    testWasmB58()
    {
        testcase("Wasm base58");
        auto const ws = boost::algorithm::unhex(b58WasmHex);
        Bytes const wasm(ws.begin(), ws.end());
        auto& engine = WasmEngine::instance();

        Bytes outb;
        outb.resize(1024);

        auto const minsz = std::min(
            static_cast<std::uint32_t>(512),
            static_cast<std::uint32_t>(b58WasmHex.size()));
        auto const s = std::string_view(b58WasmHex.c_str(), minsz);

        auto const re = engine.run(wasm, "b58enco", wasmParams(outb, s));

        if (BEAST_EXPECT(re.has_value()))
        {
            BEAST_EXPECT(re->result);
            BEAST_EXPECT(re->cost == 3'599'998);
        }
    }

    void
    testWasmSP1Verifier()
    {
        testcase("Wasm sp1 zkproof verifier");
        auto const ws = boost::algorithm::unhex(sp1WasmHex);
        Bytes const wasm(ws.begin(), ws.end());
        auto& engine = WasmEngine::instance();

        auto const re = engine.run(wasm, "sp1_groth16_verifier");

        if (BEAST_EXPECT(re.has_value()))
        {
            BEAST_EXPECT(re->result);
            BEAST_EXPECT(re->cost == 4'191'711'969ll);
        }
    }

    void
    testWasmBG16Verifier()
    {
        testcase("Wasm BG16 zkproof verifier");
        auto const ws = boost::algorithm::unhex(zkProofWasmHex);
        Bytes const wasm(ws.begin(), ws.end());
        auto& engine = WasmEngine::instance();

        auto const re = engine.run(wasm, "bellman_groth16_test");

        if (BEAST_EXPECT(re.has_value()))
        {
            BEAST_EXPECT(re->result);
            BEAST_EXPECT(re->cost == 307'747'186);
        }
    }

    void
    testWasmLedgerSqn()
    {
        testcase("Wasm get ledger sequence");

        auto wasmStr = boost::algorithm::unhex(ledgerSqnWasmHex);
        Bytes wasm(wasmStr.begin(), wasmStr.end());

        using namespace test::jtx;

        Env env{*this};
        TestLedgerDataProvider hf(&env);

        std::vector<WasmImportFunc> imports;
        WASM_IMPORT_FUNC2(imports, getLedgerSqn, "get_ledger_sqn", &hf, 33);
        auto& engine = WasmEngine::instance();

        auto re = engine.run(
            wasm,
            ESCROW_FUNCTION_NAME,
            {},
            imports,
            &hf,
            1'000'000,
            env.journal);

        // code takes 11 gas + 1 getLedgerSqn call
        if (BEAST_EXPECT(re.has_value()))
            BEAST_EXPECT(!re->result && (re->cost == 44));

        env.close();
        env.close();
        env.close();
        env.close();

        // empty module - run the same instance
        re = engine.run(
            {}, ESCROW_FUNCTION_NAME, {}, imports, &hf, 1'000'000, env.journal);

        // code takes 22 gas + 2 getLedgerSqn calls
        if (BEAST_EXPECT(re.has_value()))
        {
            BEAST_EXPECT(re->result);
            BEAST_EXPECT(re->cost == 88);
        }
    }

    void
    testWasmLib()
    {
        testcase("wasmtime lib test");
        // clang-format off
        /* The WASM module buffer. */
        Bytes const wasm = {/* WASM header */
                          0x00, 0x61, 0x73, 0x6D, 0x01, 0x00, 0x00, 0x00,
                          /* Type section */
                          0x01, 0x07, 0x01,
                          /* function type {i32, i32} -> {i32} */
                          0x60, 0x02, 0x7F, 0x7F, 0x01, 0x7F,
                          /* Import section */
                          0x02, 0x13, 0x01,
                          /* module name: "extern" */
                          0x06, 0x65, 0x78, 0x74, 0x65, 0x72, 0x6E,
                          /* extern name: "func-add" */
                          0x08, 0x66, 0x75, 0x6E, 0x63, 0x2D, 0x61, 0x64, 0x64,
                          /* import desc: func 0 */
                          0x00, 0x00,
                          /* Function section */
                          0x03, 0x02, 0x01, 0x00,
                          /* Export section */
                          0x07, 0x0A, 0x01,
                          /* export name: "addTwo" */
                          0x06, 0x61, 0x64, 0x64, 0x54, 0x77, 0x6F,
                          /* export desc: func 0 */
                          0x00, 0x01,
                          /* Code section */
                          0x0A, 0x0A, 0x01,
                          /* code body */
                          0x08, 0x00, 0x20, 0x00, 0x20, 0x01, 0x10, 0x00, 0x0B};
        // clang-format on
        auto& vm = WasmEngine::instance();

        std::vector<WasmImportFunc> imports;
        WasmImpFunc<Add_proto>(
            imports, "func-add", reinterpret_cast<void*>(&Add));

        auto re = vm.run(wasm, "addTwo", wasmParams(1234, 5678), imports);

        // if (res) printf("invokeAdd get the result: %d\n", res.value());

        if (BEAST_EXPECT(re.has_value()))
        {
            BEAST_EXPECT(re->result == 6912);
            BEAST_EXPECT(re->cost == 2);
        }
    }

    void
    testBadWasm()
    {
        testcase("bad wasm test");

        using namespace test::jtx;

        Env env{*this};
        HostFunctions hfs;

        {
            auto wasmHex = "00000000";
            auto wasmStr = boost::algorithm::unhex(std::string(wasmHex));
            std::vector<uint8_t> wasm(wasmStr.begin(), wasmStr.end());
            std::string funcName("mock_escrow");

            auto re = runEscrowWasm(wasm, funcName, {}, &hfs, 15, env.journal);
            BEAST_EXPECT(!re);
        }

        {
            auto wasmHex = "00112233445566778899AA";
            auto wasmStr = boost::algorithm::unhex(std::string(wasmHex));
            std::vector<uint8_t> wasm(wasmStr.begin(), wasmStr.end());
            std::string funcName("mock_escrow");

            auto const re =
                preflightEscrowWasm(wasm, funcName, {}, &hfs, env.journal);
            BEAST_EXPECT(!isTesSuccess(re));
        }

        {
            // FinishFunction wrong function name
            // pub fn bad() -> bool {
            //     unsafe { host_lib::getLedgerSqn() >= 5 }
            // }
            auto const badWasmHex =
                "0061736d010000000105016000017f02190108686f73745f6c69620c6765"
                "744c656467657253716e00000302010005030100100611027f00418080c0"
                "000b7f00418080c0000b072b04066d656d6f727902000362616400010a5f"
                "5f646174615f656e6403000b5f5f686561705f6261736503010a09010700"
                "100041044a0b004d0970726f64756365727302086c616e67756167650104"
                "52757374000c70726f6365737365642d6279010572757374631d312e3835"
                "2e31202834656231363132353020323032352d30332d31352900490f7461"
                "726765745f6665617475726573042b0f6d757461626c652d676c6f62616c"
                "732b087369676e2d6578742b0f7265666572656e63652d74797065732b0a"
                "6d756c746976616c7565";
            auto wasmStr = boost::algorithm::unhex(std::string(badWasmHex));
            std::vector<uint8_t> wasm(wasmStr.begin(), wasmStr.end());

            auto const re = preflightEscrowWasm(
                wasm, ESCROW_FUNCTION_NAME, {}, &hfs, env.journal);
            BEAST_EXPECT(!isTesSuccess(re));
        }
    }

    void
    testEscrowWasmDN()
    {
        testcase("escrow wasm devnet test");

        std::string const wasmStr =
            boost::algorithm::unhex(allHostFunctionsWasmHex);
        std::vector<uint8_t> wasm(wasmStr.begin(), wasmStr.end());

        using namespace test::jtx;
        Env env{*this};
        {
            TestHostFunctions nfs(env, 0);
            auto re =
                runEscrowWasm(wasm, ESCROW_FUNCTION_NAME, {}, &nfs, 100'000);
            if (BEAST_EXPECT(re.has_value()))
            {
                BEAST_EXPECT(re->result);
                BEAST_EXPECT(re->cost == 41'132);
            }
        }

        {  // fail because trying to access nonexistent field
            struct BadTestHostFunctions : public TestHostFunctions
            {
                explicit BadTestHostFunctions(Env& env) : TestHostFunctions(env)
                {
                }
                Expected<Bytes, HostFunctionError>
                getTxField(SField const& fname) override
                {
                    return Unexpected(HostFunctionError::FIELD_NOT_FOUND);
                }
            };
            BadTestHostFunctions nfs(env);
            auto re =
                runEscrowWasm(wasm, ESCROW_FUNCTION_NAME, {}, &nfs, 100000);
            if (BEAST_EXPECT(re.has_value()))
            {
                BEAST_EXPECT(!re->result);
                BEAST_EXPECT(re->cost == 5831);
            }
        }

        {  // fail because trying to allocate more than MAX_PAGES memory
            struct BadTestHostFunctions : public TestHostFunctions
            {
                explicit BadTestHostFunctions(Env& env) : TestHostFunctions(env)
                {
                }
                Expected<Bytes, HostFunctionError>
                getTxField(SField const& fname) override
                {
                    return Bytes((MAX_PAGES + 1) * 64 * 1024, 1);
                }
            };
            BadTestHostFunctions nfs(env);
            auto re =
                runEscrowWasm(wasm, ESCROW_FUNCTION_NAME, {}, &nfs, 100'000);
            if (BEAST_EXPECT(re.has_value()))
            {
                BEAST_EXPECT(!re->result);
                BEAST_EXPECT(re->cost == 5831);
            }
        }

        {  // fail because recursion too deep

            auto const wasmStr = boost::algorithm::unhex(deepRecursionHex);
            std::vector<uint8_t> wasm(wasmStr.begin(), wasmStr.end());

            TestHostFunctionsSink nfs(env);
            std::string funcName("recursive");
            auto re = runEscrowWasm(wasm, funcName, {}, &nfs, 1000'000'000);
            BEAST_EXPECT(!re && re.error());
            // std::cout << "bad case (deep recursion) result " << re.error()
            //             << std::endl;

            auto const& sink = nfs.getSink();
            auto countSubstr = [](std::string const& str,
                                  std::string const& substr) {
                std::size_t pos = 0;
                int occurrences = 0;
                while ((pos = str.find(substr, pos)) != std::string::npos)
                {
                    occurrences++;
                    pos += substr.length();
                }
                return occurrences;
            };

            auto const s = sink.messages().str();
            BEAST_EXPECT(
                countSubstr(s, "WAMR Error: failure to call func") == 1);
            BEAST_EXPECT(
                countSubstr(s, "Exception: wasm operand stack overflow") > 0);
        }

        {
            auto wasmStr = boost::algorithm::unhex(ledgerSqnWasmHex);
            Bytes wasm(wasmStr.begin(), wasmStr.end());
            TestLedgerDataProvider ledgerDataProvider(&env);

            std::vector<WasmImportFunc> imports;
            WASM_IMPORT_FUNC2(
                imports, getLedgerSqn, "get_ledger_sqn2", &ledgerDataProvider);

            auto& engine = WasmEngine::instance();

            auto re = engine.run(
                wasm,
                ESCROW_FUNCTION_NAME,
                {},
                imports,
                nullptr,
                1'000'000,
                env.journal);

            // expected import not provided
            BEAST_EXPECT(!re);
        }
    }

    void
    testHFCost()
    {
        testcase("wasm test host functions cost");

        using namespace test::jtx;

        Env env(*this);
        {
            std::string const wasmHex = allHostFunctionsWasmHex;
            std::string const wasmStr = boost::algorithm::unhex(wasmHex);
            std::vector<uint8_t> const wasm(wasmStr.begin(), wasmStr.end());

            auto& engine = WasmEngine::instance();

            TestHostFunctions hfs(env, 0);
            std::vector<WasmImportFunc> imp = createWasmImport(&hfs);
            for (auto& i : imp)
                i.gas = 0;

            auto re = engine.run(
                wasm,
                ESCROW_FUNCTION_NAME,
                {},
                imp,
                &hfs,
                1'000'000,
                env.journal);

            if (BEAST_EXPECT(re.has_value()))
            {
                BEAST_EXPECT(re->result);
                BEAST_EXPECT(re->cost == 872);
            }

            env.close();
        }

        env.close();
        env.close();
        env.close();
        env.close();
        env.close();

        {
            std::string const wasmHex = allHostFunctionsWasmHex;
            std::string const wasmStr = boost::algorithm::unhex(wasmHex);
            std::vector<uint8_t> const wasm(wasmStr.begin(), wasmStr.end());

            auto& engine = WasmEngine::instance();

            TestHostFunctions hfs(env, 0);
            std::vector<WasmImportFunc> const imp = createWasmImport(&hfs);

            auto re = engine.run(
                wasm,
                ESCROW_FUNCTION_NAME,
                {},
                imp,
                &hfs,
                1'000'000,
                env.journal);

            if (BEAST_EXPECT(re.has_value()))
            {
                BEAST_EXPECT(re->result);
                BEAST_EXPECT(re->cost == 41'132);
            }

            env.close();
        }
    }

    void
    testFloat()
    {
        testcase("float point");

        std::string const funcName("finish");

        using namespace test::jtx;

        Env env(*this);
        {
            std::string const wasmHex = floatTestsWasmHex;
            std::string const wasmStr = boost::algorithm::unhex(wasmHex);
            std::vector<uint8_t> const wasm(wasmStr.begin(), wasmStr.end());

            TestHostFunctions hf(env, 0);
<<<<<<< HEAD
            auto re = runEscrowWasm(wasm, funcName, {}, &hf, -1);
=======
            auto re = runEscrowWasm(wasm, funcName, {}, &hf, 100'000);
            BEAST_EXPECT(re && re->result && (re->cost == 91'412));
            env.close();
        }

        {
            std::string const wasmHex = float0Hex;
            std::string const wasmStr = boost::algorithm::unhex(wasmHex);
            std::vector<uint8_t> const wasm(wasmStr.begin(), wasmStr.end());

            TestHostFunctions hf(env, 0);
            auto re = runEscrowWasm(wasm, funcName, {}, &hf, 100'000);
            BEAST_EXPECT(re && re->result && (re->cost == 6'533));
            env.close();
        }
    }

    void
    perfTest()
    {
        testcase("Perf test host functions");
>>>>>>> 647b4756

            if (BEAST_EXPECT(re.has_value()))
            {
                BEAST_EXPECT(re->result);
                BEAST_EXPECTS(re->cost == 91'881, std::to_string(re->cost));
            }
            env.close();
        }
    }

    void
    testCodecovWasm()
    {
        testcase("Codecov wasm test");

        using namespace test::jtx;

        // Env env{
        //     *this,
        //     envconfig(),
        //     testable_amendments(),
        //     nullptr,
        //     beast::severities::kTrace};
        Env env{*this};

        auto const wasmStr = boost::algorithm::unhex(codecovTestsWasmHex);
        Bytes const wasm(wasmStr.begin(), wasmStr.end());
        std::string const funcName("finish");
        TestHostFunctions hfs(env, 0);

        auto re =
            runEscrowWasm(wasm, funcName, {}, &hfs, 1'000'000, env.journal);

        if (BEAST_EXPECT(re.has_value()))
        {
            BEAST_EXPECT(re->result);
            BEAST_EXPECT(re->cost == 100'784);
        }
    }

    void
    testDisabledFloat()
    {
        testcase("disabled float");

        using namespace test::jtx;
        Env env{*this};

        auto const wasmStr = boost::algorithm::unhex(disabledFloatHex);
        Bytes wasm(wasmStr.begin(), wasmStr.end());
        std::string const funcName("finish");
        TestHostFunctions hfs(env, 0);

        {
            // f32 set constant, opcode disabled exception
            auto const re =
                runEscrowWasm(wasm, funcName, {}, &hfs, 1'000'000, env.journal);
            BEAST_EXPECT(!re && re.error() == tecFAILED_PROCESSING);
        }

        {
            // f32 add, can't create module exception
            wasm[0x117] = 0x92;
            auto const re =
                runEscrowWasm(wasm, funcName, {}, &hfs, 1'000'000, env.journal);
            BEAST_EXPECT(!re && re.error() == tecFAILED_PROCESSING);
        }
    }

    void
    run() override
    {
        using namespace test::jtx;

        testGetDataHelperFunctions();
        testWasmLib();
        testBadWasm();
        testWasmLedgerSqn();

        testWasmFib();
        testWasmSha();
        testWasmB58();

        // runing too long
        // testWasmSP1Verifier();
        testWasmBG16Verifier();

        testHFCost();

        testEscrowWasmDN();
        testFloat();

        testCodecovWasm();
<<<<<<< HEAD
=======
        testDisabledFloat();

        // perfTest();
>>>>>>> 647b4756
    }
};

BEAST_DEFINE_TESTSUITE(Wasm, app, ripple);

}  // namespace test
}  // namespace ripple<|MERGE_RESOLUTION|>--- conflicted
+++ resolved
@@ -513,9 +513,6 @@
             std::vector<uint8_t> const wasm(wasmStr.begin(), wasmStr.end());
 
             TestHostFunctions hf(env, 0);
-<<<<<<< HEAD
-            auto re = runEscrowWasm(wasm, funcName, {}, &hf, -1);
-=======
             auto re = runEscrowWasm(wasm, funcName, {}, &hf, 100'000);
             BEAST_EXPECT(re && re->result && (re->cost == 91'412));
             env.close();
@@ -533,111 +530,99 @@
         }
     }
 
-    void
-    perfTest()
-    {
-        testcase("Perf test host functions");
->>>>>>> 647b4756
-
-            if (BEAST_EXPECT(re.has_value()))
-            {
-                BEAST_EXPECT(re->result);
-                BEAST_EXPECTS(re->cost == 91'881, std::to_string(re->cost));
-            }
-            env.close();
-        }
-    }
-
-    void
-    testCodecovWasm()
-    {
-        testcase("Codecov wasm test");
-
-        using namespace test::jtx;
-
-        // Env env{
-        //     *this,
-        //     envconfig(),
-        //     testable_amendments(),
-        //     nullptr,
-        //     beast::severities::kTrace};
-        Env env{*this};
-
-        auto const wasmStr = boost::algorithm::unhex(codecovTestsWasmHex);
-        Bytes const wasm(wasmStr.begin(), wasmStr.end());
-        std::string const funcName("finish");
-        TestHostFunctions hfs(env, 0);
-
-        auto re =
+    if (BEAST_EXPECT(re.has_value()))
+    {
+        BEAST_EXPECT(re->result);
+        BEAST_EXPECTS(re->cost == 91'881, std::to_string(re->cost));
+    }
+    env.close();
+}
+}
+
+void
+testCodecovWasm()
+{
+    testcase("Codecov wasm test");
+
+    using namespace test::jtx;
+
+    // Env env{
+    //     *this,
+    //     envconfig(),
+    //     testable_amendments(),
+    //     nullptr,
+    //     beast::severities::kTrace};
+    Env env{*this};
+
+    auto const wasmStr = boost::algorithm::unhex(codecovTestsWasmHex);
+    Bytes const wasm(wasmStr.begin(), wasmStr.end());
+    std::string const funcName("finish");
+    TestHostFunctions hfs(env, 0);
+
+    auto re = runEscrowWasm(wasm, funcName, {}, &hfs, 1'000'000, env.journal);
+
+    if (BEAST_EXPECT(re.has_value()))
+    {
+        BEAST_EXPECT(re->result);
+        BEAST_EXPECT(re->cost == 100'784);
+    }
+}
+
+void
+testDisabledFloat()
+{
+    testcase("disabled float");
+
+    using namespace test::jtx;
+    Env env{*this};
+
+    auto const wasmStr = boost::algorithm::unhex(disabledFloatHex);
+    Bytes wasm(wasmStr.begin(), wasmStr.end());
+    std::string const funcName("finish");
+    TestHostFunctions hfs(env, 0);
+
+    {
+        // f32 set constant, opcode disabled exception
+        auto const re =
             runEscrowWasm(wasm, funcName, {}, &hfs, 1'000'000, env.journal);
-
-        if (BEAST_EXPECT(re.has_value()))
-        {
-            BEAST_EXPECT(re->result);
-            BEAST_EXPECT(re->cost == 100'784);
-        }
-    }
-
-    void
-    testDisabledFloat()
-    {
-        testcase("disabled float");
-
-        using namespace test::jtx;
-        Env env{*this};
-
-        auto const wasmStr = boost::algorithm::unhex(disabledFloatHex);
-        Bytes wasm(wasmStr.begin(), wasmStr.end());
-        std::string const funcName("finish");
-        TestHostFunctions hfs(env, 0);
-
-        {
-            // f32 set constant, opcode disabled exception
-            auto const re =
-                runEscrowWasm(wasm, funcName, {}, &hfs, 1'000'000, env.journal);
-            BEAST_EXPECT(!re && re.error() == tecFAILED_PROCESSING);
-        }
-
-        {
-            // f32 add, can't create module exception
-            wasm[0x117] = 0x92;
-            auto const re =
-                runEscrowWasm(wasm, funcName, {}, &hfs, 1'000'000, env.journal);
-            BEAST_EXPECT(!re && re.error() == tecFAILED_PROCESSING);
-        }
-    }
-
-    void
-    run() override
-    {
-        using namespace test::jtx;
-
-        testGetDataHelperFunctions();
-        testWasmLib();
-        testBadWasm();
-        testWasmLedgerSqn();
-
-        testWasmFib();
-        testWasmSha();
-        testWasmB58();
-
-        // runing too long
-        // testWasmSP1Verifier();
-        testWasmBG16Verifier();
-
-        testHFCost();
-
-        testEscrowWasmDN();
-        testFloat();
-
-        testCodecovWasm();
-<<<<<<< HEAD
-=======
-        testDisabledFloat();
-
-        // perfTest();
->>>>>>> 647b4756
-    }
+        BEAST_EXPECT(!re && re.error() == tecFAILED_PROCESSING);
+    }
+
+    {
+        // f32 add, can't create module exception
+        wasm[0x117] = 0x92;
+        auto const re =
+            runEscrowWasm(wasm, funcName, {}, &hfs, 1'000'000, env.journal);
+        BEAST_EXPECT(!re && re.error() == tecFAILED_PROCESSING);
+    }
+}
+
+void
+run() override
+{
+    using namespace test::jtx;
+
+    testGetDataHelperFunctions();
+    testWasmLib();
+    testBadWasm();
+    testWasmLedgerSqn();
+
+    testWasmFib();
+    testWasmSha();
+    testWasmB58();
+
+    // runing too long
+    // testWasmSP1Verifier();
+    testWasmBG16Verifier();
+
+    testHFCost();
+
+    testEscrowWasmDN();
+    testFloat();
+
+    testCodecovWasm();
+    testDisabledFloat();
+}
 };
 
 BEAST_DEFINE_TESTSUITE(Wasm, app, ripple);
