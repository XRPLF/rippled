//------------------------------------------------------------------------------
/*
    This file is part of rippled: https://github.com/ripple/rippled
    Copyright (c) 2025 Ripple Labs Inc.

    Permission to use, copy, modify, and/or distribute this software for any
    purpose  with  or without fee is hereby granted, provided that the above
    copyright notice and this permission notice appear in all copies.

    THE  SOFTWARE IS PROVIDED "AS IS" AND THE AUTHOR DISCLAIMS ALL WARRANTIES
    WITH  REGARD  TO  THIS  SOFTWARE  INCLUDING  ALL  IMPLIED  WARRANTIES  OF
    MERCHANTABILITY  AND  FITNESS. IN NO EVENT SHALL THE AUTHOR BE LIABLE FOR
    ANY  SPECIAL ,  DIRECT, INDIRECT, OR CONSEQUENTIAL DAMAGES OR ANY DAMAGES
    WHATSOEVER  RESULTING  FROM  LOSS  OF USE, DATA OR PROFITS, WHETHER IN AN
    ACTION  OF  CONTRACT, NEGLIGENCE OR OTHER TORTIOUS ACTION, ARISING OUT OF
    OR IN CONNECTION WITH THE USE OR PERFORMANCE OF THIS SOFTWARE.
*/
//==============================================================================

#ifdef _DEBUG
// #define DEBUG_OUTPUT 1
#endif

#include <test/app/TestHostFunctions.h>

#include <xrpld/app/wasm/HostFuncWrapper.h>
#include <xrpld/app/wasm/WamrVM.h>

namespace ripple {
namespace test {

bool
testGetDataIncrement();

using Add_proto = int32_t(int32_t, int32_t);
static wasm_trap_t*
Add(void* env, wasm_val_vec_t const* params, wasm_val_vec_t* results)
{
    int32_t Val1 = params->data[0].of.i32;
    int32_t Val2 = params->data[1].of.i32;
    // printf("Host function \"Add\": %d + %d\n", Val1, Val2);
    results->data[0] = WASM_I32_VAL(Val1 + Val2);
    return nullptr;
}

struct Wasm_test : public beast::unit_test::suite
{
    void
    testGetDataHelperFunctions()
    {
        testcase("getData helper functions");
        BEAST_EXPECT(testGetDataIncrement());
    }

    void
    testWasmLib()
    {
        testcase("wasmtime lib test");
        // clang-format off
        /* The WASM module buffer. */
        Bytes const wasm = {/* WASM header */
                          0x00, 0x61, 0x73, 0x6D, 0x01, 0x00, 0x00, 0x00,
                          /* Type section */
                          0x01, 0x07, 0x01,
                          /* function type {i32, i32} -> {i32} */
                          0x60, 0x02, 0x7F, 0x7F, 0x01, 0x7F,
                          /* Import section */
                          0x02, 0x13, 0x01,
                          /* module name: "extern" */
                          0x06, 0x65, 0x78, 0x74, 0x65, 0x72, 0x6E,
                          /* extern name: "func-add" */
                          0x08, 0x66, 0x75, 0x6E, 0x63, 0x2D, 0x61, 0x64, 0x64,
                          /* import desc: func 0 */
                          0x00, 0x00,
                          /* Function section */
                          0x03, 0x02, 0x01, 0x00,
                          /* Export section */
                          0x07, 0x0A, 0x01,
                          /* export name: "addTwo" */
                          0x06, 0x61, 0x64, 0x64, 0x54, 0x77, 0x6F,
                          /* export desc: func 0 */
                          0x00, 0x01,
                          /* Code section */
                          0x0A, 0x0A, 0x01,
                          /* code body */
                          0x08, 0x00, 0x20, 0x00, 0x20, 0x01, 0x10, 0x00, 0x0B};
        // clang-format on
        auto& vm = WasmEngine::instance();

        std::vector<WasmImportFunc> imports;
        WasmImpFunc<Add_proto>(
            imports, "func-add", reinterpret_cast<void*>(&Add));

        auto re = vm.run(wasm, "addTwo", wasmParams(1234, 5678), imports);

        // if (res) printf("invokeAdd get the result: %d\n", res.value());

        if (BEAST_EXPECT(re.has_value()))
        {
            BEAST_EXPECTS(re->result == 6'912, std::to_string(re->result));
            BEAST_EXPECTS(re->cost == 2, std::to_string(re->cost));
        }
    }

    void
    testBadWasm()
    {
        testcase("bad wasm test");

        using namespace test::jtx;

        Env env{*this};
        HostFunctions hfs;

        {
            auto wasmHex = "00000000";
            auto wasmStr = boost::algorithm::unhex(std::string(wasmHex));
            std::vector<uint8_t> wasm(wasmStr.begin(), wasmStr.end());
            std::string funcName("mock_escrow");

            auto re = runEscrowWasm(wasm, funcName, {}, &hfs, 15, env.journal);
            BEAST_EXPECT(!re);
        }

        {
            auto wasmHex = "00112233445566778899AA";
            auto wasmStr = boost::algorithm::unhex(std::string(wasmHex));
            std::vector<uint8_t> wasm(wasmStr.begin(), wasmStr.end());
            std::string funcName("mock_escrow");

            auto const re =
                preflightEscrowWasm(wasm, funcName, {}, &hfs, env.journal);
            BEAST_EXPECT(!isTesSuccess(re));
        }

        {
            // FinishFunction wrong function name
            // pub fn bad() -> bool {
            //     unsafe { host_lib::getLedgerSqn() >= 5 }
            // }
            auto const badWasmHex =
                "0061736d010000000105016000017f02190108686f73745f6c69620c6765"
                "744c656467657253716e00000302010005030100100611027f00418080c0"
                "000b7f00418080c0000b072b04066d656d6f727902000362616400010a5f"
                "5f646174615f656e6403000b5f5f686561705f6261736503010a09010700"
                "100041044a0b004d0970726f64756365727302086c616e67756167650104"
                "52757374000c70726f6365737365642d6279010572757374631d312e3835"
                "2e31202834656231363132353020323032352d30332d31352900490f7461"
                "726765745f6665617475726573042b0f6d757461626c652d676c6f62616c"
                "732b087369676e2d6578742b0f7265666572656e63652d74797065732b0a"
                "6d756c746976616c7565";
            auto wasmStr = boost::algorithm::unhex(std::string(badWasmHex));
            std::vector<uint8_t> wasm(wasmStr.begin(), wasmStr.end());

            auto const re = preflightEscrowWasm(
                wasm, ESCROW_FUNCTION_NAME, {}, &hfs, env.journal);
            BEAST_EXPECT(!isTesSuccess(re));
        }
    }

    void
    testWasmLedgerSqn()
    {
        testcase("Wasm get ledger sequence");

        auto wasmStr = boost::algorithm::unhex(ledgerSqnWasmHex);
        Bytes wasm(wasmStr.begin(), wasmStr.end());

        using namespace test::jtx;

        Env env{*this};
        TestLedgerDataProvider hf(&env);

        std::vector<WasmImportFunc> imports;
        WASM_IMPORT_FUNC2(imports, getLedgerSqn, "get_ledger_sqn", &hf, 33);
        auto& engine = WasmEngine::instance();

        auto re = engine.run(
            wasm,
            ESCROW_FUNCTION_NAME,
            {},
            imports,
            &hf,
            1'000'000,
            env.journal);

        // code takes 11 gas + 1 getLedgerSqn call
        if (BEAST_EXPECT(re.has_value()))
        {
            BEAST_EXPECTS(re->result == 0, std::to_string(re->result));
            BEAST_EXPECTS(re->cost == 39, std::to_string(re->cost));
        }

        env.close();
        env.close();

        // empty module - run the same instance
        re = engine.run(
            {}, ESCROW_FUNCTION_NAME, {}, imports, &hf, 1'000'000, env.journal);

        // code takes 22 gas + 2 getLedgerSqn calls
        if (BEAST_EXPECT(re.has_value()))
        {
            BEAST_EXPECTS(re->result == 5, std::to_string(re->result));
            BEAST_EXPECTS(re->cost == 78, std::to_string(re->cost));
        }
    }

    void
    testWasmFib()
    {
        testcase("Wasm fibo");

        auto const ws = boost::algorithm::unhex(fibWasmHex);
        Bytes const wasm(ws.begin(), ws.end());
        auto& engine = WasmEngine::instance();

        auto const re = engine.run(wasm, "fib", wasmParams(10));

        if (BEAST_EXPECT(re.has_value()))
        {
            BEAST_EXPECTS(re->result == 55, std::to_string(re->result));
            BEAST_EXPECTS(re->cost == 755, std::to_string(re->cost));
        }
    }

    void
    testWasmSha()
    {
        testcase("Wasm sha");

        auto const ws = boost::algorithm::unhex(sha512PureWasmHex);
        Bytes const wasm(ws.begin(), ws.end());
        auto& engine = WasmEngine::instance();

        auto const re =
            engine.run(wasm, "sha512_process", wasmParams(sha512PureWasmHex));

        if (BEAST_EXPECT(re.has_value()))
        {
            BEAST_EXPECTS(re->result == 34'432, std::to_string(re->result));
            BEAST_EXPECTS(re->cost == 157'452, std::to_string(re->cost));
        }
    }

    void
    testWasmB58()
    {
        testcase("Wasm base58");
        auto const ws = boost::algorithm::unhex(b58WasmHex);
        Bytes const wasm(ws.begin(), ws.end());
        auto& engine = WasmEngine::instance();

        Bytes outb;
        outb.resize(1024);

        auto const minsz = std::min(
            static_cast<std::uint32_t>(512),
            static_cast<std::uint32_t>(b58WasmHex.size()));
        auto const s = std::string_view(b58WasmHex.c_str(), minsz);

        auto const re = engine.run(wasm, "b58enco", wasmParams(outb, s));

        if (BEAST_EXPECT(re.has_value()))
        {
            BEAST_EXPECTS(re->result == 700, std::to_string(re->result));
            BEAST_EXPECTS(re->cost == 3'066'129, std::to_string(re->cost));
        }
    }

    void
    testWasmSP1Verifier()
    {
        testcase("Wasm sp1 zkproof verifier");
        auto const ws = boost::algorithm::unhex(sp1WasmHex);
        Bytes const wasm(ws.begin(), ws.end());
        auto& engine = WasmEngine::instance();

        auto const re = engine.run(wasm, "sp1_groth16_verifier");

        if (BEAST_EXPECT(re.has_value()))
        {
            BEAST_EXPECTS(re->result == 1, std::to_string(re->result));
            BEAST_EXPECTS(
                re->cost == 4'191'711'969ll, std::to_string(re->cost));
        }
    }

    void
    testWasmBG16Verifier()
    {
        testcase("Wasm BG16 zkproof verifier");
        auto const ws = boost::algorithm::unhex(zkProofWasmHex);
        Bytes const wasm(ws.begin(), ws.end());
        auto& engine = WasmEngine::instance();

        auto const re = engine.run(wasm, "bellman_groth16_test");

        if (BEAST_EXPECT(re.has_value()))
        {
            BEAST_EXPECTS(re->result == 1, std::to_string(re->result));
            BEAST_EXPECTS(re->cost == 332'205'984, std::to_string(re->cost));
        }
    }

    void
    testHFCost()
    {
        testcase("wasm test host functions cost");

        using namespace test::jtx;

        Env env(*this);
        {
            std::string const wasmHex = allHostFunctionsWasmHex;
            std::string const wasmStr = boost::algorithm::unhex(wasmHex);
            std::vector<uint8_t> const wasm(wasmStr.begin(), wasmStr.end());

            auto& engine = WasmEngine::instance();

            TestHostFunctions hfs(env, 0);
            std::vector<WasmImportFunc> imp = createWasmImport(&hfs);
            for (auto& i : imp)
                i.gas = 0;

            auto re = engine.run(
                wasm,
                ESCROW_FUNCTION_NAME,
                {},
                imp,
                &hfs,
                1'000'000,
                env.journal);

            if (BEAST_EXPECT(re.has_value()))
            {
                BEAST_EXPECTS(re->result == 1, std::to_string(re->result));
                BEAST_EXPECTS(re->cost == 847, std::to_string(re->cost));
            }

            env.close();
        }

        env.close();
        env.close();
        env.close();
        env.close();
        env.close();

        {
            std::string const wasmHex = allHostFunctionsWasmHex;
            std::string const wasmStr = boost::algorithm::unhex(wasmHex);
            std::vector<uint8_t> const wasm(wasmStr.begin(), wasmStr.end());

            auto& engine = WasmEngine::instance();

            TestHostFunctions hfs(env, 0);
            std::vector<WasmImportFunc> const imp = createWasmImport(&hfs);

            auto re = engine.run(
                wasm,
                ESCROW_FUNCTION_NAME,
                {},
                imp,
                &hfs,
                1'000'000,
                env.journal);

            if (BEAST_EXPECT(re.has_value()))
            {
                BEAST_EXPECTS(re->result == 1, std::to_string(re->result));
                BEAST_EXPECTS(re->cost == 40'107, std::to_string(re->cost));
            }

            env.close();
        }
    }

    void
    testEscrowWasmDN()
    {
        testcase("escrow wasm devnet test");

        std::string const wasmStr =
            boost::algorithm::unhex(allHostFunctionsWasmHex);
        std::vector<uint8_t> wasm(wasmStr.begin(), wasmStr.end());

        using namespace test::jtx;
        Env env{*this};
        {
            TestHostFunctions nfs(env, 0);
            auto re =
                runEscrowWasm(wasm, ESCROW_FUNCTION_NAME, {}, &nfs, 100'000);
            if (BEAST_EXPECT(re.has_value()))
            {
                BEAST_EXPECTS(re->result == 1, std::to_string(re->result));
                BEAST_EXPECTS(re->cost == 40'107, std::to_string(re->cost));
            }
        }

        {  // fail because trying to access nonexistent field
            struct BadTestHostFunctions : public TestHostFunctions
            {
                explicit BadTestHostFunctions(Env& env) : TestHostFunctions(env)
                {
                }
                Expected<Bytes, HostFunctionError>
                getTxField(SField const& fname) override
                {
                    return Unexpected(HostFunctionError::FIELD_NOT_FOUND);
                }
            };
            BadTestHostFunctions nfs(env);
            auto re =
                runEscrowWasm(wasm, ESCROW_FUNCTION_NAME, {}, &nfs, 100'000);
            if (BEAST_EXPECT(re.has_value()))
            {
                BEAST_EXPECTS(re->result == -201, std::to_string(re->result));
                BEAST_EXPECTS(re->cost == 4'806, std::to_string(re->cost));
            }
        }

        {  // fail because trying to allocate more than MAX_PAGES memory
            struct BadTestHostFunctions : public TestHostFunctions
            {
                explicit BadTestHostFunctions(Env& env) : TestHostFunctions(env)
                {
                }
                Expected<Bytes, HostFunctionError>
                getTxField(SField const& fname) override
                {
                    return Bytes((MAX_PAGES + 1) * 64 * 1024, 1);
                }
            };
            BadTestHostFunctions nfs(env);
            auto re =
                runEscrowWasm(wasm, ESCROW_FUNCTION_NAME, {}, &nfs, 100'000);
            if (BEAST_EXPECT(re.has_value()))
            {
                BEAST_EXPECTS(re->result == -201, std::to_string(re->result));
                BEAST_EXPECTS(re->cost == 4'806, std::to_string(re->cost));
            }
        }

        {  // fail because recursion too deep

            auto const wasmStr = boost::algorithm::unhex(deepRecursionHex);
            std::vector<uint8_t> wasm(wasmStr.begin(), wasmStr.end());

            TestHostFunctionsSink nfs(env);
            std::string funcName("recursive");
            auto re = runEscrowWasm(wasm, funcName, {}, &nfs, 1'000'000'000);
            BEAST_EXPECT(!re && re.error());
            // std::cout << "bad case (deep recursion) result " << re.error()
            //             << std::endl;

            auto const& sink = nfs.getSink();
            auto countSubstr = [](std::string const& str,
                                  std::string const& substr) {
                std::size_t pos = 0;
                int occurrences = 0;
                while ((pos = str.find(substr, pos)) != std::string::npos)
                {
                    occurrences++;
                    pos += substr.length();
                }
                return occurrences;
            };

            auto const s = sink.messages().str();
            BEAST_EXPECT(
                countSubstr(s, "WAMR Error: failure to call func") == 1);
            BEAST_EXPECT(
                countSubstr(s, "Exception: wasm operand stack overflow") > 0);
        }

        {
            auto wasmStr = boost::algorithm::unhex(ledgerSqnWasmHex);
            Bytes wasm(wasmStr.begin(), wasmStr.end());
            TestLedgerDataProvider ledgerDataProvider(&env);

            std::vector<WasmImportFunc> imports;
            WASM_IMPORT_FUNC2(
                imports, getLedgerSqn, "get_ledger_sqn2", &ledgerDataProvider);

            auto& engine = WasmEngine::instance();

            auto re = engine.run(
                wasm,
                ESCROW_FUNCTION_NAME,
                {},
                imports,
                nullptr,
                1'000'000,
                env.journal);

            // expected import not provided
            BEAST_EXPECT(!re);
        }
    }

    void
    testFloat()
    {
        testcase("float point");

        std::string const funcName("finish");

        using namespace test::jtx;

        Env env(*this);
        {
            std::string const wasmHex = floatTestsWasmHex;
            std::string const wasmStr = boost::algorithm::unhex(wasmHex);
            std::vector<uint8_t> const wasm(wasmStr.begin(), wasmStr.end());

            TestHostFunctions hf(env, 0);
            auto re = runEscrowWasm(wasm, funcName, {}, &hf, 100'000);
            if (BEAST_EXPECT(re.has_value()))
            {
                BEAST_EXPECTS(re->result == 1, std::to_string(re->result));
                BEAST_EXPECTS(re->cost == 96'942, std::to_string(re->cost));
            }
            env.close();
        }

        {
            std::string const wasmHex = float0Hex;
            std::string const wasmStr = boost::algorithm::unhex(wasmHex);
            std::vector<uint8_t> const wasm(wasmStr.begin(), wasmStr.end());

            TestHostFunctions hf(env, 0);
            auto re = runEscrowWasm(wasm, funcName, {}, &hf, 100'000);
            if (BEAST_EXPECT(re.has_value()))
            {
                BEAST_EXPECTS(re->result == 1, std::to_string(re->result));
                BEAST_EXPECTS(re->cost == 2'053, std::to_string(re->cost));
            }
            env.close();
        }
    }

    void
    perfTest()
    {
        testcase("Perf test host functions");

        using namespace jtx;
        using namespace std::chrono;

        // std::string const funcName("test");
        auto const& wasmHex = hfPerfTest;
        std::string const wasmStr = boost::algorithm::unhex(wasmHex);
        std::vector<uint8_t> const wasm(wasmStr.begin(), wasmStr.end());

        // std::string const credType = "abcde";
        // std::string const credType2 = "fghijk";
        // std::string const credType3 = "0123456";
        // char const uri[] = "uri";

        Account const alan{"alan"};
        Account const bob{"bob"};
        Account const issuer{"issuer"};

        {
            Env env(*this);
            // Env env(*this, envconfig(), {}, nullptr,
            // beast::severities::kTrace);
            env.fund(XRP(5000), alan, bob, issuer);
            env.close();

            // // create escrow
            // auto const seq = env.seq(alan);
            // auto const k = keylet::escrow(alan, seq);
            // // auto const allowance = 3'600;
            // auto escrowCreate = escrow::create(alan, bob, XRP(1000));
            // XRPAmount txnFees = env.current()->fees().base + 1000;
            // env(escrowCreate,
            //     escrow::finish_function(wasmHex),
            //     escrow::finish_time(env.now() + 11s),
            //     escrow::cancel_time(env.now() + 100s),
            //     escrow::data("1000000000"),  // 1000 XRP in drops
            //     memodata("memo1234567"),
            //     memodata("2memo1234567"),
            //     fee(txnFees));

            // // create depositPreauth
            // auto const k = keylet::depositPreauth(
            //     bob,
            //     {{issuer.id(), makeSlice(credType)},
            //      {issuer.id(), makeSlice(credType2)},
            //      {issuer.id(), makeSlice(credType3)}});
            // env(deposit::authCredentials(
            //     bob,
            //     {{issuer, credType},
            //      {issuer, credType2},
            //      {issuer, credType3}}));

            // create nft
            [[maybe_unused]] uint256 const nft0{
                token::getNextID(env, alan, 0u)};
            env(token::mint(alan, 0u));
            auto const k = keylet::nftoffer(alan, 0);
            [[maybe_unused]] uint256 const nft1{
                token::getNextID(env, alan, 0u)};

            env(token::mint(alan, 0u),
                token::uri(
                    "https://github.com/XRPLF/XRPL-Standards/discussions/"
                    "279?id=github.com/XRPLF/XRPL-Standards/discussions/"
                    "279&ut=github.com/XRPLF/XRPL-Standards/discussions/"
                    "279&sid=github.com/XRPLF/XRPL-Standards/discussions/"
                    "279&aot=github.com/XRPLF/XRPL-Standards/disc"));
            [[maybe_unused]] uint256 const nft2{
                token::getNextID(env, alan, 0u)};
            env(token::mint(alan, 0u));
            env.close();

            PerfHostFunctions nfs(env, k, env.tx());

            auto re = runEscrowWasm(wasm, ESCROW_FUNCTION_NAME, {}, &nfs);
            if (BEAST_EXPECT(re.has_value()))
            {
                BEAST_EXPECT(re->result);
                std::cout << "Res: " << re->result << " cost: " << re->cost
                          << std::endl;
            }

            // env(escrow::finish(alan, alan, seq),
            //     escrow::comp_allowance(allowance),
            //     fee(txnFees),
            //     ter(tesSUCCESS));

            env.close();
        }
    }

    void
    testCodecovWasm()
    {
        testcase("Codecov wasm test");

        using namespace test::jtx;

        Env env{*this};

        auto const wasmStr = boost::algorithm::unhex(codecovTestsWasmHex);
        Bytes const wasm(wasmStr.begin(), wasmStr.end());
        TestHostFunctions hfs(env, 0);

<<<<<<< HEAD
        auto const allowance = 121'895;
=======
        auto const allowance = 153'296;
>>>>>>> 6be8f212
        auto re = runEscrowWasm(
            wasm, ESCROW_FUNCTION_NAME, {}, &hfs, allowance, env.journal);

        if (BEAST_EXPECT(re.has_value()))
        {
            BEAST_EXPECT(re->result);
            BEAST_EXPECTS(re->cost == allowance, std::to_string(re->cost));
        }
    }

    void
    testDisabledFloat()
    {
        testcase("disabled float");

        using namespace test::jtx;
        Env env{*this};

        auto const wasmStr = boost::algorithm::unhex(disabledFloatHex);
        Bytes wasm(wasmStr.begin(), wasmStr.end());
        std::string const funcName("finish");
        TestHostFunctions hfs(env, 0);

        {
            // f32 set constant, opcode disabled exception
            auto const re =
                runEscrowWasm(wasm, funcName, {}, &hfs, 1'000'000, env.journal);
            if (BEAST_EXPECT(!re.has_value()))
            {
                BEAST_EXPECT(re.error() == tecFAILED_PROCESSING);
            }
        }

        {
            // f32 add, can't create module exception
            wasm[0x117] = 0x92;
            auto const re =
                runEscrowWasm(wasm, funcName, {}, &hfs, 1'000'000, env.journal);
            if (BEAST_EXPECT(!re.has_value()))
            {
                BEAST_EXPECT(re.error() == tecFAILED_PROCESSING);
            }
        }
    }

    void
    run() override
    {
        using namespace test::jtx;

        testGetDataHelperFunctions();
        testWasmLib();
        testBadWasm();
        testWasmLedgerSqn();

        testWasmFib();
        testWasmSha();
        testWasmB58();

        // runing too long
        // testWasmSP1Verifier();
        testWasmBG16Verifier();

        testHFCost();

        testEscrowWasmDN();
        testFloat();

        testCodecovWasm();
        testDisabledFloat();

        // perfTest();
    }
};

BEAST_DEFINE_TESTSUITE(Wasm, app, ripple);

}  // namespace test
}  // namespace ripple<|MERGE_RESOLUTION|>--- conflicted
+++ resolved
@@ -648,11 +648,7 @@
         Bytes const wasm(wasmStr.begin(), wasmStr.end());
         TestHostFunctions hfs(env, 0);
 
-<<<<<<< HEAD
-        auto const allowance = 121'895;
-=======
         auto const allowance = 153'296;
->>>>>>> 6be8f212
         auto re = runEscrowWasm(
             wasm, ESCROW_FUNCTION_NAME, {}, &hfs, allowance, env.journal);
 
