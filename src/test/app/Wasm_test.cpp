--- conflicted
+++ resolved
@@ -341,19 +341,11 @@
             };
             BadTestHostFunctions nfs(env);
             auto re =
-<<<<<<< HEAD
                 runEscrowWasm(wasm, ESCROW_FUNCTION_NAME, {}, &nfs, 100'000);
             if (BEAST_EXPECT(re.has_value()))
             {
-                BEAST_EXPECTS(!re->result, std::to_string(re->result));
+                BEAST_EXPECTS(re->result == -201, std::to_string(re->result));
                 BEAST_EXPECTS(re->cost == 5'831, std::to_string(re->cost));
-=======
-                runEscrowWasm(wasm, ESCROW_FUNCTION_NAME, {}, &nfs, 100000);
-            if (BEAST_EXPECT(re.has_value()))
-            {
-                BEAST_EXPECT(re->result == -201);
-                BEAST_EXPECT(re->cost == 5831);
->>>>>>> 77875c91
             }
         }
 
@@ -374,13 +366,8 @@
                 runEscrowWasm(wasm, ESCROW_FUNCTION_NAME, {}, &nfs, 100'000);
             if (BEAST_EXPECT(re.has_value()))
             {
-<<<<<<< HEAD
-                BEAST_EXPECTS(!re->result, std::to_string(re->result));
+                BEAST_EXPECTS(re->result == -201, std::to_string(re->result));
                 BEAST_EXPECTS(re->cost == 5'831, std::to_string(re->cost));
-=======
-                BEAST_EXPECT(re->result == -201);
-                BEAST_EXPECT(re->cost == 5831);
->>>>>>> 77875c91
             }
         }
 
