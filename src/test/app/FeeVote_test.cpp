--- conflicted
+++ resolved
@@ -22,15 +22,9 @@
 #include <xrpld/app/ledger/Ledger.h>
 #include <xrpld/app/misc/FeeVote.h>
 #include <xrpld/app/tx/apply.h>
-<<<<<<< HEAD
-#include <xrpld/ledger/View.h>
-
-#include <xrpl/basics/BasicConfig.h>
-=======
 
 #include <xrpl/basics/BasicConfig.h>
 #include <xrpl/ledger/View.h>
->>>>>>> e59f5f3b
 #include <xrpl/protocol/Feature.h>
 #include <xrpl/protocol/Indexes.h>
 #include <xrpl/protocol/PublicKey.h>
@@ -49,19 +43,17 @@
     std::optional<XRPAmount> baseFeeDrops = std::nullopt;
     std::optional<XRPAmount> reserveBaseDrops = std::nullopt;
     std::optional<XRPAmount> reserveIncrementDrops = std::nullopt;
-<<<<<<< HEAD
     std::optional<std::uint32_t> extensionComputeLimit = std::nullopt;
     std::optional<std::uint32_t> extensionSizeLimit = std::nullopt;
     std::optional<std::uint32_t> gasPrice = std::nullopt;
-=======
->>>>>>> e59f5f3b
 };
 
 STTx
 createFeeTx(
     Rules const& rules,
     std::uint32_t seq,
-    FeeSettingsFields const& fields)
+    FeeSettingsFields const& fields,
+    bool forceAllFields = false)
 {
     auto fill = [&](auto& obj) {
         obj.setAccountID(sfAccount, AccountID());
@@ -95,8 +87,7 @@
                 sfReferenceFeeUnits,
                 fields.referenceFeeUnits ? *fields.referenceFeeUnits : 0);
         }
-<<<<<<< HEAD
-        if (rules.enabled(featureSmartEscrow))
+        if (rules.enabled(featureSmartEscrow) || forceAllFields)
         {
             obj.setFieldU32(
                 sfExtensionComputeLimit,
@@ -107,8 +98,6 @@
                 fields.extensionSizeLimit ? *fields.extensionSizeLimit : 0);
             obj.setFieldU32(sfGasPrice, fields.gasPrice ? *fields.gasPrice : 0);
         }
-=======
->>>>>>> e59f5f3b
     };
     return STTx(ttFEE, fill);
 }
@@ -157,15 +146,12 @@
                 obj.setFieldU32(sfReserveIncrement, 50000);
                 obj.setFieldU32(sfReferenceFeeUnits, 10);
             }
-<<<<<<< HEAD
             if (rules.enabled(featureSmartEscrow))
             {
                 obj.setFieldU32(sfExtensionComputeLimit, 100 + uniqueValue);
                 obj.setFieldU32(sfExtensionSizeLimit, 200 + uniqueValue);
                 obj.setFieldU32(sfGasPrice, 300 + uniqueValue);
             }
-=======
->>>>>>> e59f5f3b
         }
         // If missingRequiredFields is true, we don't add the required fields
         // (default behavior)
@@ -173,12 +159,12 @@
     return STTx(ttFEE, fill);
 }
 
-bool
+TER
 applyFeeAndTestResult(jtx::Env& env, OpenView& view, STTx const& tx)
 {
     auto const res =
         apply(env.app(), view, tx, ApplyFlags::tapNONE, env.journal);
-    return res.ter == tesSUCCESS;
+    return res.ter;
 }
 
 bool
@@ -234,7 +220,6 @@
         if (!checkEquality(sfReferenceFeeUnits, expected.referenceFeeUnits))
             return false;
     }
-<<<<<<< HEAD
     if (rules.enabled(featureSmartEscrow))
     {
         if (!checkEquality(
@@ -254,8 +239,6 @@
             feeObject->isFieldPresent(sfGasPrice))
             return false;
     }
-=======
->>>>>>> e59f5f3b
 
     return true;
 }
@@ -392,14 +375,10 @@
 
         // Test with XRPFees disabled (legacy format)
         {
-<<<<<<< HEAD
-            jtx::Env env(*this, jtx::testable_amendments() - featureXRPFees);
-=======
             jtx::Env env(
                 *this,
                 jtx::testable_amendments() - featureXRPFees -
                     featureSmartEscrow);
->>>>>>> e59f5f3b
             auto ledger = std::make_shared<Ledger>(
                 create_genesis,
                 env.app().config(),
@@ -420,7 +399,8 @@
             auto feeTx = createFeeTx(ledger->rules(), ledger->seq(), fields);
 
             OpenView accum(ledger.get());
-            BEAST_EXPECT(applyFeeAndTestResult(env, accum, feeTx));
+            BEAST_EXPECT(
+                isTesSuccess(applyFeeAndTestResult(env, accum, feeTx)));
             accum.apply(*ledger);
 
             // Verify fee object was created/updated correctly
@@ -429,8 +409,8 @@
 
         // Test with XRPFees enabled (new format)
         {
-<<<<<<< HEAD
-            jtx::Env env(*this, jtx::testable_amendments() | featureXRPFees);
+            jtx::Env env(
+                *this, jtx::testable_amendments() - featureSmartEscrow);
             auto ledger = std::make_shared<Ledger>(
                 create_genesis,
                 env.app().config(),
@@ -449,7 +429,8 @@
             auto feeTx = createFeeTx(ledger->rules(), ledger->seq(), fields);
 
             OpenView accum(ledger.get());
-            BEAST_EXPECT(applyFeeAndTestResult(env, accum, feeTx));
+            BEAST_EXPECT(
+                isTesSuccess(applyFeeAndTestResult(env, accum, feeTx)));
             accum.apply(*ledger);
 
             // Verify fee object was created/updated correctly
@@ -458,54 +439,7 @@
 
         // Test with both XRPFees and SmartEscrow enabled
         {
-            jtx::Env env(
-                *this,
-                jtx::testable_amendments() | featureXRPFees |
-                    featureSmartEscrow);
-=======
-            jtx::Env env(
-                *this, jtx::testable_amendments() - featureSmartEscrow);
->>>>>>> e59f5f3b
-            auto ledger = std::make_shared<Ledger>(
-                create_genesis,
-                env.app().config(),
-                std::vector<uint256>{},
-                env.app().getNodeFamily());
-
-            // Create the next ledger to apply transaction to
-            ledger = std::make_shared<Ledger>(
-                *ledger, env.app().timeKeeper().closeTime());
-
-            FeeSettingsFields fields{
-                .baseFeeDrops = XRPAmount{10},
-                .reserveBaseDrops = XRPAmount{200000},
-<<<<<<< HEAD
-                .reserveIncrementDrops = XRPAmount{50000},
-                .extensionComputeLimit = 100,
-                .extensionSizeLimit = 200,
-                .gasPrice = 300};
-=======
-                .reserveIncrementDrops = XRPAmount{50000}};
->>>>>>> e59f5f3b
-            // Test successful fee transaction with new fields
-            auto feeTx = createFeeTx(ledger->rules(), ledger->seq(), fields);
-
-            OpenView accum(ledger.get());
-            BEAST_EXPECT(applyFeeAndTestResult(env, accum, feeTx));
-            accum.apply(*ledger);
-
-            // Verify fee object was created/updated correctly
-            BEAST_EXPECT(verifyFeeObject(ledger, ledger->rules(), fields));
-        }
-<<<<<<< HEAD
-
-        // Test that the Smart Escrow fields are rejected if the
-        // feature is disabled
-        {
-            jtx::Env env(
-                *this,
-                jtx::testable_amendments() |
-                    featureXRPFees - featureSmartEscrow);
+            jtx::Env env(*this, jtx::testable_amendments());
             auto ledger = std::make_shared<Ledger>(
                 create_genesis,
                 env.app().config(),
@@ -527,26 +461,19 @@
             auto feeTx = createFeeTx(ledger->rules(), ledger->seq(), fields);
 
             OpenView accum(ledger.get());
-            BEAST_EXPECT(!applyFeeAndTestResult(env, accum, feeTx));
-        }
-=======
->>>>>>> e59f5f3b
-    }
-
-    void
-    testTransactionValidation()
-    {
-        testcase("Fee Transaction Validation");
-
-        {
-<<<<<<< HEAD
-            jtx::Env env(*this, jtx::testable_amendments() - featureXRPFees);
-=======
+            BEAST_EXPECT(
+                isTesSuccess(applyFeeAndTestResult(env, accum, feeTx)));
+            accum.apply(*ledger);
+
+            // Verify fee object was created/updated correctly
+            BEAST_EXPECT(verifyFeeObject(ledger, ledger->rules(), fields));
+        }
+
+        // Test that the Smart Escrow fields are rejected if the
+        // feature is disabled
+        {
             jtx::Env env(
-                *this,
-                jtx::testable_amendments() - featureXRPFees -
-                    featureSmartEscrow);
->>>>>>> e59f5f3b
+                *this, jtx::testable_amendments() - featureSmartEscrow);
             auto ledger = std::make_shared<Ledger>(
                 create_genesis,
                 env.app().config(),
@@ -557,30 +484,33 @@
             ledger = std::make_shared<Ledger>(
                 *ledger, env.app().timeKeeper().closeTime());
 
-            // Test transaction with missing required legacy fields
-            auto invalidTx = createInvalidFeeTx(
-                ledger->rules(), ledger->seq(), true, false, 1);
+            FeeSettingsFields fields{
+                .baseFeeDrops = XRPAmount{10},
+                .reserveBaseDrops = XRPAmount{200000},
+                .reserveIncrementDrops = XRPAmount{50000},
+                .extensionComputeLimit = 100,
+                .extensionSizeLimit = 200,
+                .gasPrice = 300};
+            // Test successful fee transaction with new fields
+            auto feeTx =
+                createFeeTx(ledger->rules(), ledger->seq(), fields, true);
+
             OpenView accum(ledger.get());
-            BEAST_EXPECT(!applyFeeAndTestResult(env, accum, invalidTx));
-
-<<<<<<< HEAD
-            // Test transaction with new format fields when XRPFees is
-            // disabled
-=======
-            // Test transaction with new format fields when XRPFees is disabled
->>>>>>> e59f5f3b
-            auto disallowedTx = createInvalidFeeTx(
-                ledger->rules(), ledger->seq(), false, true, 2);
-            BEAST_EXPECT(!applyFeeAndTestResult(env, accum, disallowedTx));
-        }
-
-        {
-<<<<<<< HEAD
-            jtx::Env env(*this, jtx::testable_amendments() | featureXRPFees);
-=======
+            BEAST_EXPECT(
+                !isTesSuccess(applyFeeAndTestResult(env, accum, feeTx)));
+        }
+    }
+
+    void
+    testTransactionValidation()
+    {
+        testcase("Fee Transaction Validation");
+
+        {
             jtx::Env env(
-                *this, jtx::testable_amendments() - featureSmartEscrow);
->>>>>>> e59f5f3b
+                *this,
+                jtx::testable_amendments() - featureXRPFees -
+                    featureSmartEscrow);
             auto ledger = std::make_shared<Ledger>(
                 create_genesis,
                 env.app().config(),
@@ -591,18 +521,46 @@
             ledger = std::make_shared<Ledger>(
                 *ledger, env.app().timeKeeper().closeTime());
 
+            // Test transaction with missing required legacy fields
+            auto invalidTx = createInvalidFeeTx(
+                ledger->rules(), ledger->seq(), true, false, 1);
+            OpenView accum(ledger.get());
+            BEAST_EXPECT(
+                !isTesSuccess(applyFeeAndTestResult(env, accum, invalidTx)));
+
+            // Test transaction with new format fields when XRPFees is disabled
+            auto disallowedTx = createInvalidFeeTx(
+                ledger->rules(), ledger->seq(), false, true, 2);
+            BEAST_EXPECT(
+                !isTesSuccess(applyFeeAndTestResult(env, accum, disallowedTx)));
+        }
+
+        {
+            jtx::Env env(
+                *this, jtx::testable_amendments() - featureSmartEscrow);
+            auto ledger = std::make_shared<Ledger>(
+                create_genesis,
+                env.app().config(),
+                std::vector<uint256>{},
+                env.app().getNodeFamily());
+
+            // Create the next ledger to apply transaction to
+            ledger = std::make_shared<Ledger>(
+                *ledger, env.app().timeKeeper().closeTime());
+
             // Test transaction with missing required new fields
             auto invalidTx = createInvalidFeeTx(
                 ledger->rules(), ledger->seq(), true, false, 3);
             OpenView accum(ledger.get());
-            BEAST_EXPECT(!applyFeeAndTestResult(env, accum, invalidTx));
+            BEAST_EXPECT(
+                !isTesSuccess(applyFeeAndTestResult(env, accum, invalidTx)));
 
             // Test transaction with legacy fields when XRPFees is enabled
             auto disallowedTx = createInvalidFeeTx(
                 ledger->rules(), ledger->seq(), false, true, 4);
-            BEAST_EXPECT(!applyFeeAndTestResult(env, accum, disallowedTx));
-        }
-<<<<<<< HEAD
+            BEAST_EXPECT(
+                !isTesSuccess(applyFeeAndTestResult(env, accum, disallowedTx)));
+        }
 
         {
             jtx::Env env(
@@ -623,15 +581,15 @@
             auto invalidTx = createInvalidFeeTx(
                 ledger->rules(), ledger->seq(), true, false, 5);
             OpenView accum(ledger.get());
-            BEAST_EXPECT(!applyFeeAndTestResult(env, accum, invalidTx));
+            BEAST_EXPECT(
+                !isTesSuccess(applyFeeAndTestResult(env, accum, invalidTx)));
 
             // Test transaction with legacy fields when XRPFees is enabled
             auto disallowedTx = createInvalidFeeTx(
                 ledger->rules(), ledger->seq(), false, true, 6);
-            BEAST_EXPECT(!applyFeeAndTestResult(env, accum, disallowedTx));
-        }
-=======
->>>>>>> e59f5f3b
+            BEAST_EXPECT(
+                !isTesSuccess(applyFeeAndTestResult(env, accum, disallowedTx)));
+        }
     }
 
     void
@@ -639,11 +597,7 @@
     {
         testcase("Pseudo Transaction Properties");
 
-<<<<<<< HEAD
-        jtx::Env env(*this, jtx::testable_amendments());
-=======
         jtx::Env env(*this, jtx::testable_amendments() - featureSmartEscrow);
->>>>>>> e59f5f3b
         auto ledger = std::make_shared<Ledger>(
             create_genesis,
             env.app().config(),
@@ -673,7 +627,8 @@
         // But can be applied to a closed ledger
         {
             OpenView closedAccum(ledger.get());
-            BEAST_EXPECT(applyFeeAndTestResult(env, closedAccum, feeTx));
+            BEAST_EXPECT(
+                isTesSuccess(applyFeeAndTestResult(env, closedAccum, feeTx)));
         }
     }
 
@@ -682,11 +637,7 @@
     {
         testcase("Multiple Fee Updates");
 
-<<<<<<< HEAD
-        jtx::Env env(*this, jtx::testable_amendments() | featureXRPFees);
-=======
         jtx::Env env(*this, jtx::testable_amendments() - featureSmartEscrow);
->>>>>>> e59f5f3b
         auto ledger = std::make_shared<Ledger>(
             create_genesis,
             env.app().config(),
@@ -704,7 +655,8 @@
 
         {
             OpenView accum(ledger.get());
-            BEAST_EXPECT(applyFeeAndTestResult(env, accum, feeTx1));
+            BEAST_EXPECT(
+                isTesSuccess(applyFeeAndTestResult(env, accum, feeTx1)));
             accum.apply(*ledger);
         }
 
@@ -722,7 +674,8 @@
 
         {
             OpenView accum(ledger.get());
-            BEAST_EXPECT(applyFeeAndTestResult(env, accum, feeTx2));
+            BEAST_EXPECT(
+                isTesSuccess(applyFeeAndTestResult(env, accum, feeTx2)));
             accum.apply(*ledger);
         }
 
@@ -735,11 +688,7 @@
     {
         testcase("Wrong Ledger Sequence");
 
-<<<<<<< HEAD
-        jtx::Env env(*this, jtx::testable_amendments() | featureXRPFees);
-=======
         jtx::Env env(*this, jtx::testable_amendments() - featureSmartEscrow);
->>>>>>> e59f5f3b
         auto ledger = std::make_shared<Ledger>(
             create_genesis,
             env.app().config(),
@@ -762,7 +711,7 @@
         // The transaction should still succeed as long as other fields are
         // valid
         // The ledger sequence field is only used for informational purposes
-        BEAST_EXPECT(applyFeeAndTestResult(env, accum, feeTx));
+        BEAST_EXPECT(isTesSuccess(applyFeeAndTestResult(env, accum, feeTx)));
     }
 
     void
@@ -770,11 +719,7 @@
     {
         testcase("Partial Field Updates");
 
-<<<<<<< HEAD
-        jtx::Env env(*this, jtx::testable_amendments() | featureXRPFees);
-=======
         jtx::Env env(*this, jtx::testable_amendments() - featureSmartEscrow);
->>>>>>> e59f5f3b
         auto ledger = std::make_shared<Ledger>(
             create_genesis,
             env.app().config(),
@@ -792,7 +737,8 @@
 
         {
             OpenView accum(ledger.get());
-            BEAST_EXPECT(applyFeeAndTestResult(env, accum, feeTx1));
+            BEAST_EXPECT(
+                isTesSuccess(applyFeeAndTestResult(env, accum, feeTx1)));
             accum.apply(*ledger);
         }
 
@@ -809,7 +755,8 @@
 
         {
             OpenView accum(ledger.get());
-            BEAST_EXPECT(applyFeeAndTestResult(env, accum, feeTx2));
+            BEAST_EXPECT(
+                isTesSuccess(applyFeeAndTestResult(env, accum, feeTx2)));
             accum.apply(*ledger);
         }
 
@@ -822,11 +769,7 @@
     {
         testcase("Single Invalid Transaction");
 
-<<<<<<< HEAD
-        jtx::Env env(*this, jtx::testable_amendments() | featureXRPFees);
-=======
         jtx::Env env(*this, jtx::testable_amendments() - featureSmartEscrow);
->>>>>>> e59f5f3b
         auto ledger = std::make_shared<Ledger>(
             create_genesis,
             env.app().config(),
@@ -849,7 +792,8 @@
         });
 
         OpenView accum(ledger.get());
-        BEAST_EXPECT(!applyFeeAndTestResult(env, accum, invalidTx));
+        BEAST_EXPECT(
+            !isTesSuccess(applyFeeAndTestResult(env, accum, invalidTx)));
     }
 
     void
@@ -866,11 +810,7 @@
 
         // Test with XRPFees enabled
         {
-<<<<<<< HEAD
-            Env env(*this, testable_amendments() | featureXRPFees);
-=======
             Env env(*this, testable_amendments() - featureSmartEscrow);
->>>>>>> e59f5f3b
             auto feeVote = make_FeeVote(setup, env.app().journal("FeeVote"));
 
             auto ledger = std::make_shared<Ledger>(
@@ -905,13 +845,9 @@
 
         // Test with XRPFees disabled (legacy format)
         {
-<<<<<<< HEAD
-            Env env(*this, testable_amendments() - featureXRPFees);
-=======
             Env env(
                 *this,
                 testable_amendments() - featureXRPFees - featureSmartEscrow);
->>>>>>> e59f5f3b
             auto feeVote = make_FeeVote(setup, env.app().journal("FeeVote"));
 
             auto ledger = std::make_shared<Ledger>(
@@ -954,8 +890,7 @@
         setup.account_reserve = 1234567;
         setup.owner_reserve = 7654321;
 
-<<<<<<< HEAD
-        Env env(*this, testable_amendments() | featureXRPFees);
+        Env env(*this, testable_amendments() - featureSmartEscrow);
 
         // establish what the current fees are
         BEAST_EXPECT(
@@ -971,8 +906,7 @@
             env.app().getNodeFamily());
 
         // doVoting requires a flag ledger (every 256th ledger)
-        // We need to create a ledger at sequence 256 to make it a flag
-        // ledger
+        // We need to create a ledger at sequence 256 to make it a flag ledger
         for (int i = 0; i < 256 - 1; ++i)
         {
             ledger = std::make_shared<Ledger>(
@@ -1049,7 +983,7 @@
     void
     testDoVotingSmartEscrow()
     {
-        testcase("doVoting");
+        testcase("doVoting with Smart Escrow");
 
         using namespace jtx;
 
@@ -1063,21 +997,15 @@
 
         Env env(
             *this, testable_amendments() | featureXRPFees | featureSmartEscrow);
-=======
-        Env env(*this, testable_amendments() - featureSmartEscrow);
->>>>>>> e59f5f3b
 
         // establish what the current fees are
         BEAST_EXPECT(
             env.current()->fees().base == XRPAmount{UNIT_TEST_REFERENCE_FEE});
         BEAST_EXPECT(env.current()->fees().reserve == XRPAmount{200'000'000});
         BEAST_EXPECT(env.current()->fees().increment == XRPAmount{50'000'000});
-<<<<<<< HEAD
         BEAST_EXPECT(env.current()->fees().extensionComputeLimit == 0);
         BEAST_EXPECT(env.current()->fees().extensionSizeLimit == 0);
         BEAST_EXPECT(env.current()->fees().gasPrice == 0);
-=======
->>>>>>> e59f5f3b
 
         auto feeVote = make_FeeVote(setup, env.app().journal("FeeVote"));
         auto ledger = std::make_shared<Ledger>(
@@ -1087,12 +1015,8 @@
             env.app().getNodeFamily());
 
         // doVoting requires a flag ledger (every 256th ledger)
-<<<<<<< HEAD
         // We need to create a ledger at sequence 256 to make it a flag
         // ledger
-=======
-        // We need to create a ledger at sequence 256 to make it a flag ledger
->>>>>>> e59f5f3b
         for (int i = 0; i < 256 - 1; ++i)
         {
             ledger = std::make_shared<Ledger>(
@@ -1123,14 +1047,11 @@
                     v.setFieldAmount(
                         sfReserveIncrementDrops,
                         XRPAmount{setup.owner_reserve});
-<<<<<<< HEAD
                     v.setFieldU32(
                         sfExtensionComputeLimit, setup.extension_compute_limit);
                     v.setFieldU32(
                         sfExtensionSizeLimit, setup.extension_size_limit);
                     v.setFieldU32(sfGasPrice, setup.gas_price);
-=======
->>>>>>> e59f5f3b
                 });
             if (i % 2)
                 val->setTrusted();
@@ -1172,7 +1093,6 @@
         BEAST_EXPECT(
             feeTx.getFieldAmount(sfReserveIncrementDrops) ==
             XRPAmount{setup.owner_reserve});
-<<<<<<< HEAD
         BEAST_EXPECT(
             feeTx.getFieldU32(sfExtensionComputeLimit) ==
             setup.extension_compute_limit);
@@ -1180,8 +1100,6 @@
             feeTx.getFieldU32(sfExtensionSizeLimit) ==
             setup.extension_size_limit);
         BEAST_EXPECT(feeTx.getFieldU32(sfGasPrice) == setup.gas_price);
-=======
->>>>>>> e59f5f3b
     }
 
     void
@@ -1197,10 +1115,7 @@
         testSingleInvalidTransaction();
         testDoValidation();
         testDoVoting();
-<<<<<<< HEAD
         testDoVotingSmartEscrow();
-=======
->>>>>>> e59f5f3b
     }
 };
 
