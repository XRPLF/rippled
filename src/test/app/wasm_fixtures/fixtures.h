//------------------------------------------------------------------------------
/*
    This file is part of rippled: https://github.com/ripple/rippled
    Copyright (c) 2025 Ripple Labs Inc.

    Permission to use, copy, modify, and/or distribute this software for any
    purpose  with  or without fee is hereby granted, provided that the above
    copyright notice and this permission notice appear in all copies.

    THE  SOFTWARE IS PROVIDED "AS IS" AND THE AUTHOR DISCLAIMS ALL WARRANTIES
    WITH  REGARD  TO  THIS  SOFTWARE  INCLUDING  ALL  IMPLIED  WARRANTIES  OF
    MERCHANTABILITY  AND  FITNESS. IN NO EVENT SHALL THE AUTHOR BE LIABLE FOR
    ANY  SPECIAL ,  DIRECT, INDIRECT, OR CONSEQUENTIAL DAMAGES OR ANY DAMAGES
    WHATSOEVER  RESULTING  FROM  LOSS  OF USE, DATA OR PROFITS, WHETHER IN AN
    ACTION  OF  CONTRACT, NEGLIGENCE OR OTHER TORTIOUS ACTION, ARISING OUT OF
    OR IN CONNECTION WITH THE USE OR PERFORMANCE OF THIS SOFTWARE.
*/
//==============================================================================

#pragma once

// TODO: consider moving these to separate files (and figure out the build)

#include <string>

extern std::string const ledgerSqnWasmHex;

extern std::string const allHostFunctionsWasmHex;

extern std::string const deepRecursionHex;

extern std::string const fibWasmHex;

extern std::string const b58WasmHex;

extern std::string const sha512PureWasmHex;

extern std::string const zkProofWasmHex;

extern std::string const sp1WasmHex;

extern std::string const allKeyletsWasmHex;

extern std::string const codecovTestsWasmHex;

<<<<<<< HEAD
extern std::string const floatTestsWasmHex;
=======
extern std::string const checkJsonHex;

extern std::string const compareJsonHex;

extern std::string const zkProofHex;

extern std::string const sp1_wasm;

extern std::string const reqNonexistentField;

extern std::string const hfPerfTest;

extern std::string const opcCallPerfTest;

extern std::string const keyletHostFunctions;

extern std::string const codecovWasm;

extern std::string const floatHex;

extern std::string const float0Hex;

extern std::string const disabledFloatHex;
>>>>>>> 647b4756
<|MERGE_RESOLUTION|>--- conflicted
+++ resolved
@@ -43,30 +43,8 @@
 
 extern std::string const codecovTestsWasmHex;
 
-<<<<<<< HEAD
 extern std::string const floatTestsWasmHex;
-=======
-extern std::string const checkJsonHex;
-
-extern std::string const compareJsonHex;
-
-extern std::string const zkProofHex;
-
-extern std::string const sp1_wasm;
-
-extern std::string const reqNonexistentField;
-
-extern std::string const hfPerfTest;
-
-extern std::string const opcCallPerfTest;
-
-extern std::string const keyletHostFunctions;
-
-extern std::string const codecovWasm;
-
-extern std::string const floatHex;
 
 extern std::string const float0Hex;
 
-extern std::string const disabledFloatHex;
->>>>>>> 647b4756
+extern std::string const disabledFloatHex;