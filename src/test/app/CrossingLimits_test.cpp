--- conflicted
+++ resolved
@@ -527,15 +527,8 @@
         using namespace jtx;
         auto const sa = supported_amendments();
         testAll(sa);
-<<<<<<< HEAD
-        testAll(sa - featureFlowSortStrands);
-=======
         testAll(sa - featurePermissionedDEX);
         testAll(sa - featureFlowSortStrands - featurePermissionedDEX);
-        testAll(
-            sa - featureFlowCross - featureFlowSortStrands -
-            featurePermissionedDEX);
->>>>>>> d494bf45
     }
 };
 
