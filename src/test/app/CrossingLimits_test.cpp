--- conflicted
+++ resolved
@@ -77,10 +77,7 @@
         auto const gw = Account("gateway");
         auto const USD = gw["USD"];
 
-<<<<<<< HEAD
-=======
         // The payment engine allows 1000 offers to cross.
->>>>>>> e7a7bb83
         int const maxConsumed = 1000;
 
         env.fund(XRP(100000000), gw, "alice", "bob", "carol");
@@ -120,10 +117,7 @@
 
         env.fund(XRP(100000000), gw, "alice", "bob", "carol", "dan", "evita");
 
-<<<<<<< HEAD
-=======
         // The payment engine allows 1000 offers to cross.
->>>>>>> e7a7bb83
         int const maxConsumed = 1000;
 
         int const evitasOfferCount{maxConsumed + 49};
@@ -134,12 +128,7 @@
         env.trust(USD(evitasOfferCount + 1), "evita");
         env(pay(gw, "evita", USD(evitasOfferCount + 1)));
 
-<<<<<<< HEAD
-        // Give carol an extra 150 (unfunded) offers when we're using Taker
-        // to accommodate that difference.
-=======
         // The payment engine has a limit of 1000 funded or unfunded offers.
->>>>>>> e7a7bb83
         int const carolsOfferCount{700};
         n_offers(env, 400, "alice", XRP(1), USD(1));
         n_offers(env, carolsOfferCount, "carol", XRP(1), USD(1));
@@ -176,32 +165,9 @@
     {
         testcase("Auto Bridged Limits");
 
-<<<<<<< HEAD
         // Extracts as much as possible in one book at one Quality
         // before proceeding to the other book.  This reduces the number of
         // times we change books.
-=======
-        env.require(balance("alice", USD(800)));
-        env.require(balance("alice", EUR(602)));
-        env.require(offers("alice", 1));
-        env.require(owners("alice", 3));
-
-        env.require(balance("carol", USD(0)));
-        env.require(balance("carol", EUR(none)));
-        env.require(offers("carol", 0));
-        env.require(owners("carol", 1));
-
-        env.require(balance("evita", USD(149)));
-        env.require(balance("evita", EUR(851)));
-        env.require(offers("evita", 150));
-        env.require(owners("evita", 152));
-    }
-
-    void
-    testAutoBridgedLimits(FeatureBitset features)
-    {
-        testcase("Auto Bridged Limits");
->>>>>>> e7a7bb83
 
         // If any book step in a payment strand consumes 1000 offers, the
         // liquidity from the offers is used, but that strand will be marked as
@@ -433,30 +399,12 @@
         n_offers(env, 998, alice, XRP(0.96), USD(1));
         n_offers(env, 998, alice, XRP(0.95), USD(1));
 
-<<<<<<< HEAD
         auto const expectedTER = tesSUCCESS;
-=======
-        bool const withSortStrands = features[featureFlowSortStrands];
-
-        auto const expectedTER = [&]() -> TER {
-            if (!withSortStrands)
-                return TER{tecOVERSIZE};
-            return tesSUCCESS;
-        }();
->>>>>>> e7a7bb83
 
         env(offer(bob, USD(8000), XRP(8000)), ter(expectedTER));
         env.close();
 
-<<<<<<< HEAD
         auto const expectedUSD = USD(1996);
-=======
-        auto const expectedUSD = [&] {
-            if (!withSortStrands)
-                return USD(0);
-            return USD(1996);
-        }();
->>>>>>> e7a7bb83
 
         env.require(balance(bob, expectedUSD));
     }
@@ -474,12 +422,7 @@
         using namespace jtx;
         auto const sa = testable_amendments();
         testAll(sa);
-        testAll(sa - featureFlowSortStrands);
         testAll(sa - featurePermissionedDEX);
-<<<<<<< HEAD
-=======
-        testAll(sa - featureFlowSortStrands - featurePermissionedDEX);
->>>>>>> e7a7bb83
     }
 };
 
