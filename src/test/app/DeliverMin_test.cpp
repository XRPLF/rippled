//------------------------------------------------------------------------------
/*
  This file is part of rippled: https://github.com/ripple/rippled
  Copyright (c) 2012-2015 Ripple Labs Inc.

  Permission to use, copy, modify, and/or distribute this software for any
  purpose  with  or without fee is hereby granted, provided that the above
  copyright notice and this permission notice appear in all copies.

  THE  SOFTWARE IS PROVIDED "AS IS" AND THE AUTHOR DISCLAIMS ALL WARRANTIES
  WITH  REGARD  TO  THIS  SOFTWARE  INCLUDING  ALL  IMPLIED  WARRANTIES  OF
  MERCHANTABILITY  AND  FITNESS. IN NO EVENT SHALL THE AUTHOR BE LIABLE FOR
  ANY  SPECIAL ,  DIRECT, INDIRECT, OR CONSEQUENTIAL DAMAGES OR ANY DAMAGES
  WHATSOEVER  RESULTING  FROM  LOSS  OF USE, DATA OR PROFITS, WHETHER IN AN
  ACTION  OF  CONTRACT, NEGLIGENCE OR OTHER TORTIOUS ACTION, ARISING OUT OF
  OR IN CONNECTION WITH THE USE OR PERFORMANCE OF THIS SOFTWARE.
*/
//==============================================================================

#include <test/jtx.h>

#include <xrpl/beast/unit_test.h>
#include <xrpl/protocol/Feature.h>

namespace ripple {
namespace test {

class DeliverMin_test : public beast::unit_test::suite
{
public:
    void
    test_convert_all_of_an_asset(FeatureBitset features)
    {
        testcase("Convert all of an asset using DeliverMin");

        using namespace jtx;
        auto const gw = Account("gateway");
        auto const USD = gw["USD"];

        {
            Env env(*this, features);
            env.fund(XRP(10000), "alice", "bob", "carol", gw);
            env.close();
            env.trust(USD(100), "alice", "bob", "carol");
            env.close();
            env(pay("alice", "bob", USD(10)),
                delivermin(USD(10)),
                ter(temBAD_AMOUNT));
            env(pay("alice", "bob", USD(10)),
                delivermin(USD(-5)),
                txflags(tfPartialPayment),
                ter(temBAD_AMOUNT));
            env(pay("alice", "bob", USD(10)),
                delivermin(XRP(5)),
                txflags(tfPartialPayment),
                ter(temBAD_AMOUNT));
            env(pay("alice", "bob", USD(10)),
                delivermin(Account("carol")["USD"](5)),
                txflags(tfPartialPayment),
                ter(temBAD_AMOUNT));
            env(pay("alice", "bob", USD(10)),
                delivermin(USD(15)),
                txflags(tfPartialPayment),
                ter(temBAD_AMOUNT));
            env(pay(gw, "carol", USD(50)));
            env(offer("carol", XRP(5), USD(5)));
            env(pay("alice", "bob", USD(10)),
                paths(XRP),
                delivermin(USD(7)),
                txflags(tfPartialPayment),
                sendmax(XRP(5)),
                ter(tecPATH_PARTIAL));
            env.require(balance(
                "alice", XRP(10000) - drops(env.current()->fees().base)));
            env.require(balance("bob", XRP(10000)));
        }

        {
            Env env(*this, features);
            env.fund(XRP(10000), "alice", "bob", gw);
            env.close();
            env.trust(USD(1000), "alice", "bob");
            env.close();
            env(pay(gw, "bob", USD(100)));
            env(offer("bob", XRP(100), USD(100)));
            env(pay("alice", "alice", USD(10000)),
                paths(XRP),
                delivermin(USD(100)),
                txflags(tfPartialPayment),
                sendmax(XRP(100)));
            env.require(balance("alice", USD(100)));
        }

        {
            Env env(*this, features);
            env.fund(XRP(10000), "alice", "bob", "carol", gw);
            env.close();
            env.trust(USD(1000), "bob", "carol");
            env.close();
            env(pay(gw, "bob", USD(200)));
            env(offer("bob", XRP(100), USD(100)));
            env(offer("bob", XRP(1000), USD(100)));
            env(offer("bob", XRP(10000), USD(100)));
            env(pay("alice", "carol", USD(10000)),
                paths(XRP),
                delivermin(USD(200)),
                txflags(tfPartialPayment),
                sendmax(XRP(1000)),
                ter(tecPATH_PARTIAL));
            env(pay("alice", "carol", USD(10000)),
                paths(XRP),
                delivermin(USD(200)),
                txflags(tfPartialPayment),
                sendmax(XRP(1100)));
            env.require(balance("bob", USD(0)));
            env.require(balance("carol", USD(200)));
        }

        {
            Env env(*this, features);
            env.fund(XRP(10000), "alice", "bob", "carol", "dan", gw);
            env.close();
            env.trust(USD(1000), "bob", "carol", "dan");
            env.close();
            env(pay(gw, "bob", USD(100)));
            env(pay(gw, "dan", USD(100)));
            env(offer("bob", XRP(100), USD(100)));
            env(offer("bob", XRP(1000), USD(100)));
            env(offer("dan", XRP(100), USD(100)));
            env(pay("alice", "carol", USD(10000)),
                paths(XRP),
                delivermin(USD(200)),
                txflags(tfPartialPayment),
                sendmax(XRP(200)));
            env.require(balance("bob", USD(0)));
            env.require(balance("carol", USD(200)));
            env.require(balance("dan", USD(0)));
        }
    }

    void
    run() override
    {
        using namespace jtx;
<<<<<<< HEAD
        auto const sa = supported_amendments();
=======
        auto const sa = testable_amendments();
>>>>>>> e7a7bb83
        test_convert_all_of_an_asset(sa - featurePermissionedDEX);
        test_convert_all_of_an_asset(sa);
    }
};

BEAST_DEFINE_TESTSUITE(DeliverMin, app, ripple);

}  // namespace test
}  // namespace ripple<|MERGE_RESOLUTION|>--- conflicted
+++ resolved
@@ -142,11 +142,7 @@
     run() override
     {
         using namespace jtx;
-<<<<<<< HEAD
-        auto const sa = supported_amendments();
-=======
         auto const sa = testable_amendments();
->>>>>>> e7a7bb83
         test_convert_all_of_an_asset(sa - featurePermissionedDEX);
         test_convert_all_of_an_asset(sa);
     }
