//------------------------------------------------------------------------------
/*
  This file is part of rippled: https://github.com/ripple/rippled
  Copyright (c) 2012-2015 Ripple Labs Inc.

  Permission to use, copy, modify, and/or distribute this software for any
  purpose  with  or without fee is hereby granted, provided that the above
  copyright notice and this permission notice appear in all copies.

  THE  SOFTWARE IS PROVIDED "AS IS" AND THE AUTHOR DISCLAIMS ALL WARRANTIES
  WITH  REGARD  TO  THIS  SOFTWARE  INCLUDING  ALL  IMPLIED  WARRANTIES  OF
  MERCHANTABILITY  AND  FITNESS. IN NO EVENT SHALL THE AUTHOR BE LIABLE FOR
  ANY  SPECIAL ,  DIRECT, INDIRECT, OR CONSEQUENTIAL DAMAGES OR ANY DAMAGES
  WHATSOEVER  RESULTING  FROM  LOSS  OF USE, DATA OR PROFITS, WHETHER IN AN
  ACTION  OF  CONTRACT, NEGLIGENCE OR OTHER TORTIOUS ACTION, ARISING OUT OF
  OR IN CONNECTION WITH THE USE OR PERFORMANCE OF THIS SOFTWARE.
*/
//==============================================================================

#include <test/jtx.h>

#include <xrpl/beast/unit_test.h>
#include <xrpl/protocol/Feature.h>

namespace ripple {
namespace test {

class DeliverMin_test : public beast::unit_test::suite
{
public:
    void
    test_convert_all_of_an_asset(FeatureBitset features)
    {
        testcase("Convert all of an asset using DeliverMin");

        using namespace jtx;
        auto const gw = Account("gateway");
        auto const USD = gw["USD"];

        {
            Env env(*this, features);
            env.fund(XRP(10000), "alice", "bob", "carol", gw);
            env.close();
            env.trust(USD(100), "alice", "bob", "carol");
            env.close();
            env(pay("alice", "bob", USD(10)),
                delivermin(USD(10)),
                ter(temBAD_AMOUNT));
            env(pay("alice", "bob", USD(10)),
                delivermin(USD(-5)),
                txflags(tfPartialPayment),
                ter(temBAD_AMOUNT));
            env(pay("alice", "bob", USD(10)),
                delivermin(XRP(5)),
                txflags(tfPartialPayment),
                ter(temBAD_AMOUNT));
            env(pay("alice", "bob", USD(10)),
                delivermin(Account("carol")["USD"](5)),
                txflags(tfPartialPayment),
                ter(temBAD_AMOUNT));
            env(pay("alice", "bob", USD(10)),
                delivermin(USD(15)),
                txflags(tfPartialPayment),
                ter(temBAD_AMOUNT));
            env(pay(gw, "carol", USD(50)));
            env(offer("carol", XRP(5), USD(5)));
            env(pay("alice", "bob", USD(10)),
                paths(XRP),
                delivermin(USD(7)),
                txflags(tfPartialPayment),
                sendmax(XRP(5)),
                ter(tecPATH_PARTIAL));
            env.require(balance(
                "alice", XRP(10000) - drops(env.current()->fees().base)));
            env.require(balance("bob", XRP(10000)));
        }

        {
            Env env(*this, features);
            env.fund(XRP(10000), "alice", "bob", gw);
            env.close();
            env.trust(USD(1000), "alice", "bob");
            env.close();
            env(pay(gw, "bob", USD(100)));
            env(offer("bob", XRP(100), USD(100)));
            env(pay("alice", "alice", USD(10000)),
                paths(XRP),
                delivermin(USD(100)),
                txflags(tfPartialPayment),
                sendmax(XRP(100)));
            env.require(balance("alice", USD(100)));
        }

        {
            Env env(*this, features);
            env.fund(XRP(10000), "alice", "bob", "carol", gw);
            env.close();
            env.trust(USD(1000), "bob", "carol");
            env.close();
            env(pay(gw, "bob", USD(200)));
            env(offer("bob", XRP(100), USD(100)));
            env(offer("bob", XRP(1000), USD(100)));
            env(offer("bob", XRP(10000), USD(100)));
            env(pay("alice", "carol", USD(10000)),
                paths(XRP),
                delivermin(USD(200)),
                txflags(tfPartialPayment),
                sendmax(XRP(1000)),
                ter(tecPATH_PARTIAL));
            env(pay("alice", "carol", USD(10000)),
                paths(XRP),
                delivermin(USD(200)),
                txflags(tfPartialPayment),
                sendmax(XRP(1100)));
            env.require(balance("bob", USD(0)));
            env.require(balance("carol", USD(200)));
        }

        {
            Env env(*this, features);
            env.fund(XRP(10000), "alice", "bob", "carol", "dan", gw);
            env.close();
            env.trust(USD(1000), "bob", "carol", "dan");
            env.close();
            env(pay(gw, "bob", USD(100)));
            env(pay(gw, "dan", USD(100)));
            env(offer("bob", XRP(100), USD(100)));
            env(offer("bob", XRP(1000), USD(100)));
            env(offer("dan", XRP(100), USD(100)));
            env(pay("alice", "carol", USD(10000)),
                paths(XRP),
                delivermin(USD(200)),
                txflags(tfPartialPayment),
                sendmax(XRP(200)));
            env.require(balance("bob", USD(0)));
            env.require(balance("carol", USD(200)));
            env.require(balance("dan", USD(0)));
        }
    }

    void
    run() override
    {
        using namespace jtx;
        auto const sa = supported_amendments();
<<<<<<< HEAD
=======
        test_convert_all_of_an_asset(
            sa - featureFlowCross - featurePermissionedDEX);
        test_convert_all_of_an_asset(sa - featurePermissionedDEX);
>>>>>>> d494bf45
        test_convert_all_of_an_asset(sa);
    }
};

BEAST_DEFINE_TESTSUITE(DeliverMin, app, ripple);

}  // namespace test
}  // namespace ripple<|MERGE_RESOLUTION|>--- conflicted
+++ resolved
@@ -143,12 +143,7 @@
     {
         using namespace jtx;
         auto const sa = supported_amendments();
-<<<<<<< HEAD
-=======
-        test_convert_all_of_an_asset(
-            sa - featureFlowCross - featurePermissionedDEX);
         test_convert_all_of_an_asset(sa - featurePermissionedDEX);
->>>>>>> d494bf45
         test_convert_all_of_an_asset(sa);
     }
 };
