--- conflicted
+++ resolved
@@ -1026,14 +1026,10 @@
                 env.app().logs().journal("Flow"));
             BEAST_EXPECT(ter == tesSUCCESS);
             BEAST_EXPECT(equal(
-<<<<<<< HEAD
-                strand, D{alice, gw, usdC}, B{USD, xrpIssue()}, XRPS{bob}));
-=======
                 strand,
                 D{alice, gw, usdC},
-                B{USD.issue(), xrpIssue(), std::nullopt},
+                B{USD, xrpIssue(), std::nullopt},
                 XRPS{bob}));
->>>>>>> d494bf45
         }
     }
 
@@ -1267,23 +1263,13 @@
     {
         using namespace jtx;
         auto const sa = supported_amendments();
-<<<<<<< HEAD
-        testToStrand(sa);
-
-        testRIPD1373(sa);
-
-=======
-        testToStrand(sa - featureFlowCross - featurePermissionedDEX);
         testToStrand(sa - featurePermissionedDEX);
         testToStrand(sa);
 
-        testRIPD1373(sa - featureFlowCross - featurePermissionedDEX);
         testRIPD1373(sa - featurePermissionedDEX);
         testRIPD1373(sa);
 
-        testLoop(sa - featureFlowCross - featurePermissionedDEX);
         testLoop(sa - featurePermissionedDEX);
->>>>>>> d494bf45
         testLoop(sa);
 
         testNoAccount(sa);
