//------------------------------------------------------------------------------
/*
  This file is part of rippled: https://github.com/ripple/rippled
  Copyright (c) 2012-2016 Ripple Labs Inc.

  Permission to use, copy, modify, and/or distribute this software for any
  purpose  with  or without fee is hereby granted, provided that the above
  copyright notice and this permission notice appear in all copies.

  THE  SOFTWARE IS PROVIDED "AS IS" AND THE AUTHOR DISCLAIMS ALL WARRANTIES
  WITH  REGARD  TO  THIS  SOFTWARE  INCLUDING  ALL  IMPLIED  WARRANTIES  OF
  MERCHANTABILITY  AND  FITNESS. IN NO EVENT SHALL THE AUTHOR BE LIABLE FOR
  ANY  SPECIAL ,  DIRECT, INDIRECT, OR CONSEQUENTIAL DAMAGES OR ANY DAMAGES
  WHATSOEVER  RESULTING  FROM  LOSS  OF USE, DATA OR PROFITS, WHETHER IN AN
  ACTION  OF  CONTRACT, NEGLIGENCE OR OTHER TORTIOUS ACTION, ARISING OUT OF
  OR IN CONNECTION WITH THE USE OR PERFORMANCE OF THIS SOFTWARE.
*/
//==============================================================================

#include <test/jtx.h>
#include <test/jtx/WSClient.h>

#include <xrpl/beast/unit_test.h>
#include <xrpl/protocol/Feature.h>
#include <xrpl/protocol/SField.h>
#include <xrpl/protocol/jss.h>

namespace ripple {

class TrustAndBalance_test : public beast::unit_test::suite
{
    void
    testPayNonexistent(FeatureBitset features)
    {
        testcase("Payment to Nonexistent Account");
        using namespace test::jtx;

        Env env{*this, features};
        env(pay(env.master, "alice", XRP(1)), ter(tecNO_DST_INSUF_XRP));
        env.close();
    }

    void
    testTrustNonexistent()
    {
        testcase("Trust Nonexistent Account");
        using namespace test::jtx;

        Env env{*this};
        Account alice{"alice"};

        env(trust(env.master, alice["USD"](100)), ter(tecNO_DST));
    }

    void
    testCreditLimit()
    {
        testcase("Credit Limit");
        using namespace test::jtx;

        Env env{*this};
        Account gw{"gateway"};
        Account alice{"alice"};
        Account bob{"bob"};

        env.fund(XRP(10000), gw, alice, bob);
        env.close();

        // credit limit doesn't exist yet - verify ledger_entry
        // reflects this
        auto jrr = ledgerEntryState(env, gw, alice, "USD");
        BEAST_EXPECT(jrr[jss::error] == "entryNotFound");

        // now create a credit limit
        env(trust(alice, gw["USD"](800)));

        jrr = ledgerEntryState(env, gw, alice, "USD");
        BEAST_EXPECT(jrr[jss::node][sfBalance.fieldName][jss::value] == "0");
        BEAST_EXPECT(
            jrr[jss::node][sfHighLimit.fieldName][jss::value] == "800");
        BEAST_EXPECT(
            jrr[jss::node][sfHighLimit.fieldName][jss::issuer] ==
            alice.human());
        BEAST_EXPECT(
            jrr[jss::node][sfHighLimit.fieldName][jss::currency] == "USD");
        BEAST_EXPECT(jrr[jss::node][sfLowLimit.fieldName][jss::value] == "0");
        BEAST_EXPECT(
            jrr[jss::node][sfLowLimit.fieldName][jss::issuer] == gw.human());
        BEAST_EXPECT(
            jrr[jss::node][sfLowLimit.fieldName][jss::currency] == "USD");

        // modify the credit limit
        env(trust(alice, gw["USD"](700)));

        jrr = ledgerEntryState(env, gw, alice, "USD");
        BEAST_EXPECT(jrr[jss::node][sfBalance.fieldName][jss::value] == "0");
        BEAST_EXPECT(
            jrr[jss::node][sfHighLimit.fieldName][jss::value] == "700");
        BEAST_EXPECT(
            jrr[jss::node][sfHighLimit.fieldName][jss::issuer] ==
            alice.human());
        BEAST_EXPECT(
            jrr[jss::node][sfHighLimit.fieldName][jss::currency] == "USD");
        BEAST_EXPECT(jrr[jss::node][sfLowLimit.fieldName][jss::value] == "0");
        BEAST_EXPECT(
            jrr[jss::node][sfLowLimit.fieldName][jss::issuer] == gw.human());
        BEAST_EXPECT(
            jrr[jss::node][sfLowLimit.fieldName][jss::currency] == "USD");

        // set negative limit - expect failure
        env(trust(alice, gw["USD"](-1)), ter(temBAD_LIMIT));

        // set zero limit
        env(trust(alice, gw["USD"](0)));

        // ensure line is deleted
        jrr = ledgerEntryState(env, gw, alice, "USD");
        BEAST_EXPECT(jrr[jss::error] == "entryNotFound");

        // TODO Check in both owner books.

        // set another credit limit
        env(trust(alice, bob["USD"](600)));

        // set limit on other side
        env(trust(bob, alice["USD"](500)));

        // check the ledger state for the trust line
        jrr = ledgerEntryState(env, alice, bob, "USD");
        BEAST_EXPECT(jrr[jss::node][sfBalance.fieldName][jss::value] == "0");
        BEAST_EXPECT(
            jrr[jss::node][sfHighLimit.fieldName][jss::value] == "500");
        BEAST_EXPECT(
            jrr[jss::node][sfHighLimit.fieldName][jss::issuer] == bob.human());
        BEAST_EXPECT(
            jrr[jss::node][sfHighLimit.fieldName][jss::currency] == "USD");
        BEAST_EXPECT(jrr[jss::node][sfLowLimit.fieldName][jss::value] == "600");
        BEAST_EXPECT(
            jrr[jss::node][sfLowLimit.fieldName][jss::issuer] == alice.human());
        BEAST_EXPECT(
            jrr[jss::node][sfLowLimit.fieldName][jss::currency] == "USD");
    }

    void
    testDirectRipple(FeatureBitset features)
    {
        testcase("Direct Payment, Ripple");
        using namespace test::jtx;

        Env env{*this, features};
        Account alice{"alice"};
        Account bob{"bob"};

        env.fund(XRP(10000), alice, bob);
        env.close();

        env(trust(alice, bob["USD"](600)));
        env(trust(bob, alice["USD"](700)));

        // alice sends bob partial with alice as issuer
        env(pay(alice, bob, alice["USD"](24)));
        env.require(balance(bob, alice["USD"](24)));

        // alice sends bob more with bob as issuer
        env(pay(alice, bob, bob["USD"](33)));
        env.require(balance(bob, alice["USD"](57)));

        // bob sends back more than sent
        env(pay(bob, alice, bob["USD"](90)));
        env.require(balance(bob, alice["USD"](-33)));

        // alice sends to her limit
        env(pay(alice, bob, bob["USD"](733)));
        env.require(balance(bob, alice["USD"](700)));

        // bob sends to his limit
        env(pay(bob, alice, bob["USD"](1300)));
        env.require(balance(bob, alice["USD"](-600)));

        // bob sends past limit
        env(pay(bob, alice, bob["USD"](1)), ter(tecPATH_DRY));
        env.require(balance(bob, alice["USD"](-600)));
    }

    void
    testWithTransferFee(bool subscribe, bool with_rate, FeatureBitset features)
    {
        testcase(
            std::string("Direct Payment: ") +
            (with_rate ? "With " : "Without ") + " Xfer Fee, " +
            (subscribe ? "With " : "Without ") + " Subscribe");
        using namespace test::jtx;

        Env env{*this, features};
        auto wsc = test::makeWSClient(env.app().config());
        Account gw{"gateway"};
        Account alice{"alice"};
        Account bob{"bob"};

        env.fund(XRP(10000), gw, alice, bob);
        env.close();

        env(trust(alice, gw["AUD"](100)));
        env(trust(bob, gw["AUD"](100)));

        env(pay(gw, alice, alice["AUD"](1)));
        env.close();

        env.require(balance(alice, gw["AUD"](1)));

        // alice sends bob 1 AUD
        env(pay(alice, bob, gw["AUD"](1)));
        env.close();

        env.require(balance(alice, gw["AUD"](0)));
        env.require(balance(bob, gw["AUD"](1)));
        env.require(balance(gw, bob["AUD"](-1)));

        if (with_rate)
        {
            // set a transfer rate
            env(rate(gw, 1.1));
            env.close();
            // bob sends alice 0.5 AUD with a max to spend
            env(pay(bob, alice, gw["AUD"](0.5)), sendmax(gw["AUD"](0.55)));
        }
        else
        {
            // bob sends alice 0.5 AUD
            env(pay(bob, alice, gw["AUD"](0.5)));
        }

        env.require(balance(alice, gw["AUD"](0.5)));
        env.require(balance(bob, gw["AUD"](with_rate ? 0.45 : 0.5)));
        env.require(balance(gw, bob["AUD"](with_rate ? -0.45 : -0.5)));

        if (subscribe)
        {
            Json::Value jvs;
            jvs[jss::accounts] = Json::arrayValue;
            jvs[jss::accounts].append(gw.human());
            jvs[jss::streams] = Json::arrayValue;
            jvs[jss::streams].append("transactions");
            jvs[jss::streams].append("ledger");
            auto jv = wsc->invoke("subscribe", jvs);
            BEAST_EXPECT(jv[jss::status] == "success");

            env.close();

            using namespace std::chrono_literals;
            BEAST_EXPECT(wsc->findMsg(5s, [](auto const& jval) {
                auto const& t = jval[jss::transaction];
                return t[jss::TransactionType] == jss::Payment;
            }));
            BEAST_EXPECT(wsc->findMsg(5s, [](auto const& jval) {
                return jval[jss::type] == "ledgerClosed";
            }));

            BEAST_EXPECT(
                wsc->invoke("unsubscribe", jv)[jss::status] == "success");
        }
    }

    void
    testWithPath(FeatureBitset features)
    {
        testcase("Payments With Paths and Fees");
        using namespace test::jtx;

        Env env{*this, features};
        Account gw{"gateway"};
        Account alice{"alice"};
        Account bob{"bob"};

        env.fund(XRP(10000), gw, alice, bob);
        env.close();

        // set a transfer rate
        env(rate(gw, 1.1));

        env(trust(alice, gw["AUD"](100)));
        env(trust(bob, gw["AUD"](100)));

        env(pay(gw, alice, alice["AUD"](4.4)));
        env.require(balance(alice, gw["AUD"](4.4)));

        // alice sends gw issues to bob with a max spend that allows for the
        // xfer rate
        env(pay(alice, bob, gw["AUD"](1)), sendmax(gw["AUD"](1.1)));
        env.require(balance(alice, gw["AUD"](3.3)));
        env.require(balance(bob, gw["AUD"](1)));

        // alice sends bob issues to bob with a max spend
        env(pay(alice, bob, bob["AUD"](1)), sendmax(gw["AUD"](1.1)));
        env.require(balance(alice, gw["AUD"](2.2)));
        env.require(balance(bob, gw["AUD"](2)));

        // alice sends gw issues to bob with a max spend
        env(pay(alice, bob, gw["AUD"](1)), sendmax(alice["AUD"](1.1)));
        env.require(balance(alice, gw["AUD"](1.1)));
        env.require(balance(bob, gw["AUD"](3)));

        // alice sends bob issues to bob with a max spend in alice issues.
        // expect fail since gw is not involved
        env(pay(alice, bob, bob["AUD"](1)),
            sendmax(alice["AUD"](1.1)),
            ter(tecPATH_DRY));

        env.require(balance(alice, gw["AUD"](1.1)));
        env.require(balance(bob, gw["AUD"](3)));
    }

    void
    testIndirect(FeatureBitset features)
    {
        testcase("Indirect Payment");
        using namespace test::jtx;

        Env env{*this, features};
        Account gw{"gateway"};
        Account alice{"alice"};
        Account bob{"bob"};

        env.fund(XRP(10000), gw, alice, bob);
        env.close();

        env(trust(alice, gw["USD"](600)));
        env(trust(bob, gw["USD"](700)));

        env(pay(gw, alice, alice["USD"](70)));
        env(pay(gw, bob, bob["USD"](50)));

        env.require(balance(alice, gw["USD"](70)));
        env.require(balance(bob, gw["USD"](50)));

        // alice sends more than has to issuer: 100 out of 70
        env(pay(alice, gw, gw["USD"](100)), ter(tecPATH_PARTIAL));

        // alice sends more than has to bob: 100 out of 70
        env(pay(alice, bob, gw["USD"](100)), ter(tecPATH_PARTIAL));

        env.close();

        env.require(balance(alice, gw["USD"](70)));
        env.require(balance(bob, gw["USD"](50)));

        // send with an account path
        env(pay(alice, bob, gw["USD"](5)), test::jtx::path(gw));

        env.require(balance(alice, gw["USD"](65)));
        env.require(balance(bob, gw["USD"](55)));
    }

    void
    testIndirectMultiPath(bool with_rate, FeatureBitset features)
    {
        testcase(
            std::string("Indirect Payment, Multi Path, ") +
            (with_rate ? "With " : "Without ") + " Xfer Fee, ");
        using namespace test::jtx;

        Env env{*this, features};
        Account gw{"gateway"};
        Account amazon{"amazon"};
        Account alice{"alice"};
        Account bob{"bob"};
        Account carol{"carol"};

        env.fund(XRP(10000), gw, amazon, alice, bob, carol);
        env.close();

        env(trust(amazon, gw["USD"](2000)));
        env(trust(bob, alice["USD"](600)));
        env(trust(bob, gw["USD"](1000)));
        env(trust(carol, alice["USD"](700)));
        env(trust(carol, gw["USD"](1000)));

        if (with_rate)
            env(rate(gw, 1.1));

        env(pay(gw, bob, bob["USD"](100)));
        env(pay(gw, carol, carol["USD"](100)));
        env.close();

        // alice pays amazon via multiple paths
        if (with_rate)
            env(pay(alice, amazon, gw["USD"](150)),
                sendmax(alice["USD"](200)),
                test::jtx::path(bob),
                test::jtx::path(carol));
        else
            env(pay(alice, amazon, gw["USD"](150)),
                test::jtx::path(bob),
                test::jtx::path(carol));

        if (with_rate)
        {
            env.require(balance(
                alice,
                STAmount(
                    carol["USD"],
                    6500000000000000ull,
                    -14,
                    true,
                    STAmount::unchecked{})));
            env.require(balance(carol, gw["USD"](35)));
        }
        else
        {
            env.require(balance(alice, carol["USD"](-50)));
            env.require(balance(carol, gw["USD"](50)));
        }
        env.require(balance(alice, bob["USD"](-100)));
        env.require(balance(amazon, gw["USD"](150)));
        env.require(balance(bob, gw["USD"](0)));
    }

    void
    testInvoiceID(FeatureBitset features)
    {
        testcase("Set Invoice ID on Payment");
        using namespace test::jtx;

        Env env{*this, features};
        Account alice{"alice"};
        auto wsc = test::makeWSClient(env.app().config());

        env.fund(XRP(10000), alice);
        env.close();

        Json::Value jvs;
        jvs[jss::accounts] = Json::arrayValue;
        jvs[jss::accounts].append(env.master.human());
        jvs[jss::streams] = Json::arrayValue;
        jvs[jss::streams].append("transactions");
        BEAST_EXPECT(wsc->invoke("subscribe", jvs)[jss::status] == "success");

        char const* invoiceid =
            "243F6A8885A308D313198A2E03707344A4093822299F31D0082EFA98EC4E6C89";

        Json::Value jv;
        auto tx = env.jt(
            pay(env.master, alice, XRP(10000)),
            json(sfInvoiceID.fieldName, invoiceid));
        jv[jss::tx_blob] = strHex(tx.stx->getSerializer().slice());
        auto jrr = wsc->invoke("submit", jv)[jss::result];
        BEAST_EXPECT(jrr[jss::status] == "success");
        BEAST_EXPECT(jrr[jss::tx_json][sfInvoiceID.fieldName] == invoiceid);
        env.close();

        using namespace std::chrono_literals;
        BEAST_EXPECT(wsc->findMsg(2s, [invoiceid](auto const& jval) {
            auto const& t = jval[jss::transaction];
            return t[jss::TransactionType] == jss::Payment &&
                t[sfInvoiceID.fieldName] == invoiceid;
        }));

        BEAST_EXPECT(wsc->invoke("unsubscribe", jv)[jss::status] == "success");
    }

public:
    void
    run() override
    {
        testTrustNonexistent();
        testCreditLimit();

        auto testWithFeatures = [this](FeatureBitset features) {
            testPayNonexistent(features);
            testDirectRipple(features);
            testWithTransferFee(false, false, features);
            testWithTransferFee(false, true, features);
            testWithTransferFee(true, false, features);
            testWithTransferFee(true, true, features);
            testWithPath(features);
            testIndirect(features);
            testIndirectMultiPath(true, features);
            testIndirectMultiPath(false, features);
            testInvoiceID(features);
        };

        using namespace test::jtx;
        auto const sa = supported_amendments();
<<<<<<< HEAD
=======
        testWithFeatures(sa - featureFlowCross - featurePermissionedDEX);
        testWithFeatures(sa - featurePermissionedDEX);
>>>>>>> d494bf45
        testWithFeatures(sa);
    }
};

BEAST_DEFINE_TESTSUITE(TrustAndBalance, app, ripple);

}  // namespace ripple<|MERGE_RESOLUTION|>--- conflicted
+++ resolved
@@ -481,11 +481,7 @@
 
         using namespace test::jtx;
         auto const sa = supported_amendments();
-<<<<<<< HEAD
-=======
-        testWithFeatures(sa - featureFlowCross - featurePermissionedDEX);
         testWithFeatures(sa - featurePermissionedDEX);
->>>>>>> d494bf45
         testWithFeatures(sa);
     }
 };
