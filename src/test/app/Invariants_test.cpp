--- conflicted
+++ resolved
@@ -129,15 +129,9 @@
             BEAST_EXPECT(terExpect == terActual);
             auto const messages = sink.messages().str();
             BEAST_EXPECT(
-<<<<<<< HEAD
-                sink.messages().str().starts_with("Invariant failed:") ||
-                sink.messages().str().starts_with(
-                    "Transaction caused an exception"));
-            // std::cerr << sink.messages().str() << '\n';
-=======
                 messages.starts_with("Invariant failed:") ||
                 messages.starts_with("Transaction caused an exception"));
->>>>>>> 08b13652
+            // std::cerr << messages.str() << '\n';
             for (auto const& m : expect_logs)
             {
                 if (messages.find(m) == std::string::npos)
