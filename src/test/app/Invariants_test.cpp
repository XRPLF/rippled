--- conflicted
+++ resolved
@@ -1484,8 +1484,6 @@
     }
 
     void
-<<<<<<< HEAD
-=======
     testValidPseudoAccounts()
     {
         testcase << "valid pseudo accounts";
@@ -1607,7 +1605,6 @@
     }
 
     void
->>>>>>> b26477a2
     testPermissionedDEX()
     {
         using namespace test::jtx;
@@ -1892,117 +1889,6 @@
     }
 
     void
-    testValidPseudoAccounts()
-    {
-        testcase << "valid pseudo accounts";
-
-        using namespace jtx;
-
-        AccountID pseudoAccountID;
-        Preclose createPseudo =
-            [&, this](Account const& a, Account const& b, Env& env) {
-                PrettyAsset const xrpAsset{xrpIssue(), 1'000'000};
-
-                // Create vault
-                Vault vault{env};
-                auto [tx, vKeylet] =
-                    vault.create({.owner = a, .asset = xrpAsset});
-                env(tx);
-                env.close();
-                if (auto const vSle = env.le(vKeylet); BEAST_EXPECT(vSle))
-                {
-                    pseudoAccountID = vSle->at(sfAccount);
-                }
-
-                return BEAST_EXPECT(env.le(keylet::account(pseudoAccountID)));
-            };
-
-        /* Cases to check
-            "pseudo-account has 0 pseudo-account fields set"
-            "pseudo-account has 2 pseudo-account fields set"
-            "pseudo-account sequence changed"
-            "pseudo-account flags are not set"
-            "pseudo-account has a regular key"
-        */
-        struct Mod
-        {
-            std::string expectedFailure;
-            std::function<void(SLE::pointer&)> func;
-        };
-        auto const mods = std::to_array<Mod>({
-            {
-                "pseudo-account has 0 pseudo-account fields set",
-                [this](SLE::pointer& sle) {
-                    BEAST_EXPECT(sle->at(~sfVaultID));
-                    sle->at(~sfVaultID) = std::nullopt;
-                },
-            },
-            {
-                "pseudo-account has 2 pseudo-account fields set",
-                [this](SLE::pointer& sle) {
-                    BEAST_EXPECT(sle->at(~sfVaultID) && !sle->at(~sfAMMID));
-                    sle->at(~sfAMMID) = ~sle->at(~sfVaultID);
-                },
-            },
-            {
-                "pseudo-account has 2 pseudo-account fields set",
-                [this](SLE::pointer& sle) {
-                    BEAST_EXPECT(
-                        sle->at(~sfVaultID) && !sle->at(~sfLoanBrokerID));
-                    sle->at(~sfLoanBrokerID) = ~sle->at(~sfVaultID);
-                },
-            },
-            {
-                "pseudo-account sequence changed",
-                [](SLE::pointer& sle) { sle->at(sfSequence) = 12345; },
-            },
-            {
-                "pseudo-account flags are not set",
-                [](SLE::pointer& sle) { sle->at(sfFlags) = lsfNoFreeze; },
-            },
-            {
-                "pseudo-account has a regular key",
-                [](SLE::pointer& sle) {
-                    sle->at(sfRegularKey) = Account("regular").id();
-                },
-            },
-        });
-
-        for (auto const& mod : mods)
-        {
-            doInvariantCheck(
-                {{mod.expectedFailure}},
-                [&](Account const& A1, Account const&, ApplyContext& ac) {
-                    auto sle = ac.view().peek(keylet::account(pseudoAccountID));
-                    if (!sle)
-                        return false;
-                    mod.func(sle);
-                    ac.view().update(sle);
-                    return true;
-                },
-                XRPAmount{},
-                STTx{ttACCOUNT_SET, [](STObject& tx) {}},
-                {tecINVARIANT_FAILED, tefINVARIANT_FAILED},
-                createPseudo);
-        }
-
-        // Take one of the regular accounts and set the sequence to 0, which
-        // will make it look like a pseudo-account
-        doInvariantCheck(
-            {{"pseudo-account has 0 pseudo-account fields set"},
-             {"pseudo-account sequence changed"},
-             {"pseudo-account flags are not set"}},
-            [&](Account const& A1, Account const&, ApplyContext& ac) {
-                auto sle = ac.view().peek(keylet::account(A1.id()));
-                if (!sle)
-                    return false;
-                sle->at(sfSequence) = 0;
-                ac.view().update(sle);
-                return true;
-            });
-    }
-
-    void
     testValidLoanBroker()
     {
         testcase << "valid loan broker";
