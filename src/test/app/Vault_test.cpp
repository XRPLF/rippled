//------------------------------------------------------------------------------
/*
  This file is part of rippled: https://github.com/ripple/rippled
  Copyright (c) 2024 Ripple Labs Inc.

  Permission to use, copy, modify, and/or distribute this software for any
  purpose  with  or without fee is hereby granted, provided that the above
  copyright notice and this permission notice appear in all copies.

  THE  SOFTWARE IS PROVIDED "AS IS" AND THE AUTHOR DISCLAIMS ALL WARRANTIES
  WITH  REGARD  TO  THIS  SOFTWARE  INCLUDING  ALL  IMPLIED  WARRANTIES  OF
  MERCHANTABILITY  AND  FITNESS. IN NO EVENT SHALL THE AUTHOR BE LIABLE FOR
  ANY  SPECIAL ,  DIRECT, INDIRECT, OR CONSEQUENTIAL DAMAGES OR ANY DAMAGES
  WHATSOEVER  RESULTING  FROM  LOSS  OF USE, DATA OR PROFITS, WHETHER IN AN
  ACTION  OF  CONTRACT, NEGLIGENCE OR OTHER TORTIOUS ACTION, ARISING OUT OF
  OR IN CONNECTION WITH THE USE OR PERFORMANCE OF THIS SOFTWARE.
*/
//==============================================================================

#include <test/jtx.h>
#include <test/jtx/AMMTest.h>
#include <test/jtx/amount.h>

#include <xrpld/ledger/Sandbox.h>
#include <xrpld/ledger/View.h>

#include <xrpl/basics/base_uint.h>
#include <xrpl/beast/unit_test/suite.h>
#include <xrpl/beast/utility/Journal.h>
#include <xrpl/json/json_forwards.h>
#include <xrpl/json/json_value.h>
#include <xrpl/protocol/AccountID.h>
#include <xrpl/protocol/Asset.h>
#include <xrpl/protocol/Feature.h>
#include <xrpl/protocol/Indexes.h>
#include <xrpl/protocol/Issue.h>
#include <xrpl/protocol/MPTIssue.h>
#include <xrpl/protocol/Protocol.h>
#include <xrpl/protocol/SField.h>
#include <xrpl/protocol/STAmount.h>
#include <xrpl/protocol/STNumber.h>
#include <xrpl/protocol/TER.h>
#include <xrpl/protocol/TxFlags.h>
#include <xrpl/protocol/XRPAmount.h>
#include <xrpl/protocol/jss.h>

namespace ripple {

class Vault_test : public beast::unit_test::suite
{
    using PrettyAsset = ripple::test::jtx::PrettyAsset;
    using PrettyAmount = ripple::test::jtx::PrettyAmount;

    static auto constexpr negativeAmount =
        [](PrettyAsset const& asset) -> PrettyAmount {
        return {STAmount{asset.raw(), 1ul, 0, true, STAmount::unchecked{}}, ""};
    };

    void
    testSequences()
    {
        using namespace test::jtx;

        auto const testSequence = [this](
                                      std::string const& prefix,
                                      Env& env,
                                      Account const& issuer,
                                      Account const& owner,
                                      Account const& depositor,
                                      Account const& charlie,
                                      Vault& vault,
                                      PrettyAsset const& asset) {
            auto [tx, keylet] = vault.create({.owner = owner, .asset = asset});
            tx[sfData] = "AFEED00E";
            tx[sfAssetsMaximum] = asset(100).number();
            env(tx);
            env.close();
            BEAST_EXPECT(env.le(keylet));
            std::uint64_t const scale = asset.raw().holds<MPTIssue>() ? 1 : 1e6;

            auto const [share, vaultAccount] =
                [&env,
                 keylet = keylet,
                 asset,
                 this]() -> std::tuple<PrettyAsset, Account> {
                auto const vault = env.le(keylet);
                BEAST_EXPECT(vault != nullptr);
                if (asset.raw().holds<Issue>() && !asset.raw().native())
                    BEAST_EXPECT(vault->at(sfScale) == 6);
                else
                    BEAST_EXPECT(vault->at(sfScale) == 0);
                auto const shares =
                    env.le(keylet::mptIssuance(vault->at(sfShareMPTID)));
                BEAST_EXPECT(shares != nullptr);
                if (asset.raw().holds<Issue>() && !asset.raw().native())
                    BEAST_EXPECT(shares->at(sfAssetScale) == 6);
                else
                    BEAST_EXPECT(shares->at(sfAssetScale) == 0);
                return {
                    MPTIssue(vault->at(sfShareMPTID)),
                    Account("vault", vault->at(sfAccount))};
            }();
            auto const shares = share.raw().get<MPTIssue>();
            env.memoize(vaultAccount);

            // Several 3rd party accounts which cannot receive funds
            Account alice{"alice"};
            Account dave{"dave"};
            Account erin{"erin"};  // not authorized by issuer
            env.fund(XRP(1000), alice, dave, erin);
            env(fset(alice, asfDepositAuth));
            env(fset(dave, asfRequireDest));
            env.close();

            {
                testcase(prefix + " fail to deposit more than assets held");
                auto tx = vault.deposit(
                    {.depositor = depositor,
                     .id = keylet.key,
                     .amount = asset(10000)});
                env(tx, ter(tecINSUFFICIENT_FUNDS));
                env.close();
            }

            {
                testcase(prefix + " deposit non-zero amount");
                auto tx = vault.deposit(
                    {.depositor = depositor,
                     .id = keylet.key,
                     .amount = asset(50)});
                env(tx);
                env.close();
                BEAST_EXPECT(
                    env.balance(depositor, shares) == share(50 * scale));
            }

            {
                testcase(prefix + " deposit non-zero amount again");
                auto tx = vault.deposit(
                    {.depositor = depositor,
                     .id = keylet.key,
                     .amount = asset(50)});
                env(tx);
                env.close();
                BEAST_EXPECT(
                    env.balance(depositor, shares) == share(100 * scale));
            }

            {
                testcase(prefix + " fail to delete non-empty vault");
                auto tx = vault.del({.owner = owner, .id = keylet.key});
                env(tx, ter(tecHAS_OBLIGATIONS));
                env.close();
            }

            {
                testcase(prefix + " fail to update because wrong owner");
                auto tx = vault.set({.owner = issuer, .id = keylet.key});
                tx[sfAssetsMaximum] = asset(50).number();
                env(tx, ter(tecNO_PERMISSION));
                env.close();
            }

            {
                testcase(
                    prefix + " fail to set maximum lower than current amount");
                auto tx = vault.set({.owner = owner, .id = keylet.key});
                tx[sfAssetsMaximum] = asset(50).number();
                env(tx, ter(tecLIMIT_EXCEEDED));
                env.close();
            }

            {
                testcase(prefix + " set maximum higher than current amount");
                auto tx = vault.set({.owner = owner, .id = keylet.key});
                tx[sfAssetsMaximum] = asset(150).number();
                env(tx);
                env.close();
            }

            {
                testcase(prefix + " set data");
                auto tx = vault.set({.owner = owner, .id = keylet.key});
                tx[sfData] = "0";
                env(tx);
                env.close();
            }

            {
                testcase(prefix + " fail to set domain on public vault");
                auto tx = vault.set({.owner = owner, .id = keylet.key});
                tx[sfDomainID] = to_string(base_uint<256>(42ul));
                env(tx, ter{tecNO_PERMISSION});
                env.close();
            }

            {
                testcase(prefix + " fail to deposit more than maximum");
                auto tx = vault.deposit(
                    {.depositor = depositor,
                     .id = keylet.key,
                     .amount = asset(100)});
                env(tx, ter(tecLIMIT_EXCEEDED));
                env.close();
            }

            {
                testcase(prefix + " reset maximum to zero i.e. not enforced");
                auto tx = vault.set({.owner = owner, .id = keylet.key});
                tx[sfAssetsMaximum] = asset(0).number();
                env(tx);
                env.close();
            }

            {
                testcase(prefix + " fail to withdraw more than assets held");
                auto tx = vault.withdraw(
                    {.depositor = depositor,
                     .id = keylet.key,
                     .amount = asset(1000)});
                env(tx, ter(tecINSUFFICIENT_FUNDS));
            }

            {
                testcase(prefix + " deposit some more");
                auto tx = vault.deposit(
                    {.depositor = depositor,
                     .id = keylet.key,
                     .amount = asset(100)});
                env(tx);
                env.close();
                BEAST_EXPECT(
                    env.balance(depositor, shares) == share(200 * scale));
            }

            {
                testcase(prefix + " clawback some");
                auto code =
                    asset.raw().native() ? ter(temMALFORMED) : ter(tesSUCCESS);
                auto tx = vault.clawback(
                    {.issuer = issuer,
                     .id = keylet.key,
                     .holder = depositor,
                     .amount = asset(10)});
                env(tx, code);
                env.close();
                if (!asset.raw().native())
                {
                    BEAST_EXPECT(
                        env.balance(depositor, shares) == share(190 * scale));
                }
            }

            {
                testcase(prefix + " clawback all");
                auto code = asset.raw().native() ? ter(tecNO_PERMISSION)
                                                 : ter(tesSUCCESS);
                auto tx = vault.clawback(
                    {.issuer = issuer, .id = keylet.key, .holder = depositor});
                env(tx, code);
                env.close();
                if (!asset.raw().native())
                {
                    BEAST_EXPECT(env.balance(depositor, shares) == share(0));

                    {
                        auto tx = vault.clawback(
                            {.issuer = issuer,
                             .id = keylet.key,
                             .holder = depositor,
                             .amount = asset(10)});
                        env(tx, ter{tecPRECISION_LOSS});
                        env.close();
                    }

                    {
                        auto tx = vault.withdraw(
                            {.depositor = depositor,
                             .id = keylet.key,
                             .amount = asset(10)});
                        env(tx, ter{tecPRECISION_LOSS});
                        env.close();
                    }
                }
            }

            if (!asset.raw().native())
            {
                testcase(prefix + " deposit again");
                auto tx = vault.deposit(
                    {.depositor = depositor,
                     .id = keylet.key,
                     .amount = asset(200)});
                env(tx);
                env.close();
                BEAST_EXPECT(
                    env.balance(depositor, shares) == share(200 * scale));
            }

            {
                testcase(
                    prefix + " fail to withdraw to 3rd party lsfDepositAuth");
                auto tx = vault.withdraw(
                    {.depositor = depositor,
                     .id = keylet.key,
                     .amount = asset(100)});
                tx[sfDestination] = alice.human();
                env(tx, ter{tecNO_PERMISSION});
                env.close();
            }

            {
                testcase(prefix + " fail to withdraw to zero destination");
                auto tx = vault.withdraw(
                    {.depositor = depositor,
                     .id = keylet.key,
                     .amount = asset(1000)});
                tx[sfDestination] = "0";
                env(tx, ter(temMALFORMED));
                env.close();
            }

            {
                testcase(
                    prefix +
                    " fail to withdraw with tag but without destination");
                auto tx = vault.withdraw(
                    {.depositor = depositor,
                     .id = keylet.key,
                     .amount = asset(1000)});
                tx[sfDestinationTag] = "0";
                env(tx, ter(temMALFORMED));
                env.close();
            }

            if (!asset.raw().native())
            {
                testcase(
                    prefix + " fail to withdraw to 3rd party no authorization");
                auto tx = vault.withdraw(
                    {.depositor = depositor,
                     .id = keylet.key,
                     .amount = asset(100)});
                tx[sfDestination] = erin.human();
                env(tx,
                    ter{asset.raw().holds<Issue>() ? tecNO_LINE : tecNO_AUTH});
                env.close();
            }

            {
                testcase(
                    prefix +
                    " fail to withdraw to 3rd party lsfRequireDestTag");
                auto tx = vault.withdraw(
                    {.depositor = depositor,
                     .id = keylet.key,
                     .amount = asset(100)});
                tx[sfDestination] = dave.human();
                env(tx, ter{tecDST_TAG_NEEDED});
                env.close();
            }

            {
                testcase(prefix + " withdraw to authorized 3rd party");
                auto tx = vault.withdraw(
                    {.depositor = depositor,
                     .id = keylet.key,
                     .amount = asset(100)});
                tx[sfDestination] = charlie.human();
                env(tx);
                env.close();
                BEAST_EXPECT(
                    env.balance(depositor, shares) == share(100 * scale));
            }

            {
                testcase(prefix + " withdraw to issuer");
                auto tx = vault.withdraw(
                    {.depositor = depositor,
                     .id = keylet.key,
                     .amount = asset(50)});
                tx[sfDestination] = issuer.human();
                env(tx);
                env.close();
                BEAST_EXPECT(
                    env.balance(depositor, shares) == share(50 * scale));
            }

            {
                testcase(prefix + " withdraw remaining assets");
                auto tx = vault.withdraw(
                    {.depositor = depositor,
                     .id = keylet.key,
                     .amount = asset(50)});
                env(tx);
                env.close();
                BEAST_EXPECT(env.balance(depositor, shares) == share(0));

                if (!asset.raw().native())
                {
                    auto tx = vault.clawback(
                        {.issuer = issuer,
                         .id = keylet.key,
                         .holder = depositor,
                         .amount = asset(0)});
                    env(tx, ter{tecPRECISION_LOSS});
                    env.close();
                }

                {
                    auto tx = vault.withdraw(
                        {.depositor = depositor,
                         .id = keylet.key,
                         .amount = share(10)});
                    env(tx, ter{tecINSUFFICIENT_FUNDS});
                    env.close();
                }
            }

            if (!asset.raw().native() && asset.raw().holds<Issue>())
            {
                testcase(prefix + " temporary authorization for 3rd party");
                env(trust(erin, asset(1000)));
                env(trust(issuer, asset(0), erin, tfSetfAuth));
                env(pay(issuer, erin, asset(10)));

                // Erin deposits all in vault, then sends shares to depositor
                auto tx = vault.deposit(
                    {.depositor = erin, .id = keylet.key, .amount = asset(10)});
                env(tx);
                env.close();
                {
                    auto tx = pay(erin, depositor, share(10 * scale));

                    // depositor no longer has MPToken for shares
                    env(tx, ter{tecNO_AUTH});
                    env.close();

                    // depositor will gain MPToken for shares again
                    env(vault.deposit(
                        {.depositor = depositor,
                         .id = keylet.key,
                         .amount = asset(1)}));
                    env.close();

                    env(tx);
                    env.close();
                }

                testcase(prefix + " withdraw to authorized 3rd party");
                // Depositor withdraws assets, destined to Erin
                tx = vault.withdraw(
                    {.depositor = depositor,
                     .id = keylet.key,
                     .amount = asset(10)});
                tx[sfDestination] = erin.human();
                env(tx);
                // Erin returns assets to issuer
                env(pay(erin, issuer, asset(10)));
                env.close();

                testcase(prefix + " fail to pay to unauthorized 3rd party");
                env(trust(erin, asset(0)));
                env.close();

                // Erin has MPToken but is no longer authorized to hold assets
                env(pay(depositor, erin, share(1)), ter{tecNO_LINE});
                env.close();

                // Depositor withdraws remaining single asset
                tx = vault.withdraw(
                    {.depositor = depositor,
                     .id = keylet.key,
                     .amount = asset(1)});
                env(tx);
                env.close();
            }

            {
                testcase(prefix + " fail to delete because wrong owner");
                auto tx = vault.del({.owner = issuer, .id = keylet.key});
                env(tx, ter(tecNO_PERMISSION));
            }

            {
                testcase(prefix + " delete empty vault");
                auto tx = vault.del({.owner = owner, .id = keylet.key});
                env(tx);
                BEAST_EXPECT(!env.le(keylet));
            }
        };

        auto testCases = [this, &testSequence](
                             std::string prefix,
                             std::function<PrettyAsset(
                                 Env & env,
                                 Account const& issuer,
                                 Account const& owner,
                                 Account const& depositor,
                                 Account const& charlie)> setup) {
            Env env{*this, testable_amendments() | featureSingleAssetVault};
            Account issuer{"issuer"};
            Account owner{"owner"};
            Account depositor{"depositor"};
            Account charlie{"charlie"};  // authorized 3rd party
            Vault vault{env};
            env.fund(XRP(1000), issuer, owner, depositor, charlie);
            env.close();
            env(fset(issuer, asfAllowTrustLineClawback));
            env(fset(issuer, asfRequireAuth));
            env.close();
            env.require(flags(issuer, asfAllowTrustLineClawback));
            env.require(flags(issuer, asfRequireAuth));

            PrettyAsset asset = setup(env, issuer, owner, depositor, charlie);
            testSequence(
                prefix, env, issuer, owner, depositor, charlie, vault, asset);
        };

        testCases(
            "XRP",
            [](Env& env,
               Account const& issuer,
               Account const& owner,
               Account const& depositor,
               Account const& charlie) -> PrettyAsset {
                return {xrpIssue(), 1'000'000};
            });

        testCases(
            "IOU",
            [](Env& env,
               Account const& issuer,
               Account const& owner,
               Account const& depositor,
               Account const& charlie) -> Asset {
                PrettyAsset asset = issuer["IOU"];
                env(trust(owner, asset(1000)));
                env(trust(depositor, asset(1000)));
                env(trust(charlie, asset(1000)));
                env(trust(issuer, asset(0), owner, tfSetfAuth));
                env(trust(issuer, asset(0), depositor, tfSetfAuth));
                env(trust(issuer, asset(0), charlie, tfSetfAuth));
                env(pay(issuer, depositor, asset(1000)));
                env.close();
                return asset;
            });

        testCases(
            "MPT",
            [](Env& env,
               Account const& issuer,
               Account const& owner,
               Account const& depositor,
               Account const& charlie) -> Asset {
                MPTTester mptt{env, issuer, mptInitNoFund};
                mptt.create(
                    {.flags =
                         tfMPTCanClawback | tfMPTCanTransfer | tfMPTCanLock});
                PrettyAsset asset = mptt.issuanceID();
                mptt.authorize({.account = depositor});
                mptt.authorize({.account = charlie});
                env(pay(issuer, depositor, asset(1000)));
                env.close();
                return asset;
            });
    }

    void
    testPreflight()
    {
        using namespace test::jtx;

        struct CaseArgs
        {
            FeatureBitset features =
                testable_amendments() | featureSingleAssetVault;
        };

        auto testCase = [&, this](
                            std::function<void(
                                Env & env,
                                Account const& issuer,
                                Account const& owner,
                                Asset const& asset,
                                Vault& vault)> test,
                            CaseArgs args = {}) {
            Env env{*this, args.features};
            Account issuer{"issuer"};
            Account owner{"owner"};
            Vault vault{env};
            env.fund(XRP(1000), issuer, owner);
            env.close();

            env(fset(issuer, asfAllowTrustLineClawback));
            env(fset(issuer, asfRequireAuth));
            env.close();

            PrettyAsset asset = issuer["IOU"];
            env(trust(owner, asset(1000)));
            env(trust(issuer, asset(0), owner, tfSetfAuth));
            env(pay(issuer, owner, asset(1000)));
            env.close();

            test(env, issuer, owner, asset, vault);
        };

        testCase(
            [&](Env& env,
                Account const& issuer,
                Account const& owner,
                Asset const& asset,
                Vault& vault) {
                testcase("disabled single asset vault");

                auto [tx, keylet] =
                    vault.create({.owner = owner, .asset = asset});
                env(tx, ter{temDISABLED});

                {
                    auto tx = vault.set({.owner = owner, .id = keylet.key});
                    env(tx, ter{temDISABLED});
                }

                {
                    auto tx = vault.deposit(
                        {.depositor = owner,
                         .id = keylet.key,
                         .amount = asset(10)});
                    env(tx, ter{temDISABLED});
                }

                {
                    auto tx = vault.withdraw(
                        {.depositor = owner,
                         .id = keylet.key,
                         .amount = asset(10)});
                    env(tx, ter{temDISABLED});
                }

                {
                    auto tx = vault.clawback(
                        {.issuer = issuer,
                         .id = keylet.key,
                         .holder = owner,
                         .amount = asset(10)});
                    env(tx, ter{temDISABLED});
                }

                {
                    auto tx = vault.del({.owner = owner, .id = keylet.key});
                    env(tx, ter{temDISABLED});
                }
            },
            {.features = testable_amendments() - featureSingleAssetVault});

        testCase([&](Env& env,
                     Account const& issuer,
                     Account const& owner,
                     Asset const& asset,
                     Vault& vault) {
            testcase("invalid flags");

            auto [tx, keylet] = vault.create({.owner = owner, .asset = asset});
            tx[sfFlags] = tfClearDeepFreeze;
            env(tx, ter{temINVALID_FLAG});

            {
                auto tx = vault.set({.owner = owner, .id = keylet.key});
                tx[sfFlags] = tfClearDeepFreeze;
                env(tx, ter{temINVALID_FLAG});
            }

            {
                auto tx = vault.deposit(
                    {.depositor = owner,
                     .id = keylet.key,
                     .amount = asset(10)});
                tx[sfFlags] = tfClearDeepFreeze;
                env(tx, ter{temINVALID_FLAG});
            }

            {
                auto tx = vault.withdraw(
                    {.depositor = owner,
                     .id = keylet.key,
                     .amount = asset(10)});
                tx[sfFlags] = tfClearDeepFreeze;
                env(tx, ter{temINVALID_FLAG});
            }

            {
                auto tx = vault.clawback(
                    {.issuer = issuer,
                     .id = keylet.key,
                     .holder = owner,
                     .amount = asset(10)});
                tx[sfFlags] = tfClearDeepFreeze;
                env(tx, ter{temINVALID_FLAG});
            }

            {
                auto tx = vault.del({.owner = owner, .id = keylet.key});
                tx[sfFlags] = tfClearDeepFreeze;
                env(tx, ter{temINVALID_FLAG});
            }
        });

        testCase([&](Env& env,
                     Account const& issuer,
                     Account const& owner,
                     Asset const& asset,
                     Vault& vault) {
            testcase("invalid fee");

            auto [tx, keylet] = vault.create({.owner = owner, .asset = asset});
            tx[jss::Fee] = "-1";
            env(tx, ter{temBAD_FEE});

            {
                auto tx = vault.set({.owner = owner, .id = keylet.key});
                tx[jss::Fee] = "-1";
                env(tx, ter{temBAD_FEE});
            }

            {
                auto tx = vault.deposit(
                    {.depositor = owner,
                     .id = keylet.key,
                     .amount = asset(10)});
                tx[jss::Fee] = "-1";
                env(tx, ter{temBAD_FEE});
            }

            {
                auto tx = vault.withdraw(
                    {.depositor = owner,
                     .id = keylet.key,
                     .amount = asset(10)});
                tx[jss::Fee] = "-1";
                env(tx, ter{temBAD_FEE});
            }

            {
                auto tx = vault.clawback(
                    {.issuer = issuer,
                     .id = keylet.key,
                     .holder = owner,
                     .amount = asset(10)});
                tx[jss::Fee] = "-1";
                env(tx, ter{temBAD_FEE});
            }

            {
                auto tx = vault.del({.owner = owner, .id = keylet.key});
                tx[jss::Fee] = "-1";
                env(tx, ter{temBAD_FEE});
            }
        });

        testCase(
            [&](Env& env,
                Account const&,
                Account const& owner,
                Asset const&,
                Vault& vault) {
                testcase("disabled permissioned domain");

                auto [tx, keylet] =
                    vault.create({.owner = owner, .asset = xrpIssue()});
                tx[sfDomainID] = to_string(base_uint<256>(42ul));
                env(tx, ter{temDISABLED});

                {
                    auto tx = vault.set({.owner = owner, .id = keylet.key});
                    tx[sfDomainID] = to_string(base_uint<256>(42ul));
                    env(tx, ter{temDISABLED});
                }

                {
                    auto tx = vault.set({.owner = owner, .id = keylet.key});
                    tx[sfDomainID] = "0";
                    env(tx, ter{temDISABLED});
                }
            },
            {.features = (testable_amendments() | featureSingleAssetVault) -
                 featurePermissionedDomains});

        testCase([&](Env& env,
                     Account const& issuer,
                     Account const& owner,
                     Asset const& asset,
                     Vault& vault) {
            testcase("use zero vault");

            auto [tx, keylet] =
                vault.create({.owner = owner, .asset = xrpIssue()});

            {
                auto tx = vault.set({
                    .owner = owner,
                    .id = beast::zero,
                });
                env(tx, ter{temMALFORMED});
            }

            {
                auto tx = vault.deposit(
                    {.depositor = owner,
                     .id = beast::zero,
                     .amount = asset(10)});
                env(tx, ter(temMALFORMED));
            }

            {
                auto tx = vault.withdraw(
                    {.depositor = owner,
                     .id = beast::zero,
                     .amount = asset(10)});
                env(tx, ter{temMALFORMED});
            }

            {
                auto tx = vault.clawback(
                    {.issuer = issuer,
                     .id = beast::zero,
                     .holder = owner,
                     .amount = asset(10)});
                env(tx, ter{temMALFORMED});
            }

            {
                auto tx = vault.del({
                    .owner = owner,
                    .id = beast::zero,
                });
                env(tx, ter{temMALFORMED});
            }
        });

        testCase([&](Env& env,
                     Account const& issuer,
                     Account const& owner,
                     Asset const& asset,
                     Vault& vault) {
            testcase("clawback from self");

            auto [tx, keylet] = vault.create({.owner = owner, .asset = asset});

            {
                auto tx = vault.clawback(
                    {.issuer = issuer,
                     .id = keylet.key,
                     .holder = issuer,
                     .amount = asset(10)});
                env(tx, ter{temMALFORMED});
            }
        });

        testCase([&](Env& env,
                     Account const&,
                     Account const& owner,
                     Asset const& asset,
                     Vault& vault) {
            testcase("withdraw to bad destination");

            auto [tx, keylet] = vault.create({.owner = owner, .asset = asset});

            {
                auto tx = vault.withdraw(
                    {.depositor = owner,
                     .id = keylet.key,
                     .amount = asset(10)});
                tx[jss::Destination] = "0";
                env(tx, ter{temMALFORMED});
            }
        });

        testCase([&](Env& env,
                     Account const&,
                     Account const& owner,
                     Asset const& asset,
                     Vault& vault) {
            testcase("create with Scale");

            {
                auto [tx, keylet] =
                    vault.create({.owner = owner, .asset = asset});
                tx[sfScale] = 255;
                env(tx, ter(temMALFORMED));
            }

            {
                auto [tx, keylet] =
                    vault.create({.owner = owner, .asset = asset});
                tx[sfScale] = 19;
                env(tx, ter(temMALFORMED));
            }

            // accepted range from 0 to 18
            {
                auto [tx, keylet] =
                    vault.create({.owner = owner, .asset = asset});
                tx[sfScale] = 18;
                env(tx);
                env.close();
                auto const sleVault = env.le(keylet);
                BEAST_EXPECT(sleVault);
                BEAST_EXPECT((*sleVault)[sfScale] == 18);
            }

            {
                auto [tx, keylet] =
                    vault.create({.owner = owner, .asset = asset});
                tx[sfScale] = 0;
                env(tx);
                env.close();
                auto const sleVault = env.le(keylet);
                BEAST_EXPECT(sleVault);
                BEAST_EXPECT((*sleVault)[sfScale] == 0);
            }

            {
                auto [tx, keylet] =
                    vault.create({.owner = owner, .asset = asset});
                env(tx);
                env.close();
                auto const sleVault = env.le(keylet);
                BEAST_EXPECT(sleVault);
                BEAST_EXPECT((*sleVault)[sfScale] == 6);
            }
        });

        testCase([&](Env& env,
                     Account const&,
                     Account const& owner,
                     Asset const& asset,
                     Vault& vault) {
            testcase("create or set invalid data");

            auto [tx1, keylet] = vault.create({.owner = owner, .asset = asset});

            {
                auto tx = tx1;
                tx[sfData] = "";
                env(tx, ter(temMALFORMED));
            }

            {
                auto tx = tx1;
                // A hexadecimal string of 257 bytes.
                tx[sfData] = std::string(514, 'A');
                env(tx, ter(temMALFORMED));
            }

            {
                auto tx = vault.set({.owner = owner, .id = keylet.key});
                tx[sfData] = "";
                env(tx, ter{temMALFORMED});
            }

            {
                auto tx = vault.set({.owner = owner, .id = keylet.key});
                // A hexadecimal string of 257 bytes.
                tx[sfData] = std::string(514, 'A');
                env(tx, ter{temMALFORMED});
            }
        });

        testCase([&](Env& env,
                     Account const&,
                     Account const& owner,
                     Asset const& asset,
                     Vault& vault) {
            testcase("set nothing updated");

            auto [tx, keylet] = vault.create({.owner = owner, .asset = asset});

            {
                auto tx = vault.set({.owner = owner, .id = keylet.key});
                env(tx, ter{temMALFORMED});
            }
        });

        testCase([&](Env& env,
                     Account const&,
                     Account const& owner,
                     Asset const& asset,
                     Vault& vault) {
            testcase("create with invalid metadata");

            auto [tx1, keylet] = vault.create({.owner = owner, .asset = asset});

            {
                auto tx = tx1;
                tx[sfMPTokenMetadata] = "";
                env(tx, ter(temMALFORMED));
            }

            {
                auto tx = tx1;
                // This metadata is for the share token.
                // A hexadecimal string of 1025 bytes.
                tx[sfMPTokenMetadata] = std::string(2050, 'B');
                env(tx, ter(temMALFORMED));
            }
        });

        testCase([&](Env& env,
                     Account const&,
                     Account const& owner,
                     Asset const& asset,
                     Vault& vault) {
            testcase("set negative maximum");

            auto [tx, keylet] = vault.create({.owner = owner, .asset = asset});

            {
                auto tx = vault.set({.owner = owner, .id = keylet.key});
                tx[sfAssetsMaximum] = negativeAmount(asset).number();
                env(tx, ter{temMALFORMED});
            }
        });

        testCase([&](Env& env,
                     Account const&,
                     Account const& owner,
                     Asset const& asset,
                     Vault& vault) {
            testcase("invalid deposit amount");

            auto [tx, keylet] = vault.create({.owner = owner, .asset = asset});

            {
                auto tx = vault.deposit(
                    {.depositor = owner,
                     .id = keylet.key,
                     .amount = negativeAmount(asset)});
                env(tx, ter(temBAD_AMOUNT));
            }

            {
                auto tx = vault.deposit(
                    {.depositor = owner, .id = keylet.key, .amount = asset(0)});
                env(tx, ter(temBAD_AMOUNT));
            }
        });

        testCase([&](Env& env,
                     Account const&,
                     Account const& owner,
                     Asset const& asset,
                     Vault& vault) {
            testcase("invalid set immutable flag");

            auto [tx, keylet] = vault.create({.owner = owner, .asset = asset});

            {
                auto tx = vault.set({.owner = owner, .id = keylet.key});
                tx[sfFlags] = tfVaultPrivate;
                env(tx, ter(temINVALID_FLAG));
            }
        });

        testCase([&](Env& env,
                     Account const&,
                     Account const& owner,
                     Asset const& asset,
                     Vault& vault) {
            testcase("invalid withdraw amount");

            auto [tx, keylet] = vault.create({.owner = owner, .asset = asset});

            {
                auto tx = vault.withdraw(
                    {.depositor = owner,
                     .id = keylet.key,
                     .amount = negativeAmount(asset)});
                env(tx, ter(temBAD_AMOUNT));
            }

            {
                auto tx = vault.withdraw(
                    {.depositor = owner, .id = keylet.key, .amount = asset(0)});
                env(tx, ter(temBAD_AMOUNT));
            }
        });

        testCase([&](Env& env,
                     Account const& issuer,
                     Account const& owner,
                     Asset const& asset,
                     Vault& vault) {
            testcase("invalid clawback");

            auto [tx, keylet] = vault.create({.owner = owner, .asset = asset});

            {
                auto tx = vault.clawback(
                    {.issuer = owner,
                     .id = keylet.key,
                     .holder = issuer,
                     .amount = asset(50)});
                env(tx, ter(temMALFORMED));
            }

            {
                auto tx = vault.clawback(
                    {.issuer = issuer,
                     .id = keylet.key,
                     .holder = owner,
                     .amount = negativeAmount(asset)});
                env(tx, ter(temBAD_AMOUNT));
            }
        });

        testCase([&](Env& env,
                     Account const&,
                     Account const& owner,
                     Asset const& asset,
                     Vault& vault) {
            testcase("invalid create");

            auto [tx1, keylet] = vault.create({.owner = owner, .asset = asset});

            {
                auto tx = tx1;
                tx[sfWithdrawalPolicy] = 0;
                env(tx, ter(temMALFORMED));
            }

            {
                auto tx = tx1;
                tx[sfDomainID] = to_string(base_uint<256>(42ul));
                env(tx, ter{temMALFORMED});
            }

            {
                auto tx = tx1;
                tx[sfAssetsMaximum] = negativeAmount(asset).number();
                env(tx, ter{temMALFORMED});
            }

            {
                auto tx = tx1;
                tx[sfFlags] = tfVaultPrivate;
                tx[sfDomainID] = "0";
                env(tx, ter{temMALFORMED});
            }
        });
    }

    // Test for non-asset specific behaviors.
    void
    testCreateFailXRP()
    {
        using namespace test::jtx;

        auto testCase = [this](std::function<void(
                                   Env & env,
                                   Account const& issuer,
                                   Account const& owner,
                                   Account const& depositor,
                                   Asset const& asset,
                                   Vault& vault)> test) {
            Env env{*this, testable_amendments() | featureSingleAssetVault};
            Account issuer{"issuer"};
            Account owner{"owner"};
            Account depositor{"depositor"};
            env.fund(XRP(1000), issuer, owner, depositor);
            env.close();
            Vault vault{env};
            Asset asset = xrpIssue();

            test(env, issuer, owner, depositor, asset, vault);
        };

        testCase([this](
                     Env& env,
                     Account const& issuer,
                     Account const& owner,
                     Account const& depositor,
                     PrettyAsset const& asset,
                     Vault& vault) {
            testcase("nothing to set");
            auto tx = vault.set({.owner = owner, .id = keylet::skip().key});
            tx[sfAssetsMaximum] = asset(0).number();
            env(tx, ter(tecNO_ENTRY));
        });

        testCase([this](
                     Env& env,
                     Account const& issuer,
                     Account const& owner,
                     Account const& depositor,
                     PrettyAsset const& asset,
                     Vault& vault) {
            testcase("nothing to deposit to");
            auto tx = vault.deposit(
                {.depositor = depositor,
                 .id = keylet::skip().key,
                 .amount = asset(10)});
            env(tx, ter(tecNO_ENTRY));
        });

        testCase([this](
                     Env& env,
                     Account const& issuer,
                     Account const& owner,
                     Account const& depositor,
                     PrettyAsset const& asset,
                     Vault& vault) {
            testcase("nothing to withdraw from");
            auto tx = vault.withdraw(
                {.depositor = depositor,
                 .id = keylet::skip().key,
                 .amount = asset(10)});
            env(tx, ter(tecNO_ENTRY));
        });

        testCase([this](
                     Env& env,
                     Account const& issuer,
                     Account const& owner,
                     Account const& depositor,
                     Asset const& asset,
                     Vault& vault) {
            testcase("nothing to delete");
            auto tx = vault.del({.owner = owner, .id = keylet::skip().key});
            env(tx, ter(tecNO_ENTRY));
        });

        testCase([this](
                     Env& env,
                     Account const& issuer,
                     Account const& owner,
                     Account const& depositor,
                     Asset const& asset,
                     Vault& vault) {
            auto [tx, keylet] = vault.create({.owner = owner, .asset = asset});
            testcase("transaction is good");
            env(tx);
        });

        testCase([this](
                     Env& env,
                     Account const& issuer,
                     Account const& owner,
                     Account const& depositor,
                     Asset const& asset,
                     Vault& vault) {
            auto [tx, keylet] = vault.create({.owner = owner, .asset = asset});
            tx[sfWithdrawalPolicy] = 1;
            testcase("explicitly select withdrawal policy");
            env(tx);
        });

        testCase([this](
                     Env& env,
                     Account const& issuer,
                     Account const& owner,
                     Account const& depositor,
                     Asset const& asset,
                     Vault& vault) {
            auto [tx, keylet] = vault.create({.owner = owner, .asset = asset});
            testcase("insufficient fee");
            env(tx, fee(env.current()->fees().base), ter(telINSUF_FEE_P));
        });

        testCase([this](
                     Env& env,
                     Account const& issuer,
                     Account const& owner,
                     Account const& depositor,
                     Asset const& asset,
                     Vault& vault) {
            auto [tx, keylet] = vault.create({.owner = owner, .asset = asset});
            testcase("insufficient reserve");
            // It is possible to construct a complicated mathematical
            // expression for this amount, but it is sadly not easy.
            env(pay(owner, issuer, XRP(775)));
            env.close();
            env(tx, ter(tecINSUFFICIENT_RESERVE));
        });

        testCase([this](
                     Env& env,
                     Account const& issuer,
                     Account const& owner,
                     Account const& depositor,
                     Asset const& asset,
                     Vault& vault) {
            auto [tx, keylet] = vault.create({.owner = owner, .asset = asset});
            tx[sfFlags] = tfVaultPrivate;
            tx[sfDomainID] = to_string(base_uint<256>(42ul));
            testcase("non-existing domain");
            env(tx, ter{tecOBJECT_NOT_FOUND});
        });

        testCase([this](
                     Env& env,
                     Account const& issuer,
                     Account const& owner,
                     Account const& depositor,
                     Asset const& asset,
                     Vault& vault) {
            testcase("cannot set Scale=0");
            auto [tx, keylet] = vault.create({.owner = owner, .asset = asset});
            tx[sfScale] = 0;
            env(tx, ter{temMALFORMED});
        });

        testCase([this](
                     Env& env,
                     Account const& issuer,
                     Account const& owner,
                     Account const& depositor,
                     Asset const& asset,
                     Vault& vault) {
            testcase("cannot set Scale=1");
            auto [tx, keylet] = vault.create({.owner = owner, .asset = asset});
            tx[sfScale] = 1;
            env(tx, ter{temMALFORMED});
        });
    }

    void
    testCreateFailIOU()
    {
        using namespace test::jtx;
        {
            {
                testcase("IOU fail create frozen");
                Env env{*this, testable_amendments() | featureSingleAssetVault};
                Account issuer{"issuer"};
                Account owner{"owner"};
                env.fund(XRP(1000), issuer, owner);
                env.close();
                env(fset(issuer, asfGlobalFreeze));
                env.close();

                Vault vault{env};
                Asset asset = issuer["IOU"];
                auto [tx, keylet] =
                    vault.create({.owner = owner, .asset = asset});

                env(tx, ter(tecFROZEN));
                env.close();
            }

            {
                testcase("IOU fail create no ripling");
                Env env{*this, testable_amendments() | featureSingleAssetVault};
                Account issuer{"issuer"};
                Account owner{"owner"};
                env.fund(XRP(1000), issuer, owner);
                env.close();
                env(fclear(issuer, asfDefaultRipple));
                env.close();

                Vault vault{env};
                Asset asset = issuer["IOU"];
                auto [tx, keylet] =
                    vault.create({.owner = owner, .asset = asset});
                env(tx, ter(terNO_RIPPLE));
                env.close();
            }

            {
                testcase("IOU no issuer");
                Env env{*this, testable_amendments() | featureSingleAssetVault};
                Account issuer{"issuer"};
                Account owner{"owner"};
                env.fund(XRP(1000), owner);
                env.close();

                Vault vault{env};
                Asset asset = issuer["IOU"];
                {
                    auto [tx, keylet] =
                        vault.create({.owner = owner, .asset = asset});
                    env(tx, ter(terNO_ACCOUNT));
                    env.close();
                }
            }
        }

        {
            testcase("IOU fail create vault for AMM LPToken");
            Env env{*this, testable_amendments() | featureSingleAssetVault};
            Account const gw("gateway");
            Account const alice("alice");
            Account const carol("carol");
            IOU const USD = gw["USD"];

            auto const [asset1, asset2] =
                std::pair<STAmount, STAmount>(XRP(10000), USD(10000));
            auto tofund = [&](STAmount const& a) -> STAmount {
                if (a.native())
                {
                    auto const defXRP = XRP(30000);
                    if (a <= defXRP)
                        return defXRP;
                    return a + XRP(1000);
                }
                auto const defIOU = STAmount{a.asset(), 30000};
                if (a <= defIOU)
                    return defIOU;
                return a + STAmount{a.asset(), 1000};
            };
            auto const toFund1 = tofund(asset1);
            auto const toFund2 = tofund(asset2);
            BEAST_EXPECT(asset1 <= toFund1 && asset2 <= toFund2);

            if (!asset1.native() && !asset2.native())
                fund(env, gw, {alice, carol}, {toFund1, toFund2}, Fund::All);
            else if (asset1.native())
                fund(env, gw, {alice, carol}, toFund1, {toFund2}, Fund::All);
            else if (asset2.native())
                fund(env, gw, {alice, carol}, toFund2, {toFund1}, Fund::All);

            AMM ammAlice(
                env, alice, asset1, asset2, CreateArg{.log = false, .tfee = 0});

            Account const owner{"owner"};
            env.fund(XRP(1000000), owner);

            Vault vault{env};
            auto [tx, k] =
                vault.create({.owner = owner, .asset = ammAlice.lptIssue()});
            env(tx, ter{tecWRONG_ASSET});
            env.close();
        }
    }

    void
    testCreateFailMPT()
    {
        using namespace test::jtx;

        auto testCase = [this](std::function<void(
                                   Env & env,
                                   Account const& issuer,
                                   Account const& owner,
                                   Account const& depositor,
                                   Asset const& asset,
                                   Vault& vault)> test) {
            Env env{*this, testable_amendments() | featureSingleAssetVault};
            Account issuer{"issuer"};
            Account owner{"owner"};
            Account depositor{"depositor"};
            env.fund(XRP(1000), issuer, owner, depositor);
            env.close();
            Vault vault{env};
            MPTTester mptt{env, issuer, mptInitNoFund};
            // Locked because that is the default flag.
            mptt.create();
            Asset asset = mptt.issuanceID();

            test(env, issuer, owner, depositor, asset, vault);
        };

        testCase([this](
                     Env& env,
                     Account const& issuer,
                     Account const& owner,
                     Account const& depositor,
                     Asset const& asset,
                     Vault& vault) {
            testcase("MPT no authorization");
            auto [tx, keylet] = vault.create({.owner = owner, .asset = asset});
            env(tx, ter(tecNO_AUTH));
        });

        testCase([this](
                     Env& env,
                     Account const& issuer,
                     Account const& owner,
                     Account const& depositor,
                     Asset const& asset,
                     Vault& vault) {
            testcase("MPT cannot set Scale=0");
            auto [tx, keylet] = vault.create({.owner = owner, .asset = asset});
            tx[sfScale] = 0;
            env(tx, ter{temMALFORMED});
        });

        testCase([this](
                     Env& env,
                     Account const& issuer,
                     Account const& owner,
                     Account const& depositor,
                     Asset const& asset,
                     Vault& vault) {
            testcase("MPT cannot set Scale=1");
            auto [tx, keylet] = vault.create({.owner = owner, .asset = asset});
            tx[sfScale] = 1;
            env(tx, ter{temMALFORMED});
        });
    }

    void
    testNonTransferableShares()
    {
        using namespace test::jtx;

        Env env{*this, testable_amendments() | featureSingleAssetVault};
        Account issuer{"issuer"};
        Account owner{"owner"};
        Account depositor{"depositor"};
        env.fund(XRP(1000), issuer, owner, depositor);
        env.close();

        Vault vault{env};
        PrettyAsset asset = issuer["IOU"];
        env.trust(asset(1000), owner);
        env(pay(issuer, owner, asset(100)));
        env.trust(asset(1000), depositor);
        env(pay(issuer, depositor, asset(100)));
        env.close();

        auto [tx, keylet] = vault.create({.owner = owner, .asset = asset});
        tx[sfFlags] = tfVaultShareNonTransferable;
        env(tx);
        env.close();

        {
            testcase("nontransferable deposits");
            auto tx1 = vault.deposit(
                {.depositor = depositor,
                 .id = keylet.key,
                 .amount = asset(40)});
            env(tx1);

            auto tx2 = vault.deposit(
                {.depositor = owner, .id = keylet.key, .amount = asset(60)});
            env(tx2);
            env.close();
        }

        auto const vaultAccount =  //
            [&env, key = keylet.key, this]() -> AccountID {
            auto jvVault = env.rpc("vault_info", strHex(key));

            BEAST_EXPECT(
                jvVault[jss::result][jss::vault][sfAssetsTotal] == "100");
            BEAST_EXPECT(
                jvVault[jss::result][jss::vault][jss::shares]
                       [sfOutstandingAmount] == "100000000");

            // Vault pseudo-account
            return parseBase58<AccountID>(
                       jvVault[jss::result][jss::vault][jss::Account]
                           .asString())
                .value();
        }();

        auto const MptID = makeMptID(1, vaultAccount);
        Asset shares = MptID;

        {
            testcase("nontransferable shares cannot be moved");
            env(pay(owner, depositor, shares(10)), ter{tecNO_AUTH});
            env(pay(depositor, owner, shares(10)), ter{tecNO_AUTH});
        }

        {
            testcase("nontransferable shares can be used to withdraw");
            auto tx1 = vault.withdraw(
                {.depositor = depositor,
                 .id = keylet.key,
                 .amount = asset(20)});
            env(tx1);

            auto tx2 = vault.withdraw(
                {.depositor = owner, .id = keylet.key, .amount = asset(30)});
            env(tx2);
            env.close();
        }

        {
            testcase("nontransferable shares balance check");
            auto jvVault = env.rpc("vault_info", strHex(keylet.key));
            BEAST_EXPECT(
                jvVault[jss::result][jss::vault][sfAssetsTotal] == "50");
            BEAST_EXPECT(
                jvVault[jss::result][jss::vault][jss::shares]
                       [sfOutstandingAmount] == "50000000");
        }

        {
            testcase("nontransferable shares withdraw rest");
            auto tx1 = vault.withdraw(
                {.depositor = depositor,
                 .id = keylet.key,
                 .amount = asset(20)});
            env(tx1);

            auto tx2 = vault.withdraw(
                {.depositor = owner, .id = keylet.key, .amount = asset(30)});
            env(tx2);
            env.close();
        }

        {
            testcase("nontransferable shares delete empty vault");
            auto tx = vault.del({.owner = owner, .id = keylet.key});
            env(tx);
            BEAST_EXPECT(!env.le(keylet));
        }
    }

    void
    testWithMPT()
    {
        using namespace test::jtx;

        struct CaseArgs
        {
            bool enableClawback = true;
            bool requireAuth = true;
        };

        auto testCase = [this](
                            std::function<void(
                                Env & env,
                                Account const& issuer,
                                Account const& owner,
                                Account const& depositor,
                                Asset const& asset,
                                Vault& vault,
                                MPTTester& mptt)> test,
                            CaseArgs args = {}) {
            Env env{*this, testable_amendments() | featureSingleAssetVault};
            Account issuer{"issuer"};
            Account owner{"owner"};
            Account depositor{"depositor"};
            env.fund(XRP(1000), issuer, owner, depositor);
            env.close();
            Vault vault{env};

            MPTTester mptt{env, issuer, mptInitNoFund};
            auto const none = LedgerSpecificFlags(0);
            mptt.create(
                {.flags = tfMPTCanTransfer | tfMPTCanLock |
                     (args.enableClawback ? tfMPTCanClawback : none) |
                     (args.requireAuth ? tfMPTRequireAuth : none)});
            PrettyAsset asset = mptt.issuanceID();
            mptt.authorize({.account = owner});
            mptt.authorize({.account = depositor});
            if (args.requireAuth)
            {
                mptt.authorize({.account = issuer, .holder = owner});
                mptt.authorize({.account = issuer, .holder = depositor});
            }

            env(pay(issuer, depositor, asset(1000)));
            env.close();

            test(env, issuer, owner, depositor, asset, vault, mptt);
        };

        testCase([this](
                     Env& env,
                     Account const& issuer,
                     Account const& owner,
                     Account const& depositor,
                     PrettyAsset const& asset,
                     Vault& vault,
                     MPTTester& mptt) {
            testcase("MPT nothing to clawback from");
            auto tx = vault.clawback(
                {.issuer = issuer,
                 .id = keylet::skip().key,
                 .holder = depositor,
                 .amount = asset(10)});
            env(tx, ter(tecNO_ENTRY));
        });

        testCase([this](
                     Env& env,
                     Account const& issuer,
                     Account const& owner,
                     Account const& depositor,
                     Asset const& asset,
                     Vault& vault,
                     MPTTester& mptt) {
            testcase("MPT global lock blocks create");
            mptt.set({.account = issuer, .flags = tfMPTLock});
            auto [tx, keylet] = vault.create({.owner = owner, .asset = asset});
            env(tx, ter(tecLOCKED));
        });

        testCase([this](
                     Env& env,
                     Account const& issuer,
                     Account const& owner,
                     Account const& depositor,
                     Asset const& asset,
                     Vault& vault,
                     MPTTester& mptt) {
            testcase("MPT global lock blocks deposit");
            auto [tx, keylet] = vault.create({.owner = owner, .asset = asset});
            env(tx);
            env.close();

            mptt.set({.account = issuer, .flags = tfMPTLock});
            env.close();

            tx = vault.deposit(
                {.depositor = depositor,
                 .id = keylet.key,
                 .amount = asset(100)});
            env(tx, ter{tecLOCKED});
            env.close();

            // Can delete empty vault, even if global lock
            tx = vault.del({.owner = owner, .id = keylet.key});
            env(tx);
        });

        testCase([this](
                     Env& env,
                     Account const& issuer,
                     Account const& owner,
                     Account const& depositor,
                     Asset const& asset,
                     Vault& vault,
                     MPTTester& mptt) {
            testcase("MPT global lock blocks withdrawal");
            auto [tx, keylet] = vault.create({.owner = owner, .asset = asset});
            env(tx);
            env.close();
            tx = vault.deposit(
                {.depositor = depositor,
                 .id = keylet.key,
                 .amount = asset(100)});
            env(tx);
            env.close();

            // Check that the OutstandingAmount field of MPTIssuance
            // accounts for the issued shares.
            auto v = env.le(keylet);
            BEAST_EXPECT(v);
            MPTID share = (*v)[sfShareMPTID];
            auto issuance = env.le(keylet::mptIssuance(share));
            BEAST_EXPECT(issuance);
            Number outstandingShares = issuance->at(sfOutstandingAmount);
            BEAST_EXPECT(outstandingShares == 100);

            mptt.set({.account = issuer, .flags = tfMPTLock});
            env.close();

            tx = vault.withdraw(
                {.depositor = depositor,
                 .id = keylet.key,
                 .amount = asset(100)});
            env(tx, ter(tecLOCKED));

            tx[sfDestination] = issuer.human();
            env(tx, ter(tecLOCKED));

            // Clawback is still permitted, even with global lock
            tx = vault.clawback(
                {.issuer = issuer,
                 .id = keylet.key,
                 .holder = depositor,
                 .amount = asset(0)});
            env(tx);
            env.close();

            // Clawback removed shares MPToken
            auto const mptSle = env.le(keylet::mptoken(share, depositor.id()));
            BEAST_EXPECT(mptSle == nullptr);

            // Can delete empty vault, even if global lock
            tx = vault.del({.owner = owner, .id = keylet.key});
            env(tx);
        });

        testCase([this](
                     Env& env,
                     Account const& issuer,
                     Account const& owner,
                     Account const& depositor,
                     PrettyAsset const& asset,
                     Vault& vault,
                     MPTTester& mptt) {
            testcase("MPT only issuer can clawback");

            auto [tx, keylet] = vault.create({.owner = owner, .asset = asset});
            env(tx);
            env.close();

            tx = vault.deposit(
                {.depositor = depositor,
                 .id = keylet.key,
                 .amount = asset(100)});
            env(tx);
            env.close();

            {
                auto tx = vault.clawback(
                    {.issuer = owner, .id = keylet.key, .holder = depositor});
                env(tx, ter(tecNO_PERMISSION));
            }
        });

        testCase(
            [this](
                Env& env,
                Account const& issuer,
                Account const& owner,
                Account const& depositor,
                PrettyAsset const& asset,
                Vault& vault,
                MPTTester& mptt) {
                testcase(
                    "MPT 3rd party without MPToken cannot be withdrawal "
                    "destination");

                auto [tx, keylet] =
                    vault.create({.owner = owner, .asset = asset});
                env(tx);
                env.close();

                tx = vault.deposit(
                    {.depositor = depositor,
                     .id = keylet.key,
                     .amount = asset(100)});
                env(tx);
                env.close();

                {
                    // Set destination to 3rd party without MPToken
                    Account charlie{"charlie"};
                    env.fund(XRP(1000), charlie);
                    env.close();

                    tx = vault.withdraw(
                        {.depositor = depositor,
                         .id = keylet.key,
                         .amount = asset(100)});
                    tx[sfDestination] = charlie.human();
                    env(tx, ter(tecNO_AUTH));
                }
            },
            {.requireAuth = false});

        testCase(
            [this](
                Env& env,
                Account const& issuer,
                Account const& owner,
                Account const& depositor,
                PrettyAsset const& asset,
                Vault& vault,
                MPTTester& mptt) {
                testcase("MPT depositor without MPToken cannot withdraw");

                auto [tx, keylet] =
                    vault.create({.owner = owner, .asset = asset});
                env(tx);
                env.close();
                auto v = env.le(keylet);
                BEAST_EXPECT(v);
                MPTID share = (*v)[sfShareMPTID];

                tx = vault.deposit(
                    {.depositor = depositor,
                     .id = keylet.key,
                     .amount = asset(1000)});  // all assets held by depositor
                env(tx);
                env.close();

                {
                    // Remove depositor's MPToken and withdraw will fail
                    mptt.authorize(
                        {.account = depositor, .flags = tfMPTUnauthorize});
                    env.close();
                    auto const mptoken =
                        env.le(keylet::mptoken(mptt.issuanceID(), depositor));
                    BEAST_EXPECT(mptoken == nullptr);

                    tx = vault.withdraw(
                        {.depositor = depositor,
                         .id = keylet.key,
                         .amount = asset(100)});
                    env(tx, ter(tecNO_AUTH));
                }

                {
                    // Restore depositor's MPToken and withdraw will succeed
                    mptt.authorize({.account = depositor});
                    env.close();

                    tx = vault.withdraw(
                        {.depositor = depositor,
                         .id = keylet.key,
                         .amount = asset(1000)});
                    env(tx);
                    env.close();

                    // Withdraw removed shares MPToken
                    auto const mptSle =
                        env.le(keylet::mptoken(share, depositor.id()));
                    BEAST_EXPECT(mptSle == nullptr);
                }
            },
            {.requireAuth = false});

        testCase([this](
                     Env& env,
                     Account const& issuer,
                     Account const& owner,
                     Account const& depositor,
                     PrettyAsset const& asset,
                     Vault& vault,
                     MPTTester& mptt) {
            testcase("MPT issuance deleted");

            auto [tx, keylet] = vault.create({.owner = owner, .asset = asset});
            env(tx);
            env.close();

            tx = vault.deposit(
                {.depositor = depositor,
                 .id = keylet.key,
                 .amount = asset(1000)});
            env(tx);
            env.close();

            {
                auto tx = vault.clawback(
                    {.issuer = issuer,
                     .id = keylet.key,
                     .holder = depositor,
                     .amount = asset(0)});
                env(tx);
            }

            mptt.destroy({.issuer = issuer, .id = mptt.issuanceID()});
            env.close();

            {
                auto [tx, keylet] =
                    vault.create({.owner = depositor, .asset = asset});
                env(tx, ter{tecOBJECT_NOT_FOUND});
            }

            {
                auto tx = vault.deposit(
                    {.depositor = depositor,
                     .id = keylet.key,
                     .amount = asset(10)});
                env(tx, ter{tecOBJECT_NOT_FOUND});
            }

            {
                auto tx = vault.withdraw(
                    {.depositor = depositor,
                     .id = keylet.key,
                     .amount = asset(10)});
                env(tx, ter{tecOBJECT_NOT_FOUND});
            }

            {
                auto tx = vault.clawback(
                    {.issuer = issuer,
                     .id = keylet.key,
                     .holder = depositor,
                     .amount = asset(0)});
                env(tx, ter{tecOBJECT_NOT_FOUND});
            }

            env(vault.del({.owner = owner, .id = keylet.key}));
        });

        testCase([this](
                     Env& env,
                     Account const& issuer,
                     Account const& owner,
                     Account const& depositor,
                     PrettyAsset const& asset,
                     Vault& vault,
                     MPTTester& mptt) {
            testcase("MPT vault owner can receive shares unless unauthorized");

            auto [tx, keylet] = vault.create({.owner = owner, .asset = asset});
            env(tx);
            env.close();

            tx = vault.deposit(
                {.depositor = depositor,
                 .id = keylet.key,
                 .amount = asset(1000)});
            env(tx);
            env.close();

            auto const issuanceId = [&env](ripple::Keylet keylet) -> MPTID {
                auto const vault = env.le(keylet);
                return vault->at(sfShareMPTID);
            }(keylet);
            PrettyAsset shares = MPTIssue(issuanceId);

            {
                // owner has MPToken for shares they did not explicitly create
                env(pay(depositor, owner, shares(1)));
                env.close();

                tx = vault.withdraw(
                    {.depositor = owner,
                     .id = keylet.key,
                     .amount = shares(1)});
                env(tx);
                env.close();

                // owner's MPToken for vault shares not destroyed by withdraw
                env(pay(depositor, owner, shares(1)));
                env.close();

                tx = vault.clawback(
                    {.issuer = issuer,
                     .id = keylet.key,
                     .holder = owner,
                     .amount = asset(0)});
                env(tx);
                env.close();

                // owner's MPToken for vault shares not destroyed by clawback
                env(pay(depositor, owner, shares(1)));
                env.close();

                // pay back, so we can destroy owner's MPToken now
                env(pay(owner, depositor, shares(1)));
                env.close();

                {
                    // explicitly destroy vault owners MPToken with zero balance
                    Json::Value jv;
                    jv[sfAccount] = owner.human();
                    jv[sfMPTokenIssuanceID] = to_string(issuanceId);
                    jv[sfFlags] = tfMPTUnauthorize;
                    jv[sfTransactionType] = jss::MPTokenAuthorize;
                    env(jv);
                    env.close();
                }

                // owner no longer has MPToken for vault shares
                tx = pay(depositor, owner, shares(1));
                env(tx, ter{tecNO_AUTH});
                env.close();

                // destroy all remaining shares, so we can delete vault
                tx = vault.clawback(
                    {.issuer = issuer,
                     .id = keylet.key,
                     .holder = depositor,
                     .amount = asset(0)});
                env(tx);
                env.close();

                // will soft fail destroying MPToken for vault owner
                env(vault.del({.owner = owner, .id = keylet.key}));
                env.close();
            }
        });

        testCase(
            [this](
                Env& env,
                Account const& issuer,
                Account const& owner,
                Account const& depositor,
                PrettyAsset const& asset,
                Vault& vault,
                MPTTester& mptt) {
                testcase("MPT clawback disabled");

                auto [tx, keylet] =
                    vault.create({.owner = owner, .asset = asset});
                env(tx);
                env.close();

                tx = vault.deposit(
                    {.depositor = depositor,
                     .id = keylet.key,
                     .amount = asset(1000)});
                env(tx);
                env.close();

                {
                    auto tx = vault.clawback(
                        {.issuer = issuer,
                         .id = keylet.key,
                         .holder = depositor,
                         .amount = asset(0)});
                    env(tx, ter{tecNO_PERMISSION});
                }
            },
            {.enableClawback = false});

        testCase([this](
                     Env& env,
                     Account const& issuer,
                     Account const& owner,
                     Account const& depositor,
                     Asset const& asset,
                     Vault& vault,
                     MPTTester& mptt) {
            testcase("MPT un-authorization");
            auto [tx, keylet] = vault.create({.owner = owner, .asset = asset});
            env(tx);
            env.close();
            tx = vault.deposit(
                {.depositor = depositor,
                 .id = keylet.key,
                 .amount = asset(1000)});
            env(tx);
            env.close();

            mptt.authorize(
                {.account = issuer,
                 .holder = depositor,
                 .flags = tfMPTUnauthorize});
            env.close();

            {
                auto tx = vault.withdraw(
                    {.depositor = depositor,
                     .id = keylet.key,
                     .amount = asset(100)});
                env(tx, ter(tecNO_AUTH));

                // Withdrawal to other (authorized) accounts works
                tx[sfDestination] = issuer.human();
                env(tx);
                env.close();

                tx[sfDestination] = owner.human();
                env(tx);
                env.close();
            }

            {
                // Cannot deposit some more
                auto tx = vault.deposit(
                    {.depositor = depositor,
                     .id = keylet.key,
                     .amount = asset(100)});
                env(tx, ter(tecNO_AUTH));
            }

            // Clawback works
            tx = vault.clawback(
                {.issuer = issuer,
                 .id = keylet.key,
                 .holder = depositor,
                 .amount = asset(800)});
            env(tx);
            env.close();

            env(vault.del({.owner = owner, .id = keylet.key}));
        });

        testCase([this](
                     Env& env,
                     Account const& issuer,
                     Account const& owner,
                     Account const& depositor,
                     Asset const& asset,
                     Vault& vault,
                     MPTTester& mptt) {
            testcase("MPT lock of vault pseudo-account");
            auto [tx, keylet] = vault.create({.owner = owner, .asset = asset});
            env(tx);
            env.close();

            auto const vaultAccount =
                [&env, keylet = keylet, this]() -> AccountID {
                auto const vault = env.le(keylet);
                BEAST_EXPECT(vault != nullptr);
                return vault->at(sfAccount);
            }();

            tx = vault.deposit(
                {.depositor = depositor,
                 .id = keylet.key,
                 .amount = asset(100)});
            env(tx);
            env.close();

            tx = [&]() {
                Json::Value jv;
                jv[jss::Account] = issuer.human();
                jv[sfMPTokenIssuanceID] =
                    to_string(asset.get<MPTIssue>().getMptID());
                jv[jss::Holder] = toBase58(vaultAccount);
                jv[jss::TransactionType] = jss::MPTokenIssuanceSet;
                jv[jss::Flags] = tfMPTLock;
                return jv;
            }();
            env(tx);
            env.close();

            tx = vault.deposit(
                {.depositor = depositor,
                 .id = keylet.key,
                 .amount = asset(100)});
            env(tx, ter(tecLOCKED));

            tx = vault.withdraw(
                {.depositor = depositor,
                 .id = keylet.key,
                 .amount = asset(100)});
            env(tx, ter(tecLOCKED));

            // Clawback works, even when locked
            tx = vault.clawback(
                {.issuer = issuer,
                 .id = keylet.key,
                 .holder = depositor,
                 .amount = asset(100)});
            env(tx);

            // Can delete an empty vault even when asset is locked.
            tx = vault.del({.owner = owner, .id = keylet.key});
            env(tx);
        });

        {
            testcase("MPT shares to a vault");

            Env env{*this, testable_amendments() | featureSingleAssetVault};
            Account owner{"owner"};
            Account issuer{"issuer"};
            env.fund(XRP(1000000), owner, issuer);
            env.close();
            Vault vault{env};

            MPTTester mptt{env, issuer, mptInitNoFund};
            mptt.create(
                {.flags = tfMPTCanTransfer | tfMPTCanLock | lsfMPTCanClawback |
                     tfMPTRequireAuth});
            mptt.authorize({.account = owner});
            mptt.authorize({.account = issuer, .holder = owner});
            PrettyAsset asset = mptt.issuanceID();
            env(pay(issuer, owner, asset(100)));
            auto [tx1, k1] = vault.create({.owner = owner, .asset = asset});
            env(tx1);
            env.close();

            auto const shares = [&env, keylet = k1, this]() -> Asset {
                auto const vault = env.le(keylet);
                BEAST_EXPECT(vault != nullptr);
                return MPTIssue(vault->at(sfShareMPTID));
            }();

            auto [tx2, k2] = vault.create({.owner = owner, .asset = shares});
            env(tx2, ter{tecWRONG_ASSET});
            env.close();
        }
    }

    void
    testWithIOU()
    {
        using namespace test::jtx;

        auto testCase =
            [&,
             this](std::function<void(
                       Env & env,
                       Account const& owner,
                       Account const& issuer,
                       Account const& charlie,
                       std::function<Account(ripple::Keylet)> vaultAccount,
                       Vault& vault,
                       PrettyAsset const& asset,
                       std::function<MPTID(ripple::Keylet)> issuanceId)> test) {
                Env env{*this, testable_amendments() | featureSingleAssetVault};
                Account const owner{"owner"};
                Account const issuer{"issuer"};
                Account const charlie{"charlie"};
                Vault vault{env};
                env.fund(XRP(1000), issuer, owner, charlie);
                env(fset(issuer, asfAllowTrustLineClawback));
                env.close();

                PrettyAsset const asset = issuer["IOU"];
                env.trust(asset(1000), owner);
                env.trust(asset(1000), charlie);
                env(pay(issuer, owner, asset(200)));
                env(rate(issuer, 1.25));
                env.close();

                auto const vaultAccount =
                    [&env](ripple::Keylet keylet) -> Account {
                    return Account("vault", env.le(keylet)->at(sfAccount));
                };
                auto const issuanceId = [&env](ripple::Keylet keylet) -> MPTID {
                    return env.le(keylet)->at(sfShareMPTID);
                };
<<<<<<< HEAD
                auto const vaultBalance =  //
                    [&env, &vaultAccount, issue = asset.raw().get<Issue>()](
                        ripple::Keylet keylet) -> PrettyAmount {
                    auto const account = vaultAccount(keylet);
                    auto const sle = env.le(keylet::line(account, issue));
                    if (sle == nullptr)
                        return {
                            STAmount(issue, 0),
                            env.lookup(issue.account).name()};
                    auto amount = sle->getFieldAmount(sfBalance);
                    amount.get<Issue>().account = issue.account;
                    if (account > issue.account)
                        amount.negate();
                    return {amount, env.lookup(issue.account).name()};
                };
=======
>>>>>>> cb52c9af

                test(
                    env,
                    owner,
                    issuer,
                    charlie,
                    vaultAccount,
                    vault,
                    asset,
                    issuanceId);
            };

        testCase([&, this](
                     Env& env,
                     Account const& owner,
                     Account const& issuer,
                     Account const&,
                     auto vaultAccount,
                     Vault& vault,
                     PrettyAsset const& asset,
                     auto&&...) {
            testcase("IOU cannot use different asset");
            PrettyAsset const foo = issuer["FOO"];

            auto [tx, keylet] = vault.create({.owner = owner, .asset = asset});
            env(tx);
            env.close();

            {
                // Cannot create new trustline to a vault
                auto tx = [&, account = vaultAccount(keylet)]() {
                    Json::Value jv;
                    jv[jss::Account] = issuer.human();
                    {
                        auto& ja = jv[jss::LimitAmount] =
                            foo(0).value().getJson(JsonOptions::none);
                        ja[jss::issuer] = toBase58(account);
                    }
                    jv[jss::TransactionType] = jss::TrustSet;
                    jv[jss::Flags] = tfSetFreeze;
                    return jv;
                }();
                env(tx, ter{tecNO_PERMISSION});
                env.close();
            }

            {
                auto tx = vault.deposit(
                    {.depositor = issuer, .id = keylet.key, .amount = foo(20)});
                env(tx, ter{tecWRONG_ASSET});
                env.close();
            }

            {
                auto tx = vault.withdraw(
                    {.depositor = issuer, .id = keylet.key, .amount = foo(20)});
                env(tx, ter{tecWRONG_ASSET});
                env.close();
            }

            env(vault.del({.owner = owner, .id = keylet.key}));
            env.close();
        });

        testCase([&, this](
                     Env& env,
                     Account const& owner,
                     Account const& issuer,
                     Account const& charlie,
                     auto vaultAccount,
                     Vault& vault,
                     PrettyAsset const& asset,
                     auto issuanceId) {
            testcase("IOU frozen trust line to vault account");

            auto [tx, keylet] = vault.create({.owner = owner, .asset = asset});
            env(tx);
            env.close();

            env(vault.deposit(
                {.depositor = owner, .id = keylet.key, .amount = asset(100)}));
            env.close();

            Asset const share = Asset(issuanceId(keylet));

            // Freeze the trustline to the vault
            auto trustSet = [&, account = vaultAccount(keylet)]() {
                Json::Value jv;
                jv[jss::Account] = issuer.human();
                {
                    auto& ja = jv[jss::LimitAmount] =
                        asset(0).value().getJson(JsonOptions::none);
                    ja[jss::issuer] = toBase58(account);
                }
                jv[jss::TransactionType] = jss::TrustSet;
                jv[jss::Flags] = tfSetFreeze;
                return jv;
            }();
            env(trustSet);
            env.close();

            {
                // Note, the "frozen" state of the trust line to vault account
                // is reported as  "locked" state of the vault shares, because
                // this state is attached to shares by means of the transitive
                // isFrozen.
                auto tx = vault.deposit(
                    {.depositor = owner,
                     .id = keylet.key,
                     .amount = asset(80)});
                env(tx, ter{tecLOCKED});
            }

            {
                auto tx = vault.withdraw(
                    {.depositor = owner,
                     .id = keylet.key,
                     .amount = asset(100)});
                env(tx, ter{tecLOCKED});

                // also when trying to withdraw to a 3rd party
                tx[sfDestination] = charlie.human();
                env(tx, ter{tecLOCKED});
                env.close();
            }

            {
                // Clawback works, even when locked
                auto tx = vault.clawback(
                    {.issuer = issuer,
                     .id = keylet.key,
                     .holder = owner,
                     .amount = asset(50)});
                env(tx);
                env.close();
            }

            // Clear the frozen state
            trustSet[jss::Flags] = tfClearFreeze;
            env(trustSet);
            env.close();

            env(vault.withdraw(
                {.depositor = owner,
                 .id = keylet.key,
                 .amount = share(50'000'000)}));

            env(vault.del({.owner = owner, .id = keylet.key}));
            env.close();
        });

        testCase([&, this](
                     Env& env,
                     Account const& owner,
                     Account const& issuer,
                     Account const& charlie,
                     auto vaultAccount,
                     Vault& vault,
                     PrettyAsset const& asset,
                     auto issuanceId) {
            testcase("IOU transfer fees not applied");

            auto [tx, keylet] = vault.create({.owner = owner, .asset = asset});
            env(tx);
            env.close();

            env(vault.deposit(
                {.depositor = owner, .id = keylet.key, .amount = asset(100)}));
            env.close();

            auto const issue = asset.raw().get<Issue>();
            Asset const share = Asset(issuanceId(keylet));

            // transfer fees ignored on deposit
            BEAST_EXPECT(env.balance(owner, issue) == asset(100));
            BEAST_EXPECT(
                env.balance(vaultAccount(keylet), issue) == asset(100));

            {
                auto tx = vault.clawback(
                    {.issuer = issuer,
                     .id = keylet.key,
                     .holder = owner,
                     .amount = asset(50)});
                env(tx);
                env.close();
            }

            // transfer fees ignored on clawback
            BEAST_EXPECT(env.balance(owner, issue) == asset(100));
            BEAST_EXPECT(env.balance(vaultAccount(keylet), issue) == asset(50));

            env(vault.withdraw(
                {.depositor = owner,
                 .id = keylet.key,
                 .amount = share(20'000'000)}));

            // transfer fees ignored on withdraw
            BEAST_EXPECT(env.balance(owner, issue) == asset(120));
            BEAST_EXPECT(env.balance(vaultAccount(keylet), issue) == asset(30));

            {
                auto tx = vault.withdraw(
                    {.depositor = owner,
                     .id = keylet.key,
                     .amount = share(30'000'000)});
                tx[sfDestination] = charlie.human();
                env(tx);
            }

            // transfer fees ignored on withdraw to 3rd party
            BEAST_EXPECT(env.balance(owner, issue) == asset(120));
            BEAST_EXPECT(env.balance(charlie, issue) == asset(30));
            BEAST_EXPECT(env.balance(vaultAccount(keylet), issue) == asset(0));

            env(vault.del({.owner = owner, .id = keylet.key}));
            env.close();
        });

        testCase([&, this](
                     Env& env,
                     Account const& owner,
                     Account const& issuer,
                     Account const& charlie,
                     auto,
                     Vault& vault,
                     PrettyAsset const& asset,
                     auto&&...) {
            testcase("IOU frozen trust line to depositor");

            auto [tx, keylet] = vault.create({.owner = owner, .asset = asset});
            env(tx);
            env.close();

            env(vault.deposit(
                {.depositor = owner, .id = keylet.key, .amount = asset(100)}));
            env.close();

            // Withdraw to 3rd party works
            auto const withdrawToCharlie = [&](ripple::Keylet keylet) {
                auto tx = vault.withdraw(
                    {.depositor = owner,
                     .id = keylet.key,
                     .amount = asset(10)});
                tx[sfDestination] = charlie.human();
                return tx;
            }(keylet);
            env(withdrawToCharlie);

            // Freeze the owner
            env(trust(issuer, asset(0), owner, tfSetFreeze));
            env.close();

            // Cannot withdraw
            auto const withdraw = vault.withdraw(
                {.depositor = owner, .id = keylet.key, .amount = asset(10)});
            env(withdraw, ter{tecFROZEN});

            // Cannot withdraw to 3rd party
            env(withdrawToCharlie, ter{tecLOCKED});
            env.close();

            {
                // Cannot deposit some more
                auto tx = vault.deposit(
                    {.depositor = owner,
                     .id = keylet.key,
                     .amount = asset(10)});
                env(tx, ter{tecFROZEN});
            }

            {
                // Clawback still works
                auto tx = vault.clawback(
                    {.issuer = issuer,
                     .id = keylet.key,
                     .holder = owner,
                     .amount = asset(0)});
                env(tx);
                env.close();
            }

            env(vault.del({.owner = owner, .id = keylet.key}));
            env.close();
        });

        testCase([&, this](
                     Env& env,
                     Account const& owner,
                     Account const& issuer,
                     Account const& charlie,
                     auto,
                     Vault& vault,
                     PrettyAsset const& asset,
                     auto&&...) {
            testcase("IOU no trust line to 3rd party");

            auto [tx, keylet] = vault.create({.owner = owner, .asset = asset});
            env(tx);
            env.close();

            env(vault.deposit(
                {.depositor = owner, .id = keylet.key, .amount = asset(100)}));
            env.close();

            Account const erin{"erin"};
            env.fund(XRP(1000), erin);
            env.close();

            // Withdraw to 3rd party without trust line
            auto const tx1 = [&](ripple::Keylet keylet) {
                auto tx = vault.withdraw(
                    {.depositor = owner,
                     .id = keylet.key,
                     .amount = asset(10)});
                tx[sfDestination] = erin.human();
                return tx;
            }(keylet);
            env(tx1, ter{tecNO_LINE});
        });

        testCase([&, this](
                     Env& env,
                     Account const& owner,
                     Account const& issuer,
                     Account const& charlie,
                     auto,
                     Vault& vault,
                     PrettyAsset const& asset,
                     auto&&...) {
            testcase("IOU no trust line to depositor");

            auto [tx, keylet] = vault.create({.owner = owner, .asset = asset});
            env(tx);
            env.close();

            // reset limit, so deposit of all funds will delete the trust line
            env.trust(asset(0), owner);
            env.close();

            env(vault.deposit(
                {.depositor = owner, .id = keylet.key, .amount = asset(200)}));
            env.close();

            auto trustline =
                env.le(keylet::line(owner, asset.raw().get<Issue>()));
            BEAST_EXPECT(trustline == nullptr);

            // Withdraw without trust line, will succeed
            auto const tx1 = [&](ripple::Keylet keylet) {
                auto tx = vault.withdraw(
                    {.depositor = owner,
                     .id = keylet.key,
                     .amount = asset(10)});
                return tx;
            }(keylet);
            env(tx1);
        });

        testCase([&, this](
                     Env& env,
                     Account const& owner,
                     Account const& issuer,
                     Account const& charlie,
                     auto,
                     Vault& vault,
                     PrettyAsset const& asset,
                     auto&&...) {
            testcase("IOU frozen trust line to 3rd party");

            auto [tx, keylet] = vault.create({.owner = owner, .asset = asset});
            env(tx);
            env.close();

            env(vault.deposit(
                {.depositor = owner, .id = keylet.key, .amount = asset(100)}));
            env.close();

            // Withdraw to 3rd party works
            auto const withdrawToCharlie = [&](ripple::Keylet keylet) {
                auto tx = vault.withdraw(
                    {.depositor = owner,
                     .id = keylet.key,
                     .amount = asset(10)});
                tx[sfDestination] = charlie.human();
                return tx;
            }(keylet);
            env(withdrawToCharlie);

            // Freeze the 3rd party
            env(trust(issuer, asset(0), charlie, tfSetFreeze));
            env.close();

            // Can withdraw
            auto const withdraw = vault.withdraw(
                {.depositor = owner, .id = keylet.key, .amount = asset(10)});
            env(withdraw);
            env.close();

            // Cannot withdraw to 3rd party
            env(withdrawToCharlie, ter{tecFROZEN});
            env.close();

            env(vault.clawback(
                {.issuer = issuer,
                 .id = keylet.key,
                 .holder = owner,
                 .amount = asset(0)}));
            env.close();

            env(vault.del({.owner = owner, .id = keylet.key}));
            env.close();
        });

        testCase([&, this](
                     Env& env,
                     Account const& owner,
                     Account const& issuer,
                     Account const& charlie,
                     auto,
                     Vault& vault,
                     PrettyAsset const& asset,
                     auto&&...) {
            testcase("IOU global freeze");

            auto [tx, keylet] = vault.create({.owner = owner, .asset = asset});
            env(tx);
            env.close();

            env(vault.deposit(
                {.depositor = owner, .id = keylet.key, .amount = asset(100)}));
            env.close();

            env(fset(issuer, asfGlobalFreeze));
            env.close();

            {
                // Cannot withdraw
                auto tx = vault.withdraw(
                    {.depositor = owner,
                     .id = keylet.key,
                     .amount = asset(10)});
                env(tx, ter{tecFROZEN});

                // Cannot withdraw to 3rd party
                tx[sfDestination] = charlie.human();
                env(tx, ter{tecFROZEN});
                env.close();

                // Cannot deposit some more
                tx = vault.deposit(
                    {.depositor = owner,
                     .id = keylet.key,
                     .amount = asset(10)});

                env(tx, ter{tecFROZEN});
            }

            // Clawback is permitted
            env(vault.clawback(
                {.issuer = issuer,
                 .id = keylet.key,
                 .holder = owner,
                 .amount = asset(0)}));
            env.close();

            env(vault.del({.owner = owner, .id = keylet.key}));
            env.close();
        });
    }

    void
    testWithDomainCheck()
    {
        using namespace test::jtx;

        testcase("private vault");

        Env env{*this, testable_amendments() | featureSingleAssetVault};
        Account issuer{"issuer"};
        Account owner{"owner"};
        Account depositor{"depositor"};
        Account charlie{"charlie"};
        Account pdOwner{"pdOwner"};
        Account credIssuer1{"credIssuer1"};
        Account credIssuer2{"credIssuer2"};
        std::string const credType = "credential";
        Vault vault{env};
        env.fund(
            XRP(1000),
            issuer,
            owner,
            depositor,
            charlie,
            pdOwner,
            credIssuer1,
            credIssuer2);
        env.close();
        env(fset(issuer, asfAllowTrustLineClawback));
        env.close();
        env.require(flags(issuer, asfAllowTrustLineClawback));

        PrettyAsset asset = issuer["IOU"];
        env.trust(asset(1000), owner);
        env(pay(issuer, owner, asset(500)));
        env.trust(asset(1000), depositor);
        env(pay(issuer, depositor, asset(500)));
        env.trust(asset(1000), charlie);
        env(pay(issuer, charlie, asset(5)));
        env.close();

        auto [tx, keylet] = vault.create(
            {.owner = owner, .asset = asset, .flags = tfVaultPrivate});
        env(tx);
        env.close();
        BEAST_EXPECT(env.le(keylet));

        {
            testcase("private vault owner can deposit");
            auto tx = vault.deposit(
                {.depositor = owner, .id = keylet.key, .amount = asset(50)});
            env(tx);
        }

        {
            testcase("private vault depositor not authorized yet");
            auto tx = vault.deposit(
                {.depositor = depositor,
                 .id = keylet.key,
                 .amount = asset(50)});
            env(tx, ter{tecNO_AUTH});
        }

        {
            testcase("private vault cannot set non-existing domain");
            auto tx = vault.set({.owner = owner, .id = keylet.key});
            tx[sfDomainID] = to_string(base_uint<256>(42ul));
            env(tx, ter{tecOBJECT_NOT_FOUND});
        }

        {
            testcase("private vault set domainId");

            {
                pdomain::Credentials const credentials1{
                    {.issuer = credIssuer1, .credType = credType}};

                env(pdomain::setTx(pdOwner, credentials1));
                auto const domainId1 = [&]() {
                    auto tx = env.tx()->getJson(JsonOptions::none);
                    return pdomain::getNewDomain(env.meta());
                }();

                auto tx = vault.set({.owner = owner, .id = keylet.key});
                tx[sfDomainID] = to_string(domainId1);
                env(tx);
                env.close();

                // Update domain second time, should be harmless
                env(tx);
                env.close();
            }

            {
                pdomain::Credentials const credentials{
                    {.issuer = credIssuer1, .credType = credType},
                    {.issuer = credIssuer2, .credType = credType}};

                env(pdomain::setTx(pdOwner, credentials));
                auto const domainId = [&]() {
                    auto tx = env.tx()->getJson(JsonOptions::none);
                    return pdomain::getNewDomain(env.meta());
                }();

                auto tx = vault.set({.owner = owner, .id = keylet.key});
                tx[sfDomainID] = to_string(domainId);
                env(tx);
                env.close();
            }
        }

        {
            testcase("private vault depositor still not authorized");
            auto tx = vault.deposit(
                {.depositor = depositor,
                 .id = keylet.key,
                 .amount = asset(50)});
            env(tx, ter{tecNO_AUTH});
            env.close();
        }

        auto const credKeylet =
            credentials::keylet(depositor, credIssuer1, credType);
        {
            testcase("private vault depositor now authorized");
            env(credentials::create(depositor, credIssuer1, credType));
            env(credentials::accept(depositor, credIssuer1, credType));
            env(credentials::create(charlie, credIssuer1, credType));
            // charlie's credential not accepted
            env.close();
            auto credSle = env.le(credKeylet);
            BEAST_EXPECT(credSle != nullptr);

            auto tx = vault.deposit(
                {.depositor = depositor,
                 .id = keylet.key,
                 .amount = asset(50)});
            env(tx);
            env.close();

            tx = vault.deposit(
                {.depositor = charlie, .id = keylet.key, .amount = asset(50)});
            env(tx, ter{tecNO_AUTH});
            env.close();
        }

        {
            testcase("private vault depositor lost authorization");
            env(credentials::deleteCred(
                credIssuer1, depositor, credIssuer1, credType));
            env(credentials::deleteCred(
                credIssuer1, charlie, credIssuer1, credType));
            env.close();
            auto credSle = env.le(credKeylet);
            BEAST_EXPECT(credSle == nullptr);

            auto tx = vault.deposit(
                {.depositor = depositor,
                 .id = keylet.key,
                 .amount = asset(50)});
            env(tx, ter{tecNO_AUTH});
            env.close();
        }

        auto const shares = [&env, keylet = keylet, this]() -> Asset {
            auto const vault = env.le(keylet);
            BEAST_EXPECT(vault != nullptr);
            return MPTIssue(vault->at(sfShareMPTID));
        }();

        {
            testcase("private vault expired authorization");
            uint32_t const closeTime = env.current()
                                           ->info()
                                           .parentCloseTime.time_since_epoch()
                                           .count();
            {
                auto tx0 =
                    credentials::create(depositor, credIssuer2, credType);
                tx0[sfExpiration] = closeTime + 20;
                env(tx0);
                tx0 = credentials::create(charlie, credIssuer2, credType);
                tx0[sfExpiration] = closeTime + 20;
                env(tx0);
                env.close();

                env(credentials::accept(depositor, credIssuer2, credType));
                env(credentials::accept(charlie, credIssuer2, credType));
                env.close();
            }

            {
                auto tx1 = vault.deposit(
                    {.depositor = depositor,
                     .id = keylet.key,
                     .amount = asset(50)});
                env(tx1);
                env.close();

                auto const tokenKeylet = keylet::mptoken(
                    shares.get<MPTIssue>().getMptID(), depositor.id());
                BEAST_EXPECT(env.le(tokenKeylet) != nullptr);
            }

            {
                // time advance
                env.close();
                env.close();
                env.close();

                auto const credsKeylet =
                    credentials::keylet(depositor, credIssuer2, credType);
                BEAST_EXPECT(env.le(credsKeylet) != nullptr);

                auto tx2 = vault.deposit(
                    {.depositor = depositor,
                     .id = keylet.key,
                     .amount = asset(1)});
                env(tx2, ter{tecEXPIRED});
                env.close();

                BEAST_EXPECT(env.le(credsKeylet) == nullptr);
            }

            {
                auto const credsKeylet =
                    credentials::keylet(charlie, credIssuer2, credType);
                BEAST_EXPECT(env.le(credsKeylet) != nullptr);
                auto const tokenKeylet = keylet::mptoken(
                    shares.get<MPTIssue>().getMptID(), charlie.id());
                BEAST_EXPECT(env.le(tokenKeylet) == nullptr);

                auto tx3 = vault.deposit(
                    {.depositor = charlie,
                     .id = keylet.key,
                     .amount = asset(2)});
                env(tx3, ter{tecEXPIRED});

                env.close();
                BEAST_EXPECT(env.le(credsKeylet) == nullptr);
                BEAST_EXPECT(env.le(tokenKeylet) == nullptr);
            }
        }

        {
            testcase("private vault reset domainId");
            auto tx = vault.set({.owner = owner, .id = keylet.key});
            tx[sfDomainID] = "0";
            env(tx);
            env.close();

            tx = vault.deposit(
                {.depositor = depositor,
                 .id = keylet.key,
                 .amount = asset(50)});
            env(tx, ter{tecNO_AUTH});
            env.close();

            tx = vault.withdraw(
                {.depositor = depositor,
                 .id = keylet.key,
                 .amount = asset(50)});
            env(tx);

            tx = vault.clawback(
                {.issuer = issuer,
                 .id = keylet.key,
                 .holder = depositor,
                 .amount = asset(0)});
            env(tx);

            tx = vault.clawback(
                {.issuer = issuer,
                 .id = keylet.key,
                 .holder = owner,
                 .amount = asset(0)});
            env(tx);

            tx = vault.del({
                .owner = owner,
                .id = keylet.key,
            });
            env(tx);
        }
    }

    void
    testWithDomainCheckXRP()
    {
        using namespace test::jtx;

        testcase("private XRP vault");

        Env env{*this, testable_amendments() | featureSingleAssetVault};
        Account owner{"owner"};
        Account depositor{"depositor"};
        Account alice{"charlie"};
        std::string const credType = "credential";
        Vault vault{env};
        env.fund(XRP(100000), owner, depositor, alice);
        env.close();

        PrettyAsset asset = xrpIssue();
        auto [tx, keylet] = vault.create(
            {.owner = owner, .asset = asset, .flags = tfVaultPrivate});
        env(tx);
        env.close();

        auto const [vaultAccount, issuanceId] =
            [&env, keylet = keylet, this]() -> std::tuple<AccountID, uint192> {
            auto const vault = env.le(keylet);
            BEAST_EXPECT(vault != nullptr);
            return {vault->at(sfAccount), vault->at(sfShareMPTID)};
        }();
        BEAST_EXPECT(env.le(keylet::account(vaultAccount)));
        BEAST_EXPECT(env.le(keylet::mptIssuance(issuanceId)));
        PrettyAsset shares{issuanceId};

        {
            testcase("private XRP vault owner can deposit");
            auto tx = vault.deposit(
                {.depositor = owner, .id = keylet.key, .amount = asset(50)});
            env(tx);
        }

        {
            testcase("private XRP vault cannot pay shares to depositor yet");
            env(pay(owner, depositor, shares(1)), ter{tecNO_AUTH});
        }

        {
            testcase("private XRP vault depositor not authorized yet");
            auto tx = vault.deposit(
                {.depositor = depositor,
                 .id = keylet.key,
                 .amount = asset(50)});
            env(tx, ter{tecNO_AUTH});
        }

        {
            testcase("private XRP vault set DomainID");
            pdomain::Credentials const credentials{
                {.issuer = owner, .credType = credType}};

            env(pdomain::setTx(owner, credentials));
            auto const domainId = [&]() {
                auto tx = env.tx()->getJson(JsonOptions::none);
                return pdomain::getNewDomain(env.meta());
            }();

            auto tx = vault.set({.owner = owner, .id = keylet.key});
            tx[sfDomainID] = to_string(domainId);
            env(tx);
            env.close();
        }

        auto const credKeylet = credentials::keylet(depositor, owner, credType);
        {
            testcase("private XRP vault depositor now authorized");
            env(credentials::create(depositor, owner, credType));
            env(credentials::accept(depositor, owner, credType));
            env.close();

            BEAST_EXPECT(env.le(credKeylet));
            auto tx = vault.deposit(
                {.depositor = depositor,
                 .id = keylet.key,
                 .amount = asset(50)});
            env(tx);
            env.close();
        }

        {
            testcase("private XRP vault can pay shares to depositor");
            env(pay(owner, depositor, shares(1)));
        }

        {
            testcase("private XRP vault cannot pay shares to 3rd party");
            Json::Value jv;
            jv[sfAccount] = alice.human();
            jv[sfTransactionType] = jss::MPTokenAuthorize;
            jv[sfMPTokenIssuanceID] = to_string(issuanceId);
            env(jv);
            env.close();

            env(pay(owner, alice, shares(1)), ter{tecNO_AUTH});
        }
    }

    void
    testFailedPseudoAccount()
    {
        using namespace test::jtx;

        testcase("failed pseudo-account allocation");
        Env env{*this, testable_amendments() | featureSingleAssetVault};
        Account const owner{"owner"};
        Vault vault{env};
        env.fund(XRP(1000), owner);

        auto const keylet = keylet::vault(owner.id(), env.seq(owner));
        for (int i = 0; i < 256; ++i)
        {
            AccountID const accountId =
                ripple::pseudoAccountAddress(*env.current(), keylet.key);

            env(pay(env.master.id(), accountId, XRP(1000)),
                seq(autofill),
                fee(autofill),
                sig(autofill));
        }

        auto [tx, keylet1] =
            vault.create({.owner = owner, .asset = xrpIssue()});
        BEAST_EXPECT(keylet.key == keylet1.key);
        env(tx, ter{terADDRESS_COLLISION});
    }

    void
    testScaleIOU()
    {
        using namespace test::jtx;

        struct Data
        {
            Account const& owner;
            Account const& issuer;
            Account const& depositor;
            Account const& vaultAccount;
            MPTIssue shares;
            PrettyAsset const& share;
            Vault& vault;
            ripple::Keylet keylet;
            Issue assets;
            PrettyAsset const& asset;
            std::function<bool(std::function<bool(SLE&, SLE&)>)> peek;
        };

        auto testCase = [&, this](
                            std::uint8_t scale,
                            std::function<void(Env & env, Data data)> test) {
            Env env{*this, testable_amendments() | featureSingleAssetVault};
            Account const owner{"owner"};
            Account const issuer{"issuer"};
            Account const depositor{"depositor"};
            Vault vault{env};
            env.fund(XRP(1000), issuer, owner, depositor);
            env(fset(issuer, asfAllowTrustLineClawback));
            env.close();

            PrettyAsset const asset = issuer["IOU"];
            env.trust(asset(1000), owner);
            env.trust(asset(1000), depositor);
            env(pay(issuer, owner, asset(200)));
            env(pay(issuer, depositor, asset(200)));
            env.close();

            auto [tx, keylet] = vault.create({.owner = owner, .asset = asset});
            tx[sfScale] = scale;
            env(tx);

            auto const [vaultAccount, issuanceId] =
                [&env](ripple::Keylet keylet) -> std::tuple<Account, MPTID> {
                auto const vault = env.le(keylet);
                return {
                    Account("vault", vault->at(sfAccount)),
                    vault->at(sfShareMPTID)};
            }(keylet);
            MPTIssue shares(issuanceId);
            env.memoize(vaultAccount);

            auto const peek =
                [=, &env, this](std::function<bool(SLE&, SLE&)> fn) -> bool {
                return env.app().openLedger().modify(
                    [&](OpenView& view, beast::Journal j) -> bool {
                        Sandbox sb(&view, tapNONE);
                        auto vault = sb.peek(keylet::vault(keylet.key));
                        if (!BEAST_EXPECT(vault != nullptr))
                            return false;
                        auto shares = sb.peek(
                            keylet::mptIssuance(vault->at(sfShareMPTID)));
                        if (!BEAST_EXPECT(shares != nullptr))
                            return false;
                        if (fn(*vault, *shares))
                        {
                            sb.update(vault);
                            sb.update(shares);
                            sb.apply(view);
                            return true;
                        }
                        return false;
                    });
            };

            test(
                env,
                {.owner = owner,
                 .issuer = issuer,
                 .depositor = depositor,
                 .vaultAccount = vaultAccount,
                 .shares = shares,
                 .share = PrettyAsset(shares),
                 .vault = vault,
                 .keylet = keylet,
                 .assets = asset.raw().get<Issue>(),
                 .asset = asset,
                 .peek = peek});
        };

        testCase(18, [&, this](Env& env, Data d) {
            testcase("Scale deposit overflow on first deposit");
            auto tx = d.vault.deposit(
                {.depositor = d.depositor,
                 .id = d.keylet.key,
                 .amount = d.asset(10)});
            env(tx, ter{tecPATH_DRY});
            env.close();
        });

        testCase(18, [&, this](Env& env, Data d) {
            testcase("Scale deposit overflow on second deposit");

            {
                auto tx = d.vault.deposit(
                    {.depositor = d.depositor,
                     .id = d.keylet.key,
                     .amount = d.asset(5)});
                env(tx);
                env.close();
            }

            {
                auto tx = d.vault.deposit(
                    {.depositor = d.depositor,
                     .id = d.keylet.key,
                     .amount = d.asset(10)});
                env(tx, ter{tecPATH_DRY});
                env.close();
            }
        });

        testCase(18, [&, this](Env& env, Data d) {
            testcase("Scale deposit overflow on total shares");

            {
                auto tx = d.vault.deposit(
                    {.depositor = d.depositor,
                     .id = d.keylet.key,
                     .amount = d.asset(5)});
                env(tx);
                env.close();
            }

            {
                auto tx = d.vault.deposit(
                    {.depositor = d.depositor,
                     .id = d.keylet.key,
                     .amount = d.asset(5)});
                env(tx, ter{tecPATH_DRY});
                env.close();
            }
        });

        testCase(1, [&, this](Env& env, Data d) {
            testcase("Scale deposit exact");

            auto const start = env.balance(d.depositor, d.assets).number();
            auto tx = d.vault.deposit(
                {.depositor = d.depositor,
                 .id = d.keylet.key,
                 .amount = d.asset(1)});
            env(tx);
            env.close();
            BEAST_EXPECT(env.balance(d.depositor, d.shares) == d.share(10));
            BEAST_EXPECT(
                env.balance(d.depositor, d.assets) ==
                STAmount(d.asset, start - 1));
        });

        testCase(1, [&, this](Env& env, Data d) {
            testcase("Scale deposit insignificant amount");

            auto tx = d.vault.deposit(
                {.depositor = d.depositor,
                 .id = d.keylet.key,
                 .amount = STAmount(d.asset, Number(9, -2))});
            env(tx, ter{tecPRECISION_LOSS});
        });

        testCase(1, [&, this](Env& env, Data d) {
            testcase("Scale deposit exact, using full precision");

            auto const start = env.balance(d.depositor, d.assets).number();
            auto tx = d.vault.deposit(
                {.depositor = d.depositor,
                 .id = d.keylet.key,
                 .amount = STAmount(d.asset, Number(15, -1))});
            env(tx);
            env.close();
            BEAST_EXPECT(env.balance(d.depositor, d.shares) == d.share(15));
            BEAST_EXPECT(
                env.balance(d.depositor, d.assets) ==
                STAmount(d.asset, start - Number(15, -1)));
        });

        testCase(1, [&, this](Env& env, Data d) {
            testcase("Scale deposit exact, truncating from .5");

            auto const start = env.balance(d.depositor, d.assets).number();
            // Each of the cases below will transfer exactly 1.2 IOU to the
            // vault and receive 12 shares in exchange
            {
                auto tx = d.vault.deposit(
                    {.depositor = d.depositor,
                     .id = d.keylet.key,
                     .amount = STAmount(d.asset, Number(125, -2))});
                env(tx);
                env.close();
                BEAST_EXPECT(env.balance(d.depositor, d.shares) == d.share(12));
                BEAST_EXPECT(
                    env.balance(d.depositor, d.assets) ==
                    STAmount(d.asset, start - Number(12, -1)));
            }

            {
                auto tx = d.vault.deposit(
                    {.depositor = d.depositor,
                     .id = d.keylet.key,
                     .amount = STAmount(d.asset, Number(1201, -3))});
                env(tx);
                env.close();
                BEAST_EXPECT(env.balance(d.depositor, d.shares) == d.share(24));
                BEAST_EXPECT(
                    env.balance(d.depositor, d.assets) ==
                    STAmount(d.asset, start - Number(24, -1)));
            }

            {
                auto tx = d.vault.deposit(
                    {.depositor = d.depositor,
                     .id = d.keylet.key,
                     .amount = STAmount(d.asset, Number(1299, -3))});
                env(tx);
                env.close();
                BEAST_EXPECT(env.balance(d.depositor, d.shares) == d.share(36));
                BEAST_EXPECT(
                    env.balance(d.depositor, d.assets) ==
                    STAmount(d.asset, start - Number(36, -1)));
            }
        });

        testCase(1, [&, this](Env& env, Data d) {
            testcase("Scale deposit exact, truncating from .01");

            auto const start = env.balance(d.depositor, d.assets).number();
            // round to 12
            auto tx = d.vault.deposit(
                {.depositor = d.depositor,
                 .id = d.keylet.key,
                 .amount = STAmount(d.asset, Number(1201, -3))});
            env(tx);
            env.close();
            BEAST_EXPECT(env.balance(d.depositor, d.shares) == d.share(12));
            BEAST_EXPECT(
                env.balance(d.depositor, d.assets) ==
                STAmount(d.asset, start - Number(12, -1)));

            {
                // round to 6
                auto tx = d.vault.deposit(
                    {.depositor = d.depositor,
                     .id = d.keylet.key,
                     .amount = STAmount(d.asset, Number(69, -2))});
                env(tx);
                env.close();
                BEAST_EXPECT(env.balance(d.depositor, d.shares) == d.share(18));
                BEAST_EXPECT(
                    env.balance(d.depositor, d.assets) ==
                    STAmount(d.asset, start - Number(18, -1)));
            }
        });

        testCase(1, [&, this](Env& env, Data d) {
            testcase("Scale deposit exact, truncating from .99");

            auto const start = env.balance(d.depositor, d.assets).number();
            // round to 12
            auto tx = d.vault.deposit(
                {.depositor = d.depositor,
                 .id = d.keylet.key,
                 .amount = STAmount(d.asset, Number(1299, -3))});
            env(tx);
            env.close();
            BEAST_EXPECT(env.balance(d.depositor, d.shares) == d.share(12));
            BEAST_EXPECT(
                env.balance(d.depositor, d.assets) ==
                STAmount(d.asset, start - Number(12, -1)));

            {
                // round to 6
                auto tx = d.vault.deposit(
                    {.depositor = d.depositor,
                     .id = d.keylet.key,
                     .amount = STAmount(d.asset, Number(62, -2))});
                env(tx);
                env.close();
                BEAST_EXPECT(env.balance(d.depositor, d.shares) == d.share(18));
                BEAST_EXPECT(
                    env.balance(d.depositor, d.assets) ==
                    STAmount(d.asset, start - Number(18, -1)));
            }
        });

        testCase(1, [&, this](Env& env, Data d) {
            // initial setup: deposit 100 IOU, receive 1000 shares
            auto const start = env.balance(d.depositor, d.assets).number();
            auto tx = d.vault.deposit(
                {.depositor = d.depositor,
                 .id = d.keylet.key,
                 .amount = STAmount(d.asset, Number(100, 0))});
            env(tx);
            env.close();
            BEAST_EXPECT(env.balance(d.depositor, d.shares) == d.share(1000));
            BEAST_EXPECT(
                env.balance(d.depositor, d.assets) ==
                STAmount(d.asset, start - Number(100, 0)));
            BEAST_EXPECT(
                env.balance(d.vaultAccount, d.assets) ==
                STAmount(d.asset, Number(100, 0)));
            BEAST_EXPECT(
                env.balance(d.vaultAccount, d.shares) ==
                STAmount(d.share, Number(1000, 0)));

            {
                testcase("Scale redeem exact");
                // sharesToAssetsWithdraw:
                //  assets = assetsTotal * (shares / sharesTotal)
                //  assets = 100 * 100 / 1000 = 100 * 0.1 = 10

                auto const start = env.balance(d.depositor, d.assets).number();
                auto tx = d.vault.withdraw(
                    {.depositor = d.depositor,
                     .id = d.keylet.key,
                     .amount = STAmount(d.share, Number(100, 0))});
                env(tx);
                env.close();
                BEAST_EXPECT(
                    env.balance(d.depositor, d.shares) == d.share(900));
                BEAST_EXPECT(
                    env.balance(d.depositor, d.assets) ==
                    STAmount(d.asset, start + Number(10, 0)));
                BEAST_EXPECT(
                    env.balance(d.vaultAccount, d.assets) ==
                    STAmount(d.asset, Number(90, 0)));
                BEAST_EXPECT(
                    env.balance(d.vaultAccount, d.shares) ==
                    STAmount(d.share, Number(900, 0)));
            }

            {
                testcase("Scale redeem with rounding");
                // sharesToAssetsWithdraw:
                //  assets = assetsTotal * (shares / sharesTotal)
                //  assets = 90 * 25 / 900 = 90 * 0.02777... = 2.5

                auto const start = env.balance(d.depositor, d.assets).number();
                d.peek([](SLE& vault, auto&) -> bool {
                    vault[sfAssetsAvailable] = Number(1);
                    return true;
                });

                // Note, this transaction fails first (because of above change
                // in the open ledger) but then succeeds when the ledger is
                // closed (because a modification like above is not persistent),
                // which is why the checks below are expected to pass.
                auto tx = d.vault.withdraw(
                    {.depositor = d.depositor,
                     .id = d.keylet.key,
                     .amount = STAmount(d.share, Number(25, 0))});
                env(tx, ter{tecINSUFFICIENT_FUNDS});
                env.close();
                BEAST_EXPECT(
                    env.balance(d.depositor, d.shares) == d.share(900 - 25));
                BEAST_EXPECT(
                    env.balance(d.depositor, d.assets) ==
                    STAmount(d.asset, start + Number(25, -1)));
                BEAST_EXPECT(
                    env.balance(d.vaultAccount, d.assets) ==
                    STAmount(d.asset, Number(900 - 25, -1)));
                BEAST_EXPECT(
                    env.balance(d.vaultAccount, d.shares) ==
                    STAmount(d.share, Number(900 - 25, 0)));
            }

            {
                testcase("Scale redeem exact");
                // sharesToAssetsWithdraw:
                //  assets = assetsTotal * (shares / sharesTotal)
                //  assets = 87.5 * 21 / 875 = 87.5 * 0.024 = 2.1

                auto const start = env.balance(d.depositor, d.assets).number();

                tx = d.vault.withdraw(
                    {.depositor = d.depositor,
                     .id = d.keylet.key,
                     .amount = STAmount(d.share, Number(21, 0))});
                env(tx);
                env.close();
                BEAST_EXPECT(
                    env.balance(d.depositor, d.shares) == d.share(875 - 21));
                BEAST_EXPECT(
                    env.balance(d.depositor, d.assets) ==
                    STAmount(d.asset, start + Number(21, -1)));
                BEAST_EXPECT(
                    env.balance(d.vaultAccount, d.assets) ==
                    STAmount(d.asset, Number(875 - 21, -1)));
                BEAST_EXPECT(
                    env.balance(d.vaultAccount, d.shares) ==
                    STAmount(d.share, Number(875 - 21, 0)));
            }

            {
                testcase("Scale redeem rest");
                auto const rest = env.balance(d.depositor, d.shares).number();

                tx = d.vault.withdraw(
                    {.depositor = d.depositor,
                     .id = d.keylet.key,
                     .amount = STAmount(d.share, rest)});
                env(tx);
                env.close();
                BEAST_EXPECT(env.balance(d.depositor, d.shares).number() == 0);
                BEAST_EXPECT(
                    env.balance(d.vaultAccount, d.assets).number() == 0);
                BEAST_EXPECT(
                    env.balance(d.vaultAccount, d.shares).number() == 0);
            }
        });

        testCase(18, [&, this](Env& env, Data d) {
            testcase("Scale withdraw overflow");

            {
                auto tx = d.vault.deposit(
                    {.depositor = d.depositor,
                     .id = d.keylet.key,
                     .amount = d.asset(5)});
                env(tx);
                env.close();
            }

            {
                auto tx = d.vault.withdraw(
                    {.depositor = d.depositor,
                     .id = d.keylet.key,
                     .amount = STAmount(d.asset, Number(10, 0))});
                env(tx, ter{tecPATH_DRY});
                env.close();
            }
        });

        testCase(1, [&, this](Env& env, Data d) {
            // initial setup: deposit 100 IOU, receive 1000 shares
            auto const start = env.balance(d.depositor, d.assets).number();
            auto tx = d.vault.deposit(
                {.depositor = d.depositor,
                 .id = d.keylet.key,
                 .amount = STAmount(d.asset, Number(100, 0))});
            env(tx);
            env.close();
            BEAST_EXPECT(env.balance(d.depositor, d.shares) == d.share(1000));
            BEAST_EXPECT(
                env.balance(d.depositor, d.assets) ==
                STAmount(d.asset, start - Number(100, 0)));
            BEAST_EXPECT(
                env.balance(d.vaultAccount, d.assets) ==
                STAmount(d.asset, Number(100, 0)));
            BEAST_EXPECT(
                env.balance(d.vaultAccount, d.shares) ==
                STAmount(d.share, Number(1000, 0)));

            {
                testcase("Scale withdraw exact");
                // assetsToSharesWithdraw:
                //  shares = sharesTotal * (assets / assetsTotal)
                //  shares = 1000 * 10 / 100 = 1000 * 0.1 = 100
                // sharesToAssetsWithdraw:
                //  assets = assetsTotal * (shares / sharesTotal)
                //  assets = 100 * 100 / 1000 = 100 * 0.1 = 10

                auto const start = env.balance(d.depositor, d.assets).number();
                auto tx = d.vault.withdraw(
                    {.depositor = d.depositor,
                     .id = d.keylet.key,
                     .amount = STAmount(d.asset, Number(10, 0))});
                env(tx);
                env.close();
                BEAST_EXPECT(
                    env.balance(d.depositor, d.shares) == d.share(900));
                BEAST_EXPECT(
                    env.balance(d.depositor, d.assets) ==
                    STAmount(d.asset, start + Number(10, 0)));
                BEAST_EXPECT(
                    env.balance(d.vaultAccount, d.assets) ==
                    STAmount(d.asset, Number(90, 0)));
                BEAST_EXPECT(
                    env.balance(d.vaultAccount, d.shares) ==
                    STAmount(d.share, Number(900, 0)));
            }

            {
                testcase("Scale withdraw insignificant amount");
                auto tx = d.vault.withdraw(
                    {.depositor = d.depositor,
                     .id = d.keylet.key,
                     .amount = STAmount(d.asset, Number(4, -2))});
                env(tx, ter{tecPRECISION_LOSS});
            }

            {
                testcase("Scale withdraw with rounding assets");
                // assetsToSharesWithdraw:
                //  shares = sharesTotal * (assets / assetsTotal)
                //  shares = 900 * 2.5 / 90 = 900 * 0.02777... = 25
                // sharesToAssetsWithdraw:
                //  assets = assetsTotal * (shares / sharesTotal)
                //  assets = 90 * 25 / 900 = 90 * 0.02777... = 2.5

                auto const start = env.balance(d.depositor, d.assets).number();
                d.peek([](SLE& vault, auto&) -> bool {
                    vault[sfAssetsAvailable] = Number(1);
                    return true;
                });

                // Note, this transaction fails first (because of above change
                // in the open ledger) but then succeeds when the ledger is
                // closed (because a modification like above is not persistent),
                // which is why the checks below are expected to pass.
                auto tx = d.vault.withdraw(
                    {.depositor = d.depositor,
                     .id = d.keylet.key,
                     .amount = STAmount(d.asset, Number(25, -1))});
                env(tx, ter{tecINSUFFICIENT_FUNDS});
                env.close();
                BEAST_EXPECT(
                    env.balance(d.depositor, d.shares) == d.share(900 - 25));
                BEAST_EXPECT(
                    env.balance(d.depositor, d.assets) ==
                    STAmount(d.asset, start + Number(25, -1)));
                BEAST_EXPECT(
                    env.balance(d.vaultAccount, d.assets) ==
                    STAmount(d.asset, Number(900 - 25, -1)));
                BEAST_EXPECT(
                    env.balance(d.vaultAccount, d.shares) ==
                    STAmount(d.share, Number(900 - 25, 0)));
            }

            {
                testcase("Scale withdraw with rounding shares up");
                // assetsToSharesWithdraw:
                //  shares = sharesTotal * (assets / assetsTotal)
                //  shares = 875 * 3.75 / 87.5 = 875 * 0.042857... = 37.5
                // sharesToAssetsWithdraw:
                //  assets = assetsTotal * (shares / sharesTotal)
                //  assets = 87.5 * 38 / 875 = 87.5 * 0.043428... = 3.8

                auto const start = env.balance(d.depositor, d.assets).number();
                auto tx = d.vault.withdraw(
                    {.depositor = d.depositor,
                     .id = d.keylet.key,
                     .amount = STAmount(d.asset, Number(375, -2))});
                env(tx);
                env.close();
                BEAST_EXPECT(
                    env.balance(d.depositor, d.shares) == d.share(875 - 38));
                BEAST_EXPECT(
                    env.balance(d.depositor, d.assets) ==
                    STAmount(d.asset, start + Number(38, -1)));
                BEAST_EXPECT(
                    env.balance(d.vaultAccount, d.assets) ==
                    STAmount(d.asset, Number(875 - 38, -1)));
                BEAST_EXPECT(
                    env.balance(d.vaultAccount, d.shares) ==
                    STAmount(d.share, Number(875 - 38, 0)));
            }

            {
                testcase("Scale withdraw with rounding shares down");
                // assetsToSharesWithdraw:
                //  shares = sharesTotal * (assets / assetsTotal)
                //  shares = 837 * 3.72 / 83.7 = 837 * 0.04444... = 37.2
                // sharesToAssetsWithdraw:
                //  assets = assetsTotal * (shares / sharesTotal)
                //  assets = 83.7 * 37 / 837 = 83.7 * 0.044205... = 3.7

                auto const start = env.balance(d.depositor, d.assets).number();
                auto tx = d.vault.withdraw(
                    {.depositor = d.depositor,
                     .id = d.keylet.key,
                     .amount = STAmount(d.asset, Number(372, -2))});
                env(tx);
                env.close();
                BEAST_EXPECT(
                    env.balance(d.depositor, d.shares) == d.share(837 - 37));
                BEAST_EXPECT(
                    env.balance(d.depositor, d.assets) ==
                    STAmount(d.asset, start + Number(37, -1)));
                BEAST_EXPECT(
                    env.balance(d.vaultAccount, d.assets) ==
                    STAmount(d.asset, Number(837 - 37, -1)));
                BEAST_EXPECT(
                    env.balance(d.vaultAccount, d.shares) ==
                    STAmount(d.share, Number(837 - 37, 0)));
            }

            {
                testcase("Scale withdraw tiny amount");

                auto const start = env.balance(d.depositor, d.assets).number();
                auto tx = d.vault.withdraw(
                    {.depositor = d.depositor,
                     .id = d.keylet.key,
                     .amount = STAmount(d.asset, Number(9, -2))});
                env(tx);
                env.close();
                BEAST_EXPECT(
                    env.balance(d.depositor, d.shares) == d.share(800 - 1));
                BEAST_EXPECT(
                    env.balance(d.depositor, d.assets) ==
                    STAmount(d.asset, start + Number(1, -1)));
                BEAST_EXPECT(
                    env.balance(d.vaultAccount, d.assets) ==
                    STAmount(d.asset, Number(800 - 1, -1)));
                BEAST_EXPECT(
                    env.balance(d.vaultAccount, d.shares) ==
                    STAmount(d.share, Number(800 - 1, 0)));
            }

            {
                testcase("Scale withdraw rest");
                auto const rest =
                    env.balance(d.vaultAccount, d.assets).number();

                tx = d.vault.withdraw(
                    {.depositor = d.depositor,
                     .id = d.keylet.key,
                     .amount = STAmount(d.asset, rest)});
                env(tx);
                env.close();
                BEAST_EXPECT(env.balance(d.depositor, d.shares).number() == 0);
                BEAST_EXPECT(
                    env.balance(d.vaultAccount, d.assets).number() == 0);
                BEAST_EXPECT(
                    env.balance(d.vaultAccount, d.shares).number() == 0);
            }
        });

        testCase(18, [&, this](Env& env, Data d) {
            testcase("Scale clawback overflow");

            {
                auto tx = d.vault.deposit(
                    {.depositor = d.depositor,
                     .id = d.keylet.key,
                     .amount = d.asset(5)});
                env(tx);
                env.close();
            }

            {
                auto tx = d.vault.clawback(
                    {.issuer = d.issuer,
                     .id = d.keylet.key,
                     .holder = d.depositor,
                     .amount = STAmount(d.asset, Number(10, 0))});
                env(tx, ter{tecPATH_DRY});
                env.close();
            }
        });

        testCase(1, [&, this](Env& env, Data d) {
            // initial setup: deposit 100 IOU, receive 1000 shares
            auto const start = env.balance(d.depositor, d.assets).number();
            auto tx = d.vault.deposit(
                {.depositor = d.depositor,
                 .id = d.keylet.key,
                 .amount = STAmount(d.asset, Number(100, 0))});
            env(tx);
            env.close();
            BEAST_EXPECT(env.balance(d.depositor, d.shares) == d.share(1000));
            BEAST_EXPECT(
                env.balance(d.depositor, d.assets) ==
                STAmount(d.asset, start - Number(100, 0)));
            BEAST_EXPECT(
                env.balance(d.vaultAccount, d.assets) ==
                STAmount(d.asset, Number(100, 0)));
            BEAST_EXPECT(
                env.balance(d.vaultAccount, d.shares) ==
                STAmount(d.share, Number(1000, 0)));
            {
                testcase("Scale clawback exact");
                // assetsToSharesWithdraw:
                //  shares = sharesTotal * (assets / assetsTotal)
                //  shares = 1000 * 10 / 100 = 1000 * 0.1 = 100
                // sharesToAssetsWithdraw:
                //  assets = assetsTotal * (shares / sharesTotal)
                //  assets = 100 * 100 / 1000 = 100 * 0.1 = 10

                auto const start = env.balance(d.depositor, d.assets).number();
                auto tx = d.vault.clawback(
                    {.issuer = d.issuer,
                     .id = d.keylet.key,
                     .holder = d.depositor,
                     .amount = STAmount(d.asset, Number(10, 0))});
                env(tx);
                env.close();
                BEAST_EXPECT(
                    env.balance(d.depositor, d.shares) == d.share(900));
                BEAST_EXPECT(
                    env.balance(d.depositor, d.assets) ==
                    STAmount(d.asset, start));
                BEAST_EXPECT(
                    env.balance(d.vaultAccount, d.assets) ==
                    STAmount(d.asset, Number(90, 0)));
                BEAST_EXPECT(
                    env.balance(d.vaultAccount, d.shares) ==
                    STAmount(d.share, Number(900, 0)));
            }

            {
                testcase("Scale clawback insignificant amount");
                auto tx = d.vault.clawback(
                    {.issuer = d.issuer,
                     .id = d.keylet.key,
                     .holder = d.depositor,
                     .amount = STAmount(d.asset, Number(4, -2))});
                env(tx, ter{tecPRECISION_LOSS});
            }

            {
                testcase("Scale clawback with rounding assets");
                // assetsToSharesWithdraw:
                //  shares = sharesTotal * (assets / assetsTotal)
                //  shares = 900 * 2.5 / 90 = 900 * 0.02777... = 25
                // sharesToAssetsWithdraw:
                //  assets = assetsTotal * (shares / sharesTotal)
                //  assets = 90 * 25 / 900 = 90 * 0.02777... = 2.5

                auto const start = env.balance(d.depositor, d.assets).number();
                auto tx = d.vault.clawback(
                    {.issuer = d.issuer,
                     .id = d.keylet.key,
                     .holder = d.depositor,
                     .amount = STAmount(d.asset, Number(25, -1))});
                env(tx);
                env.close();
                BEAST_EXPECT(
                    env.balance(d.depositor, d.shares) == d.share(900 - 25));
                BEAST_EXPECT(
                    env.balance(d.depositor, d.assets) ==
                    STAmount(d.asset, start));
                BEAST_EXPECT(
                    env.balance(d.vaultAccount, d.assets) ==
                    STAmount(d.asset, Number(900 - 25, -1)));
                BEAST_EXPECT(
                    env.balance(d.vaultAccount, d.shares) ==
                    STAmount(d.share, Number(900 - 25, 0)));
            }

            {
                testcase("Scale clawback with rounding shares up");
                // assetsToSharesWithdraw:
                //  shares = sharesTotal * (assets / assetsTotal)
                //  shares = 875 * 3.75 / 87.5 = 875 * 0.042857... = 37.5
                // sharesToAssetsWithdraw:
                //  assets = assetsTotal * (shares / sharesTotal)
                //  assets = 87.5 * 38 / 875 = 87.5 * 0.043428... = 3.8

                auto const start = env.balance(d.depositor, d.assets).number();
                auto tx = d.vault.clawback(
                    {.issuer = d.issuer,
                     .id = d.keylet.key,
                     .holder = d.depositor,
                     .amount = STAmount(d.asset, Number(375, -2))});
                env(tx);
                env.close();
                BEAST_EXPECT(
                    env.balance(d.depositor, d.shares) == d.share(875 - 38));
                BEAST_EXPECT(
                    env.balance(d.depositor, d.assets) ==
                    STAmount(d.asset, start));
                BEAST_EXPECT(
                    env.balance(d.vaultAccount, d.assets) ==
                    STAmount(d.asset, Number(875 - 38, -1)));
                BEAST_EXPECT(
                    env.balance(d.vaultAccount, d.shares) ==
                    STAmount(d.share, Number(875 - 38, 0)));
            }

            {
                testcase("Scale clawback with rounding shares down");
                // assetsToSharesWithdraw:
                //  shares = sharesTotal * (assets / assetsTotal)
                //  shares = 837 * 3.72 / 83.7 = 837 * 0.04444... = 37.2
                // sharesToAssetsWithdraw:
                //  assets = assetsTotal * (shares / sharesTotal)
                //  assets = 83.7 * 37 / 837 = 83.7 * 0.044205... = 3.7

                auto const start = env.balance(d.depositor, d.assets).number();
                auto tx = d.vault.clawback(
                    {.issuer = d.issuer,
                     .id = d.keylet.key,
                     .holder = d.depositor,
                     .amount = STAmount(d.asset, Number(372, -2))});
                env(tx);
                env.close();
                BEAST_EXPECT(
                    env.balance(d.depositor, d.shares) == d.share(837 - 37));
                BEAST_EXPECT(
                    env.balance(d.depositor, d.assets) ==
                    STAmount(d.asset, start));
                BEAST_EXPECT(
                    env.balance(d.vaultAccount, d.assets) ==
                    STAmount(d.asset, Number(837 - 37, -1)));
                BEAST_EXPECT(
                    env.balance(d.vaultAccount, d.shares) ==
                    STAmount(d.share, Number(837 - 37, 0)));
            }

            {
                testcase("Scale clawback tiny amount");

                auto const start = env.balance(d.depositor, d.assets).number();
                auto tx = d.vault.clawback(
                    {.issuer = d.issuer,
                     .id = d.keylet.key,
                     .holder = d.depositor,
                     .amount = STAmount(d.asset, Number(9, -2))});
                env(tx);
                env.close();
                BEAST_EXPECT(
                    env.balance(d.depositor, d.shares) == d.share(800 - 1));
                BEAST_EXPECT(
                    env.balance(d.depositor, d.assets) ==
                    STAmount(d.asset, start));
                BEAST_EXPECT(
                    env.balance(d.vaultAccount, d.assets) ==
                    STAmount(d.asset, Number(800 - 1, -1)));
                BEAST_EXPECT(
                    env.balance(d.vaultAccount, d.shares) ==
                    STAmount(d.share, Number(800 - 1, 0)));
            }

            {
                testcase("Scale clawback rest");
                auto const rest =
                    env.balance(d.vaultAccount, d.assets).number();
                d.peek([](SLE& vault, auto&) -> bool {
                    vault[sfAssetsAvailable] = Number(5);
                    return true;
                });

                // Note, this transaction yields two different results:
                // * in the open ledger, with AssetsAvailable = 5
                // * when the ledger is closed with unmodified AssetsAvailable
                //   because a modification like above is not persistent.
                tx = d.vault.clawback(
                    {.issuer = d.issuer,
                     .id = d.keylet.key,
                     .holder = d.depositor,
                     .amount = STAmount(d.asset, rest)});
                env(tx);
                env.close();
                BEAST_EXPECT(env.balance(d.depositor, d.shares).number() == 0);
                BEAST_EXPECT(
                    env.balance(d.vaultAccount, d.assets).number() == 0);
                BEAST_EXPECT(
                    env.balance(d.vaultAccount, d.shares).number() == 0);
            }
        });
    }

    void
    testRPC()
    {
        using namespace test::jtx;

        testcase("RPC");
        Env env{*this, testable_amendments() | featureSingleAssetVault};
        Account const owner{"owner"};
        Account const issuer{"issuer"};
        Vault vault{env};
        env.fund(XRP(1000), issuer, owner);
        env.close();

        PrettyAsset asset = issuer["IOU"];
        env.trust(asset(1000), owner);
        env(pay(issuer, owner, asset(200)));
        env.close();

        auto const sequence = env.seq(owner);
        auto [tx, keylet] = vault.create({.owner = owner, .asset = asset});
        env(tx);
        env.close();

        // Set some fields
        {
            auto tx1 = vault.deposit(
                {.depositor = owner, .id = keylet.key, .amount = asset(50)});
            env(tx1);

            auto tx2 = vault.set({.owner = owner, .id = keylet.key});
            tx2[sfAssetsMaximum] = asset(1000).number();
            env(tx2);
            env.close();
        }

        auto const sleVault = [&env, keylet = keylet, this]() {
            auto const vault = env.le(keylet);
            BEAST_EXPECT(vault != nullptr);
            return vault;
        }();

        auto const check = [&, keylet = keylet, sle = sleVault, this](
                               Json::Value const& vault,
                               Json::Value const& issuance = Json::nullValue) {
            BEAST_EXPECT(vault.isObject());

            constexpr auto checkString =
                [](auto& node, SField const& field, std::string v) -> bool {
                return node.isMember(field.fieldName) &&
                    node[field.fieldName].isString() &&
                    node[field.fieldName] == v;
            };
            constexpr auto checkObject =
                [](auto& node, SField const& field, Json::Value v) -> bool {
                return node.isMember(field.fieldName) &&
                    node[field.fieldName].isObject() &&
                    node[field.fieldName] == v;
            };
            constexpr auto checkInt =
                [](auto& node, SField const& field, int v) -> bool {
                return node.isMember(field.fieldName) &&
                    ((node[field.fieldName].isInt() &&
                      node[field.fieldName] == Json::Int(v)) ||
                     (node[field.fieldName].isUInt() &&
                      node[field.fieldName] == Json::UInt(v)));
            };

            BEAST_EXPECT(vault["LedgerEntryType"].asString() == "Vault");
            BEAST_EXPECT(vault[jss::index].asString() == strHex(keylet.key));
            BEAST_EXPECT(checkInt(vault, sfFlags, 0));
            // Ignore all other standard fields, this test doesn't care

            BEAST_EXPECT(
                checkString(vault, sfAccount, toBase58(sle->at(sfAccount))));
            BEAST_EXPECT(
                checkObject(vault, sfAsset, to_json(sle->at(sfAsset))));
            BEAST_EXPECT(checkString(vault, sfAssetsAvailable, "50"));
            BEAST_EXPECT(checkString(vault, sfAssetsMaximum, "1000"));
            BEAST_EXPECT(checkString(vault, sfAssetsTotal, "50"));
            BEAST_EXPECT(checkString(vault, sfLossUnrealized, "0"));

            auto const strShareID = strHex(sle->at(sfShareMPTID));
            BEAST_EXPECT(checkString(vault, sfShareMPTID, strShareID));
            BEAST_EXPECT(checkString(vault, sfOwner, toBase58(owner.id())));
            BEAST_EXPECT(checkInt(vault, sfSequence, sequence));
            BEAST_EXPECT(checkInt(
                vault, sfWithdrawalPolicy, vaultStrategyFirstComeFirstServe));

            if (issuance.isObject())
            {
                BEAST_EXPECT(
                    issuance["LedgerEntryType"].asString() ==
                    "MPTokenIssuance");
                BEAST_EXPECT(
                    issuance[jss::mpt_issuance_id].asString() == strShareID);
                BEAST_EXPECT(checkInt(issuance, sfSequence, 1));
                BEAST_EXPECT(checkInt(
                    issuance,
                    sfFlags,
                    int(lsfMPTCanEscrow | lsfMPTCanTrade | lsfMPTCanTransfer)));
                BEAST_EXPECT(
                    checkString(issuance, sfOutstandingAmount, "50000000"));
            }
        };

        {
            testcase("RPC ledger_entry selected by key");
            Json::Value jvParams;
            jvParams[jss::ledger_index] = jss::validated;
            jvParams[jss::vault] = strHex(keylet.key);
            auto jvVault = env.rpc("json", "ledger_entry", to_string(jvParams));

            BEAST_EXPECT(!jvVault[jss::result].isMember(jss::error));
            BEAST_EXPECT(jvVault[jss::result].isMember(jss::node));
            check(jvVault[jss::result][jss::node]);
        }

        {
            testcase("RPC ledger_entry selected by owner and seq");
            Json::Value jvParams;
            jvParams[jss::ledger_index] = jss::validated;
            jvParams[jss::vault][jss::owner] = owner.human();
            jvParams[jss::vault][jss::seq] = sequence;
            auto jvVault = env.rpc("json", "ledger_entry", to_string(jvParams));

            BEAST_EXPECT(!jvVault[jss::result].isMember(jss::error));
            BEAST_EXPECT(jvVault[jss::result].isMember(jss::node));
            check(jvVault[jss::result][jss::node]);
        }

        {
            testcase("RPC ledger_entry cannot find vault by key");
            Json::Value jvParams;
            jvParams[jss::ledger_index] = jss::validated;
            jvParams[jss::vault] = to_string(uint256(42));
            auto jvVault = env.rpc("json", "ledger_entry", to_string(jvParams));
            BEAST_EXPECT(
                jvVault[jss::result][jss::error].asString() == "entryNotFound");
        }

        {
            testcase("RPC ledger_entry cannot find vault by owner and seq");
            Json::Value jvParams;
            jvParams[jss::ledger_index] = jss::validated;
            jvParams[jss::vault][jss::owner] = issuer.human();
            jvParams[jss::vault][jss::seq] = 1'000'000;
            auto jvVault = env.rpc("json", "ledger_entry", to_string(jvParams));
            BEAST_EXPECT(
                jvVault[jss::result][jss::error].asString() == "entryNotFound");
        }

        {
            testcase("RPC ledger_entry malformed key");
            Json::Value jvParams;
            jvParams[jss::ledger_index] = jss::validated;
            jvParams[jss::vault] = 42;
            auto jvVault = env.rpc("json", "ledger_entry", to_string(jvParams));
            BEAST_EXPECT(
                jvVault[jss::result][jss::error].asString() ==
                "malformedRequest");
        }

        {
            testcase("RPC ledger_entry malformed owner");
            Json::Value jvParams;
            jvParams[jss::ledger_index] = jss::validated;
            jvParams[jss::vault][jss::owner] = 42;
            jvParams[jss::vault][jss::seq] = sequence;
            auto jvVault = env.rpc("json", "ledger_entry", to_string(jvParams));
            BEAST_EXPECT(
                jvVault[jss::result][jss::error].asString() ==
                "malformedOwner");
        }

        {
            testcase("RPC ledger_entry malformed seq");
            Json::Value jvParams;
            jvParams[jss::ledger_index] = jss::validated;
            jvParams[jss::vault][jss::owner] = issuer.human();
            jvParams[jss::vault][jss::seq] = "foo";
            auto jvVault = env.rpc("json", "ledger_entry", to_string(jvParams));
            BEAST_EXPECT(
                jvVault[jss::result][jss::error].asString() ==
                "malformedRequest");
        }

        {
            testcase("RPC ledger_entry negative seq");
            Json::Value jvParams;
            jvParams[jss::ledger_index] = jss::validated;
            jvParams[jss::vault][jss::owner] = issuer.human();
            jvParams[jss::vault][jss::seq] = -1;
            auto jvVault = env.rpc("json", "ledger_entry", to_string(jvParams));
            BEAST_EXPECT(
                jvVault[jss::result][jss::error].asString() ==
                "malformedRequest");
        }

        {
            testcase("RPC ledger_entry oversized seq");
            Json::Value jvParams;
            jvParams[jss::ledger_index] = jss::validated;
            jvParams[jss::vault][jss::owner] = issuer.human();
            jvParams[jss::vault][jss::seq] = 1e20;
            auto jvVault = env.rpc("json", "ledger_entry", to_string(jvParams));
            BEAST_EXPECT(
                jvVault[jss::result][jss::error].asString() ==
                "malformedRequest");
        }

        {
            testcase("RPC ledger_entry bool seq");
            Json::Value jvParams;
            jvParams[jss::ledger_index] = jss::validated;
            jvParams[jss::vault][jss::owner] = issuer.human();
            jvParams[jss::vault][jss::seq] = true;
            auto jvVault = env.rpc("json", "ledger_entry", to_string(jvParams));
            BEAST_EXPECT(
                jvVault[jss::result][jss::error].asString() ==
                "malformedRequest");
        }

        {
            testcase("RPC account_objects");

            Json::Value jvParams;
            jvParams[jss::account] = owner.human();
            jvParams[jss::type] = jss::vault;
            auto jv = env.rpc(
                "json", "account_objects", to_string(jvParams))[jss::result];

            BEAST_EXPECT(jv[jss::account_objects].size() == 1);
            check(jv[jss::account_objects][0u]);
        }

        {
            testcase("RPC ledger_data");

            Json::Value jvParams;
            jvParams[jss::ledger_index] = jss::validated;
            jvParams[jss::binary] = false;
            jvParams[jss::type] = jss::vault;
            Json::Value jv =
                env.rpc("json", "ledger_data", to_string(jvParams));
            BEAST_EXPECT(jv[jss::result][jss::state].size() == 1);
            check(jv[jss::result][jss::state][0u]);
        }

        {
            testcase("RPC vault_info command line");
            Json::Value jv =
                env.rpc("vault_info", strHex(keylet.key), "validated");

            BEAST_EXPECT(!jv[jss::result].isMember(jss::error));
            BEAST_EXPECT(jv[jss::result].isMember(jss::vault));
            check(
                jv[jss::result][jss::vault],
                jv[jss::result][jss::vault][jss::shares]);
        }

        {
            testcase("RPC vault_info json");
            Json::Value jvParams;
            jvParams[jss::ledger_index] = jss::validated;
            jvParams[jss::vault_id] = strHex(keylet.key);
            auto jv = env.rpc("json", "vault_info", to_string(jvParams));

            BEAST_EXPECT(!jv[jss::result].isMember(jss::error));
            BEAST_EXPECT(jv[jss::result].isMember(jss::vault));
            check(
                jv[jss::result][jss::vault],
                jv[jss::result][jss::vault][jss::shares]);
        }

        {
            testcase("RPC vault_info invalid vault_id");
            Json::Value jvParams;
            jvParams[jss::ledger_index] = jss::validated;
            jvParams[jss::vault_id] = "foobar";
            auto jv = env.rpc("json", "vault_info", to_string(jvParams));
            BEAST_EXPECT(
                jv[jss::result][jss::error].asString() == "malformedRequest");
        }

        {
            testcase("RPC vault_info json invalid index");
            Json::Value jvParams;
            jvParams[jss::ledger_index] = jss::validated;
            jvParams[jss::vault_id] = 0;
            auto jv = env.rpc("json", "vault_info", to_string(jvParams));
            BEAST_EXPECT(
                jv[jss::result][jss::error].asString() == "malformedRequest");
        }

        {
            testcase("RPC vault_info json by owner and sequence");
            Json::Value jvParams;
            jvParams[jss::ledger_index] = jss::validated;
            jvParams[jss::owner] = owner.human();
            jvParams[jss::seq] = sequence;
            auto jv = env.rpc("json", "vault_info", to_string(jvParams));

            BEAST_EXPECT(!jv[jss::result].isMember(jss::error));
            BEAST_EXPECT(jv[jss::result].isMember(jss::vault));
            check(
                jv[jss::result][jss::vault],
                jv[jss::result][jss::vault][jss::shares]);
        }

        {
            testcase("RPC vault_info json malformed sequence");
            Json::Value jvParams;
            jvParams[jss::ledger_index] = jss::validated;
            jvParams[jss::owner] = owner.human();
            jvParams[jss::seq] = "foobar";
            auto jv = env.rpc("json", "vault_info", to_string(jvParams));
            BEAST_EXPECT(
                jv[jss::result][jss::error].asString() == "malformedRequest");
        }

        {
            testcase("RPC vault_info json invalid sequence");
            Json::Value jvParams;
            jvParams[jss::ledger_index] = jss::validated;
            jvParams[jss::owner] = owner.human();
            jvParams[jss::seq] = 0;
            auto jv = env.rpc("json", "vault_info", to_string(jvParams));
            BEAST_EXPECT(
                jv[jss::result][jss::error].asString() == "malformedRequest");
        }

        {
            testcase("RPC vault_info json negative sequence");
            Json::Value jvParams;
            jvParams[jss::ledger_index] = jss::validated;
            jvParams[jss::owner] = owner.human();
            jvParams[jss::seq] = -1;
            auto jv = env.rpc("json", "vault_info", to_string(jvParams));
            BEAST_EXPECT(
                jv[jss::result][jss::error].asString() == "malformedRequest");
        }

        {
            testcase("RPC vault_info json oversized sequence");
            Json::Value jvParams;
            jvParams[jss::ledger_index] = jss::validated;
            jvParams[jss::owner] = owner.human();
            jvParams[jss::seq] = 1e20;
            auto jv = env.rpc("json", "vault_info", to_string(jvParams));
            BEAST_EXPECT(
                jv[jss::result][jss::error].asString() == "malformedRequest");
        }

        {
            testcase("RPC vault_info json bool sequence");
            Json::Value jvParams;
            jvParams[jss::ledger_index] = jss::validated;
            jvParams[jss::owner] = owner.human();
            jvParams[jss::seq] = true;
            auto jv = env.rpc("json", "vault_info", to_string(jvParams));
            BEAST_EXPECT(
                jv[jss::result][jss::error].asString() == "malformedRequest");
        }

        {
            testcase("RPC vault_info json malformed owner");
            Json::Value jvParams;
            jvParams[jss::ledger_index] = jss::validated;
            jvParams[jss::owner] = "foobar";
            jvParams[jss::seq] = sequence;
            auto jv = env.rpc("json", "vault_info", to_string(jvParams));
            BEAST_EXPECT(
                jv[jss::result][jss::error].asString() == "malformedRequest");
        }

        {
            testcase("RPC vault_info json invalid combination only owner");
            Json::Value jvParams;
            jvParams[jss::ledger_index] = jss::validated;
            jvParams[jss::owner] = owner.human();
            auto jv = env.rpc("json", "vault_info", to_string(jvParams));
            BEAST_EXPECT(
                jv[jss::result][jss::error].asString() == "malformedRequest");
        }

        {
            testcase("RPC vault_info json invalid combination only seq");
            Json::Value jvParams;
            jvParams[jss::ledger_index] = jss::validated;
            jvParams[jss::seq] = sequence;
            auto jv = env.rpc("json", "vault_info", to_string(jvParams));
            BEAST_EXPECT(
                jv[jss::result][jss::error].asString() == "malformedRequest");
        }

        {
            testcase("RPC vault_info json invalid combination seq vault_id");
            Json::Value jvParams;
            jvParams[jss::ledger_index] = jss::validated;
            jvParams[jss::vault_id] = strHex(keylet.key);
            jvParams[jss::seq] = sequence;
            auto jv = env.rpc("json", "vault_info", to_string(jvParams));
            BEAST_EXPECT(
                jv[jss::result][jss::error].asString() == "malformedRequest");
        }

        {
            testcase("RPC vault_info json invalid combination owner vault_id");
            Json::Value jvParams;
            jvParams[jss::ledger_index] = jss::validated;
            jvParams[jss::vault_id] = strHex(keylet.key);
            jvParams[jss::owner] = owner.human();
            auto jv = env.rpc("json", "vault_info", to_string(jvParams));
            BEAST_EXPECT(
                jv[jss::result][jss::error].asString() == "malformedRequest");
        }

        {
            testcase(
                "RPC vault_info json invalid combination owner seq "
                "vault_id");
            Json::Value jvParams;
            jvParams[jss::ledger_index] = jss::validated;
            jvParams[jss::vault_id] = strHex(keylet.key);
            jvParams[jss::seq] = sequence;
            jvParams[jss::owner] = owner.human();
            auto jv = env.rpc("json", "vault_info", to_string(jvParams));
            BEAST_EXPECT(
                jv[jss::result][jss::error].asString() == "malformedRequest");
        }

        {
            testcase("RPC vault_info json no input");
            Json::Value jvParams;
            jvParams[jss::ledger_index] = jss::validated;
            auto jv = env.rpc("json", "vault_info", to_string(jvParams));
            BEAST_EXPECT(
                jv[jss::result][jss::error].asString() == "malformedRequest");
        }

        {
            testcase("RPC vault_info command line invalid index");
            Json::Value jv = env.rpc("vault_info", "foobar", "validated");
            BEAST_EXPECT(jv[jss::error].asString() == "invalidParams");
        }

        {
            testcase("RPC vault_info command line invalid index");
            Json::Value jv = env.rpc("vault_info", "0", "validated");
            BEAST_EXPECT(
                jv[jss::result][jss::error].asString() == "malformedRequest");
        }

        {
            testcase("RPC vault_info command line invalid index");
            Json::Value jv =
                env.rpc("vault_info", strHex(uint256(42)), "validated");
            BEAST_EXPECT(
                jv[jss::result][jss::error].asString() == "entryNotFound");
        }

        {
            testcase("RPC vault_info command line invalid ledger");
            Json::Value jv = env.rpc("vault_info", strHex(keylet.key), "0");
            BEAST_EXPECT(
                jv[jss::result][jss::error].asString() == "lgrNotFound");
        }
    }

public:
    void
    run() override
    {
        testSequences();
        testPreflight();
        testCreateFailXRP();
        testCreateFailIOU();
        testCreateFailMPT();
        testWithMPT();
        testWithIOU();
        testWithDomainCheck();
        testWithDomainCheckXRP();
        testNonTransferableShares();
        testFailedPseudoAccount();
        testScaleIOU();
        testRPC();
    }
};

BEAST_DEFINE_TESTSUITE_PRIO(Vault, app, ripple, 1);

}  // namespace ripple<|MERGE_RESOLUTION|>--- conflicted
+++ resolved
@@ -2301,24 +2301,6 @@
                 auto const issuanceId = [&env](ripple::Keylet keylet) -> MPTID {
                     return env.le(keylet)->at(sfShareMPTID);
                 };
-<<<<<<< HEAD
-                auto const vaultBalance =  //
-                    [&env, &vaultAccount, issue = asset.raw().get<Issue>()](
-                        ripple::Keylet keylet) -> PrettyAmount {
-                    auto const account = vaultAccount(keylet);
-                    auto const sle = env.le(keylet::line(account, issue));
-                    if (sle == nullptr)
-                        return {
-                            STAmount(issue, 0),
-                            env.lookup(issue.account).name()};
-                    auto amount = sle->getFieldAmount(sfBalance);
-                    amount.get<Issue>().account = issue.account;
-                    if (account > issue.account)
-                        amount.negate();
-                    return {amount, env.lookup(issue.account).name()};
-                };
-=======
->>>>>>> cb52c9af
 
                 test(
                     env,
