--- conflicted
+++ resolved
@@ -2624,13 +2624,8 @@
     {
         using namespace test::jtx;
 
-<<<<<<< HEAD
-        testcase("Pseudo-account allocation failure");
-        Env env{*this, supported_amendments() | featureSingleAssetVault};
-=======
         testcase("failed pseudo-account allocation");
         Env env{*this, testable_amendments() | featureSingleAssetVault};
->>>>>>> 80d82c5b
         Account const owner{"owner"};
         Vault vault{env};
         env.fund(XRP(1000), owner);
