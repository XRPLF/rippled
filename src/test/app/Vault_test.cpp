//------------------------------------------------------------------------------
/*
  This file is part of rippled: https://github.com/ripple/rippled
  Copyright (c) 2024 Ripple Labs Inc.

  Permission to use, copy, modify, and/or distribute this software for any
  purpose  with  or without fee is hereby granted, provided that the above
  copyright notice and this permission notice appear in all copies.

  THE  SOFTWARE IS PROVIDED "AS IS" AND THE AUTHOR DISCLAIMS ALL WARRANTIES
  WITH  REGARD  TO  THIS  SOFTWARE  INCLUDING  ALL  IMPLIED  WARRANTIES  OF
  MERCHANTABILITY  AND  FITNESS. IN NO EVENT SHALL THE AUTHOR BE LIABLE FOR
  ANY  SPECIAL ,  DIRECT, INDIRECT, OR CONSEQUENTIAL DAMAGES OR ANY DAMAGES
  WHATSOEVER  RESULTING  FROM  LOSS  OF USE, DATA OR PROFITS, WHETHER IN AN
  ACTION  OF  CONTRACT, NEGLIGENCE OR OTHER TORTIOUS ACTION, ARISING OUT OF
  OR IN CONNECTION WITH THE USE OR PERFORMANCE OF THIS SOFTWARE.
*/
//==============================================================================

#include <test/jtx.h>
#include <test/jtx/AMMTest.h>
#include <test/jtx/amount.h>

#include <xrpld/ledger/Sandbox.h>
#include <xrpld/ledger/View.h>

#include <xrpl/basics/base_uint.h>
#include <xrpl/beast/unit_test/suite.h>
#include <xrpl/beast/utility/Journal.h>
#include <xrpl/json/json_forwards.h>
#include <xrpl/json/json_value.h>
#include <xrpl/protocol/AccountID.h>
#include <xrpl/protocol/Asset.h>
#include <xrpl/protocol/Feature.h>
#include <xrpl/protocol/Indexes.h>
#include <xrpl/protocol/Issue.h>
#include <xrpl/protocol/MPTIssue.h>
#include <xrpl/protocol/Protocol.h>
#include <xrpl/protocol/SField.h>
#include <xrpl/protocol/STAmount.h>
#include <xrpl/protocol/STNumber.h>
#include <xrpl/protocol/TER.h>
#include <xrpl/protocol/TxFlags.h>
#include <xrpl/protocol/XRPAmount.h>
#include <xrpl/protocol/jss.h>

namespace ripple {

class Vault_test : public beast::unit_test::suite
{
    using PrettyAsset = ripple::test::jtx::PrettyAsset;
    using PrettyAmount = ripple::test::jtx::PrettyAmount;

    static auto constexpr negativeAmount =
        [](PrettyAsset const& asset) -> PrettyAmount {
        return {STAmount{asset.raw(), 1ul, 0, true, STAmount::unchecked{}}, ""};
    };

    void
    testSequences()
    {
        using namespace test::jtx;

        auto const testSequence = [this](
                                      std::string const& prefix,
                                      Env& env,
                                      Account const& issuer,
                                      Account const& owner,
                                      Account const& depositor,
                                      Account const& charlie,
                                      Vault& vault,
                                      PrettyAsset const& asset) {
            auto [tx, keylet] = vault.create({.owner = owner, .asset = asset});
            tx[sfData] = "AFEED00E";
            tx[sfAssetsMaximum] = asset(100).number();
            env(tx);
            env.close();
            BEAST_EXPECT(env.le(keylet));
            std::uint64_t const scale = asset.raw().holds<MPTIssue>() ? 1 : 1e6;

            auto const [share, vaultAccount] =
                [&env,
                 keylet = keylet,
                 asset,
                 this]() -> std::tuple<PrettyAsset, Account> {
                auto const vault = env.le(keylet);
                BEAST_EXPECT(vault != nullptr);
                if (asset.raw().holds<Issue>() && !asset.raw().native())
                    BEAST_EXPECT(vault->at(sfScale) == 6);
                else
                    BEAST_EXPECT(vault->at(sfScale) == 0);
                auto const shares =
                    env.le(keylet::mptIssuance(vault->at(sfShareMPTID)));
                BEAST_EXPECT(shares != nullptr);
                if (asset.raw().holds<Issue>() && !asset.raw().native())
                    BEAST_EXPECT(shares->at(sfAssetScale) == 6);
                else
                    BEAST_EXPECT(shares->at(sfAssetScale) == 0);
                return {
                    MPTIssue(vault->at(sfShareMPTID)),
                    Account("vault", vault->at(sfAccount))};
            }();
            auto const shares = share.raw().get<MPTIssue>();
            env.memoize(vaultAccount);

            // Several 3rd party accounts which cannot receive funds
            Account alice{"alice"};
            Account dave{"dave"};
            Account erin{"erin"};  // not authorized by issuer
            env.fund(XRP(1000), alice, dave, erin);
            env(fset(alice, asfDepositAuth));
            env(fset(dave, asfRequireDest));
            env.close();

            {
                testcase(prefix + " fail to deposit more than assets held");
                auto tx = vault.deposit(
                    {.depositor = depositor,
                     .id = keylet.key,
                     .amount = asset(10000)});
                env(tx, ter(tecINSUFFICIENT_FUNDS));
                env.close();
            }

            {
                testcase(prefix + " deposit non-zero amount");
                auto tx = vault.deposit(
                    {.depositor = depositor,
                     .id = keylet.key,
                     .amount = asset(50)});
                env(tx);
                env.close();
<<<<<<< HEAD
=======
                BEAST_EXPECT(
                    env.balance(depositor, shares) == share(50 * scale));
>>>>>>> cf5f65b6
            }

            {
                testcase(prefix + " deposit non-zero amount again");
                auto tx = vault.deposit(
                    {.depositor = depositor,
                     .id = keylet.key,
                     .amount = asset(50)});
                env(tx);
                env.close();
<<<<<<< HEAD
=======
                BEAST_EXPECT(
                    env.balance(depositor, shares) == share(100 * scale));
>>>>>>> cf5f65b6
            }

            {
                testcase(prefix + " fail to delete non-empty vault");
                auto tx = vault.del({.owner = owner, .id = keylet.key});
                env(tx, ter(tecHAS_OBLIGATIONS));
                env.close();
            }

            {
                testcase(prefix + " fail to update because wrong owner");
                auto tx = vault.set({.owner = issuer, .id = keylet.key});
                tx[sfAssetsMaximum] = asset(50).number();
                env(tx, ter(tecNO_PERMISSION));
                env.close();
            }

            {
                testcase(
                    prefix + " fail to set maximum lower than current amount");
                auto tx = vault.set({.owner = owner, .id = keylet.key});
                tx[sfAssetsMaximum] = asset(50).number();
                env(tx, ter(tecLIMIT_EXCEEDED));
                env.close();
            }

            {
                testcase(prefix + " set maximum higher than current amount");
                auto tx = vault.set({.owner = owner, .id = keylet.key});
                tx[sfAssetsMaximum] = asset(150).number();
                env(tx);
                env.close();
            }

            {
                testcase(prefix + " set data");
                auto tx = vault.set({.owner = owner, .id = keylet.key});
                tx[sfData] = "0";
                env(tx);
                env.close();
            }

            {
                testcase(prefix + " fail to set domain on public vault");
                auto tx = vault.set({.owner = owner, .id = keylet.key});
                tx[sfDomainID] = to_string(base_uint<256>(42ul));
                env(tx, ter{tecNO_PERMISSION});
                env.close();
            }

            {
                testcase(prefix + " fail to deposit more than maximum");
                auto tx = vault.deposit(
                    {.depositor = depositor,
                     .id = keylet.key,
                     .amount = asset(100)});
                env(tx, ter(tecLIMIT_EXCEEDED));
                env.close();
            }

            {
                testcase(prefix + " reset maximum to zero i.e. not enforced");
                auto tx = vault.set({.owner = owner, .id = keylet.key});
                tx[sfAssetsMaximum] = asset(0).number();
                env(tx);
                env.close();
            }

            {
                testcase(prefix + " fail to withdraw more than assets held");
                auto tx = vault.withdraw(
                    {.depositor = depositor,
                     .id = keylet.key,
                     .amount = asset(1000)});
                env(tx, ter(tecINSUFFICIENT_FUNDS));
                env.close();
            }

            {
                testcase(prefix + " deposit some more");
                auto tx = vault.deposit(
                    {.depositor = depositor,
                     .id = keylet.key,
                     .amount = asset(100)});
                env(tx);
                env.close();
<<<<<<< HEAD
=======
                BEAST_EXPECT(
                    env.balance(depositor, shares) == share(200 * scale));
>>>>>>> cf5f65b6
            }

            {
                testcase(prefix + " clawback some");
                auto code =
                    asset.raw().native() ? ter(temMALFORMED) : ter(tesSUCCESS);
                auto tx = vault.clawback(
                    {.issuer = issuer,
                     .id = keylet.key,
                     .holder = depositor,
                     .amount = asset(10)});
                env(tx, code);
                env.close();
<<<<<<< HEAD
=======
                if (!asset.raw().native())
                {
                    BEAST_EXPECT(
                        env.balance(depositor, shares) == share(190 * scale));
                }
>>>>>>> cf5f65b6
            }

            {
                testcase(prefix + " clawback all");
                auto code = asset.raw().native() ? ter(tecNO_PERMISSION)
                                                 : ter(tesSUCCESS);
                auto tx = vault.clawback(
                    {.issuer = issuer, .id = keylet.key, .holder = depositor});
                env(tx, code);
                env.close();
<<<<<<< HEAD
=======
                if (!asset.raw().native())
                {
                    BEAST_EXPECT(env.balance(depositor, shares) == share(0));

                    {
                        auto tx = vault.clawback(
                            {.issuer = issuer,
                             .id = keylet.key,
                             .holder = depositor,
                             .amount = asset(10)});
                        env(tx, ter{tecPRECISION_LOSS});
                        env.close();
                    }

                    {
                        auto tx = vault.withdraw(
                            {.depositor = depositor,
                             .id = keylet.key,
                             .amount = asset(10)});
                        env(tx, ter{tecPRECISION_LOSS});
                        env.close();
                    }
                }
>>>>>>> cf5f65b6
            }

            if (!asset.raw().native())
            {
                testcase(prefix + " deposit again");
                auto tx = vault.deposit(
                    {.depositor = depositor,
                     .id = keylet.key,
                     .amount = asset(200)});
                env(tx);
                env.close();
<<<<<<< HEAD
=======
                BEAST_EXPECT(
                    env.balance(depositor, shares) == share(200 * scale));
>>>>>>> cf5f65b6
            }

            {
                testcase(
                    prefix + " fail to withdraw to 3rd party lsfDepositAuth");
                auto tx = vault.withdraw(
                    {.depositor = depositor,
                     .id = keylet.key,
                     .amount = asset(100)});
                tx[sfDestination] = alice.human();
                env(tx, ter{tecNO_PERMISSION});
                env.close();
            }

            {
                testcase(prefix + " fail to withdraw to zero destination");
                auto tx = vault.withdraw(
                    {.depositor = depositor,
                     .id = keylet.key,
                     .amount = asset(1000)});
                tx[sfDestination] = "0";
                env(tx, ter(temMALFORMED));
                env.close();
            }

            {
                testcase(
                    prefix +
                    " fail to withdraw with tag but without destination");
                auto tx = vault.withdraw(
                    {.depositor = depositor,
                     .id = keylet.key,
                     .amount = asset(1000)});
                tx[sfDestinationTag] = "0";
                env(tx, ter(temMALFORMED));
                env.close();
            }

            if (!asset.raw().native())
            {
                testcase(
                    prefix + " fail to withdraw to 3rd party no authorization");
                auto tx = vault.withdraw(
                    {.depositor = depositor,
                     .id = keylet.key,
                     .amount = asset(100)});
                tx[sfDestination] = erin.human();
                env(tx,
                    ter{asset.raw().holds<Issue>() ? tecNO_LINE : tecNO_AUTH});
                env.close();
<<<<<<< HEAD
            }

            if (!asset.raw().native() && asset.raw().holds<Issue>())
            {
                testcase(prefix + " temporary authorization for 3rd party");
                env(trust(erin, asset(1000)));
                env(trust(issuer, asset(0), erin, tfSetfAuth));
                env(pay(issuer, erin, asset(10)));

                // Erin deposits all in vault, then sends shares to depositor
                auto tx = vault.deposit(
                    {.depositor = erin, .id = keylet.key, .amount = asset(10)});
                env(tx);
                env(pay(erin, depositor, share(10)));
                env.close();

                testcase(prefix + " withdraw to authorized 3rd party");
                // Depositor withdraws shares, destined to Erin
                tx = vault.withdraw(
                    {.depositor = depositor,
                     .id = keylet.key,
                     .amount = asset(10)});
                tx[sfDestination] = erin.human();
                env(tx);
                env.close();

                // Erin returns assets to issuer
                env(pay(erin, issuer, asset(10)));

                testcase(prefix + " fail to pay to unauthorized 3rd party");
                env(trust(erin, asset(0)));
                // Erin has MPToken but is no longer authorized to hold assets
                env(pay(depositor, erin, share(1)), ter{tecNO_LINE});
=======
>>>>>>> cf5f65b6
            }

            {
                testcase(
                    prefix +
                    " fail to withdraw to 3rd party lsfRequireDestTag");
                auto tx = vault.withdraw(
                    {.depositor = depositor,
                     .id = keylet.key,
                     .amount = asset(100)});
                tx[sfDestination] = dave.human();
                env(tx, ter{tecDST_TAG_NEEDED});
                env.close();
            }

            {
                testcase(prefix + " withdraw to authorized 3rd party");
                auto tx = vault.withdraw(
                    {.depositor = depositor,
                     .id = keylet.key,
                     .amount = asset(100)});
                tx[sfDestination] = charlie.human();
                env(tx);
                env.close();
<<<<<<< HEAD
=======
                BEAST_EXPECT(
                    env.balance(depositor, shares) == share(100 * scale));
>>>>>>> cf5f65b6
            }

            {
                testcase(prefix + " withdraw to issuer");
                auto tx = vault.withdraw(
                    {.depositor = depositor,
                     .id = keylet.key,
                     .amount = asset(50)});
                tx[sfDestination] = issuer.human();
                env(tx);
                env.close();
<<<<<<< HEAD
=======
                BEAST_EXPECT(
                    env.balance(depositor, shares) == share(50 * scale));
>>>>>>> cf5f65b6
            }

            {
                testcase(prefix + " withdraw remaining assets");
                auto tx = vault.withdraw(
                    {.depositor = depositor,
                     .id = keylet.key,
                     .amount = asset(50)});
                env(tx);
                env.close();
<<<<<<< HEAD
=======
                BEAST_EXPECT(env.balance(depositor, shares) == share(0));

                if (!asset.raw().native())
                {
                    auto tx = vault.clawback(
                        {.issuer = issuer,
                         .id = keylet.key,
                         .holder = depositor,
                         .amount = asset(0)});
                    env(tx, ter{tecPRECISION_LOSS});
                    env.close();
                }

                {
                    auto tx = vault.withdraw(
                        {.depositor = depositor,
                         .id = keylet.key,
                         .amount = share(10)});
                    env(tx, ter{tecINSUFFICIENT_FUNDS});
                    env.close();
                }
            }

            if (!asset.raw().native() && asset.raw().holds<Issue>())
            {
                testcase(prefix + " temporary authorization for 3rd party");
                env(trust(erin, asset(1000)));
                env(trust(issuer, asset(0), erin, tfSetfAuth));
                env(pay(issuer, erin, asset(10)));

                // Erin deposits all in vault, then sends shares to depositor
                auto tx = vault.deposit(
                    {.depositor = erin, .id = keylet.key, .amount = asset(10)});
                env(tx);
                env.close();
                {
                    auto tx = pay(erin, depositor, share(10 * scale));

                    // depositor no longer has MPToken for shares
                    env(tx, ter{tecNO_AUTH});
                    env.close();

                    // depositor will gain MPToken for shares again
                    env(vault.deposit(
                        {.depositor = depositor,
                         .id = keylet.key,
                         .amount = asset(1)}));
                    env.close();

                    env(tx);
                    env.close();
                }

                testcase(prefix + " withdraw to authorized 3rd party");
                // Depositor withdraws assets, destined to Erin
                tx = vault.withdraw(
                    {.depositor = depositor,
                     .id = keylet.key,
                     .amount = asset(10)});
                tx[sfDestination] = erin.human();
                env(tx);
                // Erin returns assets to issuer
                env(pay(erin, issuer, asset(10)));
                env.close();

                testcase(prefix + " fail to pay to unauthorized 3rd party");
                env(trust(erin, asset(0)));
                env.close();

                // Erin has MPToken but is no longer authorized to hold assets
                env(pay(depositor, erin, share(1)), ter{tecNO_LINE});
                env.close();

                // Depositor withdraws remaining single asset
                tx = vault.withdraw(
                    {.depositor = depositor,
                     .id = keylet.key,
                     .amount = asset(1)});
                env(tx);
                env.close();
>>>>>>> cf5f65b6
            }

            {
                testcase(prefix + " fail to delete because wrong owner");
                auto tx = vault.del({.owner = issuer, .id = keylet.key});
                env(tx, ter(tecNO_PERMISSION));
                env.close();
            }

            {
                testcase(prefix + " delete empty vault");
                auto tx = vault.del({.owner = owner, .id = keylet.key});
                env(tx);
                env.close();
                BEAST_EXPECT(!env.le(keylet));
            }
        };

        auto testCases = [this, &testSequence](
                             std::string prefix,
                             std::function<PrettyAsset(
                                 Env & env,
                                 Account const& issuer,
                                 Account const& owner,
                                 Account const& depositor,
                                 Account const& charlie)> setup) {
            Env env{*this, testable_amendments() | featureSingleAssetVault};
            Account issuer{"issuer"};
            Account owner{"owner"};
            Account depositor{"depositor"};
            Account charlie{"charlie"};  // authorized 3rd party
            Vault vault{env};
            env.fund(XRP(1000), issuer, owner, depositor, charlie);
            env.close();
            env(fset(issuer, asfAllowTrustLineClawback));
            env(fset(issuer, asfRequireAuth));
            env.close();
            env.require(flags(issuer, asfAllowTrustLineClawback));
            env.require(flags(issuer, asfRequireAuth));

            PrettyAsset asset = setup(env, issuer, owner, depositor, charlie);
            testSequence(
                prefix, env, issuer, owner, depositor, charlie, vault, asset);
        };

        testCases(
            "XRP",
            [](Env& env,
               Account const& issuer,
               Account const& owner,
               Account const& depositor,
               Account const& charlie) -> PrettyAsset {
                return {xrpIssue(), 1'000'000};
            });

        testCases(
            "IOU",
            [](Env& env,
               Account const& issuer,
               Account const& owner,
               Account const& depositor,
               Account const& charlie) -> Asset {
                PrettyAsset asset = issuer["IOU"];
                env(trust(owner, asset(1000)));
                env(trust(depositor, asset(1000)));
                env(trust(charlie, asset(1000)));
                env(trust(issuer, asset(0), owner, tfSetfAuth));
                env(trust(issuer, asset(0), depositor, tfSetfAuth));
                env(trust(issuer, asset(0), charlie, tfSetfAuth));
                env(pay(issuer, depositor, asset(1000)));
                env.close();
                return asset;
            });

        testCases(
            "MPT",
            [](Env& env,
               Account const& issuer,
               Account const& owner,
               Account const& depositor,
               Account const& charlie) -> Asset {
                MPTTester mptt{env, issuer, mptInitNoFund};
                mptt.create(
                    {.flags =
                         tfMPTCanClawback | tfMPTCanTransfer | tfMPTCanLock});
                PrettyAsset asset = mptt.issuanceID();
                mptt.authorize({.account = depositor});
                mptt.authorize({.account = charlie});
                env(pay(issuer, depositor, asset(1000)));
                env.close();
                return asset;
            });
    }

    void
    testPreflight()
    {
        using namespace test::jtx;

        struct CaseArgs
        {
            FeatureBitset features =
                testable_amendments() | featureSingleAssetVault;
        };

        auto testCase = [&, this](
                            std::function<void(
                                Env & env,
                                Account const& issuer,
                                Account const& owner,
                                Asset const& asset,
                                Vault& vault)> test,
                            CaseArgs args = {}) {
            Env env{*this, args.features};
            Account issuer{"issuer"};
            Account owner{"owner"};
            Vault vault{env};
            env.fund(XRP(1000), issuer, owner);
            env.close();

            env(fset(issuer, asfAllowTrustLineClawback));
            env(fset(issuer, asfRequireAuth));
            env.close();

            PrettyAsset asset = issuer["IOU"];
            env(trust(owner, asset(1000)));
            env(trust(issuer, asset(0), owner, tfSetfAuth));
            env(pay(issuer, owner, asset(1000)));
            env.close();

            test(env, issuer, owner, asset, vault);
        };

        testCase(
            [&](Env& env,
                Account const& issuer,
                Account const& owner,
                Asset const& asset,
                Vault& vault) {
                testcase("disabled single asset vault");

                auto [tx, keylet] =
                    vault.create({.owner = owner, .asset = asset});
                env(tx, ter{temDISABLED});

                {
                    auto tx = vault.set({.owner = owner, .id = keylet.key});
                    env(tx, ter{temDISABLED});
                }

                {
                    auto tx = vault.deposit(
                        {.depositor = owner,
                         .id = keylet.key,
                         .amount = asset(10)});
                    env(tx, ter{temDISABLED});
                }

                {
                    auto tx = vault.withdraw(
                        {.depositor = owner,
                         .id = keylet.key,
                         .amount = asset(10)});
                    env(tx, ter{temDISABLED});
                }

                {
                    auto tx = vault.clawback(
                        {.issuer = issuer,
                         .id = keylet.key,
                         .holder = owner,
                         .amount = asset(10)});
                    env(tx, ter{temDISABLED});
                }

                {
                    auto tx = vault.del({.owner = owner, .id = keylet.key});
                    env(tx, ter{temDISABLED});
                }
            },
            {.features = testable_amendments() - featureSingleAssetVault});

        testCase([&](Env& env,
                     Account const& issuer,
                     Account const& owner,
                     Asset const& asset,
                     Vault& vault) {
            testcase("invalid flags");

            auto [tx, keylet] = vault.create({.owner = owner, .asset = asset});
            tx[sfFlags] = tfClearDeepFreeze;
            env(tx, ter{temINVALID_FLAG});

            {
                auto tx = vault.set({.owner = owner, .id = keylet.key});
                tx[sfFlags] = tfClearDeepFreeze;
                env(tx, ter{temINVALID_FLAG});
            }

            {
                auto tx = vault.deposit(
                    {.depositor = owner,
                     .id = keylet.key,
                     .amount = asset(10)});
                tx[sfFlags] = tfClearDeepFreeze;
                env(tx, ter{temINVALID_FLAG});
            }

            {
                auto tx = vault.withdraw(
                    {.depositor = owner,
                     .id = keylet.key,
                     .amount = asset(10)});
                tx[sfFlags] = tfClearDeepFreeze;
                env(tx, ter{temINVALID_FLAG});
            }

            {
                auto tx = vault.clawback(
                    {.issuer = issuer,
                     .id = keylet.key,
                     .holder = owner,
                     .amount = asset(10)});
                tx[sfFlags] = tfClearDeepFreeze;
                env(tx, ter{temINVALID_FLAG});
            }

            {
                auto tx = vault.del({.owner = owner, .id = keylet.key});
                tx[sfFlags] = tfClearDeepFreeze;
                env(tx, ter{temINVALID_FLAG});
            }
        });

        testCase([&](Env& env,
                     Account const& issuer,
                     Account const& owner,
                     Asset const& asset,
                     Vault& vault) {
            testcase("invalid fee");

            auto [tx, keylet] = vault.create({.owner = owner, .asset = asset});
            tx[jss::Fee] = "-1";
            env(tx, ter{temBAD_FEE});

            {
                auto tx = vault.set({.owner = owner, .id = keylet.key});
                tx[jss::Fee] = "-1";
                env(tx, ter{temBAD_FEE});
            }

            {
                auto tx = vault.deposit(
                    {.depositor = owner,
                     .id = keylet.key,
                     .amount = asset(10)});
                tx[jss::Fee] = "-1";
                env(tx, ter{temBAD_FEE});
            }

            {
                auto tx = vault.withdraw(
                    {.depositor = owner,
                     .id = keylet.key,
                     .amount = asset(10)});
                tx[jss::Fee] = "-1";
                env(tx, ter{temBAD_FEE});
            }

            {
                auto tx = vault.clawback(
                    {.issuer = issuer,
                     .id = keylet.key,
                     .holder = owner,
                     .amount = asset(10)});
                tx[jss::Fee] = "-1";
                env(tx, ter{temBAD_FEE});
            }

            {
                auto tx = vault.del({.owner = owner, .id = keylet.key});
                tx[jss::Fee] = "-1";
                env(tx, ter{temBAD_FEE});
            }
        });

        testCase(
            [&](Env& env,
                Account const&,
                Account const& owner,
                Asset const&,
                Vault& vault) {
                testcase("disabled permissioned domain");

                auto [tx, keylet] =
                    vault.create({.owner = owner, .asset = xrpIssue()});
                tx[sfDomainID] = to_string(base_uint<256>(42ul));
                env(tx, ter{temDISABLED});

                {
                    auto tx = vault.set({.owner = owner, .id = keylet.key});
                    tx[sfDomainID] = to_string(base_uint<256>(42ul));
                    env(tx, ter{temDISABLED});
                }

                {
                    auto tx = vault.set({.owner = owner, .id = keylet.key});
                    tx[sfDomainID] = "0";
                    env(tx, ter{temDISABLED});
                }
            },
            {.features = (testable_amendments() | featureSingleAssetVault) -
                 featurePermissionedDomains});

        testCase([&](Env& env,
                     Account const& issuer,
                     Account const& owner,
                     Asset const& asset,
                     Vault& vault) {
            testcase("use zero vault");

            auto [tx, keylet] =
                vault.create({.owner = owner, .asset = xrpIssue()});

            {
                auto tx = vault.set({
                    .owner = owner,
                    .id = beast::zero,
                });
                env(tx, ter{temMALFORMED});
            }

            {
                auto tx = vault.deposit(
                    {.depositor = owner,
                     .id = beast::zero,
                     .amount = asset(10)});
                env(tx, ter(temMALFORMED));
            }

            {
                auto tx = vault.withdraw(
                    {.depositor = owner,
                     .id = beast::zero,
                     .amount = asset(10)});
                env(tx, ter{temMALFORMED});
            }

            {
                auto tx = vault.clawback(
                    {.issuer = issuer,
                     .id = beast::zero,
                     .holder = owner,
                     .amount = asset(10)});
                env(tx, ter{temMALFORMED});
            }

            {
                auto tx = vault.del({
                    .owner = owner,
                    .id = beast::zero,
                });
                env(tx, ter{temMALFORMED});
            }
        });

        testCase([&](Env& env,
                     Account const& issuer,
                     Account const& owner,
                     Asset const& asset,
                     Vault& vault) {
            testcase("clawback from self");

            auto [tx, keylet] = vault.create({.owner = owner, .asset = asset});

            {
                auto tx = vault.clawback(
                    {.issuer = issuer,
                     .id = keylet.key,
                     .holder = issuer,
                     .amount = asset(10)});
                env(tx, ter{temMALFORMED});
            }
        });

        testCase([&](Env& env,
                     Account const&,
                     Account const& owner,
                     Asset const& asset,
                     Vault& vault) {
            testcase("withdraw to bad destination");

            auto [tx, keylet] = vault.create({.owner = owner, .asset = asset});

            {
                auto tx = vault.withdraw(
                    {.depositor = owner,
                     .id = keylet.key,
                     .amount = asset(10)});
                tx[jss::Destination] = "0";
                env(tx, ter{temMALFORMED});
            }
        });

        testCase([&](Env& env,
                     Account const&,
                     Account const& owner,
                     Asset const& asset,
                     Vault& vault) {
            testcase("create with Scale");

            {
                auto [tx, keylet] =
                    vault.create({.owner = owner, .asset = asset});
                tx[sfScale] = 255;
                env(tx, ter(temMALFORMED));
            }

            {
                auto [tx, keylet] =
                    vault.create({.owner = owner, .asset = asset});
                tx[sfScale] = 19;
                env(tx, ter(temMALFORMED));
            }

            // accepted range from 0 to 18
            {
                auto [tx, keylet] =
                    vault.create({.owner = owner, .asset = asset});
                tx[sfScale] = 18;
                env(tx);
                env.close();
                auto const sleVault = env.le(keylet);
                BEAST_EXPECT(sleVault);
                BEAST_EXPECT((*sleVault)[sfScale] == 18);
            }

            {
                auto [tx, keylet] =
                    vault.create({.owner = owner, .asset = asset});
                tx[sfScale] = 0;
                env(tx);
                env.close();
                auto const sleVault = env.le(keylet);
                BEAST_EXPECT(sleVault);
                BEAST_EXPECT((*sleVault)[sfScale] == 0);
            }

            {
                auto [tx, keylet] =
                    vault.create({.owner = owner, .asset = asset});
                env(tx);
                env.close();
                auto const sleVault = env.le(keylet);
                BEAST_EXPECT(sleVault);
                BEAST_EXPECT((*sleVault)[sfScale] == 6);
            }
        });

        testCase([&](Env& env,
                     Account const&,
                     Account const& owner,
                     Asset const& asset,
                     Vault& vault) {
            testcase("create or set invalid data");

            auto [tx1, keylet] = vault.create({.owner = owner, .asset = asset});

            {
                auto tx = tx1;
                tx[sfData] = "";
                env(tx, ter(temMALFORMED));
            }

            {
                auto tx = tx1;
                // A hexadecimal string of 257 bytes.
                tx[sfData] = std::string(514, 'A');
                env(tx, ter(temMALFORMED));
            }

            {
                auto tx = vault.set({.owner = owner, .id = keylet.key});
                tx[sfData] = "";
                env(tx, ter{temMALFORMED});
            }

            {
                auto tx = vault.set({.owner = owner, .id = keylet.key});
                // A hexadecimal string of 257 bytes.
                tx[sfData] = std::string(514, 'A');
                env(tx, ter{temMALFORMED});
            }
        });

        testCase([&](Env& env,
                     Account const&,
                     Account const& owner,
                     Asset const& asset,
                     Vault& vault) {
            testcase("set nothing updated");

            auto [tx, keylet] = vault.create({.owner = owner, .asset = asset});

            {
                auto tx = vault.set({.owner = owner, .id = keylet.key});
                env(tx, ter{temMALFORMED});
            }
        });

        testCase([&](Env& env,
                     Account const&,
                     Account const& owner,
                     Asset const& asset,
                     Vault& vault) {
            testcase("create with invalid metadata");

            auto [tx1, keylet] = vault.create({.owner = owner, .asset = asset});

            {
                auto tx = tx1;
                tx[sfMPTokenMetadata] = "";
                env(tx, ter(temMALFORMED));
            }

            {
                auto tx = tx1;
                // This metadata is for the share token.
                // A hexadecimal string of 1025 bytes.
                tx[sfMPTokenMetadata] = std::string(2050, 'B');
                env(tx, ter(temMALFORMED));
            }
        });

        testCase([&](Env& env,
                     Account const&,
                     Account const& owner,
                     Asset const& asset,
                     Vault& vault) {
            testcase("set negative maximum");

            auto [tx, keylet] = vault.create({.owner = owner, .asset = asset});

            {
                auto tx = vault.set({.owner = owner, .id = keylet.key});
                tx[sfAssetsMaximum] = negativeAmount(asset).number();
                env(tx, ter{temMALFORMED});
            }
        });

        testCase([&](Env& env,
                     Account const&,
                     Account const& owner,
                     Asset const& asset,
                     Vault& vault) {
            testcase("invalid deposit amount");

            auto [tx, keylet] = vault.create({.owner = owner, .asset = asset});

            {
                auto tx = vault.deposit(
                    {.depositor = owner,
                     .id = keylet.key,
                     .amount = negativeAmount(asset)});
                env(tx, ter(temBAD_AMOUNT));
            }

            {
                auto tx = vault.deposit(
                    {.depositor = owner, .id = keylet.key, .amount = asset(0)});
                env(tx, ter(temBAD_AMOUNT));
            }
        });

        testCase([&](Env& env,
                     Account const&,
                     Account const& owner,
                     Asset const& asset,
                     Vault& vault) {
            testcase("invalid set immutable flag");

            auto [tx, keylet] = vault.create({.owner = owner, .asset = asset});

            {
                auto tx = vault.set({.owner = owner, .id = keylet.key});
                tx[sfFlags] = tfVaultPrivate;
                env(tx, ter(temINVALID_FLAG));
            }
        });

        testCase([&](Env& env,
                     Account const&,
                     Account const& owner,
                     Asset const& asset,
                     Vault& vault) {
            testcase("invalid withdraw amount");

            auto [tx, keylet] = vault.create({.owner = owner, .asset = asset});

            {
                auto tx = vault.withdraw(
                    {.depositor = owner,
                     .id = keylet.key,
                     .amount = negativeAmount(asset)});
                env(tx, ter(temBAD_AMOUNT));
            }

            {
                auto tx = vault.withdraw(
                    {.depositor = owner, .id = keylet.key, .amount = asset(0)});
                env(tx, ter(temBAD_AMOUNT));
            }
        });

        testCase([&](Env& env,
                     Account const& issuer,
                     Account const& owner,
                     Asset const& asset,
                     Vault& vault) {
            testcase("invalid clawback");

            auto [tx, keylet] = vault.create({.owner = owner, .asset = asset});

            {
                auto tx = vault.clawback(
                    {.issuer = owner,
                     .id = keylet.key,
                     .holder = issuer,
                     .amount = asset(50)});
                env(tx, ter(temMALFORMED));
            }

            {
                auto tx = vault.clawback(
                    {.issuer = issuer,
                     .id = keylet.key,
                     .holder = owner,
                     .amount = negativeAmount(asset)});
                env(tx, ter(temBAD_AMOUNT));
            }
        });

        testCase([&](Env& env,
                     Account const&,
                     Account const& owner,
                     Asset const& asset,
                     Vault& vault) {
            testcase("invalid create");

            auto [tx1, keylet] = vault.create({.owner = owner, .asset = asset});

            {
                auto tx = tx1;
                tx[sfWithdrawalPolicy] = 0;
                env(tx, ter(temMALFORMED));
            }

            {
                auto tx = tx1;
                tx[sfDomainID] = to_string(base_uint<256>(42ul));
                env(tx, ter{temMALFORMED});
            }

            {
                auto tx = tx1;
                tx[sfAssetsMaximum] = negativeAmount(asset).number();
                env(tx, ter{temMALFORMED});
            }

            {
                auto tx = tx1;
                tx[sfFlags] = tfVaultPrivate;
                tx[sfDomainID] = "0";
                env(tx, ter{temMALFORMED});
            }
        });
    }

    // Test for non-asset specific behaviors.
    void
    testCreateFailXRP()
    {
        using namespace test::jtx;

        auto testCase = [this](std::function<void(
                                   Env & env,
                                   Account const& issuer,
                                   Account const& owner,
                                   Account const& depositor,
                                   Asset const& asset,
                                   Vault& vault)> test) {
            Env env{*this, testable_amendments() | featureSingleAssetVault};
            Account issuer{"issuer"};
            Account owner{"owner"};
            Account depositor{"depositor"};
            env.fund(XRP(1000), issuer, owner, depositor);
            env.close();
            Vault vault{env};
            Asset asset = xrpIssue();

            test(env, issuer, owner, depositor, asset, vault);
        };

        testCase([this](
                     Env& env,
                     Account const& issuer,
                     Account const& owner,
                     Account const& depositor,
                     PrettyAsset const& asset,
                     Vault& vault) {
            testcase("nothing to set");
            auto tx = vault.set({.owner = owner, .id = keylet::skip().key});
            tx[sfAssetsMaximum] = asset(0).number();
            env(tx, ter(tecNO_ENTRY));
        });

        testCase([this](
                     Env& env,
                     Account const& issuer,
                     Account const& owner,
                     Account const& depositor,
                     PrettyAsset const& asset,
                     Vault& vault) {
            testcase("nothing to deposit to");
            auto tx = vault.deposit(
                {.depositor = depositor,
                 .id = keylet::skip().key,
                 .amount = asset(10)});
            env(tx, ter(tecNO_ENTRY));
        });

        testCase([this](
                     Env& env,
                     Account const& issuer,
                     Account const& owner,
                     Account const& depositor,
                     PrettyAsset const& asset,
                     Vault& vault) {
            testcase("nothing to withdraw from");
            auto tx = vault.withdraw(
                {.depositor = depositor,
                 .id = keylet::skip().key,
                 .amount = asset(10)});
            env(tx, ter(tecNO_ENTRY));
        });

        testCase([this](
                     Env& env,
                     Account const& issuer,
                     Account const& owner,
                     Account const& depositor,
                     Asset const& asset,
                     Vault& vault) {
            testcase("nothing to delete");
            auto tx = vault.del({.owner = owner, .id = keylet::skip().key});
            env(tx, ter(tecNO_ENTRY));
        });

        testCase([this](
                     Env& env,
                     Account const& issuer,
                     Account const& owner,
                     Account const& depositor,
                     Asset const& asset,
                     Vault& vault) {
            auto [tx, keylet] = vault.create({.owner = owner, .asset = asset});
            testcase("transaction is good");
            env(tx);
        });

        testCase([this](
                     Env& env,
                     Account const& issuer,
                     Account const& owner,
                     Account const& depositor,
                     Asset const& asset,
                     Vault& vault) {
            auto [tx, keylet] = vault.create({.owner = owner, .asset = asset});
            tx[sfWithdrawalPolicy] = 1;
            testcase("explicitly select withdrawal policy");
            env(tx);
        });

        testCase([this](
                     Env& env,
                     Account const& issuer,
                     Account const& owner,
                     Account const& depositor,
                     Asset const& asset,
                     Vault& vault) {
            auto [tx, keylet] = vault.create({.owner = owner, .asset = asset});
            testcase("insufficient fee");
            env(tx, fee(env.current()->fees().base), ter(telINSUF_FEE_P));
        });

        testCase([this](
                     Env& env,
                     Account const& issuer,
                     Account const& owner,
                     Account const& depositor,
                     Asset const& asset,
                     Vault& vault) {
            auto [tx, keylet] = vault.create({.owner = owner, .asset = asset});
            testcase("insufficient reserve");
            // It is possible to construct a complicated mathematical
            // expression for this amount, but it is sadly not easy.
            env(pay(owner, issuer, XRP(775)));
            env.close();
            env(tx, ter(tecINSUFFICIENT_RESERVE));
        });

        testCase([this](
                     Env& env,
                     Account const& issuer,
                     Account const& owner,
                     Account const& depositor,
                     Asset const& asset,
                     Vault& vault) {
            auto [tx, keylet] = vault.create({.owner = owner, .asset = asset});
            tx[sfFlags] = tfVaultPrivate;
            tx[sfDomainID] = to_string(base_uint<256>(42ul));
            testcase("non-existing domain");
            env(tx, ter{tecOBJECT_NOT_FOUND});
        });

        testCase([this](
                     Env& env,
                     Account const& issuer,
                     Account const& owner,
                     Account const& depositor,
                     Asset const& asset,
                     Vault& vault) {
            testcase("cannot set Scale=0");
            auto [tx, keylet] = vault.create({.owner = owner, .asset = asset});
            tx[sfScale] = 0;
            env(tx, ter{temMALFORMED});
        });

        testCase([this](
                     Env& env,
                     Account const& issuer,
                     Account const& owner,
                     Account const& depositor,
                     Asset const& asset,
                     Vault& vault) {
            testcase("cannot set Scale=1");
            auto [tx, keylet] = vault.create({.owner = owner, .asset = asset});
            tx[sfScale] = 1;
            env(tx, ter{temMALFORMED});
        });
    }

    void
    testCreateFailIOU()
    {
        using namespace test::jtx;
        {
            {
                testcase("IOU fail create frozen");
                Env env{*this, testable_amendments() | featureSingleAssetVault};
                Account issuer{"issuer"};
                Account owner{"owner"};
                env.fund(XRP(1000), issuer, owner);
                env.close();
                env(fset(issuer, asfGlobalFreeze));
                env.close();

                Vault vault{env};
                Asset asset = issuer["IOU"];
                auto [tx, keylet] =
                    vault.create({.owner = owner, .asset = asset});

                env(tx, ter(tecFROZEN));
                env.close();
            }

            {
                testcase("IOU fail create no ripling");
                Env env{*this, testable_amendments() | featureSingleAssetVault};
                Account issuer{"issuer"};
                Account owner{"owner"};
                env.fund(XRP(1000), issuer, owner);
                env.close();
                env(fclear(issuer, asfDefaultRipple));
                env.close();

                Vault vault{env};
                Asset asset = issuer["IOU"];
                auto [tx, keylet] =
                    vault.create({.owner = owner, .asset = asset});
                env(tx, ter(terNO_RIPPLE));
                env.close();
            }

            {
                testcase("IOU no issuer");
                Env env{*this, testable_amendments() | featureSingleAssetVault};
                Account issuer{"issuer"};
                Account owner{"owner"};
                env.fund(XRP(1000), owner);
                env.close();

                Vault vault{env};
                Asset asset = issuer["IOU"];
                {
                    auto [tx, keylet] =
                        vault.create({.owner = owner, .asset = asset});
                    env(tx, ter(terNO_ACCOUNT));
                    env.close();
                }
            }
        }

        {
            testcase("IOU fail create vault for AMM LPToken");
            Env env{*this, testable_amendments() | featureSingleAssetVault};
            Account const gw("gateway");
            Account const alice("alice");
            Account const carol("carol");
            IOU const USD = gw["USD"];

            auto const [asset1, asset2] =
                std::pair<STAmount, STAmount>(XRP(10000), USD(10000));
            auto tofund = [&](STAmount const& a) -> STAmount {
                if (a.native())
                {
                    auto const defXRP = XRP(30000);
                    if (a <= defXRP)
                        return defXRP;
                    return a + XRP(1000);
                }
                auto const defIOU = STAmount{a.issue(), 30000};
                if (a <= defIOU)
                    return defIOU;
                return a + STAmount{a.issue(), 1000};
            };
            auto const toFund1 = tofund(asset1);
            auto const toFund2 = tofund(asset2);
            BEAST_EXPECT(asset1 <= toFund1 && asset2 <= toFund2);

            if (!asset1.native() && !asset2.native())
                fund(env, gw, {alice, carol}, {toFund1, toFund2}, Fund::All);
            else if (asset1.native())
                fund(env, gw, {alice, carol}, toFund1, {toFund2}, Fund::All);
            else if (asset2.native())
                fund(env, gw, {alice, carol}, toFund2, {toFund1}, Fund::All);

            AMM ammAlice(
                env, alice, asset1, asset2, CreateArg{.log = false, .tfee = 0});

            Account const owner{"owner"};
            env.fund(XRP(1000000), owner);

            Vault vault{env};
            auto [tx, k] =
                vault.create({.owner = owner, .asset = ammAlice.lptIssue()});
            env(tx, ter{tecWRONG_ASSET});
            env.close();
        }
    }

    void
    testCreateFailMPT()
    {
        using namespace test::jtx;

        auto testCase = [this](std::function<void(
                                   Env & env,
                                   Account const& issuer,
                                   Account const& owner,
                                   Account const& depositor,
                                   Asset const& asset,
                                   Vault& vault)> test) {
            Env env{*this, testable_amendments() | featureSingleAssetVault};
            Account issuer{"issuer"};
            Account owner{"owner"};
            Account depositor{"depositor"};
            env.fund(XRP(1000), issuer, owner, depositor);
            env.close();
            Vault vault{env};
            MPTTester mptt{env, issuer, mptInitNoFund};
            // Locked because that is the default flag.
            mptt.create();
            Asset asset = mptt.issuanceID();

            test(env, issuer, owner, depositor, asset, vault);
        };

        testCase([this](
                     Env& env,
                     Account const& issuer,
                     Account const& owner,
                     Account const& depositor,
                     Asset const& asset,
                     Vault& vault) {
            testcase("MPT no authorization");
            auto [tx, keylet] = vault.create({.owner = owner, .asset = asset});
            env(tx, ter(tecNO_AUTH));
        });

        testCase([this](
                     Env& env,
                     Account const& issuer,
                     Account const& owner,
                     Account const& depositor,
                     Asset const& asset,
                     Vault& vault) {
            testcase("MPT cannot set Scale=0");
            auto [tx, keylet] = vault.create({.owner = owner, .asset = asset});
            tx[sfScale] = 0;
            env(tx, ter{temMALFORMED});
        });

        testCase([this](
                     Env& env,
                     Account const& issuer,
                     Account const& owner,
                     Account const& depositor,
                     Asset const& asset,
                     Vault& vault) {
            testcase("MPT cannot set Scale=1");
            auto [tx, keylet] = vault.create({.owner = owner, .asset = asset});
            tx[sfScale] = 1;
            env(tx, ter{temMALFORMED});
        });
    }

    void
    testNonTransferableShares()
    {
        using namespace test::jtx;

        Env env{*this, testable_amendments() | featureSingleAssetVault};
        Account issuer{"issuer"};
        Account owner{"owner"};
        Account depositor{"depositor"};
        env.fund(XRP(1000), issuer, owner, depositor);
        env.close();

        Vault vault{env};
        PrettyAsset asset = issuer["IOU"];
        env.trust(asset(1000), owner);
        env(pay(issuer, owner, asset(100)));
        env.trust(asset(1000), depositor);
        env(pay(issuer, depositor, asset(100)));
        env.close();

        auto [tx, keylet] = vault.create({.owner = owner, .asset = asset});
        tx[sfFlags] = tfVaultShareNonTransferable;
        env(tx);
        env.close();

        {
            testcase("nontransferable deposits");
            auto tx1 = vault.deposit(
                {.depositor = depositor,
                 .id = keylet.key,
                 .amount = asset(40)});
            env(tx1);

            auto tx2 = vault.deposit(
                {.depositor = owner, .id = keylet.key, .amount = asset(60)});
            env(tx2);
            env.close();
        }

        auto const vaultAccount =  //
            [&env, key = keylet.key, this]() -> AccountID {
            auto jvVault = env.rpc("vault_info", strHex(key));

            BEAST_EXPECT(
                jvVault[jss::result][jss::vault][sfAssetsTotal] == "100");
            BEAST_EXPECT(
                jvVault[jss::result][jss::vault][jss::shares]
                       [sfOutstandingAmount] == "100000000");

            // Vault pseudo-account
            return parseBase58<AccountID>(
                       jvVault[jss::result][jss::vault][jss::Account]
                           .asString())
                .value();
        }();

        auto const MptID = makeMptID(1, vaultAccount);
        Asset shares = MptID;

        {
            testcase("nontransferable shares cannot be moved");
            env(pay(owner, depositor, shares(10)), ter{tecNO_AUTH});
            env(pay(depositor, owner, shares(10)), ter{tecNO_AUTH});
        }

        {
            testcase("nontransferable shares can be used to withdraw");
            auto tx1 = vault.withdraw(
                {.depositor = depositor,
                 .id = keylet.key,
                 .amount = asset(20)});
            env(tx1);

            auto tx2 = vault.withdraw(
                {.depositor = owner, .id = keylet.key, .amount = asset(30)});
            env(tx2);
            env.close();
        }

        {
            testcase("nontransferable shares balance check");
            auto jvVault = env.rpc("vault_info", strHex(keylet.key));
            BEAST_EXPECT(
                jvVault[jss::result][jss::vault][sfAssetsTotal] == "50");
            BEAST_EXPECT(
                jvVault[jss::result][jss::vault][jss::shares]
                       [sfOutstandingAmount] == "50000000");
        }

        {
            testcase("nontransferable shares withdraw rest");
            auto tx1 = vault.withdraw(
                {.depositor = depositor,
                 .id = keylet.key,
                 .amount = asset(20)});
            env(tx1);

            auto tx2 = vault.withdraw(
                {.depositor = owner, .id = keylet.key, .amount = asset(30)});
            env(tx2);
            env.close();
        }

        {
            testcase("nontransferable shares delete empty vault");
            auto tx = vault.del({.owner = owner, .id = keylet.key});
            env(tx);
            BEAST_EXPECT(!env.le(keylet));
        }
    }

    void
    testWithMPT()
    {
        using namespace test::jtx;

        struct CaseArgs
        {
            bool enableClawback = true;
            bool requireAuth = true;
        };

        auto testCase = [this](
                            std::function<void(
                                Env & env,
                                Account const& issuer,
                                Account const& owner,
                                Account const& depositor,
                                Asset const& asset,
                                Vault& vault,
                                MPTTester& mptt)> test,
                            CaseArgs args = {}) {
            Env env{*this, testable_amendments() | featureSingleAssetVault};
            Account issuer{"issuer"};
            Account owner{"owner"};
            Account depositor{"depositor"};
            env.fund(XRP(1000), issuer, owner, depositor);
            env.close();
            Vault vault{env};

            MPTTester mptt{env, issuer, mptInitNoFund};
            auto const none = LedgerSpecificFlags(0);
            mptt.create(
                {.flags = tfMPTCanTransfer | tfMPTCanLock |
                     (args.enableClawback ? tfMPTCanClawback : none) |
                     (args.requireAuth ? tfMPTRequireAuth : none)});
            PrettyAsset asset = mptt.issuanceID();
            mptt.authorize({.account = owner});
            mptt.authorize({.account = depositor});
            if (args.requireAuth)
            {
                mptt.authorize({.account = issuer, .holder = owner});
                mptt.authorize({.account = issuer, .holder = depositor});
            }

            env(pay(issuer, depositor, asset(1000)));
            env.close();

            test(env, issuer, owner, depositor, asset, vault, mptt);
        };

        testCase([this](
                     Env& env,
                     Account const& issuer,
                     Account const& owner,
                     Account const& depositor,
                     PrettyAsset const& asset,
                     Vault& vault,
                     MPTTester& mptt) {
            testcase("MPT nothing to clawback from");
            auto tx = vault.clawback(
                {.issuer = issuer,
                 .id = keylet::skip().key,
                 .holder = depositor,
                 .amount = asset(10)});
            env(tx, ter(tecNO_ENTRY));
        });

        testCase([this](
                     Env& env,
                     Account const& issuer,
                     Account const& owner,
                     Account const& depositor,
                     Asset const& asset,
                     Vault& vault,
                     MPTTester& mptt) {
            testcase("MPT global lock blocks create");
            mptt.set({.account = issuer, .flags = tfMPTLock});
            auto [tx, keylet] = vault.create({.owner = owner, .asset = asset});
            env(tx, ter(tecLOCKED));
        });

        testCase([this](
                     Env& env,
                     Account const& issuer,
                     Account const& owner,
                     Account const& depositor,
                     Asset const& asset,
                     Vault& vault,
                     MPTTester& mptt) {
            testcase("MPT global lock blocks deposit");
            auto [tx, keylet] = vault.create({.owner = owner, .asset = asset});
            env(tx);
            env.close();

            mptt.set({.account = issuer, .flags = tfMPTLock});
            env.close();

            tx = vault.deposit(
                {.depositor = depositor,
                 .id = keylet.key,
                 .amount = asset(100)});
            env(tx, ter{tecLOCKED});
            env.close();

            // Can delete empty vault, even if global lock
            tx = vault.del({.owner = owner, .id = keylet.key});
            env(tx);
        });

        testCase([this](
                     Env& env,
                     Account const& issuer,
                     Account const& owner,
                     Account const& depositor,
                     Asset const& asset,
                     Vault& vault,
                     MPTTester& mptt) {
            testcase("MPT global lock blocks withdrawal");
            auto [tx, keylet] = vault.create({.owner = owner, .asset = asset});
            env(tx);
            env.close();
            tx = vault.deposit(
                {.depositor = depositor,
                 .id = keylet.key,
                 .amount = asset(100)});
            env(tx);
            env.close();

            // Check that the OutstandingAmount field of MPTIssuance
            // accounts for the issued shares.
            auto v = env.le(keylet);
            BEAST_EXPECT(v);
            MPTID share = (*v)[sfShareMPTID];
            auto issuance = env.le(keylet::mptIssuance(share));
            BEAST_EXPECT(issuance);
            Number outstandingShares = issuance->at(sfOutstandingAmount);
            BEAST_EXPECT(outstandingShares == 100);

            mptt.set({.account = issuer, .flags = tfMPTLock});
            env.close();

            tx = vault.withdraw(
                {.depositor = depositor,
                 .id = keylet.key,
                 .amount = asset(100)});
            env(tx, ter(tecLOCKED));

            tx[sfDestination] = issuer.human();
            env(tx, ter(tecLOCKED));

            // Clawback is still permitted, even with global lock
            tx = vault.clawback(
                {.issuer = issuer,
                 .id = keylet.key,
                 .holder = depositor,
                 .amount = asset(0)});
            env(tx);
            env.close();

            // Clawback removed shares MPToken
            auto const mptSle = env.le(keylet::mptoken(share, depositor.id()));
            BEAST_EXPECT(mptSle == nullptr);

            // Can delete empty vault, even if global lock
            tx = vault.del({.owner = owner, .id = keylet.key});
            env(tx);
        });

        testCase([this](
                     Env& env,
                     Account const& issuer,
                     Account const& owner,
                     Account const& depositor,
                     PrettyAsset const& asset,
                     Vault& vault,
                     MPTTester& mptt) {
            testcase("MPT only issuer can clawback");

            auto [tx, keylet] = vault.create({.owner = owner, .asset = asset});
            env(tx);
            env.close();

            tx = vault.deposit(
                {.depositor = depositor,
                 .id = keylet.key,
                 .amount = asset(100)});
            env(tx);
            env.close();

            {
                auto tx = vault.clawback(
                    {.issuer = owner, .id = keylet.key, .holder = depositor});
                env(tx, ter(tecNO_PERMISSION));
            }
        });

        testCase(
            [this](
                Env& env,
                Account const& issuer,
                Account const& owner,
                Account const& depositor,
                PrettyAsset const& asset,
                Vault& vault,
                MPTTester& mptt) {
                testcase(
                    "MPT 3rd party without MPToken cannot be withdrawal "
                    "destination");

                auto [tx, keylet] =
                    vault.create({.owner = owner, .asset = asset});
                env(tx);
                env.close();

                tx = vault.deposit(
                    {.depositor = depositor,
                     .id = keylet.key,
                     .amount = asset(100)});
                env(tx);
                env.close();

                {
                    // Set destination to 3rd party without MPToken
                    Account charlie{"charlie"};
                    env.fund(XRP(1000), charlie);
                    env.close();

                    tx = vault.withdraw(
                        {.depositor = depositor,
                         .id = keylet.key,
                         .amount = asset(100)});
                    tx[sfDestination] = charlie.human();
                    env(tx, ter(tecNO_AUTH));
                }
            },
            {.requireAuth = false});

        testCase(
            [this](
                Env& env,
                Account const& issuer,
                Account const& owner,
                Account const& depositor,
                PrettyAsset const& asset,
                Vault& vault,
                MPTTester& mptt) {
                testcase("MPT depositor without MPToken cannot withdraw");

                auto [tx, keylet] =
                    vault.create({.owner = owner, .asset = asset});
                env(tx);
                env.close();
                auto v = env.le(keylet);
                BEAST_EXPECT(v);
                MPTID share = (*v)[sfShareMPTID];

                tx = vault.deposit(
                    {.depositor = depositor,
                     .id = keylet.key,
                     .amount = asset(1000)});  // all assets held by depositor
                env(tx);
                env.close();

                {
                    // Remove depositor's MPToken and withdraw will fail
                    mptt.authorize(
                        {.account = depositor, .flags = tfMPTUnauthorize});
                    env.close();
                    auto const mptoken =
                        env.le(keylet::mptoken(mptt.issuanceID(), depositor));
                    BEAST_EXPECT(mptoken == nullptr);

                    tx = vault.withdraw(
                        {.depositor = depositor,
                         .id = keylet.key,
                         .amount = asset(100)});
                    env(tx, ter(tecNO_AUTH));
                }

                {
                    // Restore depositor's MPToken and withdraw will succeed
                    mptt.authorize({.account = depositor});
                    env.close();

                    tx = vault.withdraw(
                        {.depositor = depositor,
                         .id = keylet.key,
                         .amount = asset(1000)});
                    env(tx);
                    env.close();

                    // Withdraw removed shares MPToken
                    auto const mptSle =
                        env.le(keylet::mptoken(share, depositor.id()));
                    BEAST_EXPECT(mptSle == nullptr);
                }
            },
            {.requireAuth = false});

        testCase([this](
                     Env& env,
                     Account const& issuer,
                     Account const& owner,
                     Account const& depositor,
                     PrettyAsset const& asset,
                     Vault& vault,
                     MPTTester& mptt) {
            testcase("MPT issuance deleted");

            auto [tx, keylet] = vault.create({.owner = owner, .asset = asset});
            env(tx);
            env.close();

            tx = vault.deposit(
                {.depositor = depositor,
                 .id = keylet.key,
                 .amount = asset(1000)});
            env(tx);
            env.close();

            {
                auto tx = vault.clawback(
                    {.issuer = issuer,
                     .id = keylet.key,
                     .holder = depositor,
                     .amount = asset(0)});
                env(tx);
            }

            mptt.destroy({.issuer = issuer, .id = mptt.issuanceID()});
            env.close();

            {
                auto [tx, keylet] =
                    vault.create({.owner = depositor, .asset = asset});
                env(tx, ter{tecOBJECT_NOT_FOUND});
            }

            {
                auto tx = vault.deposit(
                    {.depositor = depositor,
                     .id = keylet.key,
                     .amount = asset(10)});
                env(tx, ter{tecOBJECT_NOT_FOUND});
            }

            {
                auto tx = vault.withdraw(
                    {.depositor = depositor,
                     .id = keylet.key,
                     .amount = asset(10)});
                env(tx, ter{tecOBJECT_NOT_FOUND});
            }

            {
                auto tx = vault.clawback(
                    {.issuer = issuer,
                     .id = keylet.key,
                     .holder = depositor,
                     .amount = asset(0)});
                env(tx, ter{tecOBJECT_NOT_FOUND});
            }

            env(vault.del({.owner = owner, .id = keylet.key}));
        });

        testCase([this](
                     Env& env,
                     Account const& issuer,
                     Account const& owner,
                     Account const& depositor,
                     PrettyAsset const& asset,
                     Vault& vault,
                     MPTTester& mptt) {
            testcase("MPT vault owner can receive shares unless unauthorized");

            auto [tx, keylet] = vault.create({.owner = owner, .asset = asset});
            env(tx);
            env.close();

            tx = vault.deposit(
                {.depositor = depositor,
                 .id = keylet.key,
                 .amount = asset(1000)});
            env(tx);
            env.close();

            auto const issuanceId = [&env](ripple::Keylet keylet) -> MPTID {
                auto const vault = env.le(keylet);
                return vault->at(sfShareMPTID);
            }(keylet);
            PrettyAsset shares = MPTIssue(issuanceId);

            {
                // owner has MPToken for shares they did not explicitly create
                env(pay(depositor, owner, shares(1)));
                env.close();

                tx = vault.withdraw(
                    {.depositor = owner,
                     .id = keylet.key,
                     .amount = shares(1)});
                env(tx);
                env.close();

                // owner's MPToken for vault shares not destroyed by withdraw
                env(pay(depositor, owner, shares(1)));
                env.close();

                tx = vault.clawback(
                    {.issuer = issuer,
                     .id = keylet.key,
                     .holder = owner,
                     .amount = asset(0)});
                env(tx);
                env.close();

                // owner's MPToken for vault shares not destroyed by clawback
                env(pay(depositor, owner, shares(1)));
                env.close();

                // pay back, so we can destroy owner's MPToken now
                env(pay(owner, depositor, shares(1)));
                env.close();

                {
                    // explicitly destroy vault owners MPToken with zero balance
                    Json::Value jv;
                    jv[sfAccount] = owner.human();
                    jv[sfMPTokenIssuanceID] = to_string(issuanceId);
                    jv[sfFlags] = tfMPTUnauthorize;
                    jv[sfTransactionType] = jss::MPTokenAuthorize;
                    env(jv);
                    env.close();
                }

                // owner no longer has MPToken for vault shares
                tx = pay(depositor, owner, shares(1));
                env(tx, ter{tecNO_AUTH});
                env.close();

                // destroy all remaining shares, so we can delete vault
                tx = vault.clawback(
                    {.issuer = issuer,
                     .id = keylet.key,
                     .holder = depositor,
                     .amount = asset(0)});
                env(tx);
                env.close();

                // will soft fail destroying MPToken for vault owner
                env(vault.del({.owner = owner, .id = keylet.key}));
                env.close();
            }
        });

        testCase(
            [this](
                Env& env,
                Account const& issuer,
                Account const& owner,
                Account const& depositor,
                PrettyAsset const& asset,
                Vault& vault,
                MPTTester& mptt) {
                testcase("MPT clawback disabled");

                auto [tx, keylet] =
                    vault.create({.owner = owner, .asset = asset});
                env(tx);
                env.close();

                tx = vault.deposit(
                    {.depositor = depositor,
                     .id = keylet.key,
                     .amount = asset(1000)});
                env(tx);
                env.close();

                {
                    auto tx = vault.clawback(
                        {.issuer = issuer,
                         .id = keylet.key,
                         .holder = depositor,
                         .amount = asset(0)});
                    env(tx, ter{tecNO_PERMISSION});
                }
            },
            {.enableClawback = false});

        testCase([this](
                     Env& env,
                     Account const& issuer,
                     Account const& owner,
                     Account const& depositor,
                     Asset const& asset,
                     Vault& vault,
                     MPTTester& mptt) {
            testcase("MPT un-authorization");
            auto [tx, keylet] = vault.create({.owner = owner, .asset = asset});
            env(tx);
            env.close();
            tx = vault.deposit(
                {.depositor = depositor,
                 .id = keylet.key,
                 .amount = asset(1000)});
            env(tx);
            env.close();

            mptt.authorize(
                {.account = issuer,
                 .holder = depositor,
                 .flags = tfMPTUnauthorize});
            env.close();

            {
                auto tx = vault.withdraw(
                    {.depositor = depositor,
                     .id = keylet.key,
                     .amount = asset(100)});
                env(tx, ter(tecNO_AUTH));

                // Withdrawal to other (authorized) accounts works
                tx[sfDestination] = issuer.human();
                env(tx);
                env.close();

                tx[sfDestination] = owner.human();
                env(tx);
                env.close();
            }

            {
                // Cannot deposit some more
                auto tx = vault.deposit(
                    {.depositor = depositor,
                     .id = keylet.key,
                     .amount = asset(100)});
                env(tx, ter(tecNO_AUTH));
            }

            // Clawback works
            tx = vault.clawback(
                {.issuer = issuer,
                 .id = keylet.key,
                 .holder = depositor,
                 .amount = asset(800)});
            env(tx);
            env.close();

            env(vault.del({.owner = owner, .id = keylet.key}));
        });

        testCase([this](
                     Env& env,
                     Account const& issuer,
                     Account const& owner,
                     Account const& depositor,
                     Asset const& asset,
                     Vault& vault,
                     MPTTester& mptt) {
            testcase("MPT lock of vault pseudo-account");
            auto [tx, keylet] = vault.create({.owner = owner, .asset = asset});
            env(tx);
            env.close();

            auto const vaultAccount =
                [&env, keylet = keylet, this]() -> AccountID {
                auto const vault = env.le(keylet);
                BEAST_EXPECT(vault != nullptr);
                return vault->at(sfAccount);
            }();

            tx = vault.deposit(
                {.depositor = depositor,
                 .id = keylet.key,
                 .amount = asset(100)});
            env(tx);
            env.close();

            tx = [&]() {
                Json::Value jv;
                jv[jss::Account] = issuer.human();
                jv[sfMPTokenIssuanceID] =
                    to_string(asset.get<MPTIssue>().getMptID());
                jv[jss::Holder] = toBase58(vaultAccount);
                jv[jss::TransactionType] = jss::MPTokenIssuanceSet;
                jv[jss::Flags] = tfMPTLock;
                return jv;
            }();
            env(tx);
            env.close();

            tx = vault.deposit(
                {.depositor = depositor,
                 .id = keylet.key,
                 .amount = asset(100)});
            env(tx, ter(tecLOCKED));

            tx = vault.withdraw(
                {.depositor = depositor,
                 .id = keylet.key,
                 .amount = asset(100)});
            env(tx, ter(tecLOCKED));

            // Clawback works, even when locked
            tx = vault.clawback(
                {.issuer = issuer,
                 .id = keylet.key,
                 .holder = depositor,
                 .amount = asset(100)});
            env(tx);

            // Can delete an empty vault even when asset is locked.
            tx = vault.del({.owner = owner, .id = keylet.key});
            env(tx);
        });

        {
            testcase("MPT shares to a vault");

            Env env{*this, testable_amendments() | featureSingleAssetVault};
            Account owner{"owner"};
            Account issuer{"issuer"};
            env.fund(XRP(1000000), owner, issuer);
            env.close();
            Vault vault{env};

            MPTTester mptt{env, issuer, mptInitNoFund};
            mptt.create(
                {.flags = tfMPTCanTransfer | tfMPTCanLock | lsfMPTCanClawback |
                     tfMPTRequireAuth});
            mptt.authorize({.account = owner});
            mptt.authorize({.account = issuer, .holder = owner});
            PrettyAsset asset = mptt.issuanceID();
            env(pay(issuer, owner, asset(100)));
            auto [tx1, k1] = vault.create({.owner = owner, .asset = asset});
            env(tx1);
            env.close();

            auto const shares = [&env, keylet = k1, this]() -> Asset {
                auto const vault = env.le(keylet);
                BEAST_EXPECT(vault != nullptr);
                return MPTIssue(vault->at(sfShareMPTID));
            }();

            auto [tx2, k2] = vault.create({.owner = owner, .asset = shares});
            env(tx2, ter{tecWRONG_ASSET});
            env.close();
        }
    }

    void
    testWithIOU()
    {
        using namespace test::jtx;

        auto testCase =
            [&,
             this](std::function<void(
                       Env & env,
                       Account const& owner,
                       Account const& issuer,
                       Account const& charlie,
                       std::function<Account(ripple::Keylet)> vaultAccount,
                       Vault& vault,
                       PrettyAsset const& asset,
                       std::function<MPTID(ripple::Keylet)> issuanceId)> test) {
                Env env{*this, testable_amendments() | featureSingleAssetVault};
                Account const owner{"owner"};
                Account const issuer{"issuer"};
                Account const charlie{"charlie"};
                Vault vault{env};
                env.fund(XRP(1000), issuer, owner, charlie);
                env(fset(issuer, asfAllowTrustLineClawback));
                env.close();

                PrettyAsset const asset = issuer["IOU"];
                env.trust(asset(1000), owner);
                env.trust(asset(1000), charlie);
                env(pay(issuer, owner, asset(200)));
                env(rate(issuer, 1.25));
                env.close();

                auto const vaultAccount =
                    [&env](ripple::Keylet keylet) -> Account {
                    return Account("vault", env.le(keylet)->at(sfAccount));
                };
                auto const issuanceId = [&env](ripple::Keylet keylet) -> MPTID {
                    return env.le(keylet)->at(sfShareMPTID);
                };

                test(
                    env,
                    owner,
                    issuer,
                    charlie,
                    vaultAccount,
                    vault,
                    asset,
                    issuanceId);
            };

        testCase([&, this](
                     Env& env,
                     Account const& owner,
                     Account const& issuer,
                     Account const&,
                     auto vaultAccount,
                     Vault& vault,
                     PrettyAsset const& asset,
                     auto&&...) {
            testcase("IOU cannot use different asset");
            PrettyAsset const foo = issuer["FOO"];

            auto [tx, keylet] = vault.create({.owner = owner, .asset = asset});
            env(tx);
            env.close();

            {
                // Cannot create new trustline to a vault
                auto tx = [&, account = vaultAccount(keylet)]() {
                    Json::Value jv;
                    jv[jss::Account] = issuer.human();
                    {
                        auto& ja = jv[jss::LimitAmount] =
                            foo(0).value().getJson(JsonOptions::none);
                        ja[jss::issuer] = toBase58(account);
                    }
                    jv[jss::TransactionType] = jss::TrustSet;
                    jv[jss::Flags] = tfSetFreeze;
                    return jv;
                }();
                env(tx, ter{tecNO_PERMISSION});
                env.close();
            }

            {
                auto tx = vault.deposit(
                    {.depositor = issuer, .id = keylet.key, .amount = foo(20)});
                env(tx, ter{tecWRONG_ASSET});
                env.close();
            }

            {
                auto tx = vault.withdraw(
                    {.depositor = issuer, .id = keylet.key, .amount = foo(20)});
                env(tx, ter{tecWRONG_ASSET});
                env.close();
            }

            env(vault.del({.owner = owner, .id = keylet.key}));
            env.close();
        });

        testCase([&, this](
                     Env& env,
                     Account const& owner,
                     Account const& issuer,
                     Account const& charlie,
                     auto vaultAccount,
                     Vault& vault,
                     PrettyAsset const& asset,
                     auto issuanceId) {
            testcase("IOU frozen trust line to vault account");

            auto [tx, keylet] = vault.create({.owner = owner, .asset = asset});
            env(tx);
            env.close();

            env(vault.deposit(
                {.depositor = owner, .id = keylet.key, .amount = asset(100)}));
            env.close();

            Asset const share = Asset(issuanceId(keylet));

            // Freeze the trustline to the vault
            auto trustSet = [&, account = vaultAccount(keylet)]() {
                Json::Value jv;
                jv[jss::Account] = issuer.human();
                {
                    auto& ja = jv[jss::LimitAmount] =
                        asset(0).value().getJson(JsonOptions::none);
                    ja[jss::issuer] = toBase58(account);
                }
                jv[jss::TransactionType] = jss::TrustSet;
                jv[jss::Flags] = tfSetFreeze;
                return jv;
            }();
            env(trustSet);
            env.close();

            {
                // Note, the "frozen" state of the trust line to vault account
                // is reported as  "locked" state of the vault shares, because
                // this state is attached to shares by means of the transitive
                // isFrozen.
                auto tx = vault.deposit(
                    {.depositor = owner,
                     .id = keylet.key,
                     .amount = asset(80)});
                env(tx, ter{tecLOCKED});
            }

            {
                auto tx = vault.withdraw(
                    {.depositor = owner,
                     .id = keylet.key,
                     .amount = asset(100)});
                env(tx, ter{tecLOCKED});

                // also when trying to withdraw to a 3rd party
                tx[sfDestination] = charlie.human();
                env(tx, ter{tecLOCKED});
                env.close();
            }

            {
                // Clawback works, even when locked
                auto tx = vault.clawback(
                    {.issuer = issuer,
                     .id = keylet.key,
                     .holder = owner,
                     .amount = asset(50)});
                env(tx);
                env.close();
            }

            // Clear the frozen state
            trustSet[jss::Flags] = tfClearFreeze;
            env(trustSet);
            env.close();

            env(vault.withdraw(
                {.depositor = owner,
                 .id = keylet.key,
                 .amount = share(50'000'000)}));

            env(vault.del({.owner = owner, .id = keylet.key}));
            env.close();
        });

        testCase([&, this](
                     Env& env,
                     Account const& owner,
                     Account const& issuer,
                     Account const& charlie,
                     auto vaultAccount,
                     Vault& vault,
                     PrettyAsset const& asset,
                     auto issuanceId) {
            testcase("IOU transfer fees not applied");

            auto [tx, keylet] = vault.create({.owner = owner, .asset = asset});
            env(tx);
            env.close();

            env(vault.deposit(
                {.depositor = owner, .id = keylet.key, .amount = asset(100)}));
            env.close();

            auto const issue = asset.raw().get<Issue>();
            Asset const share = Asset(issuanceId(keylet));

            // transfer fees ignored on deposit
            BEAST_EXPECT(env.balance(owner, issue) == asset(100));
            BEAST_EXPECT(
                env.balance(vaultAccount(keylet), issue) == asset(100));

            {
                auto tx = vault.clawback(
                    {.issuer = issuer,
                     .id = keylet.key,
                     .holder = owner,
                     .amount = asset(50)});
                env(tx);
                env.close();
            }

            // transfer fees ignored on clawback
            BEAST_EXPECT(env.balance(owner, issue) == asset(100));
            BEAST_EXPECT(env.balance(vaultAccount(keylet), issue) == asset(50));

            env(vault.withdraw(
                {.depositor = owner,
                 .id = keylet.key,
                 .amount = share(20'000'000)}));

            // transfer fees ignored on withdraw
            BEAST_EXPECT(env.balance(owner, issue) == asset(120));
            BEAST_EXPECT(env.balance(vaultAccount(keylet), issue) == asset(30));

            {
                auto tx = vault.withdraw(
                    {.depositor = owner,
                     .id = keylet.key,
                     .amount = share(30'000'000)});
                tx[sfDestination] = charlie.human();
                env(tx);
            }

            // transfer fees ignored on withdraw to 3rd party
            BEAST_EXPECT(env.balance(owner, issue) == asset(120));
            BEAST_EXPECT(env.balance(charlie, issue) == asset(30));
            BEAST_EXPECT(env.balance(vaultAccount(keylet), issue) == asset(0));

            env(vault.del({.owner = owner, .id = keylet.key}));
            env.close();
        });

        testCase([&, this](
                     Env& env,
                     Account const& owner,
                     Account const& issuer,
                     Account const& charlie,
                     auto,
                     Vault& vault,
                     PrettyAsset const& asset,
                     auto&&...) {
            testcase("IOU frozen trust line to depositor");

            auto [tx, keylet] = vault.create({.owner = owner, .asset = asset});
            env(tx);
            env.close();

            env(vault.deposit(
                {.depositor = owner, .id = keylet.key, .amount = asset(100)}));
            env.close();

            // Withdraw to 3rd party works
            auto const withdrawToCharlie = [&](ripple::Keylet keylet) {
                auto tx = vault.withdraw(
                    {.depositor = owner,
                     .id = keylet.key,
                     .amount = asset(10)});
                tx[sfDestination] = charlie.human();
                return tx;
            }(keylet);
            env(withdrawToCharlie);

            // Freeze the owner
            env(trust(issuer, asset(0), owner, tfSetFreeze));
            env.close();

            // Cannot withdraw
            auto const withdraw = vault.withdraw(
                {.depositor = owner, .id = keylet.key, .amount = asset(10)});
            env(withdraw, ter{tecFROZEN});

            // Cannot withdraw to 3rd party
            env(withdrawToCharlie, ter{tecLOCKED});
            env.close();

            {
                // Cannot deposit some more
                auto tx = vault.deposit(
                    {.depositor = owner,
                     .id = keylet.key,
                     .amount = asset(10)});
                env(tx, ter{tecFROZEN});
            }

            {
                // Clawback still works
                auto tx = vault.clawback(
                    {.issuer = issuer,
                     .id = keylet.key,
                     .holder = owner,
                     .amount = asset(0)});
                env(tx);
                env.close();
            }

            env(vault.del({.owner = owner, .id = keylet.key}));
            env.close();
        });

        testCase([&, this](
                     Env& env,
                     Account const& owner,
                     Account const& issuer,
                     Account const& charlie,
                     auto,
                     Vault& vault,
                     PrettyAsset const& asset,
                     auto&&...) {
            testcase("IOU no trust line to 3rd party");

            auto [tx, keylet] = vault.create({.owner = owner, .asset = asset});
            env(tx);
            env.close();

            env(vault.deposit(
                {.depositor = owner, .id = keylet.key, .amount = asset(100)}));
            env.close();

            Account const erin{"erin"};
            env.fund(XRP(1000), erin);
            env.close();

            // Withdraw to 3rd party without trust line
            auto const tx1 = [&](ripple::Keylet keylet) {
                auto tx = vault.withdraw(
                    {.depositor = owner,
                     .id = keylet.key,
                     .amount = asset(10)});
                tx[sfDestination] = erin.human();
                return tx;
            }(keylet);
            env(tx1, ter{tecNO_LINE});
        });

        testCase([&, this](
                     Env& env,
                     Account const& owner,
                     Account const& issuer,
                     Account const& charlie,
                     auto,
                     Vault& vault,
                     PrettyAsset const& asset,
                     auto&&...) {
            testcase("IOU no trust line to depositor");

            auto [tx, keylet] = vault.create({.owner = owner, .asset = asset});
            env(tx);
            env.close();

            // reset limit, so deposit of all funds will delete the trust line
            env.trust(asset(0), owner);
            env.close();

            env(vault.deposit(
                {.depositor = owner, .id = keylet.key, .amount = asset(200)}));
            env.close();

            auto trustline =
                env.le(keylet::line(owner, asset.raw().get<Issue>()));
            BEAST_EXPECT(trustline == nullptr);

            // Withdraw without trust line, will succeed
            auto const tx1 = [&](ripple::Keylet keylet) {
                auto tx = vault.withdraw(
                    {.depositor = owner,
                     .id = keylet.key,
                     .amount = asset(10)});
                return tx;
            }(keylet);
            env(tx1);
        });

        testCase([&, this](
                     Env& env,
                     Account const& owner,
                     Account const& issuer,
                     Account const& charlie,
                     auto,
                     Vault& vault,
                     PrettyAsset const& asset,
                     auto&&...) {
            testcase("IOU frozen trust line to 3rd party");

            auto [tx, keylet] = vault.create({.owner = owner, .asset = asset});
            env(tx);
            env.close();

            env(vault.deposit(
                {.depositor = owner, .id = keylet.key, .amount = asset(100)}));
            env.close();

            // Withdraw to 3rd party works
            auto const withdrawToCharlie = [&](ripple::Keylet keylet) {
                auto tx = vault.withdraw(
                    {.depositor = owner,
                     .id = keylet.key,
                     .amount = asset(10)});
                tx[sfDestination] = charlie.human();
                return tx;
            }(keylet);
            env(withdrawToCharlie);

            // Freeze the 3rd party
            env(trust(issuer, asset(0), charlie, tfSetFreeze));
            env.close();

            // Can withdraw
            auto const withdraw = vault.withdraw(
                {.depositor = owner, .id = keylet.key, .amount = asset(10)});
            env(withdraw);
            env.close();

            // Cannot withdraw to 3rd party
            env(withdrawToCharlie, ter{tecFROZEN});
            env.close();

            env(vault.clawback(
                {.issuer = issuer,
                 .id = keylet.key,
                 .holder = owner,
                 .amount = asset(0)}));
            env.close();

            env(vault.del({.owner = owner, .id = keylet.key}));
            env.close();
        });

        testCase([&, this](
                     Env& env,
                     Account const& owner,
                     Account const& issuer,
                     Account const& charlie,
                     auto,
                     Vault& vault,
                     PrettyAsset const& asset,
                     auto&&...) {
            testcase("IOU global freeze");

            auto [tx, keylet] = vault.create({.owner = owner, .asset = asset});
            env(tx);
            env.close();

            env(vault.deposit(
                {.depositor = owner, .id = keylet.key, .amount = asset(100)}));
            env.close();

            env(fset(issuer, asfGlobalFreeze));
            env.close();

            {
                // Cannot withdraw
                auto tx = vault.withdraw(
                    {.depositor = owner,
                     .id = keylet.key,
                     .amount = asset(10)});
                env(tx, ter{tecFROZEN});

                // Cannot withdraw to 3rd party
                tx[sfDestination] = charlie.human();
                env(tx, ter{tecFROZEN});
                env.close();

                // Cannot deposit some more
                tx = vault.deposit(
                    {.depositor = owner,
                     .id = keylet.key,
                     .amount = asset(10)});

                env(tx, ter{tecFROZEN});
            }

            // Clawback is permitted
            env(vault.clawback(
                {.issuer = issuer,
                 .id = keylet.key,
                 .holder = owner,
                 .amount = asset(0)}));
            env.close();

            env(vault.del({.owner = owner, .id = keylet.key}));
            env.close();
        });
    }

    void
    testWithDomainCheck()
    {
        using namespace test::jtx;

        testcase("private vault");

        Env env{*this, testable_amendments() | featureSingleAssetVault};
        Account issuer{"issuer"};
        Account owner{"owner"};
        Account depositor{"depositor"};
        Account charlie{"charlie"};
        Account pdOwner{"pdOwner"};
        Account credIssuer1{"credIssuer1"};
        Account credIssuer2{"credIssuer2"};
        std::string const credType = "credential";
        Vault vault{env};
        env.fund(
            XRP(1000),
            issuer,
            owner,
            depositor,
            charlie,
            pdOwner,
            credIssuer1,
            credIssuer2);
        env.close();
        env(fset(issuer, asfAllowTrustLineClawback));
        env.close();
        env.require(flags(issuer, asfAllowTrustLineClawback));

        PrettyAsset asset = issuer["IOU"];
        env.trust(asset(1000), owner);
        env(pay(issuer, owner, asset(500)));
        env.trust(asset(1000), depositor);
        env(pay(issuer, depositor, asset(500)));
        env.trust(asset(1000), charlie);
        env(pay(issuer, charlie, asset(5)));
        env.close();

        auto [tx, keylet] = vault.create(
            {.owner = owner, .asset = asset, .flags = tfVaultPrivate});
        env(tx);
        env.close();
        BEAST_EXPECT(env.le(keylet));

        {
            testcase("private vault owner can deposit");
            auto tx = vault.deposit(
                {.depositor = owner, .id = keylet.key, .amount = asset(50)});
            env(tx);
        }

        {
            testcase("private vault depositor not authorized yet");
            auto tx = vault.deposit(
                {.depositor = depositor,
                 .id = keylet.key,
                 .amount = asset(50)});
            env(tx, ter{tecNO_AUTH});
        }

        {
            testcase("private vault cannot set non-existing domain");
            auto tx = vault.set({.owner = owner, .id = keylet.key});
            tx[sfDomainID] = to_string(base_uint<256>(42ul));
            env(tx, ter{tecOBJECT_NOT_FOUND});
        }

        {
            testcase("private vault set domainId");

            {
                pdomain::Credentials const credentials1{
                    {.issuer = credIssuer1, .credType = credType}};

                env(pdomain::setTx(pdOwner, credentials1));
                auto const domainId1 = [&]() {
                    auto tx = env.tx()->getJson(JsonOptions::none);
                    return pdomain::getNewDomain(env.meta());
                }();

                auto tx = vault.set({.owner = owner, .id = keylet.key});
                tx[sfDomainID] = to_string(domainId1);
                env(tx);
                env.close();

                // Update domain second time, should be harmless
                env(tx);
                env.close();
            }

            {
                pdomain::Credentials const credentials{
                    {.issuer = credIssuer1, .credType = credType},
                    {.issuer = credIssuer2, .credType = credType}};

                env(pdomain::setTx(pdOwner, credentials));
                auto const domainId = [&]() {
                    auto tx = env.tx()->getJson(JsonOptions::none);
                    return pdomain::getNewDomain(env.meta());
                }();

                auto tx = vault.set({.owner = owner, .id = keylet.key});
                tx[sfDomainID] = to_string(domainId);
                env(tx);
                env.close();
            }
        }

        {
            testcase("private vault depositor still not authorized");
            auto tx = vault.deposit(
                {.depositor = depositor,
                 .id = keylet.key,
                 .amount = asset(50)});
            env(tx, ter{tecNO_AUTH});
            env.close();
        }

        auto const credKeylet =
            credentials::keylet(depositor, credIssuer1, credType);
        {
            testcase("private vault depositor now authorized");
            env(credentials::create(depositor, credIssuer1, credType));
            env(credentials::accept(depositor, credIssuer1, credType));
            env(credentials::create(charlie, credIssuer1, credType));
            // charlie's credential not accepted
            env.close();
            auto credSle = env.le(credKeylet);
            BEAST_EXPECT(credSle != nullptr);

            auto tx = vault.deposit(
                {.depositor = depositor,
                 .id = keylet.key,
                 .amount = asset(50)});
            env(tx);
            env.close();

            tx = vault.deposit(
                {.depositor = charlie, .id = keylet.key, .amount = asset(50)});
            env(tx, ter{tecNO_AUTH});
            env.close();
        }

        {
            testcase("private vault depositor lost authorization");
            env(credentials::deleteCred(
                credIssuer1, depositor, credIssuer1, credType));
            env(credentials::deleteCred(
                credIssuer1, charlie, credIssuer1, credType));
            env.close();
            auto credSle = env.le(credKeylet);
            BEAST_EXPECT(credSle == nullptr);

            auto tx = vault.deposit(
                {.depositor = depositor,
                 .id = keylet.key,
                 .amount = asset(50)});
            env(tx, ter{tecNO_AUTH});
            env.close();
        }

        auto const shares = [&env, keylet = keylet, this]() -> Asset {
            auto const vault = env.le(keylet);
            BEAST_EXPECT(vault != nullptr);
            return MPTIssue(vault->at(sfShareMPTID));
        }();

        {
            testcase("private vault expired authorization");
            uint32_t const closeTime = env.current()
                                           ->info()
                                           .parentCloseTime.time_since_epoch()
                                           .count();
            {
                auto tx0 =
                    credentials::create(depositor, credIssuer2, credType);
                tx0[sfExpiration] = closeTime + 20;
                env(tx0);
                tx0 = credentials::create(charlie, credIssuer2, credType);
                tx0[sfExpiration] = closeTime + 20;
                env(tx0);
                env.close();

                env(credentials::accept(depositor, credIssuer2, credType));
                env(credentials::accept(charlie, credIssuer2, credType));
                env.close();
            }

            {
                auto tx1 = vault.deposit(
                    {.depositor = depositor,
                     .id = keylet.key,
                     .amount = asset(50)});
                env(tx1);
                env.close();

                auto const tokenKeylet = keylet::mptoken(
                    shares.get<MPTIssue>().getMptID(), depositor.id());
                BEAST_EXPECT(env.le(tokenKeylet) != nullptr);
            }

            {
                // time advance
                env.close();
                env.close();
                env.close();

                auto const credsKeylet =
                    credentials::keylet(depositor, credIssuer2, credType);
                BEAST_EXPECT(env.le(credsKeylet) != nullptr);

                auto tx2 = vault.deposit(
                    {.depositor = depositor,
                     .id = keylet.key,
                     .amount = asset(1)});
                env(tx2, ter{tecEXPIRED});
                env.close();

                BEAST_EXPECT(env.le(credsKeylet) == nullptr);
            }

            {
                auto const credsKeylet =
                    credentials::keylet(charlie, credIssuer2, credType);
                BEAST_EXPECT(env.le(credsKeylet) != nullptr);
                auto const tokenKeylet = keylet::mptoken(
                    shares.get<MPTIssue>().getMptID(), charlie.id());
                BEAST_EXPECT(env.le(tokenKeylet) == nullptr);

                auto tx3 = vault.deposit(
                    {.depositor = charlie,
                     .id = keylet.key,
                     .amount = asset(2)});
                env(tx3, ter{tecEXPIRED});

                env.close();
                BEAST_EXPECT(env.le(credsKeylet) == nullptr);
                BEAST_EXPECT(env.le(tokenKeylet) == nullptr);
            }
        }

        {
            testcase("private vault reset domainId");
            auto tx = vault.set({.owner = owner, .id = keylet.key});
            tx[sfDomainID] = "0";
            env(tx);
            env.close();

            tx = vault.deposit(
                {.depositor = depositor,
                 .id = keylet.key,
                 .amount = asset(50)});
            env(tx, ter{tecNO_AUTH});
            env.close();

            tx = vault.withdraw(
                {.depositor = depositor,
                 .id = keylet.key,
                 .amount = asset(50)});
            env(tx);
            env.close();

            tx = vault.clawback(
                {.issuer = issuer,
                 .id = keylet.key,
                 .holder = depositor,
                 .amount = asset(0)});
            env(tx);

            tx = vault.clawback(
                {.issuer = issuer,
                 .id = keylet.key,
                 .holder = owner,
                 .amount = asset(0)});
            env(tx);
            env.close();

            tx = vault.del({
                .owner = owner,
                .id = keylet.key,
            });
            env(tx);
        }
    }

    void
    testWithDomainCheckXRP()
    {
        using namespace test::jtx;

        testcase("private XRP vault");

        Env env{*this, testable_amendments() | featureSingleAssetVault};
        Account owner{"owner"};
        Account depositor{"depositor"};
        Account alice{"charlie"};
        std::string const credType = "credential";
        Vault vault{env};
        env.fund(XRP(100000), owner, depositor, alice);
        env.close();

        PrettyAsset asset = xrpIssue();
        auto [tx, keylet] = vault.create(
            {.owner = owner, .asset = asset, .flags = tfVaultPrivate});
        env(tx);
        env.close();

        auto const [vaultAccount, issuanceId] =
            [&env, keylet = keylet, this]() -> std::tuple<AccountID, uint192> {
            auto const vault = env.le(keylet);
            BEAST_EXPECT(vault != nullptr);
            return {vault->at(sfAccount), vault->at(sfShareMPTID)};
        }();
        BEAST_EXPECT(env.le(keylet::account(vaultAccount)));
        BEAST_EXPECT(env.le(keylet::mptIssuance(issuanceId)));
        PrettyAsset shares{issuanceId};

        {
            testcase("private XRP vault owner can deposit");
            auto tx = vault.deposit(
                {.depositor = owner, .id = keylet.key, .amount = asset(50)});
            env(tx);
            env.close();
        }

        {
            testcase("private XRP vault cannot pay shares to depositor yet");
            env(pay(owner, depositor, shares(1)), ter{tecNO_AUTH});
        }

        {
            testcase("private XRP vault depositor not authorized yet");
            auto tx = vault.deposit(
                {.depositor = depositor,
                 .id = keylet.key,
                 .amount = asset(50)});
            env(tx, ter{tecNO_AUTH});
        }

        {
            testcase("private XRP vault set DomainID");
            pdomain::Credentials const credentials{
                {.issuer = owner, .credType = credType}};

            env(pdomain::setTx(owner, credentials));
            auto const domainId = [&]() {
                auto tx = env.tx()->getJson(JsonOptions::none);
                return pdomain::getNewDomain(env.meta());
            }();

            auto tx = vault.set({.owner = owner, .id = keylet.key});
            tx[sfDomainID] = to_string(domainId);
            env(tx);
            env.close();
        }

        auto const credKeylet = credentials::keylet(depositor, owner, credType);
        {
            testcase("private XRP vault depositor now authorized");
            env(credentials::create(depositor, owner, credType));
            env(credentials::accept(depositor, owner, credType));
            env.close();

            BEAST_EXPECT(env.le(credKeylet));
            auto tx = vault.deposit(
                {.depositor = depositor,
                 .id = keylet.key,
                 .amount = asset(50)});
            env(tx);
            env.close();
        }

        {
            testcase("private XRP vault can pay shares to depositor");
            env(pay(owner, depositor, shares(1)));
        }

        {
            testcase("private XRP vault cannot pay shares to 3rd party");
            Json::Value jv;
            jv[sfAccount] = alice.human();
            jv[sfTransactionType] = jss::MPTokenAuthorize;
            jv[sfMPTokenIssuanceID] = to_string(issuanceId);
            env(jv);
            env.close();

            env(pay(owner, alice, shares(1)), ter{tecNO_AUTH});
        }
    }

    void
    testFailedPseudoAccount()
    {
        using namespace test::jtx;

        testcase("failed pseudo-account allocation");
        Env env{*this, testable_amendments() | featureSingleAssetVault};
        Account const owner{"owner"};
        Vault vault{env};
        env.fund(XRP(1000), owner);

        auto const keylet = keylet::vault(owner.id(), env.seq(owner));
        for (int i = 0; i < 256; ++i)
        {
            AccountID const accountId =
                ripple::pseudoAccountAddress(*env.current(), keylet.key);

            env(pay(env.master.id(), accountId, XRP(1000)),
                seq(autofill),
                fee(autofill),
                sig(autofill));
        }

        auto [tx, keylet1] =
            vault.create({.owner = owner, .asset = xrpIssue()});
        BEAST_EXPECT(keylet.key == keylet1.key);
        env(tx, ter{terADDRESS_COLLISION});
    }

    void
    testScaleIOU()
    {
        using namespace test::jtx;

        struct Data
        {
            Account const& owner;
            Account const& issuer;
            Account const& depositor;
            Account const& vaultAccount;
            MPTIssue shares;
            PrettyAsset const& share;
            Vault& vault;
            ripple::Keylet keylet;
            Issue assets;
            PrettyAsset const& asset;
            std::function<bool(std::function<bool(SLE&, SLE&)>)> peek;
        };

        auto testCase = [&, this](
                            std::uint8_t scale,
                            std::function<void(Env & env, Data data)> test) {
            Env env{*this, testable_amendments() | featureSingleAssetVault};
            Account const owner{"owner"};
            Account const issuer{"issuer"};
            Account const depositor{"depositor"};
            Vault vault{env};
            env.fund(XRP(1000), issuer, owner, depositor);
            env(fset(issuer, asfAllowTrustLineClawback));
            env.close();

            PrettyAsset const asset = issuer["IOU"];
            env.trust(asset(1000), owner);
            env.trust(asset(1000), depositor);
            env(pay(issuer, owner, asset(200)));
            env(pay(issuer, depositor, asset(200)));
            env.close();

            auto [tx, keylet] = vault.create({.owner = owner, .asset = asset});
            tx[sfScale] = scale;
            env(tx);

            auto const [vaultAccount, issuanceId] =
                [&env](ripple::Keylet keylet) -> std::tuple<Account, MPTID> {
                auto const vault = env.le(keylet);
                return {
                    Account("vault", vault->at(sfAccount)),
                    vault->at(sfShareMPTID)};
            }(keylet);
            MPTIssue shares(issuanceId);
            env.memoize(vaultAccount);

            auto const peek =
                [=, &env, this](std::function<bool(SLE&, SLE&)> fn) -> bool {
                return env.app().openLedger().modify(
                    [&](OpenView& view, beast::Journal j) -> bool {
                        Sandbox sb(&view, tapNONE);
                        auto vault = sb.peek(keylet::vault(keylet.key));
                        if (!BEAST_EXPECT(vault != nullptr))
                            return false;
                        auto shares = sb.peek(
                            keylet::mptIssuance(vault->at(sfShareMPTID)));
                        if (!BEAST_EXPECT(shares != nullptr))
                            return false;
                        if (fn(*vault, *shares))
                        {
                            sb.update(vault);
                            sb.update(shares);
                            sb.apply(view);
                            return true;
                        }
                        return false;
                    });
            };

            test(
                env,
                {.owner = owner,
                 .issuer = issuer,
                 .depositor = depositor,
                 .vaultAccount = vaultAccount,
                 .shares = shares,
                 .share = PrettyAsset(shares),
                 .vault = vault,
                 .keylet = keylet,
                 .assets = asset.raw().get<Issue>(),
                 .asset = asset,
                 .peek = peek});
        };

        testCase(18, [&, this](Env& env, Data d) {
            testcase("Scale deposit overflow on first deposit");
            auto tx = d.vault.deposit(
                {.depositor = d.depositor,
                 .id = d.keylet.key,
                 .amount = d.asset(10)});
            env(tx, ter{tecPATH_DRY});
            env.close();
        });

        testCase(18, [&, this](Env& env, Data d) {
            testcase("Scale deposit overflow on second deposit");

            {
                auto tx = d.vault.deposit(
                    {.depositor = d.depositor,
                     .id = d.keylet.key,
                     .amount = d.asset(5)});
                env(tx);
                env.close();
            }

            {
                auto tx = d.vault.deposit(
                    {.depositor = d.depositor,
                     .id = d.keylet.key,
                     .amount = d.asset(10)});
                env(tx, ter{tecPATH_DRY});
                env.close();
            }
        });

        testCase(18, [&, this](Env& env, Data d) {
            testcase("Scale deposit overflow on total shares");

            {
                auto tx = d.vault.deposit(
                    {.depositor = d.depositor,
                     .id = d.keylet.key,
                     .amount = d.asset(5)});
                env(tx);
                env.close();
            }

            {
                auto tx = d.vault.deposit(
                    {.depositor = d.depositor,
                     .id = d.keylet.key,
                     .amount = d.asset(5)});
                env(tx, ter{tecPATH_DRY});
                env.close();
            }
        });

        testCase(1, [&, this](Env& env, Data d) {
            testcase("Scale deposit exact");

            auto const start = env.balance(d.depositor, d.assets).number();
            auto tx = d.vault.deposit(
                {.depositor = d.depositor,
                 .id = d.keylet.key,
                 .amount = d.asset(1)});
            env(tx);
            env.close();
            BEAST_EXPECT(env.balance(d.depositor, d.shares) == d.share(10));
            BEAST_EXPECT(
                env.balance(d.depositor, d.assets) ==
                STAmount(d.asset, start - 1));
        });

        testCase(1, [&, this](Env& env, Data d) {
            testcase("Scale deposit insignificant amount");

            auto tx = d.vault.deposit(
                {.depositor = d.depositor,
                 .id = d.keylet.key,
                 .amount = STAmount(d.asset, Number(9, -2))});
            env(tx, ter{tecPRECISION_LOSS});
        });

        testCase(1, [&, this](Env& env, Data d) {
            testcase("Scale deposit exact, using full precision");

            auto const start = env.balance(d.depositor, d.assets).number();
            auto tx = d.vault.deposit(
                {.depositor = d.depositor,
                 .id = d.keylet.key,
                 .amount = STAmount(d.asset, Number(15, -1))});
            env(tx);
            env.close();
            BEAST_EXPECT(env.balance(d.depositor, d.shares) == d.share(15));
            BEAST_EXPECT(
                env.balance(d.depositor, d.assets) ==
                STAmount(d.asset, start - Number(15, -1)));
        });

        testCase(1, [&, this](Env& env, Data d) {
            testcase("Scale deposit exact, truncating from .5");

            auto const start = env.balance(d.depositor, d.assets).number();
            // Each of the cases below will transfer exactly 1.2 IOU to the
            // vault and receive 12 shares in exchange
            {
                auto tx = d.vault.deposit(
                    {.depositor = d.depositor,
                     .id = d.keylet.key,
                     .amount = STAmount(d.asset, Number(125, -2))});
                env(tx);
                env.close();
                BEAST_EXPECT(env.balance(d.depositor, d.shares) == d.share(12));
                BEAST_EXPECT(
                    env.balance(d.depositor, d.assets) ==
                    STAmount(d.asset, start - Number(12, -1)));
            }

            {
                auto tx = d.vault.deposit(
                    {.depositor = d.depositor,
                     .id = d.keylet.key,
                     .amount = STAmount(d.asset, Number(1201, -3))});
                env(tx);
                env.close();
                BEAST_EXPECT(env.balance(d.depositor, d.shares) == d.share(24));
                BEAST_EXPECT(
                    env.balance(d.depositor, d.assets) ==
                    STAmount(d.asset, start - Number(24, -1)));
            }

            {
                auto tx = d.vault.deposit(
                    {.depositor = d.depositor,
                     .id = d.keylet.key,
                     .amount = STAmount(d.asset, Number(1299, -3))});
                env(tx);
                env.close();
                BEAST_EXPECT(env.balance(d.depositor, d.shares) == d.share(36));
                BEAST_EXPECT(
                    env.balance(d.depositor, d.assets) ==
                    STAmount(d.asset, start - Number(36, -1)));
            }
        });

        testCase(1, [&, this](Env& env, Data d) {
            testcase("Scale deposit exact, truncating from .01");

            auto const start = env.balance(d.depositor, d.assets).number();
            // round to 12
            auto tx = d.vault.deposit(
                {.depositor = d.depositor,
                 .id = d.keylet.key,
                 .amount = STAmount(d.asset, Number(1201, -3))});
            env(tx);
            env.close();
            BEAST_EXPECT(env.balance(d.depositor, d.shares) == d.share(12));
            BEAST_EXPECT(
                env.balance(d.depositor, d.assets) ==
                STAmount(d.asset, start - Number(12, -1)));

            {
                // round to 6
                auto tx = d.vault.deposit(
                    {.depositor = d.depositor,
                     .id = d.keylet.key,
                     .amount = STAmount(d.asset, Number(69, -2))});
                env(tx);
                env.close();
                BEAST_EXPECT(env.balance(d.depositor, d.shares) == d.share(18));
                BEAST_EXPECT(
                    env.balance(d.depositor, d.assets) ==
                    STAmount(d.asset, start - Number(18, -1)));
            }
        });

        testCase(1, [&, this](Env& env, Data d) {
            testcase("Scale deposit exact, truncating from .99");

            auto const start = env.balance(d.depositor, d.assets).number();
            // round to 12
            auto tx = d.vault.deposit(
                {.depositor = d.depositor,
                 .id = d.keylet.key,
                 .amount = STAmount(d.asset, Number(1299, -3))});
            env(tx);
            env.close();
            BEAST_EXPECT(env.balance(d.depositor, d.shares) == d.share(12));
            BEAST_EXPECT(
                env.balance(d.depositor, d.assets) ==
                STAmount(d.asset, start - Number(12, -1)));

            {
                // round to 6
                auto tx = d.vault.deposit(
                    {.depositor = d.depositor,
                     .id = d.keylet.key,
                     .amount = STAmount(d.asset, Number(62, -2))});
                env(tx);
                env.close();
                BEAST_EXPECT(env.balance(d.depositor, d.shares) == d.share(18));
                BEAST_EXPECT(
                    env.balance(d.depositor, d.assets) ==
                    STAmount(d.asset, start - Number(18, -1)));
            }
        });

        testCase(1, [&, this](Env& env, Data d) {
            // initial setup: deposit 100 IOU, receive 1000 shares
            auto const start = env.balance(d.depositor, d.assets).number();
            auto tx = d.vault.deposit(
                {.depositor = d.depositor,
                 .id = d.keylet.key,
                 .amount = STAmount(d.asset, Number(100, 0))});
            env(tx);
            env.close();
            BEAST_EXPECT(env.balance(d.depositor, d.shares) == d.share(1000));
            BEAST_EXPECT(
                env.balance(d.depositor, d.assets) ==
                STAmount(d.asset, start - Number(100, 0)));
            BEAST_EXPECT(
                env.balance(d.vaultAccount, d.assets) ==
                STAmount(d.asset, Number(100, 0)));
            BEAST_EXPECT(
                env.balance(d.vaultAccount, d.shares) ==
                STAmount(d.share, Number(1000, 0)));

            {
                testcase("Scale redeem exact");
                // sharesToAssetsWithdraw:
                //  assets = assetsTotal * (shares / sharesTotal)
                //  assets = 100 * 100 / 1000 = 100 * 0.1 = 10

                auto const start = env.balance(d.depositor, d.assets).number();
                auto tx = d.vault.withdraw(
                    {.depositor = d.depositor,
                     .id = d.keylet.key,
                     .amount = STAmount(d.share, Number(100, 0))});
                env(tx);
                env.close();
                BEAST_EXPECT(
                    env.balance(d.depositor, d.shares) == d.share(900));
                BEAST_EXPECT(
                    env.balance(d.depositor, d.assets) ==
                    STAmount(d.asset, start + Number(10, 0)));
                BEAST_EXPECT(
                    env.balance(d.vaultAccount, d.assets) ==
                    STAmount(d.asset, Number(90, 0)));
                BEAST_EXPECT(
                    env.balance(d.vaultAccount, d.shares) ==
                    STAmount(d.share, Number(900, 0)));
            }

            {
                testcase("Scale redeem with rounding");
                // sharesToAssetsWithdraw:
                //  assets = assetsTotal * (shares / sharesTotal)
                //  assets = 90 * 25 / 900 = 90 * 0.02777... = 2.5

                auto const start = env.balance(d.depositor, d.assets).number();
                d.peek([](SLE& vault, auto&) -> bool {
                    vault[sfAssetsAvailable] = Number(1);
                    return true;
                });

                // Note, this transaction fails first (because of above change
                // in the open ledger) but then succeeds when the ledger is
                // closed (because a modification like above is not persistent),
                // which is why the checks below are expected to pass.
                auto tx = d.vault.withdraw(
                    {.depositor = d.depositor,
                     .id = d.keylet.key,
                     .amount = STAmount(d.share, Number(25, 0))});
                env(tx, ter{tecINSUFFICIENT_FUNDS});
                env.close();
                BEAST_EXPECT(
                    env.balance(d.depositor, d.shares) == d.share(900 - 25));
                BEAST_EXPECT(
                    env.balance(d.depositor, d.assets) ==
                    STAmount(d.asset, start + Number(25, -1)));
                BEAST_EXPECT(
                    env.balance(d.vaultAccount, d.assets) ==
                    STAmount(d.asset, Number(900 - 25, -1)));
                BEAST_EXPECT(
                    env.balance(d.vaultAccount, d.shares) ==
                    STAmount(d.share, Number(900 - 25, 0)));
            }

            {
                testcase("Scale redeem exact");
                // sharesToAssetsWithdraw:
                //  assets = assetsTotal * (shares / sharesTotal)
                //  assets = 87.5 * 21 / 875 = 87.5 * 0.024 = 2.1

                auto const start = env.balance(d.depositor, d.assets).number();

                tx = d.vault.withdraw(
                    {.depositor = d.depositor,
                     .id = d.keylet.key,
                     .amount = STAmount(d.share, Number(21, 0))});
                env(tx);
                env.close();
                BEAST_EXPECT(
                    env.balance(d.depositor, d.shares) == d.share(875 - 21));
                BEAST_EXPECT(
                    env.balance(d.depositor, d.assets) ==
                    STAmount(d.asset, start + Number(21, -1)));
                BEAST_EXPECT(
                    env.balance(d.vaultAccount, d.assets) ==
                    STAmount(d.asset, Number(875 - 21, -1)));
                BEAST_EXPECT(
                    env.balance(d.vaultAccount, d.shares) ==
                    STAmount(d.share, Number(875 - 21, 0)));
            }

            {
                testcase("Scale redeem rest");
                auto const rest = env.balance(d.depositor, d.shares).number();

                tx = d.vault.withdraw(
                    {.depositor = d.depositor,
                     .id = d.keylet.key,
                     .amount = STAmount(d.share, rest)});
                env(tx);
                env.close();
                BEAST_EXPECT(env.balance(d.depositor, d.shares).number() == 0);
                BEAST_EXPECT(
                    env.balance(d.vaultAccount, d.assets).number() == 0);
                BEAST_EXPECT(
                    env.balance(d.vaultAccount, d.shares).number() == 0);
            }
        });

        testCase(18, [&, this](Env& env, Data d) {
            testcase("Scale withdraw overflow");

            {
                auto tx = d.vault.deposit(
                    {.depositor = d.depositor,
                     .id = d.keylet.key,
                     .amount = d.asset(5)});
                env(tx);
                env.close();
            }

            {
                auto tx = d.vault.withdraw(
                    {.depositor = d.depositor,
                     .id = d.keylet.key,
                     .amount = STAmount(d.asset, Number(10, 0))});
                env(tx, ter{tecPATH_DRY});
                env.close();
            }
        });

        testCase(1, [&, this](Env& env, Data d) {
            // initial setup: deposit 100 IOU, receive 1000 shares
            auto const start = env.balance(d.depositor, d.assets).number();
            auto tx = d.vault.deposit(
                {.depositor = d.depositor,
                 .id = d.keylet.key,
                 .amount = STAmount(d.asset, Number(100, 0))});
            env(tx);
            env.close();
            BEAST_EXPECT(env.balance(d.depositor, d.shares) == d.share(1000));
            BEAST_EXPECT(
                env.balance(d.depositor, d.assets) ==
                STAmount(d.asset, start - Number(100, 0)));
            BEAST_EXPECT(
                env.balance(d.vaultAccount, d.assets) ==
                STAmount(d.asset, Number(100, 0)));
            BEAST_EXPECT(
                env.balance(d.vaultAccount, d.shares) ==
                STAmount(d.share, Number(1000, 0)));

            {
                testcase("Scale withdraw exact");
                // assetsToSharesWithdraw:
                //  shares = sharesTotal * (assets / assetsTotal)
                //  shares = 1000 * 10 / 100 = 1000 * 0.1 = 100
                // sharesToAssetsWithdraw:
                //  assets = assetsTotal * (shares / sharesTotal)
                //  assets = 100 * 100 / 1000 = 100 * 0.1 = 10

                auto const start = env.balance(d.depositor, d.assets).number();
                auto tx = d.vault.withdraw(
                    {.depositor = d.depositor,
                     .id = d.keylet.key,
                     .amount = STAmount(d.asset, Number(10, 0))});
                env(tx);
                env.close();
                BEAST_EXPECT(
                    env.balance(d.depositor, d.shares) == d.share(900));
                BEAST_EXPECT(
                    env.balance(d.depositor, d.assets) ==
                    STAmount(d.asset, start + Number(10, 0)));
                BEAST_EXPECT(
                    env.balance(d.vaultAccount, d.assets) ==
                    STAmount(d.asset, Number(90, 0)));
                BEAST_EXPECT(
                    env.balance(d.vaultAccount, d.shares) ==
                    STAmount(d.share, Number(900, 0)));
            }

            {
                testcase("Scale withdraw insignificant amount");
                auto tx = d.vault.withdraw(
                    {.depositor = d.depositor,
                     .id = d.keylet.key,
                     .amount = STAmount(d.asset, Number(4, -2))});
                env(tx, ter{tecPRECISION_LOSS});
            }

            {
                testcase("Scale withdraw with rounding assets");
                // assetsToSharesWithdraw:
                //  shares = sharesTotal * (assets / assetsTotal)
                //  shares = 900 * 2.5 / 90 = 900 * 0.02777... = 25
                // sharesToAssetsWithdraw:
                //  assets = assetsTotal * (shares / sharesTotal)
                //  assets = 90 * 25 / 900 = 90 * 0.02777... = 2.5

                auto const start = env.balance(d.depositor, d.assets).number();
                d.peek([](SLE& vault, auto&) -> bool {
                    vault[sfAssetsAvailable] = Number(1);
                    return true;
                });

                // Note, this transaction fails first (because of above change
                // in the open ledger) but then succeeds when the ledger is
                // closed (because a modification like above is not persistent),
                // which is why the checks below are expected to pass.
                auto tx = d.vault.withdraw(
                    {.depositor = d.depositor,
                     .id = d.keylet.key,
                     .amount = STAmount(d.asset, Number(25, -1))});
                env(tx, ter{tecINSUFFICIENT_FUNDS});
                env.close();
                BEAST_EXPECT(
                    env.balance(d.depositor, d.shares) == d.share(900 - 25));
                BEAST_EXPECT(
                    env.balance(d.depositor, d.assets) ==
                    STAmount(d.asset, start + Number(25, -1)));
                BEAST_EXPECT(
                    env.balance(d.vaultAccount, d.assets) ==
                    STAmount(d.asset, Number(900 - 25, -1)));
                BEAST_EXPECT(
                    env.balance(d.vaultAccount, d.shares) ==
                    STAmount(d.share, Number(900 - 25, 0)));
            }

            {
                testcase("Scale withdraw with rounding shares up");
                // assetsToSharesWithdraw:
                //  shares = sharesTotal * (assets / assetsTotal)
                //  shares = 875 * 3.75 / 87.5 = 875 * 0.042857... = 37.5
                // sharesToAssetsWithdraw:
                //  assets = assetsTotal * (shares / sharesTotal)
                //  assets = 87.5 * 38 / 875 = 87.5 * 0.043428... = 3.8

                auto const start = env.balance(d.depositor, d.assets).number();
                auto tx = d.vault.withdraw(
                    {.depositor = d.depositor,
                     .id = d.keylet.key,
                     .amount = STAmount(d.asset, Number(375, -2))});
                env(tx);
                env.close();
                BEAST_EXPECT(
                    env.balance(d.depositor, d.shares) == d.share(875 - 38));
                BEAST_EXPECT(
                    env.balance(d.depositor, d.assets) ==
                    STAmount(d.asset, start + Number(38, -1)));
                BEAST_EXPECT(
                    env.balance(d.vaultAccount, d.assets) ==
                    STAmount(d.asset, Number(875 - 38, -1)));
                BEAST_EXPECT(
                    env.balance(d.vaultAccount, d.shares) ==
                    STAmount(d.share, Number(875 - 38, 0)));
            }

            {
                testcase("Scale withdraw with rounding shares down");
                // assetsToSharesWithdraw:
                //  shares = sharesTotal * (assets / assetsTotal)
                //  shares = 837 * 3.72 / 83.7 = 837 * 0.04444... = 37.2
                // sharesToAssetsWithdraw:
                //  assets = assetsTotal * (shares / sharesTotal)
                //  assets = 83.7 * 37 / 837 = 83.7 * 0.044205... = 3.7

                auto const start = env.balance(d.depositor, d.assets).number();
                auto tx = d.vault.withdraw(
                    {.depositor = d.depositor,
                     .id = d.keylet.key,
                     .amount = STAmount(d.asset, Number(372, -2))});
                env(tx);
                env.close();
                BEAST_EXPECT(
                    env.balance(d.depositor, d.shares) == d.share(837 - 37));
                BEAST_EXPECT(
                    env.balance(d.depositor, d.assets) ==
                    STAmount(d.asset, start + Number(37, -1)));
                BEAST_EXPECT(
                    env.balance(d.vaultAccount, d.assets) ==
                    STAmount(d.asset, Number(837 - 37, -1)));
                BEAST_EXPECT(
                    env.balance(d.vaultAccount, d.shares) ==
                    STAmount(d.share, Number(837 - 37, 0)));
            }

            {
                testcase("Scale withdraw tiny amount");

                auto const start = env.balance(d.depositor, d.assets).number();
                auto tx = d.vault.withdraw(
                    {.depositor = d.depositor,
                     .id = d.keylet.key,
                     .amount = STAmount(d.asset, Number(9, -2))});
                env(tx);
                env.close();
                BEAST_EXPECT(
                    env.balance(d.depositor, d.shares) == d.share(800 - 1));
                BEAST_EXPECT(
                    env.balance(d.depositor, d.assets) ==
                    STAmount(d.asset, start + Number(1, -1)));
                BEAST_EXPECT(
                    env.balance(d.vaultAccount, d.assets) ==
                    STAmount(d.asset, Number(800 - 1, -1)));
                BEAST_EXPECT(
                    env.balance(d.vaultAccount, d.shares) ==
                    STAmount(d.share, Number(800 - 1, 0)));
            }

            {
                testcase("Scale withdraw rest");
                auto const rest =
                    env.balance(d.vaultAccount, d.assets).number();

                tx = d.vault.withdraw(
                    {.depositor = d.depositor,
                     .id = d.keylet.key,
                     .amount = STAmount(d.asset, rest)});
                env(tx);
                env.close();
                BEAST_EXPECT(env.balance(d.depositor, d.shares).number() == 0);
                BEAST_EXPECT(
                    env.balance(d.vaultAccount, d.assets).number() == 0);
                BEAST_EXPECT(
                    env.balance(d.vaultAccount, d.shares).number() == 0);
            }
        });

        testCase(18, [&, this](Env& env, Data d) {
            testcase("Scale clawback overflow");

            {
                auto tx = d.vault.deposit(
                    {.depositor = d.depositor,
                     .id = d.keylet.key,
                     .amount = d.asset(5)});
                env(tx);
                env.close();
            }

            {
                auto tx = d.vault.clawback(
                    {.issuer = d.issuer,
                     .id = d.keylet.key,
                     .holder = d.depositor,
                     .amount = STAmount(d.asset, Number(10, 0))});
                env(tx, ter{tecPATH_DRY});
                env.close();
            }
        });

        testCase(1, [&, this](Env& env, Data d) {
            // initial setup: deposit 100 IOU, receive 1000 shares
            auto const start = env.balance(d.depositor, d.assets).number();
            auto tx = d.vault.deposit(
                {.depositor = d.depositor,
                 .id = d.keylet.key,
                 .amount = STAmount(d.asset, Number(100, 0))});
            env(tx);
            env.close();
            BEAST_EXPECT(env.balance(d.depositor, d.shares) == d.share(1000));
            BEAST_EXPECT(
                env.balance(d.depositor, d.assets) ==
                STAmount(d.asset, start - Number(100, 0)));
            BEAST_EXPECT(
                env.balance(d.vaultAccount, d.assets) ==
                STAmount(d.asset, Number(100, 0)));
            BEAST_EXPECT(
                env.balance(d.vaultAccount, d.shares) ==
                STAmount(d.share, Number(1000, 0)));
            {
                testcase("Scale clawback exact");
                // assetsToSharesWithdraw:
                //  shares = sharesTotal * (assets / assetsTotal)
                //  shares = 1000 * 10 / 100 = 1000 * 0.1 = 100
                // sharesToAssetsWithdraw:
                //  assets = assetsTotal * (shares / sharesTotal)
                //  assets = 100 * 100 / 1000 = 100 * 0.1 = 10

                auto const start = env.balance(d.depositor, d.assets).number();
                auto tx = d.vault.clawback(
                    {.issuer = d.issuer,
                     .id = d.keylet.key,
                     .holder = d.depositor,
                     .amount = STAmount(d.asset, Number(10, 0))});
                env(tx);
                env.close();
                BEAST_EXPECT(
                    env.balance(d.depositor, d.shares) == d.share(900));
                BEAST_EXPECT(
                    env.balance(d.depositor, d.assets) ==
                    STAmount(d.asset, start));
                BEAST_EXPECT(
                    env.balance(d.vaultAccount, d.assets) ==
                    STAmount(d.asset, Number(90, 0)));
                BEAST_EXPECT(
                    env.balance(d.vaultAccount, d.shares) ==
                    STAmount(d.share, Number(900, 0)));
            }

            {
                testcase("Scale clawback insignificant amount");
                auto tx = d.vault.clawback(
                    {.issuer = d.issuer,
                     .id = d.keylet.key,
                     .holder = d.depositor,
                     .amount = STAmount(d.asset, Number(4, -2))});
                env(tx, ter{tecPRECISION_LOSS});
            }

            {
                testcase("Scale clawback with rounding assets");
                // assetsToSharesWithdraw:
                //  shares = sharesTotal * (assets / assetsTotal)
                //  shares = 900 * 2.5 / 90 = 900 * 0.02777... = 25
                // sharesToAssetsWithdraw:
                //  assets = assetsTotal * (shares / sharesTotal)
                //  assets = 90 * 25 / 900 = 90 * 0.02777... = 2.5

                auto const start = env.balance(d.depositor, d.assets).number();
                auto tx = d.vault.clawback(
                    {.issuer = d.issuer,
                     .id = d.keylet.key,
                     .holder = d.depositor,
                     .amount = STAmount(d.asset, Number(25, -1))});
                env(tx);
                env.close();
                BEAST_EXPECT(
                    env.balance(d.depositor, d.shares) == d.share(900 - 25));
                BEAST_EXPECT(
                    env.balance(d.depositor, d.assets) ==
                    STAmount(d.asset, start));
                BEAST_EXPECT(
                    env.balance(d.vaultAccount, d.assets) ==
                    STAmount(d.asset, Number(900 - 25, -1)));
                BEAST_EXPECT(
                    env.balance(d.vaultAccount, d.shares) ==
                    STAmount(d.share, Number(900 - 25, 0)));
            }

            {
                testcase("Scale clawback with rounding shares up");
                // assetsToSharesWithdraw:
                //  shares = sharesTotal * (assets / assetsTotal)
                //  shares = 875 * 3.75 / 87.5 = 875 * 0.042857... = 37.5
                // sharesToAssetsWithdraw:
                //  assets = assetsTotal * (shares / sharesTotal)
                //  assets = 87.5 * 38 / 875 = 87.5 * 0.043428... = 3.8

                auto const start = env.balance(d.depositor, d.assets).number();
                auto tx = d.vault.clawback(
                    {.issuer = d.issuer,
                     .id = d.keylet.key,
                     .holder = d.depositor,
                     .amount = STAmount(d.asset, Number(375, -2))});
                env(tx);
                env.close();
                BEAST_EXPECT(
                    env.balance(d.depositor, d.shares) == d.share(875 - 38));
                BEAST_EXPECT(
                    env.balance(d.depositor, d.assets) ==
                    STAmount(d.asset, start));
                BEAST_EXPECT(
                    env.balance(d.vaultAccount, d.assets) ==
                    STAmount(d.asset, Number(875 - 38, -1)));
                BEAST_EXPECT(
                    env.balance(d.vaultAccount, d.shares) ==
                    STAmount(d.share, Number(875 - 38, 0)));
            }

            {
                testcase("Scale clawback with rounding shares down");
                // assetsToSharesWithdraw:
                //  shares = sharesTotal * (assets / assetsTotal)
                //  shares = 837 * 3.72 / 83.7 = 837 * 0.04444... = 37.2
                // sharesToAssetsWithdraw:
                //  assets = assetsTotal * (shares / sharesTotal)
                //  assets = 83.7 * 37 / 837 = 83.7 * 0.044205... = 3.7

                auto const start = env.balance(d.depositor, d.assets).number();
                auto tx = d.vault.clawback(
                    {.issuer = d.issuer,
                     .id = d.keylet.key,
                     .holder = d.depositor,
                     .amount = STAmount(d.asset, Number(372, -2))});
                env(tx);
                env.close();
                BEAST_EXPECT(
                    env.balance(d.depositor, d.shares) == d.share(837 - 37));
                BEAST_EXPECT(
                    env.balance(d.depositor, d.assets) ==
                    STAmount(d.asset, start));
                BEAST_EXPECT(
                    env.balance(d.vaultAccount, d.assets) ==
                    STAmount(d.asset, Number(837 - 37, -1)));
                BEAST_EXPECT(
                    env.balance(d.vaultAccount, d.shares) ==
                    STAmount(d.share, Number(837 - 37, 0)));
            }

            {
                testcase("Scale clawback tiny amount");

                auto const start = env.balance(d.depositor, d.assets).number();
                auto tx = d.vault.clawback(
                    {.issuer = d.issuer,
                     .id = d.keylet.key,
                     .holder = d.depositor,
                     .amount = STAmount(d.asset, Number(9, -2))});
                env(tx);
                env.close();
                BEAST_EXPECT(
                    env.balance(d.depositor, d.shares) == d.share(800 - 1));
                BEAST_EXPECT(
                    env.balance(d.depositor, d.assets) ==
                    STAmount(d.asset, start));
                BEAST_EXPECT(
                    env.balance(d.vaultAccount, d.assets) ==
                    STAmount(d.asset, Number(800 - 1, -1)));
                BEAST_EXPECT(
                    env.balance(d.vaultAccount, d.shares) ==
                    STAmount(d.share, Number(800 - 1, 0)));
            }

            {
                testcase("Scale clawback rest");
                auto const rest =
                    env.balance(d.vaultAccount, d.assets).number();
                d.peek([](SLE& vault, auto&) -> bool {
                    vault[sfAssetsAvailable] = Number(5);
                    return true;
                });

                // Note, this transaction yields two different results:
                // * in the open ledger, with AssetsAvailable = 5
                // * when the ledger is closed with unmodified AssetsAvailable
                //   because a modification like above is not persistent.
                tx = d.vault.clawback(
                    {.issuer = d.issuer,
                     .id = d.keylet.key,
                     .holder = d.depositor,
                     .amount = STAmount(d.asset, rest)});
                env(tx);
                env.close();
                BEAST_EXPECT(env.balance(d.depositor, d.shares).number() == 0);
                BEAST_EXPECT(
                    env.balance(d.vaultAccount, d.assets).number() == 0);
                BEAST_EXPECT(
                    env.balance(d.vaultAccount, d.shares).number() == 0);
            }
        });
    }

    void
    testRPC()
    {
        using namespace test::jtx;

        testcase("RPC");
        Env env{*this, testable_amendments() | featureSingleAssetVault};
        Account const owner{"owner"};
        Account const issuer{"issuer"};
        Vault vault{env};
        env.fund(XRP(1000), issuer, owner);
        env.close();

        PrettyAsset asset = issuer["IOU"];
        env.trust(asset(1000), owner);
        env(pay(issuer, owner, asset(200)));
        env.close();

        auto const sequence = env.seq(owner);
        auto [tx, keylet] = vault.create({.owner = owner, .asset = asset});
        env(tx);
        env.close();

        // Set some fields
        {
            auto tx1 = vault.deposit(
                {.depositor = owner, .id = keylet.key, .amount = asset(50)});
            env(tx1);

            auto tx2 = vault.set({.owner = owner, .id = keylet.key});
            tx2[sfAssetsMaximum] = asset(1000).number();
            env(tx2);
            env.close();
        }

        auto const sleVault = [&env, keylet = keylet, this]() {
            auto const vault = env.le(keylet);
            BEAST_EXPECT(vault != nullptr);
            return vault;
        }();

        auto const check = [&, keylet = keylet, sle = sleVault, this](
                               Json::Value const& vault,
                               Json::Value const& issuance = Json::nullValue) {
            BEAST_EXPECT(vault.isObject());

            constexpr auto checkString =
                [](auto& node, SField const& field, std::string v) -> bool {
                return node.isMember(field.fieldName) &&
                    node[field.fieldName].isString() &&
                    node[field.fieldName] == v;
            };
            constexpr auto checkObject =
                [](auto& node, SField const& field, Json::Value v) -> bool {
                return node.isMember(field.fieldName) &&
                    node[field.fieldName].isObject() &&
                    node[field.fieldName] == v;
            };
            constexpr auto checkInt =
                [](auto& node, SField const& field, int v) -> bool {
                return node.isMember(field.fieldName) &&
                    ((node[field.fieldName].isInt() &&
                      node[field.fieldName] == Json::Int(v)) ||
                     (node[field.fieldName].isUInt() &&
                      node[field.fieldName] == Json::UInt(v)));
            };

            BEAST_EXPECT(vault["LedgerEntryType"].asString() == "Vault");
            BEAST_EXPECT(vault[jss::index].asString() == strHex(keylet.key));
            BEAST_EXPECT(checkInt(vault, sfFlags, 0));
            // Ignore all other standard fields, this test doesn't care

            BEAST_EXPECT(
                checkString(vault, sfAccount, toBase58(sle->at(sfAccount))));
            BEAST_EXPECT(
                checkObject(vault, sfAsset, to_json(sle->at(sfAsset))));
            BEAST_EXPECT(checkString(vault, sfAssetsAvailable, "50"));
            BEAST_EXPECT(checkString(vault, sfAssetsMaximum, "1000"));
            BEAST_EXPECT(checkString(vault, sfAssetsTotal, "50"));
            BEAST_EXPECT(checkString(vault, sfLossUnrealized, "0"));

            auto const strShareID = strHex(sle->at(sfShareMPTID));
            BEAST_EXPECT(checkString(vault, sfShareMPTID, strShareID));
            BEAST_EXPECT(checkString(vault, sfOwner, toBase58(owner.id())));
            BEAST_EXPECT(checkInt(vault, sfSequence, sequence));
            BEAST_EXPECT(checkInt(
                vault, sfWithdrawalPolicy, vaultStrategyFirstComeFirstServe));

            if (issuance.isObject())
            {
                BEAST_EXPECT(
                    issuance["LedgerEntryType"].asString() ==
                    "MPTokenIssuance");
                BEAST_EXPECT(
                    issuance[jss::mpt_issuance_id].asString() == strShareID);
                BEAST_EXPECT(checkInt(issuance, sfSequence, 1));
                BEAST_EXPECT(checkInt(
                    issuance,
                    sfFlags,
                    int(lsfMPTCanEscrow | lsfMPTCanTrade | lsfMPTCanTransfer)));
                BEAST_EXPECT(
                    checkString(issuance, sfOutstandingAmount, "50000000"));
            }
        };

        {
            testcase("RPC ledger_entry selected by key");
            Json::Value jvParams;
            jvParams[jss::ledger_index] = jss::validated;
            jvParams[jss::vault] = strHex(keylet.key);
            auto jvVault = env.rpc("json", "ledger_entry", to_string(jvParams));

            BEAST_EXPECT(!jvVault[jss::result].isMember(jss::error));
            BEAST_EXPECT(jvVault[jss::result].isMember(jss::node));
            check(jvVault[jss::result][jss::node]);
        }

        {
            testcase("RPC ledger_entry selected by owner and seq");
            Json::Value jvParams;
            jvParams[jss::ledger_index] = jss::validated;
            jvParams[jss::vault][jss::owner] = owner.human();
            jvParams[jss::vault][jss::seq] = sequence;
            auto jvVault = env.rpc("json", "ledger_entry", to_string(jvParams));

            BEAST_EXPECT(!jvVault[jss::result].isMember(jss::error));
            BEAST_EXPECT(jvVault[jss::result].isMember(jss::node));
            check(jvVault[jss::result][jss::node]);
        }

        {
            testcase("RPC ledger_entry cannot find vault by key");
            Json::Value jvParams;
            jvParams[jss::ledger_index] = jss::validated;
            jvParams[jss::vault] = to_string(uint256(42));
            auto jvVault = env.rpc("json", "ledger_entry", to_string(jvParams));
            BEAST_EXPECT(
                jvVault[jss::result][jss::error].asString() == "entryNotFound");
        }

        {
            testcase("RPC ledger_entry cannot find vault by owner and seq");
            Json::Value jvParams;
            jvParams[jss::ledger_index] = jss::validated;
            jvParams[jss::vault][jss::owner] = issuer.human();
            jvParams[jss::vault][jss::seq] = 1'000'000;
            auto jvVault = env.rpc("json", "ledger_entry", to_string(jvParams));
            BEAST_EXPECT(
                jvVault[jss::result][jss::error].asString() == "entryNotFound");
        }

        {
            testcase("RPC ledger_entry malformed key");
            Json::Value jvParams;
            jvParams[jss::ledger_index] = jss::validated;
            jvParams[jss::vault] = 42;
            auto jvVault = env.rpc("json", "ledger_entry", to_string(jvParams));
            BEAST_EXPECT(
                jvVault[jss::result][jss::error].asString() ==
                "malformedRequest");
        }

        {
            testcase("RPC ledger_entry malformed owner");
            Json::Value jvParams;
            jvParams[jss::ledger_index] = jss::validated;
            jvParams[jss::vault][jss::owner] = 42;
            jvParams[jss::vault][jss::seq] = sequence;
            auto jvVault = env.rpc("json", "ledger_entry", to_string(jvParams));
            BEAST_EXPECT(
                jvVault[jss::result][jss::error].asString() ==
                "malformedOwner");
        }

        {
            testcase("RPC ledger_entry malformed seq");
            Json::Value jvParams;
            jvParams[jss::ledger_index] = jss::validated;
            jvParams[jss::vault][jss::owner] = issuer.human();
            jvParams[jss::vault][jss::seq] = "foo";
            auto jvVault = env.rpc("json", "ledger_entry", to_string(jvParams));
            BEAST_EXPECT(
                jvVault[jss::result][jss::error].asString() ==
                "malformedRequest");
        }

        {
            testcase("RPC ledger_entry negative seq");
            Json::Value jvParams;
            jvParams[jss::ledger_index] = jss::validated;
            jvParams[jss::vault][jss::owner] = issuer.human();
            jvParams[jss::vault][jss::seq] = -1;
            auto jvVault = env.rpc("json", "ledger_entry", to_string(jvParams));
            BEAST_EXPECT(
                jvVault[jss::result][jss::error].asString() ==
                "malformedRequest");
        }

        {
            testcase("RPC ledger_entry oversized seq");
            Json::Value jvParams;
            jvParams[jss::ledger_index] = jss::validated;
            jvParams[jss::vault][jss::owner] = issuer.human();
            jvParams[jss::vault][jss::seq] = 1e20;
            auto jvVault = env.rpc("json", "ledger_entry", to_string(jvParams));
            BEAST_EXPECT(
                jvVault[jss::result][jss::error].asString() ==
                "malformedRequest");
        }

        {
            testcase("RPC ledger_entry bool seq");
            Json::Value jvParams;
            jvParams[jss::ledger_index] = jss::validated;
            jvParams[jss::vault][jss::owner] = issuer.human();
            jvParams[jss::vault][jss::seq] = true;
            auto jvVault = env.rpc("json", "ledger_entry", to_string(jvParams));
            BEAST_EXPECT(
                jvVault[jss::result][jss::error].asString() ==
                "malformedRequest");
        }

        {
            testcase("RPC account_objects");

            Json::Value jvParams;
            jvParams[jss::account] = owner.human();
            jvParams[jss::type] = jss::vault;
            auto jv = env.rpc(
                "json", "account_objects", to_string(jvParams))[jss::result];

            BEAST_EXPECT(jv[jss::account_objects].size() == 1);
            check(jv[jss::account_objects][0u]);
        }

        {
            testcase("RPC ledger_data");

            Json::Value jvParams;
            jvParams[jss::ledger_index] = jss::validated;
            jvParams[jss::binary] = false;
            jvParams[jss::type] = jss::vault;
            Json::Value jv =
                env.rpc("json", "ledger_data", to_string(jvParams));
            BEAST_EXPECT(jv[jss::result][jss::state].size() == 1);
            check(jv[jss::result][jss::state][0u]);
        }

        {
            testcase("RPC vault_info command line");
            Json::Value jv =
                env.rpc("vault_info", strHex(keylet.key), "validated");

            BEAST_EXPECT(!jv[jss::result].isMember(jss::error));
            BEAST_EXPECT(jv[jss::result].isMember(jss::vault));
            check(
                jv[jss::result][jss::vault],
                jv[jss::result][jss::vault][jss::shares]);
        }

        {
            testcase("RPC vault_info json");
            Json::Value jvParams;
            jvParams[jss::ledger_index] = jss::validated;
            jvParams[jss::vault_id] = strHex(keylet.key);
            auto jv = env.rpc("json", "vault_info", to_string(jvParams));

            BEAST_EXPECT(!jv[jss::result].isMember(jss::error));
            BEAST_EXPECT(jv[jss::result].isMember(jss::vault));
            check(
                jv[jss::result][jss::vault],
                jv[jss::result][jss::vault][jss::shares]);
        }

        {
            testcase("RPC vault_info invalid vault_id");
            Json::Value jvParams;
            jvParams[jss::ledger_index] = jss::validated;
            jvParams[jss::vault_id] = "foobar";
            auto jv = env.rpc("json", "vault_info", to_string(jvParams));
            BEAST_EXPECT(
                jv[jss::result][jss::error].asString() == "malformedRequest");
        }

        {
            testcase("RPC vault_info json invalid index");
            Json::Value jvParams;
            jvParams[jss::ledger_index] = jss::validated;
            jvParams[jss::vault_id] = 0;
            auto jv = env.rpc("json", "vault_info", to_string(jvParams));
            BEAST_EXPECT(
                jv[jss::result][jss::error].asString() == "malformedRequest");
        }

        {
            testcase("RPC vault_info json by owner and sequence");
            Json::Value jvParams;
            jvParams[jss::ledger_index] = jss::validated;
            jvParams[jss::owner] = owner.human();
            jvParams[jss::seq] = sequence;
            auto jv = env.rpc("json", "vault_info", to_string(jvParams));

            BEAST_EXPECT(!jv[jss::result].isMember(jss::error));
            BEAST_EXPECT(jv[jss::result].isMember(jss::vault));
            check(
                jv[jss::result][jss::vault],
                jv[jss::result][jss::vault][jss::shares]);
        }

        {
            testcase("RPC vault_info json malformed sequence");
            Json::Value jvParams;
            jvParams[jss::ledger_index] = jss::validated;
            jvParams[jss::owner] = owner.human();
            jvParams[jss::seq] = "foobar";
            auto jv = env.rpc("json", "vault_info", to_string(jvParams));
            BEAST_EXPECT(
                jv[jss::result][jss::error].asString() == "malformedRequest");
        }

        {
            testcase("RPC vault_info json invalid sequence");
            Json::Value jvParams;
            jvParams[jss::ledger_index] = jss::validated;
            jvParams[jss::owner] = owner.human();
            jvParams[jss::seq] = 0;
            auto jv = env.rpc("json", "vault_info", to_string(jvParams));
            BEAST_EXPECT(
                jv[jss::result][jss::error].asString() == "malformedRequest");
        }

        {
            testcase("RPC vault_info json negative sequence");
            Json::Value jvParams;
            jvParams[jss::ledger_index] = jss::validated;
            jvParams[jss::owner] = owner.human();
            jvParams[jss::seq] = -1;
            auto jv = env.rpc("json", "vault_info", to_string(jvParams));
            BEAST_EXPECT(
                jv[jss::result][jss::error].asString() == "malformedRequest");
        }

        {
            testcase("RPC vault_info json oversized sequence");
            Json::Value jvParams;
            jvParams[jss::ledger_index] = jss::validated;
            jvParams[jss::owner] = owner.human();
            jvParams[jss::seq] = 1e20;
            auto jv = env.rpc("json", "vault_info", to_string(jvParams));
            BEAST_EXPECT(
                jv[jss::result][jss::error].asString() == "malformedRequest");
        }

        {
            testcase("RPC vault_info json bool sequence");
            Json::Value jvParams;
            jvParams[jss::ledger_index] = jss::validated;
            jvParams[jss::owner] = owner.human();
            jvParams[jss::seq] = true;
            auto jv = env.rpc("json", "vault_info", to_string(jvParams));
            BEAST_EXPECT(
                jv[jss::result][jss::error].asString() == "malformedRequest");
        }

        {
            testcase("RPC vault_info json malformed owner");
            Json::Value jvParams;
            jvParams[jss::ledger_index] = jss::validated;
            jvParams[jss::owner] = "foobar";
            jvParams[jss::seq] = sequence;
            auto jv = env.rpc("json", "vault_info", to_string(jvParams));
            BEAST_EXPECT(
                jv[jss::result][jss::error].asString() == "malformedRequest");
        }

        {
            testcase("RPC vault_info json invalid combination only owner");
            Json::Value jvParams;
            jvParams[jss::ledger_index] = jss::validated;
            jvParams[jss::owner] = owner.human();
            auto jv = env.rpc("json", "vault_info", to_string(jvParams));
            BEAST_EXPECT(
                jv[jss::result][jss::error].asString() == "malformedRequest");
        }

        {
            testcase("RPC vault_info json invalid combination only seq");
            Json::Value jvParams;
            jvParams[jss::ledger_index] = jss::validated;
            jvParams[jss::seq] = sequence;
            auto jv = env.rpc("json", "vault_info", to_string(jvParams));
            BEAST_EXPECT(
                jv[jss::result][jss::error].asString() == "malformedRequest");
        }

        {
            testcase("RPC vault_info json invalid combination seq vault_id");
            Json::Value jvParams;
            jvParams[jss::ledger_index] = jss::validated;
            jvParams[jss::vault_id] = strHex(keylet.key);
            jvParams[jss::seq] = sequence;
            auto jv = env.rpc("json", "vault_info", to_string(jvParams));
            BEAST_EXPECT(
                jv[jss::result][jss::error].asString() == "malformedRequest");
        }

        {
            testcase("RPC vault_info json invalid combination owner vault_id");
            Json::Value jvParams;
            jvParams[jss::ledger_index] = jss::validated;
            jvParams[jss::vault_id] = strHex(keylet.key);
            jvParams[jss::owner] = owner.human();
            auto jv = env.rpc("json", "vault_info", to_string(jvParams));
            BEAST_EXPECT(
                jv[jss::result][jss::error].asString() == "malformedRequest");
        }

        {
            testcase(
                "RPC vault_info json invalid combination owner seq "
                "vault_id");
            Json::Value jvParams;
            jvParams[jss::ledger_index] = jss::validated;
            jvParams[jss::vault_id] = strHex(keylet.key);
            jvParams[jss::seq] = sequence;
            jvParams[jss::owner] = owner.human();
            auto jv = env.rpc("json", "vault_info", to_string(jvParams));
            BEAST_EXPECT(
                jv[jss::result][jss::error].asString() == "malformedRequest");
        }

        {
            testcase("RPC vault_info json no input");
            Json::Value jvParams;
            jvParams[jss::ledger_index] = jss::validated;
            auto jv = env.rpc("json", "vault_info", to_string(jvParams));
            BEAST_EXPECT(
                jv[jss::result][jss::error].asString() == "malformedRequest");
        }

        {
            testcase("RPC vault_info command line invalid index");
            Json::Value jv = env.rpc("vault_info", "foobar", "validated");
            BEAST_EXPECT(jv[jss::error].asString() == "invalidParams");
        }

        {
            testcase("RPC vault_info command line invalid index");
            Json::Value jv = env.rpc("vault_info", "0", "validated");
            BEAST_EXPECT(
                jv[jss::result][jss::error].asString() == "malformedRequest");
        }

        {
            testcase("RPC vault_info command line invalid index");
            Json::Value jv =
                env.rpc("vault_info", strHex(uint256(42)), "validated");
            BEAST_EXPECT(
                jv[jss::result][jss::error].asString() == "entryNotFound");
        }

        {
            testcase("RPC vault_info command line invalid ledger");
            Json::Value jv = env.rpc("vault_info", strHex(keylet.key), "0");
            BEAST_EXPECT(
                jv[jss::result][jss::error].asString() == "lgrNotFound");
        }
    }

public:
    void
    run() override
    {
        testSequences();
        testPreflight();
        testCreateFailXRP();
        testCreateFailIOU();
        testCreateFailMPT();
        testWithMPT();
        testWithIOU();
        testWithDomainCheck();
        testWithDomainCheckXRP();
        testNonTransferableShares();
        testFailedPseudoAccount();
        testScaleIOU();
        testRPC();
    }
};

BEAST_DEFINE_TESTSUITE_PRIO(Vault, app, ripple, 1);

}  // namespace ripple<|MERGE_RESOLUTION|>--- conflicted
+++ resolved
@@ -130,11 +130,8 @@
                      .amount = asset(50)});
                 env(tx);
                 env.close();
-<<<<<<< HEAD
-=======
                 BEAST_EXPECT(
                     env.balance(depositor, shares) == share(50 * scale));
->>>>>>> cf5f65b6
             }
 
             {
@@ -145,11 +142,8 @@
                      .amount = asset(50)});
                 env(tx);
                 env.close();
-<<<<<<< HEAD
-=======
                 BEAST_EXPECT(
                     env.balance(depositor, shares) == share(100 * scale));
->>>>>>> cf5f65b6
             }
 
             {
@@ -236,11 +230,8 @@
                      .amount = asset(100)});
                 env(tx);
                 env.close();
-<<<<<<< HEAD
-=======
                 BEAST_EXPECT(
                     env.balance(depositor, shares) == share(200 * scale));
->>>>>>> cf5f65b6
             }
 
             {
@@ -254,14 +245,11 @@
                      .amount = asset(10)});
                 env(tx, code);
                 env.close();
-<<<<<<< HEAD
-=======
                 if (!asset.raw().native())
                 {
                     BEAST_EXPECT(
                         env.balance(depositor, shares) == share(190 * scale));
                 }
->>>>>>> cf5f65b6
             }
 
             {
@@ -272,8 +260,6 @@
                     {.issuer = issuer, .id = keylet.key, .holder = depositor});
                 env(tx, code);
                 env.close();
-<<<<<<< HEAD
-=======
                 if (!asset.raw().native())
                 {
                     BEAST_EXPECT(env.balance(depositor, shares) == share(0));
@@ -297,7 +283,6 @@
                         env.close();
                     }
                 }
->>>>>>> cf5f65b6
             }
 
             if (!asset.raw().native())
@@ -309,11 +294,8 @@
                      .amount = asset(200)});
                 env(tx);
                 env.close();
-<<<<<<< HEAD
-=======
                 BEAST_EXPECT(
                     env.balance(depositor, shares) == share(200 * scale));
->>>>>>> cf5f65b6
             }
 
             {
@@ -364,42 +346,6 @@
                 env(tx,
                     ter{asset.raw().holds<Issue>() ? tecNO_LINE : tecNO_AUTH});
                 env.close();
-<<<<<<< HEAD
-            }
-
-            if (!asset.raw().native() && asset.raw().holds<Issue>())
-            {
-                testcase(prefix + " temporary authorization for 3rd party");
-                env(trust(erin, asset(1000)));
-                env(trust(issuer, asset(0), erin, tfSetfAuth));
-                env(pay(issuer, erin, asset(10)));
-
-                // Erin deposits all in vault, then sends shares to depositor
-                auto tx = vault.deposit(
-                    {.depositor = erin, .id = keylet.key, .amount = asset(10)});
-                env(tx);
-                env(pay(erin, depositor, share(10)));
-                env.close();
-
-                testcase(prefix + " withdraw to authorized 3rd party");
-                // Depositor withdraws shares, destined to Erin
-                tx = vault.withdraw(
-                    {.depositor = depositor,
-                     .id = keylet.key,
-                     .amount = asset(10)});
-                tx[sfDestination] = erin.human();
-                env(tx);
-                env.close();
-
-                // Erin returns assets to issuer
-                env(pay(erin, issuer, asset(10)));
-
-                testcase(prefix + " fail to pay to unauthorized 3rd party");
-                env(trust(erin, asset(0)));
-                // Erin has MPToken but is no longer authorized to hold assets
-                env(pay(depositor, erin, share(1)), ter{tecNO_LINE});
-=======
->>>>>>> cf5f65b6
             }
 
             {
@@ -424,11 +370,8 @@
                 tx[sfDestination] = charlie.human();
                 env(tx);
                 env.close();
-<<<<<<< HEAD
-=======
                 BEAST_EXPECT(
                     env.balance(depositor, shares) == share(100 * scale));
->>>>>>> cf5f65b6
             }
 
             {
@@ -440,11 +383,8 @@
                 tx[sfDestination] = issuer.human();
                 env(tx);
                 env.close();
-<<<<<<< HEAD
-=======
                 BEAST_EXPECT(
                     env.balance(depositor, shares) == share(50 * scale));
->>>>>>> cf5f65b6
             }
 
             {
@@ -455,8 +395,6 @@
                      .amount = asset(50)});
                 env(tx);
                 env.close();
-<<<<<<< HEAD
-=======
                 BEAST_EXPECT(env.balance(depositor, shares) == share(0));
 
                 if (!asset.raw().native())
@@ -518,6 +456,8 @@
                      .amount = asset(10)});
                 tx[sfDestination] = erin.human();
                 env(tx);
+                env.close();
+
                 // Erin returns assets to issuer
                 env(pay(erin, issuer, asset(10)));
                 env.close();
@@ -537,7 +477,6 @@
                      .amount = asset(1)});
                 env(tx);
                 env.close();
->>>>>>> cf5f65b6
             }
 
             {
