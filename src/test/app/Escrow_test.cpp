--- conflicted
+++ resolved
@@ -43,12 +43,8 @@
         using namespace jtx;
         using namespace std::chrono;
 
-<<<<<<< HEAD
-        Env env(*this, features);
-=======
         Env env(*this);
         auto const baseFee = env.current()->fees().base;
->>>>>>> 72e076b6
         env.fund(XRP(5000), "alice", "bob");
         env(escrow::create("alice", "bob", XRP(1000)),
             escrow::finish_time(env.now() + 1s));
@@ -56,16 +52,15 @@
 
         auto const seq1 = env.seq("alice");
 
-<<<<<<< HEAD
         env(escrow::create("alice", "bob", XRP(1000)),
             escrow::condition(escrow::cb1),
             escrow::finish_time(env.now() + 1s),
-            fee(1500));
+            fee(baseFee * 150));
         env.close();
         env(escrow::finish("bob", "alice", seq1),
             escrow::condition(escrow::cb1),
             escrow::fulfillment(escrow::fb1),
-            fee(1500));
+            fee(baseFee * 150));
 
         auto const seq2 = env.seq("alice");
 
@@ -73,30 +68,9 @@
             escrow::condition(escrow::cb2),
             escrow::finish_time(env.now() + 1s),
             escrow::cancel_time(env.now() + 2s),
-            fee(1500));
-        env.close();
-        env(escrow::cancel("bob", "alice", seq2), fee(1500));
-=======
-        env(escrow("alice", "bob", XRP(1000)),
-            condition(cb1),
-            finish_time(env.now() + 1s),
             fee(baseFee * 150));
         env.close();
-        env(finish("bob", "alice", seq1),
-            condition(cb1),
-            fulfillment(fb1),
-            fee(baseFee * 150));
-
-        auto const seq2 = env.seq("alice");
-
-        env(escrow("alice", "bob", XRP(1000)),
-            condition(cb2),
-            finish_time(env.now() + 1s),
-            cancel_time(env.now() + 2s),
-            fee(baseFee * 150));
-        env.close();
-        env(cancel("bob", "alice", seq2), fee(baseFee * 150));
->>>>>>> 72e076b6
+        env(escrow::cancel("bob", "alice", seq2), fee(baseFee * 150));
     }
 
     void
@@ -107,12 +81,8 @@
 
         {
             testcase("Timing: Finish Only");
-<<<<<<< HEAD
-            Env env(*this, features);
-=======
             Env env(*this);
             auto const baseFee = env.current()->fees().base;
->>>>>>> 72e076b6
             env.fund(XRP(5000), "alice", "bob");
             env.close();
 
@@ -126,29 +96,17 @@
             // Advance the ledger, verifying that the finish won't complete
             // prematurely.
             for (; env.now() < ts; env.close())
-<<<<<<< HEAD
                 env(escrow::finish("bob", "alice", seq),
-                    fee(1500),
-                    ter(tecNO_PERMISSION));
-
-            env(escrow::finish("bob", "alice", seq), fee(1500));
-=======
-                env(finish("bob", "alice", seq),
                     fee(baseFee * 150),
                     ter(tecNO_PERMISSION));
 
-            env(finish("bob", "alice", seq), fee(baseFee * 150));
->>>>>>> 72e076b6
+            env(escrow::finish("bob", "alice", seq), fee(baseFee * 150));
         }
 
         {
             testcase("Timing: Cancel Only");
-<<<<<<< HEAD
-            Env env(*this, features);
-=======
             Env env(*this);
             auto const baseFee = env.current()->fees().base;
->>>>>>> 72e076b6
             env.fund(XRP(5000), "alice", "bob");
             env.close();
 
@@ -163,45 +121,25 @@
             // Advance the ledger, verifying that the cancel won't complete
             // prematurely.
             for (; env.now() < ts; env.close())
-<<<<<<< HEAD
                 env(escrow::cancel("bob", "alice", seq),
-                    fee(1500),
+                    fee(baseFee * 150),
                     ter(tecNO_PERMISSION));
 
             // Verify that a finish won't work anymore.
             env(escrow::finish("bob", "alice", seq),
                 escrow::condition(escrow::cb1),
                 escrow::fulfillment(escrow::fb1),
-                fee(1500),
-                ter(tecNO_PERMISSION));
-
-            // Verify that the cancel will succeed
-            env(escrow::cancel("bob", "alice", seq), fee(1500));
-=======
-                env(cancel("bob", "alice", seq),
-                    fee(baseFee * 150),
-                    ter(tecNO_PERMISSION));
-
-            // Verify that a finish won't work anymore.
-            env(finish("bob", "alice", seq),
-                condition(cb1),
-                fulfillment(fb1),
                 fee(baseFee * 150),
                 ter(tecNO_PERMISSION));
 
             // Verify that the cancel will succeed
-            env(cancel("bob", "alice", seq), fee(baseFee * 150));
->>>>>>> 72e076b6
+            env(escrow::cancel("bob", "alice", seq), fee(baseFee * 150));
         }
 
         {
             testcase("Timing: Finish and Cancel -> Finish");
-<<<<<<< HEAD
-            Env env(*this, features);
-=======
             Env env(*this);
             auto const baseFee = env.current()->fees().base;
->>>>>>> 72e076b6
             env.fund(XRP(5000), "alice", "bob");
             env.close();
 
@@ -218,48 +156,27 @@
             // complete prematurely.
             for (; env.now() < fts; env.close())
             {
-<<<<<<< HEAD
                 env(escrow::finish("bob", "alice", seq),
-                    fee(1500),
+                    fee(baseFee * 150),
                     ter(tecNO_PERMISSION));
                 env(escrow::cancel("bob", "alice", seq),
-                    fee(1500),
-=======
-                env(finish("bob", "alice", seq),
                     fee(baseFee * 150),
                     ter(tecNO_PERMISSION));
-                env(cancel("bob", "alice", seq),
-                    fee(baseFee * 150),
->>>>>>> 72e076b6
-                    ter(tecNO_PERMISSION));
             }
 
             // Verify that a cancel still won't work
-<<<<<<< HEAD
             env(escrow::cancel("bob", "alice", seq),
-                fee(1500),
-                ter(tecNO_PERMISSION));
-
-            // And verify that a finish will
-            env(escrow::finish("bob", "alice", seq), fee(1500));
-=======
-            env(cancel("bob", "alice", seq),
                 fee(baseFee * 150),
                 ter(tecNO_PERMISSION));
 
             // And verify that a finish will
-            env(finish("bob", "alice", seq), fee(baseFee * 150));
->>>>>>> 72e076b6
+            env(escrow::finish("bob", "alice", seq), fee(baseFee * 150));
         }
 
         {
             testcase("Timing: Finish and Cancel -> Cancel");
-<<<<<<< HEAD
-            Env env(*this, features);
-=======
             Env env(*this);
             auto const baseFee = env.current()->fees().base;
->>>>>>> 72e076b6
             env.fund(XRP(5000), "alice", "bob");
             env.close();
 
@@ -276,51 +193,29 @@
             // complete prematurely.
             for (; env.now() < fts; env.close())
             {
-<<<<<<< HEAD
                 env(escrow::finish("bob", "alice", seq),
-                    fee(1500),
+                    fee(baseFee * 150),
                     ter(tecNO_PERMISSION));
                 env(escrow::cancel("bob", "alice", seq),
-                    fee(1500),
-=======
-                env(finish("bob", "alice", seq),
                     fee(baseFee * 150),
-                    ter(tecNO_PERMISSION));
-                env(cancel("bob", "alice", seq),
-                    fee(baseFee * 150),
->>>>>>> 72e076b6
                     ter(tecNO_PERMISSION));
             }
 
             // Continue advancing, verifying that the cancel won't complete
             // prematurely. At this point a finish would succeed.
             for (; env.now() < cts; env.close())
-<<<<<<< HEAD
                 env(escrow::cancel("bob", "alice", seq),
-                    fee(1500),
-=======
-                env(cancel("bob", "alice", seq),
                     fee(baseFee * 150),
->>>>>>> 72e076b6
                     ter(tecNO_PERMISSION));
 
             // Verify that finish will no longer work, since we are past the
             // cancel activation time.
-<<<<<<< HEAD
-            env(escrow::finish("bob", "alice", seq),
-                fee(1500),
-                ter(tecNO_PERMISSION));
-
-            // And verify that a cancel will succeed.
-            env(escrow::cancel("bob", "alice", seq), fee(1500));
-=======
-            env(finish("bob", "alice", seq),
+            env(escrow::finish("bob", "alice", seq),
                 fee(baseFee * 150),
                 ter(tecNO_PERMISSION));
 
             // And verify that a cancel will succeed.
-            env(cancel("bob", "alice", seq), fee(baseFee * 150));
->>>>>>> 72e076b6
+            env(escrow::cancel("bob", "alice", seq), fee(baseFee * 150));
         }
     }
 
@@ -399,31 +294,19 @@
         {
             testcase("Implied Finish Time (without fix1571)");
 
-<<<<<<< HEAD
-            Env env(*this, features - fix1571);
-=======
             Env env(*this, supported_amendments() - fix1571);
             auto const baseFee = env.current()->fees().base;
->>>>>>> 72e076b6
             env.fund(XRP(5000), "alice", "bob", "carol");
             env.close();
 
             // Creating an escrow without a finish time and finishing it
             // is allowed without fix1571:
             auto const seq1 = env.seq("alice");
-<<<<<<< HEAD
             env(escrow::create("alice", "bob", XRP(100)),
                 escrow::cancel_time(env.now() + 1s),
-                fee(1500));
-            env.close();
-            env(escrow::finish("carol", "alice", seq1), fee(1500));
-=======
-            env(escrow("alice", "bob", XRP(100)),
-                cancel_time(env.now() + 1s),
                 fee(baseFee * 150));
             env.close();
-            env(finish("carol", "alice", seq1), fee(baseFee * 150));
->>>>>>> 72e076b6
+            env(escrow::finish("carol", "alice", seq1), fee(baseFee * 150));
             BEAST_EXPECT(env.balance("bob") == XRP(5100));
 
             env.close();
@@ -431,78 +314,44 @@
             // Creating an escrow without a finish time and a condition is
             // also allowed without fix1571:
             auto const seq2 = env.seq("alice");
-<<<<<<< HEAD
             env(escrow::create("alice", "bob", XRP(100)),
                 escrow::cancel_time(env.now() + 1s),
                 escrow::condition(escrow::cb1),
-                fee(1500));
+                fee(baseFee * 150));
             env.close();
             env(escrow::finish("carol", "alice", seq2),
                 escrow::condition(escrow::cb1),
                 escrow::fulfillment(escrow::fb1),
-                fee(1500));
-=======
-            env(escrow("alice", "bob", XRP(100)),
-                cancel_time(env.now() + 1s),
-                condition(cb1),
                 fee(baseFee * 150));
-            env.close();
-            env(finish("carol", "alice", seq2),
-                condition(cb1),
-                fulfillment(fb1),
-                fee(baseFee * 150));
->>>>>>> 72e076b6
             BEAST_EXPECT(env.balance("bob") == XRP(5200));
         }
 
         {
             testcase("Implied Finish Time (with fix1571)");
 
-<<<<<<< HEAD
-            Env env(*this, features);
-=======
             Env env(*this);
             auto const baseFee = env.current()->fees().base;
->>>>>>> 72e076b6
             env.fund(XRP(5000), "alice", "bob", "carol");
             env.close();
 
             // Creating an escrow with only a cancel time is not allowed:
-<<<<<<< HEAD
             env(escrow::create("alice", "bob", XRP(100)),
                 escrow::cancel_time(env.now() + 90s),
-                fee(1500),
-=======
-            env(escrow("alice", "bob", XRP(100)),
-                cancel_time(env.now() + 90s),
                 fee(baseFee * 150),
->>>>>>> 72e076b6
                 ter(temMALFORMED));
 
             // Creating an escrow with only a cancel time and a condition is
             // allowed:
             auto const seq = env.seq("alice");
-<<<<<<< HEAD
             env(escrow::create("alice", "bob", XRP(100)),
                 escrow::cancel_time(env.now() + 90s),
                 escrow::condition(escrow::cb1),
-                fee(1500));
+                fee(baseFee * 150));
             env.close();
             env(escrow::finish("carol", "alice", seq),
                 escrow::condition(escrow::cb1),
                 escrow::fulfillment(escrow::fb1),
-                fee(1500));
-=======
-            env(escrow("alice", "bob", XRP(100)),
-                cancel_time(env.now() + 90s),
-                condition(cb1),
                 fee(baseFee * 150));
-            env.close();
-            env(finish("carol", "alice", seq),
-                condition(cb1),
-                fulfillment(fb1),
-                fee(baseFee * 150));
->>>>>>> 72e076b6
             BEAST_EXPECT(env.balance("bob") == XRP(5100));
         }
     }
@@ -515,14 +364,9 @@
         using namespace jtx;
         using namespace std::chrono;
 
-<<<<<<< HEAD
-        Env env(*this, features);
-        env.fund(XRP(5000), "alice", "bob", "gw");
-=======
         Env env(*this);
         auto const baseFee = env.current()->fees().base;
-        env.fund(XRP(5000), "alice", "bob");
->>>>>>> 72e076b6
+        env.fund(XRP(5000), "alice", "bob", "gw");
         env.close();
 
         // Finish time is in the past
@@ -626,21 +470,12 @@
         {  // Specify incorrect sequence number
             env.fund(XRP(5000), "hannah");
             auto const seq = env.seq("hannah");
-<<<<<<< HEAD
             env(escrow::create("hannah", "hannah", XRP(10)),
                 escrow::finish_time(env.now() + 1s),
-                fee(1500));
+                fee(150 * baseFee));
             env.close();
             env(escrow::finish("hannah", "hannah", seq + 7),
-                fee(1500),
-=======
-            env(escrow("hannah", "hannah", XRP(10)),
-                finish_time(env.now() + 1s),
-                fee(150 * baseFee));
-            env.close();
-            env(finish("hannah", "hannah", seq + 7),
-                fee(150 * baseFee),
->>>>>>> 72e076b6
+                fee(150 * baseFee),
                 ter(tecNO_TARGET));
         }
 
@@ -651,17 +486,10 @@
             env(escrow::create("ivan", "ivan", XRP(10)),
                 escrow::finish_time(env.now() + 1s));
             env.close();
-<<<<<<< HEAD
             env(escrow::finish("ivan", "ivan", seq),
                 escrow::condition(escrow::cb1),
                 escrow::fulfillment(escrow::fb1),
-                fee(1500),
-=======
-            env(finish("ivan", "ivan", seq),
-                condition(cb1),
-                fulfillment(fb1),
-                fee(150 * baseFee),
->>>>>>> 72e076b6
+                fee(150 * baseFee),
                 ter(tecCRYPTOCONDITION_ERROR));
         }
     }
@@ -676,22 +504,13 @@
 
         {
             // Unconditional
-<<<<<<< HEAD
-            Env env(*this, features);
+            Env env(*this);
+            auto const baseFee = env.current()->fees().base;
             env.fund(XRP(5000), "alice", "bob");
             auto const seq = env.seq("alice");
             env(escrow::create("alice", "alice", XRP(1000)),
                 escrow::finish_time(env.now() + 5s));
-            env.require(balance("alice", XRP(4000) - drops(10)));
-=======
-            Env env(*this);
-            auto const baseFee = env.current()->fees().base;
-            env.fund(XRP(5000), "alice", "bob");
-            auto const seq = env.seq("alice");
-            env(escrow("alice", "alice", XRP(1000)),
-                finish_time(env.now() + 5s));
             env.require(balance("alice", XRP(4000) - drops(baseFee)));
->>>>>>> 72e076b6
 
             // Not enough time has elapsed for a finish and canceling isn't
             // possible.
@@ -703,33 +522,19 @@
             env(escrow::cancel("bob", "alice", seq), ter(tecNO_PERMISSION));
 
             // Finish should succeed. Verify funds.
-<<<<<<< HEAD
             env(escrow::finish("bob", "alice", seq));
-            env.require(balance("alice", XRP(5000) - drops(10)));
-=======
-            env(finish("bob", "alice", seq));
             env.require(balance("alice", XRP(5000) - drops(baseFee)));
->>>>>>> 72e076b6
         }
         {
             // Unconditionally pay from Alice to Bob.  Zelda (neither source nor
             // destination) signs all cancels and finishes.  This shows that
             // Escrow will make a payment to Bob with no intervention from Bob.
-<<<<<<< HEAD
-            Env env(*this, features);
+            Env env(*this);
+            auto const baseFee = env.current()->fees().base;
             env.fund(XRP(5000), "alice", "bob", "zelda");
             auto const seq = env.seq("alice");
-            env(escrow::create("alice", "bob", XRP(1000)),
-                escrow::finish_time(env.now() + 5s));
-            env.require(balance("alice", XRP(4000) - drops(10)));
-=======
-            Env env(*this);
-            auto const baseFee = env.current()->fees().base;
-            env.fund(XRP(5000), "alice", "bob", "zelda");
-            auto const seq = env.seq("alice");
-            env(escrow("alice", "bob", XRP(1000)), finish_time(env.now() + 5s));
+            env(escrow::create("alice", "bob", XRP(1000)), escrow::finish_time(env.now() + 5s));
             env.require(balance("alice", XRP(4000) - drops(baseFee)));
->>>>>>> 72e076b6
 
             // Not enough time has elapsed for a finish and canceling isn't
             // possible.
@@ -750,26 +555,16 @@
         }
         {
             // Bob sets DepositAuth so only Bob can finish the escrow.
-<<<<<<< HEAD
-            Env env(*this, features);
-=======
             Env env(*this);
             auto const baseFee = env.current()->fees().base;
->>>>>>> 72e076b6
 
             env.fund(XRP(5000), "alice", "bob", "zelda");
             env(fset("bob", asfDepositAuth));
             env.close();
 
             auto const seq = env.seq("alice");
-<<<<<<< HEAD
-            env(escrow::create("alice", "bob", XRP(1000)),
-                escrow::finish_time(env.now() + 5s));
-            env.require(balance("alice", XRP(4000) - drops(10)));
-=======
-            env(escrow("alice", "bob", XRP(1000)), finish_time(env.now() + 5s));
+            env(escrow::create("alice", "bob", XRP(1000)), escrow::finish_time(env.now() + 5s));
             env.require(balance("alice", XRP(4000) - drops(baseFee)));
->>>>>>> 72e076b6
 
             // Not enough time has elapsed for a finish and canceling isn't
             // possible.
@@ -798,12 +593,8 @@
         {
             // Bob sets DepositAuth but preauthorizes Zelda, so Zelda can
             // finish the escrow.
-<<<<<<< HEAD
-            Env env(*this, features);
-=======
             Env env(*this);
             auto const baseFee = env.current()->fees().base;
->>>>>>> 72e076b6
 
             env.fund(XRP(5000), "alice", "bob", "zelda");
             env(fset("bob", asfDepositAuth));
@@ -812,14 +603,8 @@
             env.close();
 
             auto const seq = env.seq("alice");
-<<<<<<< HEAD
-            env(escrow::create("alice", "bob", XRP(1000)),
-                escrow::finish_time(env.now() + 5s));
-            env.require(balance("alice", XRP(4000) - drops(10)));
-=======
-            env(escrow("alice", "bob", XRP(1000)), finish_time(env.now() + 5s));
+            env(escrow::create("alice", "bob", XRP(1000)), escrow::finish_time(env.now() + 5s));
             env.require(balance("alice", XRP(4000) - drops(baseFee)));
->>>>>>> 72e076b6
             env.close();
 
             // DepositPreauth allows Finish to succeed for either Zelda or
@@ -835,14 +620,14 @@
         }
         {
             // Conditional
-<<<<<<< HEAD
-            Env env(*this, features);
+            Env env(*this);
+            auto const baseFee = env.current()->fees().base;
             env.fund(XRP(5000), "alice", "bob");
             auto const seq = env.seq("alice");
             env(escrow::create("alice", "alice", XRP(1000)),
                 escrow::condition(escrow::cb2),
                 escrow::finish_time(env.now() + 5s));
-            env.require(balance("alice", XRP(4000) - drops(10)));
+            env.require(balance("alice", XRP(4000) - drops(baseFee)));
 
             // Not enough time has elapsed for a finish and canceling isn't
             // possible.
@@ -852,39 +637,13 @@
             env(escrow::finish("alice", "alice", seq),
                 escrow::condition(escrow::cb2),
                 escrow::fulfillment(escrow::fb2),
-                fee(1500),
+                fee(150 * baseFee),
                 ter(tecNO_PERMISSION));
             env(escrow::finish("bob", "alice", seq), ter(tecNO_PERMISSION));
             env(escrow::finish("bob", "alice", seq),
                 escrow::condition(escrow::cb2),
                 escrow::fulfillment(escrow::fb2),
-                fee(1500),
-=======
-            Env env(*this);
-            auto const baseFee = env.current()->fees().base;
-            env.fund(XRP(5000), "alice", "bob");
-            auto const seq = env.seq("alice");
-            env(escrow("alice", "alice", XRP(1000)),
-                condition(cb2),
-                finish_time(env.now() + 5s));
-            env.require(balance("alice", XRP(4000) - drops(baseFee)));
-
-            // Not enough time has elapsed for a finish and canceling isn't
-            // possible.
-            env(cancel("alice", "alice", seq), ter(tecNO_PERMISSION));
-            env(cancel("bob", "alice", seq), ter(tecNO_PERMISSION));
-            env(finish("alice", "alice", seq), ter(tecNO_PERMISSION));
-            env(finish("alice", "alice", seq),
-                condition(cb2),
-                fulfillment(fb2),
-                fee(150 * baseFee),
-                ter(tecNO_PERMISSION));
-            env(finish("bob", "alice", seq), ter(tecNO_PERMISSION));
-            env(finish("bob", "alice", seq),
-                condition(cb2),
-                fulfillment(fb2),
-                fee(150 * baseFee),
->>>>>>> 72e076b6
+                fee(150 * baseFee),
                 ter(tecNO_PERMISSION));
             env.close();
 
@@ -898,40 +657,22 @@
                 ter(tecCRYPTOCONDITION_ERROR));
             env.close();
 
-<<<<<<< HEAD
             env(escrow::finish("bob", "alice", seq),
                 escrow::condition(escrow::cb2),
                 escrow::fulfillment(escrow::fb2),
-                fee(1500));
+                fee(150 * baseFee));
         }
         {
             // Self-escrowed conditional with DepositAuth.
-            Env env(*this, features);
+            Env env(*this);
+            auto const baseFee = env.current()->fees().base;
 
             env.fund(XRP(5000), "alice", "bob");
             auto const seq = env.seq("alice");
             env(escrow::create("alice", "alice", XRP(1000)),
                 escrow::condition(escrow::cb3),
                 escrow::finish_time(env.now() + 5s));
-            env.require(balance("alice", XRP(4000) - drops(10)));
-=======
-            env(finish("bob", "alice", seq),
-                condition(cb2),
-                fulfillment(fb2),
-                fee(150 * baseFee));
-        }
-        {
-            // Self-escrowed conditional with DepositAuth.
-            Env env(*this);
-            auto const baseFee = env.current()->fees().base;
-
-            env.fund(XRP(5000), "alice", "bob");
-            auto const seq = env.seq("alice");
-            env(escrow("alice", "alice", XRP(1000)),
-                condition(cb3),
-                finish_time(env.now() + 5s));
             env.require(balance("alice", XRP(4000) - drops(baseFee)));
->>>>>>> 72e076b6
             env.close();
 
             // Finish is now possible but requires the cryptocondition.
@@ -945,60 +686,32 @@
             env(fset("alice", asfDepositAuth));
             env.close();
 
-<<<<<<< HEAD
             env(escrow::finish("alice", "alice", seq),
                 escrow::condition(escrow::cb2),
                 escrow::fulfillment(escrow::fb2),
-                fee(1500),
+                fee(150 * baseFee),
                 ter(tecCRYPTOCONDITION_ERROR));
             env(escrow::finish("bob", "alice", seq),
                 escrow::condition(escrow::cb3),
                 escrow::fulfillment(escrow::fb3),
-                fee(1500),
+                fee(150 * baseFee),
                 ter(tecNO_PERMISSION));
             env(escrow::finish("alice", "alice", seq),
                 escrow::condition(escrow::cb3),
                 escrow::fulfillment(escrow::fb3),
-                fee(1500));
+                fee(150 * baseFee));
         }
         {
             // Self-escrowed conditional with DepositAuth and DepositPreauth.
-            Env env(*this, features);
+            Env env(*this);
+            auto const baseFee = env.current()->fees().base;
 
             env.fund(XRP(5000), "alice", "bob", "zelda");
             auto const seq = env.seq("alice");
             env(escrow::create("alice", "alice", XRP(1000)),
                 escrow::condition(escrow::cb3),
                 escrow::finish_time(env.now() + 5s));
-            env.require(balance("alice", XRP(4000) - drops(10)));
-=======
-            env(finish("alice", "alice", seq),
-                condition(cb2),
-                fulfillment(fb2),
-                fee(150 * baseFee),
-                ter(tecCRYPTOCONDITION_ERROR));
-            env(finish("bob", "alice", seq),
-                condition(cb3),
-                fulfillment(fb3),
-                fee(150 * baseFee),
-                ter(tecNO_PERMISSION));
-            env(finish("alice", "alice", seq),
-                condition(cb3),
-                fulfillment(fb3),
-                fee(150 * baseFee));
-        }
-        {
-            // Self-escrowed conditional with DepositAuth and DepositPreauth.
-            Env env(*this);
-            auto const baseFee = env.current()->fees().base;
-
-            env.fund(XRP(5000), "alice", "bob", "zelda");
-            auto const seq = env.seq("alice");
-            env(escrow("alice", "alice", XRP(1000)),
-                condition(cb3),
-                finish_time(env.now() + 5s));
             env.require(balance("alice", XRP(4000) - drops(baseFee)));
->>>>>>> 72e076b6
             env.close();
 
             // Alice preauthorizes Zelda for deposit, even though Alice has not
@@ -1019,37 +732,20 @@
             env(fset("alice", asfDepositAuth));
             env.close();
 
-<<<<<<< HEAD
             env(escrow::finish("alice", "alice", seq),
                 escrow::condition(escrow::cb2),
                 escrow::fulfillment(escrow::fb2),
-                fee(1500),
+                fee(150 * baseFee),
                 ter(tecCRYPTOCONDITION_ERROR));
             env(escrow::finish("bob", "alice", seq),
                 escrow::condition(escrow::cb3),
                 escrow::fulfillment(escrow::fb3),
-                fee(1500),
+                fee(150 * baseFee),
                 ter(tecNO_PERMISSION));
             env(escrow::finish("zelda", "alice", seq),
                 escrow::condition(escrow::cb3),
                 escrow::fulfillment(escrow::fb3),
-                fee(1500));
-=======
-            env(finish("alice", "alice", seq),
-                condition(cb2),
-                fulfillment(fb2),
-                fee(150 * baseFee),
-                ter(tecCRYPTOCONDITION_ERROR));
-            env(finish("bob", "alice", seq),
-                condition(cb3),
-                fulfillment(fb3),
-                fee(150 * baseFee),
-                ter(tecNO_PERMISSION));
-            env(finish("zelda", "alice", seq),
-                condition(cb3),
-                fulfillment(fb3),
                 fee(150 * baseFee));
->>>>>>> 72e076b6
         }
     }
 
@@ -1062,12 +758,8 @@
         using namespace std::chrono;
 
         {  // Test cryptoconditions
-<<<<<<< HEAD
-            Env env(*this, features);
-=======
             Env env(*this);
             auto const baseFee = env.current()->fees().base;
->>>>>>> 72e076b6
             env.fund(XRP(5000), "alice", "bob", "carol");
             auto const seq = env.seq("alice");
             BEAST_EXPECT((*env.le("alice"))[sfOwnerCount] == 0);
@@ -1086,96 +778,51 @@
             BEAST_EXPECT((*env.le("alice"))[sfOwnerCount] == 1);
 
             // Attempt to finish with a condition instead of a fulfillment
-<<<<<<< HEAD
             env(escrow::finish("bob", "alice", seq),
                 escrow::condition(escrow::cb1),
                 escrow::fulfillment(escrow::cb1),
-                fee(1500),
+                fee(150 * baseFee),
                 ter(tecCRYPTOCONDITION_ERROR));
             BEAST_EXPECT((*env.le("alice"))[sfOwnerCount] == 1);
             env(escrow::finish("bob", "alice", seq),
                 escrow::condition(escrow::cb1),
                 escrow::fulfillment(escrow::cb2),
-                fee(1500),
+                fee(150 * baseFee),
                 ter(tecCRYPTOCONDITION_ERROR));
             BEAST_EXPECT((*env.le("alice"))[sfOwnerCount] == 1);
             env(escrow::finish("bob", "alice", seq),
                 escrow::condition(escrow::cb1),
                 escrow::fulfillment(escrow::cb3),
-                fee(1500),
-=======
-            env(finish("bob", "alice", seq),
-                condition(cb1),
-                fulfillment(cb1),
-                fee(150 * baseFee),
-                ter(tecCRYPTOCONDITION_ERROR));
-            BEAST_EXPECT((*env.le("alice"))[sfOwnerCount] == 1);
-            env(finish("bob", "alice", seq),
-                condition(cb1),
-                fulfillment(cb2),
-                fee(150 * baseFee),
-                ter(tecCRYPTOCONDITION_ERROR));
-            BEAST_EXPECT((*env.le("alice"))[sfOwnerCount] == 1);
-            env(finish("bob", "alice", seq),
-                condition(cb1),
-                fulfillment(cb3),
-                fee(150 * baseFee),
->>>>>>> 72e076b6
+                fee(150 * baseFee),
                 ter(tecCRYPTOCONDITION_ERROR));
             BEAST_EXPECT((*env.le("alice"))[sfOwnerCount] == 1);
 
             // Attempt to finish with an incorrect condition and various
             // combinations of correct and incorrect fulfillments.
-<<<<<<< HEAD
             env(escrow::finish("bob", "alice", seq),
                 escrow::condition(escrow::cb2),
                 escrow::fulfillment(escrow::fb1),
-                fee(1500),
+                fee(150 * baseFee),
                 ter(tecCRYPTOCONDITION_ERROR));
             BEAST_EXPECT((*env.le("alice"))[sfOwnerCount] == 1);
             env(escrow::finish("bob", "alice", seq),
                 escrow::condition(escrow::cb2),
                 escrow::fulfillment(escrow::fb2),
-                fee(1500),
+                fee(150 * baseFee),
                 ter(tecCRYPTOCONDITION_ERROR));
             BEAST_EXPECT((*env.le("alice"))[sfOwnerCount] == 1);
             env(escrow::finish("bob", "alice", seq),
                 escrow::condition(escrow::cb2),
                 escrow::fulfillment(escrow::fb3),
-                fee(1500),
-=======
-            env(finish("bob", "alice", seq),
-                condition(cb2),
-                fulfillment(fb1),
                 fee(150 * baseFee),
                 ter(tecCRYPTOCONDITION_ERROR));
             BEAST_EXPECT((*env.le("alice"))[sfOwnerCount] == 1);
-            env(finish("bob", "alice", seq),
-                condition(cb2),
-                fulfillment(fb2),
-                fee(150 * baseFee),
-                ter(tecCRYPTOCONDITION_ERROR));
-            BEAST_EXPECT((*env.le("alice"))[sfOwnerCount] == 1);
-            env(finish("bob", "alice", seq),
-                condition(cb2),
-                fulfillment(fb3),
-                fee(150 * baseFee),
->>>>>>> 72e076b6
-                ter(tecCRYPTOCONDITION_ERROR));
-            BEAST_EXPECT((*env.le("alice"))[sfOwnerCount] == 1);
 
             // Attempt to finish with the correct condition & fulfillment
-<<<<<<< HEAD
             env(escrow::finish("bob", "alice", seq),
                 escrow::condition(escrow::cb1),
                 escrow::fulfillment(escrow::fb1),
-                fee(1500));
-=======
-            env(finish("bob", "alice", seq),
-                condition(cb1),
-                fulfillment(fb1),
                 fee(150 * baseFee));
->>>>>>> 72e076b6
 
             // SLE removed on finish
             BEAST_EXPECT(!env.le(keylet::escrow(Account("alice").id(), seq)));
@@ -1186,12 +833,8 @@
             env(escrow::cancel("bob", "carol", 1), ter(tecNO_TARGET));
         }
         {  // Test cancel when condition is present
-<<<<<<< HEAD
-            Env env(*this, features);
-=======
             Env env(*this);
             auto const baseFee = env.current()->fees().base;
->>>>>>> 72e076b6
             env.fund(XRP(5000), "alice", "bob", "carol");
             auto const seq = env.seq("alice");
             BEAST_EXPECT((*env.le("alice"))[sfOwnerCount] == 0);
@@ -1201,23 +844,14 @@
             env.close();
             env.require(balance("alice", XRP(4000) - drops(baseFee)));
             // balance restored on cancel
-<<<<<<< HEAD
             env(escrow::cancel("bob", "alice", seq));
-            env.require(balance("alice", XRP(5000) - drops(10)));
-=======
-            env(cancel("bob", "alice", seq));
             env.require(balance("alice", XRP(5000) - drops(baseFee)));
->>>>>>> 72e076b6
             // SLE removed on cancel
             BEAST_EXPECT(!env.le(keylet::escrow(Account("alice").id(), seq)));
         }
         {
-<<<<<<< HEAD
-            Env env(*this, features);
-=======
             Env env(*this);
             auto const baseFee = env.current()->fees().base;
->>>>>>> 72e076b6
             env.fund(XRP(5000), "alice", "bob", "carol");
             env.close();
             auto const seq = env.seq("alice");
@@ -1230,17 +864,10 @@
             BEAST_EXPECT((*env.le("alice"))[sfOwnerCount] == 1);
             env.close();
             // finish fails after expiration
-<<<<<<< HEAD
             env(escrow::finish("bob", "alice", seq),
                 escrow::condition(escrow::cb3),
                 escrow::fulfillment(escrow::fb3),
-                fee(1500),
-=======
-            env(finish("bob", "alice", seq),
-                condition(cb3),
-                fulfillment(fb3),
-                fee(150 * baseFee),
->>>>>>> 72e076b6
+                fee(150 * baseFee),
                 ter(tecNO_PERMISSION));
             BEAST_EXPECT((*env.le("alice"))[sfOwnerCount] == 1);
             env.require(balance("carol", XRP(5000)));
@@ -1290,30 +917,17 @@
                 ter(temMALFORMED));
 
             auto const seq = env.seq("alice");
-<<<<<<< HEAD
+            auto const baseFee = env.current()->fees().base;
             env(escrow::create("alice", "carol", XRP(1000)),
                 escrow::condition(Slice{p + 1, s - 2}),
                 escrow::cancel_time(ts),
-                fee(100));
+                fee(10 * baseFee));
             env(escrow::finish("bob", "alice", seq),
                 escrow::condition(escrow::cb1),
                 escrow::fulfillment(escrow::fb1),
-                fee(1500));
-            env.require(balance("alice", XRP(4000) - drops(100)));
-            env.require(balance("bob", XRP(5000) - drops(1500)));
-=======
-            auto const baseFee = env.current()->fees().base;
-            env(escrow("alice", "carol", XRP(1000)),
-                condition(Slice{p + 1, s - 2}),
-                cancel_time(ts),
-                fee(10 * baseFee));
-            env(finish("bob", "alice", seq),
-                condition(cb1),
-                fulfillment(fb1),
                 fee(150 * baseFee));
             env.require(balance("alice", XRP(4000) - drops(10 * baseFee)));
             env.require(balance("bob", XRP(5000) - drops(150 * baseFee)));
->>>>>>> 72e076b6
             env.require(balance("carol", XRP(6000)));
         }
         {  // Test long and short conditions & fulfillments during finish
@@ -1368,192 +982,98 @@
                 ter(temMALFORMED));
 
             auto const seq = env.seq("alice");
-<<<<<<< HEAD
+            auto const baseFee = env.current()->fees().base;
             env(escrow::create("alice", "carol", XRP(1000)),
                 escrow::condition(Slice{cp + 1, cs - 2}),
                 escrow::cancel_time(ts),
-                fee(100));
+                fee(10 * baseFee));
 
             // Now, try to fulfill using the same sequence of
             // malformed conditions.
             env(escrow::finish("bob", "alice", seq),
                 escrow::condition(Slice{cp, cs}),
                 escrow::fulfillment(Slice{fp, fs}),
-                fee(1500),
+                fee(150 * baseFee),
                 ter(tecCRYPTOCONDITION_ERROR));
             env(escrow::finish("bob", "alice", seq),
                 escrow::condition(Slice{cp, cs - 1}),
                 escrow::fulfillment(Slice{fp, fs}),
-                fee(1500),
+                fee(150 * baseFee),
                 ter(tecCRYPTOCONDITION_ERROR));
             env(escrow::finish("bob", "alice", seq),
                 escrow::condition(Slice{cp, cs - 2}),
                 escrow::fulfillment(Slice{fp, fs}),
-                fee(1500),
+                fee(150 * baseFee),
                 ter(tecCRYPTOCONDITION_ERROR));
             env(escrow::finish("bob", "alice", seq),
                 escrow::condition(Slice{cp + 1, cs - 1}),
                 escrow::fulfillment(Slice{fp, fs}),
-                fee(1500),
+                fee(150 * baseFee),
                 ter(tecCRYPTOCONDITION_ERROR));
             env(escrow::finish("bob", "alice", seq),
                 escrow::condition(Slice{cp + 1, cs - 3}),
                 escrow::fulfillment(Slice{fp, fs}),
-                fee(1500),
+                fee(150 * baseFee),
                 ter(tecCRYPTOCONDITION_ERROR));
             env(escrow::finish("bob", "alice", seq),
                 escrow::condition(Slice{cp + 2, cs - 2}),
                 escrow::fulfillment(Slice{fp, fs}),
-                fee(1500),
+                fee(150 * baseFee),
                 ter(tecCRYPTOCONDITION_ERROR));
             env(escrow::finish("bob", "alice", seq),
                 escrow::condition(Slice{cp + 2, cs - 3}),
                 escrow::fulfillment(Slice{fp, fs}),
-                fee(1500),
+                fee(150 * baseFee),
                 ter(tecCRYPTOCONDITION_ERROR));
 
             // Now, using the correct condition, try malformed fulfillments:
             env(escrow::finish("bob", "alice", seq),
                 escrow::condition(Slice{cp + 1, cs - 2}),
                 escrow::fulfillment(Slice{fp, fs}),
-                fee(1500),
+                fee(150 * baseFee),
                 ter(tecCRYPTOCONDITION_ERROR));
             env(escrow::finish("bob", "alice", seq),
                 escrow::condition(Slice{cp + 1, cs - 2}),
                 escrow::fulfillment(Slice{fp, fs - 1}),
-                fee(1500),
+                fee(150 * baseFee),
                 ter(tecCRYPTOCONDITION_ERROR));
             env(escrow::finish("bob", "alice", seq),
                 escrow::condition(Slice{cp + 1, cs - 2}),
                 escrow::fulfillment(Slice{fp, fs - 2}),
-                fee(1500),
+                fee(150 * baseFee),
                 ter(tecCRYPTOCONDITION_ERROR));
             env(escrow::finish("bob", "alice", seq),
                 escrow::condition(Slice{cp + 1, cs - 2}),
                 escrow::fulfillment(Slice{fp + 1, fs - 1}),
-                fee(1500),
+                fee(150 * baseFee),
                 ter(tecCRYPTOCONDITION_ERROR));
             env(escrow::finish("bob", "alice", seq),
                 escrow::condition(Slice{cp + 1, cs - 2}),
                 escrow::fulfillment(Slice{fp + 1, fs - 3}),
-                fee(1500),
+                fee(150 * baseFee),
                 ter(tecCRYPTOCONDITION_ERROR));
             env(escrow::finish("bob", "alice", seq),
                 escrow::condition(Slice{cp + 1, cs - 2}),
                 escrow::fulfillment(Slice{fp + 1, fs - 3}),
-                fee(1500),
+                fee(150 * baseFee),
                 ter(tecCRYPTOCONDITION_ERROR));
             env(escrow::finish("bob", "alice", seq),
                 escrow::condition(Slice{cp + 1, cs - 2}),
                 escrow::fulfillment(Slice{fp + 2, fs - 2}),
-                fee(1500),
+                fee(150 * baseFee),
                 ter(tecCRYPTOCONDITION_ERROR));
             env(escrow::finish("bob", "alice", seq),
                 escrow::condition(Slice{cp + 1, cs - 2}),
                 escrow::fulfillment(Slice{fp + 2, fs - 3}),
-                fee(1500),
+                fee(150 * baseFee),
                 ter(tecCRYPTOCONDITION_ERROR));
 
             // Now try for the right one
             env(escrow::finish("bob", "alice", seq),
                 escrow::condition(escrow::cb2),
                 escrow::fulfillment(escrow::fb2),
-                fee(1500));
-            env.require(balance("alice", XRP(4000) - drops(100)));
-=======
-            auto const baseFee = env.current()->fees().base;
-            env(escrow("alice", "carol", XRP(1000)),
-                condition(Slice{cp + 1, cs - 2}),
-                cancel_time(ts),
-                fee(10 * baseFee));
-
-            // Now, try to fulfill using the same sequence of
-            // malformed conditions.
-            env(finish("bob", "alice", seq),
-                condition(Slice{cp, cs}),
-                fulfillment(Slice{fp, fs}),
-                fee(150 * baseFee),
-                ter(tecCRYPTOCONDITION_ERROR));
-            env(finish("bob", "alice", seq),
-                condition(Slice{cp, cs - 1}),
-                fulfillment(Slice{fp, fs}),
-                fee(150 * baseFee),
-                ter(tecCRYPTOCONDITION_ERROR));
-            env(finish("bob", "alice", seq),
-                condition(Slice{cp, cs - 2}),
-                fulfillment(Slice{fp, fs}),
-                fee(150 * baseFee),
-                ter(tecCRYPTOCONDITION_ERROR));
-            env(finish("bob", "alice", seq),
-                condition(Slice{cp + 1, cs - 1}),
-                fulfillment(Slice{fp, fs}),
-                fee(150 * baseFee),
-                ter(tecCRYPTOCONDITION_ERROR));
-            env(finish("bob", "alice", seq),
-                condition(Slice{cp + 1, cs - 3}),
-                fulfillment(Slice{fp, fs}),
-                fee(150 * baseFee),
-                ter(tecCRYPTOCONDITION_ERROR));
-            env(finish("bob", "alice", seq),
-                condition(Slice{cp + 2, cs - 2}),
-                fulfillment(Slice{fp, fs}),
-                fee(150 * baseFee),
-                ter(tecCRYPTOCONDITION_ERROR));
-            env(finish("bob", "alice", seq),
-                condition(Slice{cp + 2, cs - 3}),
-                fulfillment(Slice{fp, fs}),
-                fee(150 * baseFee),
-                ter(tecCRYPTOCONDITION_ERROR));
-
-            // Now, using the correct condition, try malformed fulfillments:
-            env(finish("bob", "alice", seq),
-                condition(Slice{cp + 1, cs - 2}),
-                fulfillment(Slice{fp, fs}),
-                fee(150 * baseFee),
-                ter(tecCRYPTOCONDITION_ERROR));
-            env(finish("bob", "alice", seq),
-                condition(Slice{cp + 1, cs - 2}),
-                fulfillment(Slice{fp, fs - 1}),
-                fee(150 * baseFee),
-                ter(tecCRYPTOCONDITION_ERROR));
-            env(finish("bob", "alice", seq),
-                condition(Slice{cp + 1, cs - 2}),
-                fulfillment(Slice{fp, fs - 2}),
-                fee(150 * baseFee),
-                ter(tecCRYPTOCONDITION_ERROR));
-            env(finish("bob", "alice", seq),
-                condition(Slice{cp + 1, cs - 2}),
-                fulfillment(Slice{fp + 1, fs - 1}),
-                fee(150 * baseFee),
-                ter(tecCRYPTOCONDITION_ERROR));
-            env(finish("bob", "alice", seq),
-                condition(Slice{cp + 1, cs - 2}),
-                fulfillment(Slice{fp + 1, fs - 3}),
-                fee(150 * baseFee),
-                ter(tecCRYPTOCONDITION_ERROR));
-            env(finish("bob", "alice", seq),
-                condition(Slice{cp + 1, cs - 2}),
-                fulfillment(Slice{fp + 1, fs - 3}),
-                fee(150 * baseFee),
-                ter(tecCRYPTOCONDITION_ERROR));
-            env(finish("bob", "alice", seq),
-                condition(Slice{cp + 1, cs - 2}),
-                fulfillment(Slice{fp + 2, fs - 2}),
-                fee(150 * baseFee),
-                ter(tecCRYPTOCONDITION_ERROR));
-            env(finish("bob", "alice", seq),
-                condition(Slice{cp + 1, cs - 2}),
-                fulfillment(Slice{fp + 2, fs - 3}),
-                fee(150 * baseFee),
-                ter(tecCRYPTOCONDITION_ERROR));
-
-            // Now try for the right one
-            env(finish("bob", "alice", seq),
-                condition(cb2),
-                fulfillment(fb2),
                 fee(150 * baseFee));
             env.require(balance("alice", XRP(4000) - drops(10 * baseFee)));
->>>>>>> 72e076b6
             env.require(balance("carol", XRP(6000)));
         }
         {  // Test empty condition during creation and
@@ -1567,7 +1087,7 @@
                 ter(temMALFORMED));
 
             auto const seq = env.seq("alice");
-<<<<<<< HEAD
+            auto const baseFee = env.current()->fees().base;
             env(escrow::create("alice", "carol", XRP(1000)),
                 escrow::condition(escrow::cb3),
                 escrow::cancel_time(env.now() + 1s));
@@ -1575,38 +1095,17 @@
             env(escrow::finish("bob", "alice", seq),
                 escrow::condition(Slice{}),
                 escrow::fulfillment(Slice{}),
-                fee(1500),
+                fee(150 * baseFee),
                 ter(tecCRYPTOCONDITION_ERROR));
             env(escrow::finish("bob", "alice", seq),
                 escrow::condition(escrow::cb3),
                 escrow::fulfillment(Slice{}),
-                fee(1500),
+                fee(150 * baseFee),
                 ter(tecCRYPTOCONDITION_ERROR));
             env(escrow::finish("bob", "alice", seq),
                 escrow::condition(Slice{}),
                 escrow::fulfillment(escrow::fb3),
-                fee(1500),
-=======
-            auto const baseFee = env.current()->fees().base;
-            env(escrow("alice", "carol", XRP(1000)),
-                condition(cb3),
-                cancel_time(env.now() + 1s));
-
-            env(finish("bob", "alice", seq),
-                condition(Slice{}),
-                fulfillment(Slice{}),
-                fee(150 * baseFee),
-                ter(tecCRYPTOCONDITION_ERROR));
-            env(finish("bob", "alice", seq),
-                condition(cb3),
-                fulfillment(Slice{}),
-                fee(150 * baseFee),
-                ter(tecCRYPTOCONDITION_ERROR));
-            env(finish("bob", "alice", seq),
-                condition(Slice{}),
-                fulfillment(fb3),
-                fee(150 * baseFee),
->>>>>>> 72e076b6
+                fee(150 * baseFee),
                 ter(tecCRYPTOCONDITION_ERROR));
 
             // Assemble finish that is missing the Condition or the Fulfillment
@@ -1619,17 +1118,10 @@
                 ter(temMALFORMED));
 
             // Now finish it.
-<<<<<<< HEAD
             env(escrow::finish("bob", "alice", seq),
                 escrow::condition(escrow::cb3),
                 escrow::fulfillment(escrow::fb3),
-                fee(1500));
-=======
-            env(finish("bob", "alice", seq),
-                condition(cb3),
-                fulfillment(fb3),
                 fee(150 * baseFee));
->>>>>>> 72e076b6
             env.require(balance("carol", XRP(6000)));
             env.require(balance("alice", XRP(4000) - drops(baseFee)));
         }
@@ -1839,12 +1331,8 @@
 
         using namespace jtx;
         using namespace std::chrono;
-<<<<<<< HEAD
-        Env env(*this, features);
-=======
         Env env(*this);
         auto const baseFee = env.current()->fees().base;
->>>>>>> 72e076b6
 
         env.memoize("alice");
         env.memoize("bob");
@@ -1870,11 +1358,7 @@
 
         {
             auto const jtx =
-<<<<<<< HEAD
-                env.jt(escrow::cancel("bob", "alice", 3), seq(1), fee(10));
-=======
-                env.jt(cancel("bob", "alice", 3), seq(1), fee(baseFee));
->>>>>>> 72e076b6
+                env.jt(escrow::cancel("bob", "alice", 3), seq(1), fee(baseFee));
             auto const pf = preflight(
                 env.app(),
                 env.current()->rules(),
@@ -1889,11 +1373,7 @@
 
         {
             auto const jtx =
-<<<<<<< HEAD
-                env.jt(escrow::finish("bob", "alice", 3), seq(1), fee(10));
-=======
-                env.jt(finish("bob", "alice", 3), seq(1), fee(baseFee));
->>>>>>> 72e076b6
+                env.jt(escrow::finish("bob", "alice", 3), seq(1), fee(baseFee));
             auto const pf = preflight(
                 env.app(),
                 env.current()->rules(),
@@ -1919,12 +1399,8 @@
 
         {
             // Create escrow and finish using tickets.
-<<<<<<< HEAD
-            Env env(*this, features);
-=======
             Env env(*this);
             auto const baseFee = env.current()->fees().base;
->>>>>>> 72e076b6
             env.fund(XRP(5000), alice, bob);
             env.close();
 
@@ -1962,49 +1438,30 @@
             // prematurely.  Note that each tec consumes one of bob's tickets.
             for (; env.now() < ts; env.close())
             {
-<<<<<<< HEAD
                 env(escrow::finish(bob, alice, escrowSeq),
-                    fee(1500),
-=======
-                env(finish(bob, alice, escrowSeq),
                     fee(150 * baseFee),
->>>>>>> 72e076b6
                     ticket::use(--bobTicket),
                     ter(tecNO_PERMISSION));
                 BEAST_EXPECT(env.seq(bob) == bobRootSeq);
             }
 
             // bob tries to re-use a ticket, which is rejected.
-<<<<<<< HEAD
             env(escrow::finish(bob, alice, escrowSeq),
-                fee(1500),
-=======
-            env(finish(bob, alice, escrowSeq),
-                fee(150 * baseFee),
->>>>>>> 72e076b6
+                fee(150 * baseFee),
                 ticket::use(bobTicket),
                 ter(tefNO_TICKET));
 
             // bob uses one of his remaining tickets.  Success!
-<<<<<<< HEAD
             env(escrow::finish(bob, alice, escrowSeq),
-                fee(1500),
-=======
-            env(finish(bob, alice, escrowSeq),
-                fee(150 * baseFee),
->>>>>>> 72e076b6
+                fee(150 * baseFee),
                 ticket::use(--bobTicket));
             env.close();
             BEAST_EXPECT(env.seq(bob) == bobRootSeq);
         }
         {
             // Create escrow and cancel using tickets.
-<<<<<<< HEAD
-            Env env(*this, features);
-=======
             Env env(*this);
             auto const baseFee = env.current()->fees().base;
->>>>>>> 72e076b6
             env.fund(XRP(5000), alice, bob);
             env.close();
 
@@ -2042,42 +1499,25 @@
             // prematurely.
             for (; env.now() < ts; env.close())
             {
-<<<<<<< HEAD
                 env(escrow::cancel(bob, alice, escrowSeq),
-                    fee(1500),
-=======
-                env(cancel(bob, alice, escrowSeq),
                     fee(150 * baseFee),
->>>>>>> 72e076b6
                     ticket::use(bobTicket++),
                     ter(tecNO_PERMISSION));
                 BEAST_EXPECT(env.seq(bob) == bobRootSeq);
             }
 
             // Verify that a finish won't work anymore.
-<<<<<<< HEAD
             env(escrow::finish(bob, alice, escrowSeq),
                 escrow::condition(escrow::cb1),
                 escrow::fulfillment(escrow::fb1),
-                fee(1500),
-=======
-            env(finish(bob, alice, escrowSeq),
-                condition(cb1),
-                fulfillment(fb1),
-                fee(150 * baseFee),
->>>>>>> 72e076b6
+                fee(150 * baseFee),
                 ticket::use(bobTicket++),
                 ter(tecNO_PERMISSION));
             BEAST_EXPECT(env.seq(bob) == bobRootSeq);
 
             // Verify that the cancel succeeds.
-<<<<<<< HEAD
             env(escrow::cancel(bob, alice, escrowSeq),
-                fee(1500),
-=======
-            env(cancel(bob, alice, escrowSeq),
-                fee(150 * baseFee),
->>>>>>> 72e076b6
+                fee(150 * baseFee),
                 ticket::use(bobTicket++));
             env.close();
             BEAST_EXPECT(env.seq(bob) == bobRootSeq);
