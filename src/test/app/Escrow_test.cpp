--- conflicted
+++ resolved
@@ -62,7 +62,6 @@
          0x26, 0x4A, 0x2D, 0x85, 0x7B, 0xE8, 0xA0, 0x9C, 0x1D, 0xFD,
          0x57, 0x0D, 0x15, 0x85, 0x8B, 0xD4, 0x81, 0x01, 0x04}};
 
-<<<<<<< HEAD
     /** Set the "FinishAfter" time tag on a JTx */
     struct finish_time
     {
@@ -242,9 +241,6 @@
             return (*sle)[sfBalance];
         return STAmount(iou, 0);
     }
-
-=======
->>>>>>> a9550573
     void
     testEnablement(FeatureBitset features)
     {
