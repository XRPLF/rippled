//------------------------------------------------------------------------------
/*
    This file is part of rippled: https://github.com/ripple/rippled
    Copyright (c) 2012, 2013 Ripple Labs Inc.

    Permission to use, copy, modify, and/or distribute this software for any
    purpose  with  or without fee is hereby granted, provided that the above
    copyright notice and this permission notice appear in all copies.

    THE  SOFTWARE IS PROVIDED "AS IS" AND THE AUTHOR DISCLAIMS ALL WARRANTIES
    WITH  REGARD  TO  THIS  SOFTWARE  INCLUDING  ALL  IMPLIED  WARRANTIES  OF
    MERCHANTABILITY  AND  FITNESS. IN NO EVENT SHALL THE AUTHOR BE LIABLE FOR
    ANY  SPECIAL ,  DIRECT, INDIRECT, OR CONSEQUENTIAL DAMAGES OR ANY DAMAGES
    WHATSOEVER  RESULTING  FROM  LOSS  OF USE, DATA OR PROFITS, WHETHER IN AN
    ACTION  OF  CONTRACT, NEGLIGENCE OR OTHER TORTIOUS ACTION, ARISING OUT OF
    OR IN CONNECTION WITH THE USE OR PERFORMANCE OF THIS SOFTWARE.
*/
//==============================================================================

#include <test/app/wasm_fixtures/fixtures.h>
#include <test/jtx.h>

#include <xrpld/app/misc/WasmVM.h>
#include <xrpld/app/tx/applySteps.h>
#include <xrpld/ledger/Dir.h>

#include <xrpl/protocol/Feature.h>
#include <xrpl/protocol/Indexes.h>
#include <xrpl/protocol/TxFlags.h>
#include <xrpl/protocol/jss.h>

#include <algorithm>
#include <filesystem>
#include <iterator>

namespace ripple {
namespace test {

struct Escrow_test : public beast::unit_test::suite
{
    void
    testEnablement(FeatureBitset features)
    {
        testcase("Enablement");

        using namespace jtx;
        using namespace std::chrono;

        Env env(*this, features);
        auto const baseFee = env.current()->fees().base;
        env.fund(XRP(5000), "alice", "bob");
        env(escrow::create("alice", "bob", XRP(1000)),
            escrow::finish_time(env.now() + 1s));
        env.close();

        auto const seq1 = env.seq("alice");

        env(escrow::create("alice", "bob", XRP(1000)),
            escrow::condition(escrow::cb1),
            escrow::finish_time(env.now() + 1s),
            fee(baseFee * 150));
        env.close();
        env(escrow::finish("bob", "alice", seq1),
            escrow::condition(escrow::cb1),
            escrow::fulfillment(escrow::fb1),
            fee(baseFee * 150));

        auto const seq2 = env.seq("alice");

        env(escrow::create("alice", "bob", XRP(1000)),
            escrow::condition(escrow::cb2),
            escrow::finish_time(env.now() + 1s),
            escrow::cancel_time(env.now() + 2s),
            fee(baseFee * 150));
        env.close();
        env(escrow::cancel("bob", "alice", seq2), fee(baseFee * 150));
    }

    void
    testTiming(FeatureBitset features)
    {
        using namespace jtx;
        using namespace std::chrono;

        {
            testcase("Timing: Finish Only");
            Env env(*this, features);
            auto const baseFee = env.current()->fees().base;
            env.fund(XRP(5000), "alice", "bob");
            env.close();

            // We create an escrow that can be finished in the future
            auto const ts = env.now() + 97s;

            auto const seq = env.seq("alice");
            env(escrow::create("alice", "bob", XRP(1000)),
                escrow::finish_time(ts));

            // Advance the ledger, verifying that the finish won't complete
            // prematurely.
            for (; env.now() < ts; env.close())
                env(escrow::finish("bob", "alice", seq),
                    fee(baseFee * 150),
                    ter(tecNO_PERMISSION));

            env(escrow::finish("bob", "alice", seq), fee(baseFee * 150));
        }

        {
            testcase("Timing: Cancel Only");
            Env env(*this, features);
            auto const baseFee = env.current()->fees().base;
            env.fund(XRP(5000), "alice", "bob");
            env.close();

            // We create an escrow that can be cancelled in the future
            auto const ts = env.now() + 117s;

            auto const seq = env.seq("alice");
            env(escrow::create("alice", "bob", XRP(1000)),
                escrow::condition(escrow::cb1),
                escrow::cancel_time(ts));

            // Advance the ledger, verifying that the cancel won't complete
            // prematurely.
            for (; env.now() < ts; env.close())
                env(escrow::cancel("bob", "alice", seq),
                    fee(baseFee * 150),
                    ter(tecNO_PERMISSION));

            // Verify that a finish won't work anymore.
            env(escrow::finish("bob", "alice", seq),
                escrow::condition(escrow::cb1),
                escrow::fulfillment(escrow::fb1),
                fee(baseFee * 150),
                ter(tecNO_PERMISSION));

            // Verify that the cancel will succeed
            env(escrow::cancel("bob", "alice", seq), fee(baseFee * 150));
        }

        {
            testcase("Timing: Finish and Cancel -> Finish");
            Env env(*this, features);
            auto const baseFee = env.current()->fees().base;
            env.fund(XRP(5000), "alice", "bob");
            env.close();

            // We create an escrow that can be cancelled in the future
            auto const fts = env.now() + 117s;
            auto const cts = env.now() + 192s;

            auto const seq = env.seq("alice");
            env(escrow::create("alice", "bob", XRP(1000)),
                escrow::finish_time(fts),
                escrow::cancel_time(cts));

            // Advance the ledger, verifying that the finish and cancel won't
            // complete prematurely.
            for (; env.now() < fts; env.close())
            {
                env(escrow::finish("bob", "alice", seq),
                    fee(baseFee * 150),
                    ter(tecNO_PERMISSION));
                env(escrow::cancel("bob", "alice", seq),
                    fee(baseFee * 150),
                    ter(tecNO_PERMISSION));
            }

            // Verify that a cancel still won't work
            env(escrow::cancel("bob", "alice", seq),
                fee(baseFee * 150),
                ter(tecNO_PERMISSION));

            // And verify that a finish will
            env(escrow::finish("bob", "alice", seq), fee(baseFee * 150));
        }

        {
            testcase("Timing: Finish and Cancel -> Cancel");
            Env env(*this, features);
            auto const baseFee = env.current()->fees().base;
            env.fund(XRP(5000), "alice", "bob");
            env.close();

            // We create an escrow that can be cancelled in the future
            auto const fts = env.now() + 109s;
            auto const cts = env.now() + 184s;

            auto const seq = env.seq("alice");
            env(escrow::create("alice", "bob", XRP(1000)),
                escrow::finish_time(fts),
                escrow::cancel_time(cts));

            // Advance the ledger, verifying that the finish and cancel won't
            // complete prematurely.
            for (; env.now() < fts; env.close())
            {
                env(escrow::finish("bob", "alice", seq),
                    fee(baseFee * 150),
                    ter(tecNO_PERMISSION));
                env(escrow::cancel("bob", "alice", seq),
                    fee(baseFee * 150),
                    ter(tecNO_PERMISSION));
            }

            // Continue advancing, verifying that the cancel won't complete
            // prematurely. At this point a finish would succeed.
            for (; env.now() < cts; env.close())
                env(escrow::cancel("bob", "alice", seq),
                    fee(baseFee * 150),
                    ter(tecNO_PERMISSION));

            // Verify that finish will no longer work, since we are past the
            // cancel activation time.
            env(escrow::finish("bob", "alice", seq),
                fee(baseFee * 150),
                ter(tecNO_PERMISSION));

            // And verify that a cancel will succeed.
            env(escrow::cancel("bob", "alice", seq), fee(baseFee * 150));
        }
    }

    void
    testTags(FeatureBitset features)
    {
        testcase("Tags");

        using namespace jtx;
        using namespace std::chrono;

        Env env(*this, features);

        auto const alice = Account("alice");
        auto const bob = Account("bob");

        env.fund(XRP(5000), alice, bob);

        // Check to make sure that we correctly detect if tags are really
        // required:
        env(fset(bob, asfRequireDest));
        env(escrow::create(alice, bob, XRP(1000)),
            escrow::finish_time(env.now() + 1s),
            ter(tecDST_TAG_NEEDED));

        // set source and dest tags
        auto const seq = env.seq(alice);

        env(escrow::create(alice, bob, XRP(1000)),
            escrow::finish_time(env.now() + 1s),
            stag(1),
            dtag(2));

        auto const sle = env.le(keylet::escrow(alice.id(), seq));
        BEAST_EXPECT(sle);
        BEAST_EXPECT((*sle)[sfSourceTag] == 1);
        BEAST_EXPECT((*sle)[sfDestinationTag] == 2);
    }

    void
    testDisallowXRP(FeatureBitset features)
    {
        testcase("Disallow XRP");

        using namespace jtx;
        using namespace std::chrono;

        {
            // Respect the "asfDisallowXRP" account flag:
            Env env(*this, features - featureDepositAuth);

            env.fund(XRP(5000), "bob", "george");
            env(fset("george", asfDisallowXRP));
            env(escrow::create("bob", "george", XRP(10)),
                escrow::finish_time(env.now() + 1s),
                ter(tecNO_TARGET));
        }
        {
            // Ignore the "asfDisallowXRP" account flag, which we should
            // have been doing before.
            Env env(*this, features);

            env.fund(XRP(5000), "bob", "george");
            env(fset("george", asfDisallowXRP));
            env(escrow::create("bob", "george", XRP(10)),
                escrow::finish_time(env.now() + 1s));
        }
    }

    void
    test1571(FeatureBitset features)
    {
        using namespace jtx;
        using namespace std::chrono;

        {
            testcase("Implied Finish Time (without fix1571)");

            Env env(*this, supported_amendments() - fix1571);
            auto const baseFee = env.current()->fees().base;
            env.fund(XRP(5000), "alice", "bob", "carol");
            env.close();

            // Creating an escrow without a finish time and finishing it
            // is allowed without fix1571:
            auto const seq1 = env.seq("alice");
            env(escrow::create("alice", "bob", XRP(100)),
                escrow::cancel_time(env.now() + 1s),
                fee(baseFee * 150));
            env.close();
            env(escrow::finish("carol", "alice", seq1), fee(baseFee * 150));
            BEAST_EXPECT(env.balance("bob") == XRP(5100));

            env.close();

            // Creating an escrow without a finish time and a condition is
            // also allowed without fix1571:
            auto const seq2 = env.seq("alice");
            env(escrow::create("alice", "bob", XRP(100)),
                escrow::cancel_time(env.now() + 1s),
                escrow::condition(escrow::cb1),
                fee(baseFee * 150));
            env.close();
            env(escrow::finish("carol", "alice", seq2),
                escrow::condition(escrow::cb1),
                escrow::fulfillment(escrow::fb1),
                fee(baseFee * 150));
            BEAST_EXPECT(env.balance("bob") == XRP(5200));
        }

        {
            testcase("Implied Finish Time (with fix1571)");

            Env env(*this, features);
            auto const baseFee = env.current()->fees().base;
            env.fund(XRP(5000), "alice", "bob", "carol");
            env.close();

            // Creating an escrow with only a cancel time is not allowed:
            env(escrow::create("alice", "bob", XRP(100)),
                escrow::cancel_time(env.now() + 90s),
                fee(baseFee * 150),
                ter(temMALFORMED));

            // Creating an escrow with only a cancel time and a condition is
            // allowed:
            auto const seq = env.seq("alice");
            env(escrow::create("alice", "bob", XRP(100)),
                escrow::cancel_time(env.now() + 90s),
                escrow::condition(escrow::cb1),
                fee(baseFee * 150));
            env.close();
            env(escrow::finish("carol", "alice", seq),
                escrow::condition(escrow::cb1),
                escrow::fulfillment(escrow::fb1),
                fee(baseFee * 150));
            BEAST_EXPECT(env.balance("bob") == XRP(5100));
        }
    }

    void
    testFails(FeatureBitset features)
    {
        testcase("Failure Cases");

        using namespace jtx;
        using namespace std::chrono;

        Env env(*this, features);
        auto const baseFee = env.current()->fees().base;
        env.fund(XRP(5000), "alice", "bob", "gw");
        env.close();

        // Finish time is in the past
        env(escrow::create("alice", "bob", XRP(1000)),
            escrow::finish_time(env.now() - 5s),
            ter(tecNO_PERMISSION));

        // Cancel time is in the past
        env(escrow::create("alice", "bob", XRP(1000)),
            escrow::condition(escrow::cb1),
            escrow::cancel_time(env.now() - 5s),
            ter(tecNO_PERMISSION));

        // no destination account
        env(escrow::create("alice", "carol", XRP(1000)),
            escrow::finish_time(env.now() + 1s),
            ter(tecNO_DST));

        env.fund(XRP(5000), "carol");

        // Using non-XRP:
        bool const withTokenEscrow =
            env.current()->rules().enabled(featureTokenEscrow);
        {
            // tecNO_PERMISSION: token escrow is enabled but the issuer did not
            // set the asfAllowTrustLineLocking flag
            auto const txResult =
                withTokenEscrow ? ter(tecNO_PERMISSION) : ter(temBAD_AMOUNT);
            env(escrow::create("alice", "carol", Account("alice")["USD"](500)),
                escrow::finish_time(env.now() + 5s),
                txResult);
        }

        // Sending zero or no XRP:
        env(escrow::create("alice", "carol", XRP(0)),
            escrow::finish_time(env.now() + 1s),
            ter(temBAD_AMOUNT));
        env(escrow::create("alice", "carol", XRP(-1000)),
            escrow::finish_time(env.now() + 1s),
            ter(temBAD_AMOUNT));

        // Fail if neither CancelAfter nor FinishAfter are specified:
        env(escrow::create("alice", "carol", XRP(1)), ter(temBAD_EXPIRATION));

        // Fail if neither a FinishTime nor a condition are attached:
        env(escrow::create("alice", "carol", XRP(1)),
            escrow::cancel_time(env.now() + 1s),
            ter(temMALFORMED));

        // Fail if FinishAfter has already passed:
        env(escrow::create("alice", "carol", XRP(1)),
            escrow::finish_time(env.now() - 1s),
            ter(tecNO_PERMISSION));

        // If both CancelAfter and FinishAfter are set, then CancelAfter must
        // be strictly later than FinishAfter.
        env(escrow::create("alice", "carol", XRP(1)),
            escrow::condition(escrow::cb1),
            escrow::finish_time(env.now() + 10s),
            escrow::cancel_time(env.now() + 10s),
            ter(temBAD_EXPIRATION));

        env(escrow::create("alice", "carol", XRP(1)),
            escrow::condition(escrow::cb1),
            escrow::finish_time(env.now() + 10s),
            escrow::cancel_time(env.now() + 5s),
            ter(temBAD_EXPIRATION));

        // Carol now requires the use of a destination tag
        env(fset("carol", asfRequireDest));

        // missing destination tag
        env(escrow::create("alice", "carol", XRP(1)),
            escrow::condition(escrow::cb1),
            escrow::cancel_time(env.now() + 1s),
            ter(tecDST_TAG_NEEDED));

        // Success!
        env(escrow::create("alice", "carol", XRP(1)),
            escrow::condition(escrow::cb1),
            escrow::cancel_time(env.now() + 1s),
            dtag(1));

        {  // Fail if the sender wants to send more than he has:
            auto const accountReserve = drops(env.current()->fees().reserve);
            auto const accountIncrement =
                drops(env.current()->fees().increment);

            env.fund(accountReserve + accountIncrement + XRP(50), "daniel");
            env(escrow::create("daniel", "bob", XRP(51)),
                escrow::finish_time(env.now() + 1s),
                ter(tecUNFUNDED));

            env.fund(accountReserve + accountIncrement + XRP(50), "evan");
            env(escrow::create("evan", "bob", XRP(50)),
                escrow::finish_time(env.now() + 1s),
                ter(tecUNFUNDED));

            env.fund(accountReserve, "frank");
            env(escrow::create("frank", "bob", XRP(1)),
                escrow::finish_time(env.now() + 1s),
                ter(tecINSUFFICIENT_RESERVE));
        }

        {  // Specify incorrect sequence number
            env.fund(XRP(5000), "hannah");
            auto const seq = env.seq("hannah");
            env(escrow::create("hannah", "hannah", XRP(10)),
                escrow::finish_time(env.now() + 1s),
                fee(150 * baseFee));
            env.close();
            env(escrow::finish("hannah", "hannah", seq + 7),
                fee(150 * baseFee),
                ter(tecNO_TARGET));
        }

        {  // Try to specify a condition for a non-conditional payment
            env.fund(XRP(5000), "ivan");
            auto const seq = env.seq("ivan");

            env(escrow::create("ivan", "ivan", XRP(10)),
                escrow::finish_time(env.now() + 1s));
            env.close();
            env(escrow::finish("ivan", "ivan", seq),
                escrow::condition(escrow::cb1),
                escrow::fulfillment(escrow::fb1),
                fee(150 * baseFee),
                ter(tecCRYPTOCONDITION_ERROR));
        }
    }

    void
    testLockup(FeatureBitset features)
    {
        testcase("Lockup");

        using namespace jtx;
        using namespace std::chrono;

        {
            // Unconditional
            Env env(*this, features);
            auto const baseFee = env.current()->fees().base;
            env.fund(XRP(5000), "alice", "bob");
            auto const seq = env.seq("alice");
            env(escrow::create("alice", "alice", XRP(1000)),
                escrow::finish_time(env.now() + 5s));
            env.require(balance("alice", XRP(4000) - drops(baseFee)));

            // Not enough time has elapsed for a finish and canceling isn't
            // possible.
            env(escrow::cancel("bob", "alice", seq), ter(tecNO_PERMISSION));
            env(escrow::finish("bob", "alice", seq), ter(tecNO_PERMISSION));
            env.close();

            // Cancel continues to not be possible
            env(escrow::cancel("bob", "alice", seq), ter(tecNO_PERMISSION));

            // Finish should succeed. Verify funds.
            env(escrow::finish("bob", "alice", seq));
            env.require(balance("alice", XRP(5000) - drops(baseFee)));
        }
        {
            // Unconditionally pay from Alice to Bob.  Zelda (neither source nor
            // destination) signs all cancels and finishes.  This shows that
            // Escrow will make a payment to Bob with no intervention from Bob.
            Env env(*this, features);
            auto const baseFee = env.current()->fees().base;
            env.fund(XRP(5000), "alice", "bob", "zelda");
            auto const seq = env.seq("alice");
            env(escrow::create("alice", "bob", XRP(1000)),
                escrow::finish_time(env.now() + 5s));
            env.require(balance("alice", XRP(4000) - drops(baseFee)));

            // Not enough time has elapsed for a finish and canceling isn't
            // possible.
            env(escrow::cancel("zelda", "alice", seq), ter(tecNO_PERMISSION));
            env(escrow::finish("zelda", "alice", seq), ter(tecNO_PERMISSION));
            env.close();

            // Cancel continues to not be possible
            env(escrow::cancel("zelda", "alice", seq), ter(tecNO_PERMISSION));

            // Finish should succeed. Verify funds.
            env(escrow::finish("zelda", "alice", seq));
            env.close();

            env.require(balance("alice", XRP(4000) - drops(baseFee)));
            env.require(balance("bob", XRP(6000)));
            env.require(balance("zelda", XRP(5000) - drops(4 * baseFee)));
        }
        {
            // Bob sets DepositAuth so only Bob can finish the escrow.
            Env env(*this, features);
            auto const baseFee = env.current()->fees().base;

            env.fund(XRP(5000), "alice", "bob", "zelda");
            env(fset("bob", asfDepositAuth));
            env.close();

            auto const seq = env.seq("alice");
            env(escrow::create("alice", "bob", XRP(1000)),
                escrow::finish_time(env.now() + 5s));
            env.require(balance("alice", XRP(4000) - drops(baseFee)));

            // Not enough time has elapsed for a finish and canceling isn't
            // possible.
            env(escrow::cancel("zelda", "alice", seq), ter(tecNO_PERMISSION));
            env(escrow::cancel("alice", "alice", seq), ter(tecNO_PERMISSION));
            env(escrow::cancel("bob", "alice", seq), ter(tecNO_PERMISSION));
            env(escrow::finish("zelda", "alice", seq), ter(tecNO_PERMISSION));
            env(escrow::finish("alice", "alice", seq), ter(tecNO_PERMISSION));
            env(escrow::finish("bob", "alice", seq), ter(tecNO_PERMISSION));
            env.close();

            // Cancel continues to not be possible. Finish will only succeed for
            // Bob, because of DepositAuth.
            env(escrow::cancel("zelda", "alice", seq), ter(tecNO_PERMISSION));
            env(escrow::cancel("alice", "alice", seq), ter(tecNO_PERMISSION));
            env(escrow::cancel("bob", "alice", seq), ter(tecNO_PERMISSION));
            env(escrow::finish("zelda", "alice", seq), ter(tecNO_PERMISSION));
            env(escrow::finish("alice", "alice", seq), ter(tecNO_PERMISSION));
            env(escrow::finish("bob", "alice", seq));
            env.close();

            env.require(balance("alice", XRP(4000) - (baseFee * 5)));
            env.require(balance("bob", XRP(6000) - (baseFee * 5)));
            env.require(balance("zelda", XRP(5000) - (baseFee * 4)));
        }
        {
            // Bob sets DepositAuth but preauthorizes Zelda, so Zelda can
            // finish the escrow.
            Env env(*this, features);
            auto const baseFee = env.current()->fees().base;

            env.fund(XRP(5000), "alice", "bob", "zelda");
            env(fset("bob", asfDepositAuth));
            env.close();
            env(deposit::auth("bob", "zelda"));
            env.close();

            auto const seq = env.seq("alice");
            env(escrow::create("alice", "bob", XRP(1000)),
                escrow::finish_time(env.now() + 5s));
            env.require(balance("alice", XRP(4000) - drops(baseFee)));
            env.close();

            // DepositPreauth allows Finish to succeed for either Zelda or
            // Bob. But Finish won't succeed for Alice since she is not
            // preauthorized.
            env(escrow::finish("alice", "alice", seq), ter(tecNO_PERMISSION));
            env(escrow::finish("zelda", "alice", seq));
            env.close();

            env.require(balance("alice", XRP(4000) - (baseFee * 2)));
            env.require(balance("bob", XRP(6000) - (baseFee * 2)));
            env.require(balance("zelda", XRP(5000) - (baseFee * 1)));
        }
        {
            // Conditional
            Env env(*this, features);
            auto const baseFee = env.current()->fees().base;
            env.fund(XRP(5000), "alice", "bob");
            auto const seq = env.seq("alice");
            env(escrow::create("alice", "alice", XRP(1000)),
                escrow::condition(escrow::cb2),
                escrow::finish_time(env.now() + 5s));
            env.require(balance("alice", XRP(4000) - drops(baseFee)));

            // Not enough time has elapsed for a finish and canceling isn't
            // possible.
            env(escrow::cancel("alice", "alice", seq), ter(tecNO_PERMISSION));
            env(escrow::cancel("bob", "alice", seq), ter(tecNO_PERMISSION));
            env(escrow::finish("alice", "alice", seq), ter(tecNO_PERMISSION));
            env(escrow::finish("alice", "alice", seq),
                escrow::condition(escrow::cb2),
                escrow::fulfillment(escrow::fb2),
                fee(150 * baseFee),
                ter(tecNO_PERMISSION));
            env(escrow::finish("bob", "alice", seq), ter(tecNO_PERMISSION));
            env(escrow::finish("bob", "alice", seq),
                escrow::condition(escrow::cb2),
                escrow::fulfillment(escrow::fb2),
                fee(150 * baseFee),
                ter(tecNO_PERMISSION));
            env.close();

            // Cancel continues to not be possible. Finish is possible but
            // requires the fulfillment associated with the escrow.
            env(escrow::cancel("alice", "alice", seq), ter(tecNO_PERMISSION));
            env(escrow::cancel("bob", "alice", seq), ter(tecNO_PERMISSION));
            env(escrow::finish("bob", "alice", seq),
                ter(tecCRYPTOCONDITION_ERROR));
            env(escrow::finish("alice", "alice", seq),
                ter(tecCRYPTOCONDITION_ERROR));
            env.close();

            env(escrow::finish("bob", "alice", seq),
                escrow::condition(escrow::cb2),
                escrow::fulfillment(escrow::fb2),
                fee(150 * baseFee));
        }
        {
            // Self-escrowed conditional with DepositAuth.
            Env env(*this, features);
            auto const baseFee = env.current()->fees().base;

            env.fund(XRP(5000), "alice", "bob");
            auto const seq = env.seq("alice");
            env(escrow::create("alice", "alice", XRP(1000)),
                escrow::condition(escrow::cb3),
                escrow::finish_time(env.now() + 5s));
            env.require(balance("alice", XRP(4000) - drops(baseFee)));
            env.close();

            // Finish is now possible but requires the cryptocondition.
            env(escrow::finish("bob", "alice", seq),
                ter(tecCRYPTOCONDITION_ERROR));
            env(escrow::finish("alice", "alice", seq),
                ter(tecCRYPTOCONDITION_ERROR));

            // Enable deposit authorization. After this only Alice can finish
            // the escrow.
            env(fset("alice", asfDepositAuth));
            env.close();

            env(escrow::finish("alice", "alice", seq),
                escrow::condition(escrow::cb2),
                escrow::fulfillment(escrow::fb2),
                fee(150 * baseFee),
                ter(tecCRYPTOCONDITION_ERROR));
            env(escrow::finish("bob", "alice", seq),
                escrow::condition(escrow::cb3),
                escrow::fulfillment(escrow::fb3),
                fee(150 * baseFee),
                ter(tecNO_PERMISSION));
            env(escrow::finish("alice", "alice", seq),
                escrow::condition(escrow::cb3),
                escrow::fulfillment(escrow::fb3),
                fee(150 * baseFee));
        }
        {
            // Self-escrowed conditional with DepositAuth and DepositPreauth.
            Env env(*this, features);
            auto const baseFee = env.current()->fees().base;

            env.fund(XRP(5000), "alice", "bob", "zelda");
            auto const seq = env.seq("alice");
            env(escrow::create("alice", "alice", XRP(1000)),
                escrow::condition(escrow::cb3),
                escrow::finish_time(env.now() + 5s));
            env.require(balance("alice", XRP(4000) - drops(baseFee)));
            env.close();

            // Alice preauthorizes Zelda for deposit, even though Alice has not
            // set the lsfDepositAuth flag (yet).
            env(deposit::auth("alice", "zelda"));
            env.close();

            // Finish is now possible but requires the cryptocondition.
            env(escrow::finish("alice", "alice", seq),
                ter(tecCRYPTOCONDITION_ERROR));
            env(escrow::finish("bob", "alice", seq),
                ter(tecCRYPTOCONDITION_ERROR));
            env(escrow::finish("zelda", "alice", seq),
                ter(tecCRYPTOCONDITION_ERROR));

            // Alice enables deposit authorization. After this only Alice or
            // Zelda (because Zelda is preauthorized) can finish the escrow.
            env(fset("alice", asfDepositAuth));
            env.close();

            env(escrow::finish("alice", "alice", seq),
                escrow::condition(escrow::cb2),
                escrow::fulfillment(escrow::fb2),
                fee(150 * baseFee),
                ter(tecCRYPTOCONDITION_ERROR));
            env(escrow::finish("bob", "alice", seq),
                escrow::condition(escrow::cb3),
                escrow::fulfillment(escrow::fb3),
                fee(150 * baseFee),
                ter(tecNO_PERMISSION));
            env(escrow::finish("zelda", "alice", seq),
                escrow::condition(escrow::cb3),
                escrow::fulfillment(escrow::fb3),
                fee(150 * baseFee));
        }
    }

    void
    testEscrowConditions(FeatureBitset features)
    {
        testcase("Escrow with CryptoConditions");

        using namespace jtx;
        using namespace std::chrono;

        {  // Test cryptoconditions
            Env env(*this, features);
            auto const baseFee = env.current()->fees().base;
            env.fund(XRP(5000), "alice", "bob", "carol");
            auto const seq = env.seq("alice");
            BEAST_EXPECT((*env.le("alice"))[sfOwnerCount] == 0);
            env(escrow::create("alice", "carol", XRP(1000)),
                escrow::condition(escrow::cb1),
                escrow::cancel_time(env.now() + 1s));
            BEAST_EXPECT((*env.le("alice"))[sfOwnerCount] == 1);
            env.require(balance("alice", XRP(4000) - drops(baseFee)));
            env.require(balance("carol", XRP(5000)));
            env(escrow::cancel("bob", "alice", seq), ter(tecNO_PERMISSION));
            BEAST_EXPECT((*env.le("alice"))[sfOwnerCount] == 1);

            // Attempt to finish without a fulfillment
            env(escrow::finish("bob", "alice", seq),
                ter(tecCRYPTOCONDITION_ERROR));
            BEAST_EXPECT((*env.le("alice"))[sfOwnerCount] == 1);

            // Attempt to finish with a condition instead of a fulfillment
            env(escrow::finish("bob", "alice", seq),
                escrow::condition(escrow::cb1),
                escrow::fulfillment(escrow::cb1),
                fee(150 * baseFee),
                ter(tecCRYPTOCONDITION_ERROR));
            BEAST_EXPECT((*env.le("alice"))[sfOwnerCount] == 1);
            env(escrow::finish("bob", "alice", seq),
                escrow::condition(escrow::cb1),
                escrow::fulfillment(escrow::cb2),
                fee(150 * baseFee),
                ter(tecCRYPTOCONDITION_ERROR));
            BEAST_EXPECT((*env.le("alice"))[sfOwnerCount] == 1);
            env(escrow::finish("bob", "alice", seq),
                escrow::condition(escrow::cb1),
                escrow::fulfillment(escrow::cb3),
                fee(150 * baseFee),
                ter(tecCRYPTOCONDITION_ERROR));
            BEAST_EXPECT((*env.le("alice"))[sfOwnerCount] == 1);

            // Attempt to finish with an incorrect condition and various
            // combinations of correct and incorrect fulfillments.
            env(escrow::finish("bob", "alice", seq),
                escrow::condition(escrow::cb2),
                escrow::fulfillment(escrow::fb1),
                fee(150 * baseFee),
                ter(tecCRYPTOCONDITION_ERROR));
            BEAST_EXPECT((*env.le("alice"))[sfOwnerCount] == 1);
            env(escrow::finish("bob", "alice", seq),
                escrow::condition(escrow::cb2),
                escrow::fulfillment(escrow::fb2),
                fee(150 * baseFee),
                ter(tecCRYPTOCONDITION_ERROR));
            BEAST_EXPECT((*env.le("alice"))[sfOwnerCount] == 1);
            env(escrow::finish("bob", "alice", seq),
                escrow::condition(escrow::cb2),
                escrow::fulfillment(escrow::fb3),
                fee(150 * baseFee),
                ter(tecCRYPTOCONDITION_ERROR));
            BEAST_EXPECT((*env.le("alice"))[sfOwnerCount] == 1);

            // Attempt to finish with the correct condition & fulfillment
            env(escrow::finish("bob", "alice", seq),
                escrow::condition(escrow::cb1),
                escrow::fulfillment(escrow::fb1),
                fee(150 * baseFee));

            // SLE removed on finish
            BEAST_EXPECT(!env.le(keylet::escrow(Account("alice").id(), seq)));
            BEAST_EXPECT((*env.le("alice"))[sfOwnerCount] == 0);
            env.require(balance("carol", XRP(6000)));
            env(escrow::cancel("bob", "alice", seq), ter(tecNO_TARGET));
            BEAST_EXPECT((*env.le("alice"))[sfOwnerCount] == 0);
            env(escrow::cancel("bob", "carol", 1), ter(tecNO_TARGET));
        }
        {  // Test cancel when condition is present
            Env env(*this, features);
            auto const baseFee = env.current()->fees().base;
            env.fund(XRP(5000), "alice", "bob", "carol");
            auto const seq = env.seq("alice");
            BEAST_EXPECT((*env.le("alice"))[sfOwnerCount] == 0);
            env(escrow::create("alice", "carol", XRP(1000)),
                escrow::condition(escrow::cb2),
                escrow::cancel_time(env.now() + 1s));
            env.close();
            env.require(balance("alice", XRP(4000) - drops(baseFee)));
            // balance restored on cancel
            env(escrow::cancel("bob", "alice", seq));
            env.require(balance("alice", XRP(5000) - drops(baseFee)));
            // SLE removed on cancel
            BEAST_EXPECT(!env.le(keylet::escrow(Account("alice").id(), seq)));
        }
        {
            Env env(*this, features);
            auto const baseFee = env.current()->fees().base;
            env.fund(XRP(5000), "alice", "bob", "carol");
            env.close();
            auto const seq = env.seq("alice");
            env(escrow::create("alice", "carol", XRP(1000)),
                escrow::condition(escrow::cb3),
                escrow::cancel_time(env.now() + 1s));
            BEAST_EXPECT((*env.le("alice"))[sfOwnerCount] == 1);
            // cancel fails before expiration
            env(escrow::cancel("bob", "alice", seq), ter(tecNO_PERMISSION));
            BEAST_EXPECT((*env.le("alice"))[sfOwnerCount] == 1);
            env.close();
            // finish fails after expiration
            env(escrow::finish("bob", "alice", seq),
                escrow::condition(escrow::cb3),
                escrow::fulfillment(escrow::fb3),
                fee(150 * baseFee),
                ter(tecNO_PERMISSION));
            BEAST_EXPECT((*env.le("alice"))[sfOwnerCount] == 1);
            env.require(balance("carol", XRP(5000)));
        }
        {  // Test long & short conditions during creation
            Env env(*this, features);
            env.fund(XRP(5000), "alice", "bob", "carol");

            std::vector<std::uint8_t> v;
            v.resize(escrow::cb1.size() + 2, 0x78);
            std::memcpy(v.data() + 1, escrow::cb1.data(), escrow::cb1.size());

            auto const p = v.data();
            auto const s = v.size();

            auto const ts = env.now() + 1s;

            // All these are expected to fail, because the
            // condition we pass in is malformed in some way
            env(escrow::create("alice", "carol", XRP(1000)),
                escrow::condition(Slice{p, s}),
                escrow::cancel_time(ts),
                ter(temMALFORMED));
            env(escrow::create("alice", "carol", XRP(1000)),
                escrow::condition(Slice{p, s - 1}),
                escrow::cancel_time(ts),
                ter(temMALFORMED));
            env(escrow::create("alice", "carol", XRP(1000)),
                escrow::condition(Slice{p, s - 2}),
                escrow::cancel_time(ts),
                ter(temMALFORMED));
            env(escrow::create("alice", "carol", XRP(1000)),
                escrow::condition(Slice{p + 1, s - 1}),
                escrow::cancel_time(ts),
                ter(temMALFORMED));
            env(escrow::create("alice", "carol", XRP(1000)),
                escrow::condition(Slice{p + 1, s - 3}),
                escrow::cancel_time(ts),
                ter(temMALFORMED));
            env(escrow::create("alice", "carol", XRP(1000)),
                escrow::condition(Slice{p + 2, s - 2}),
                escrow::cancel_time(ts),
                ter(temMALFORMED));
            env(escrow::create("alice", "carol", XRP(1000)),
                escrow::condition(Slice{p + 2, s - 3}),
                escrow::cancel_time(ts),
                ter(temMALFORMED));

            auto const seq = env.seq("alice");
            auto const baseFee = env.current()->fees().base;
            env(escrow::create("alice", "carol", XRP(1000)),
                escrow::condition(Slice{p + 1, s - 2}),
                escrow::cancel_time(ts),
                fee(10 * baseFee));
            env(escrow::finish("bob", "alice", seq),
                escrow::condition(escrow::cb1),
                escrow::fulfillment(escrow::fb1),
                fee(150 * baseFee));
            env.require(balance("alice", XRP(4000) - drops(10 * baseFee)));
            env.require(balance("bob", XRP(5000) - drops(150 * baseFee)));
            env.require(balance("carol", XRP(6000)));
        }
        {  // Test long and short conditions & fulfillments during finish
            Env env(*this, features);
            env.fund(XRP(5000), "alice", "bob", "carol");

            std::vector<std::uint8_t> cv;
            cv.resize(escrow::cb2.size() + 2, 0x78);
            std::memcpy(cv.data() + 1, escrow::cb2.data(), escrow::cb2.size());

            auto const cp = cv.data();
            auto const cs = cv.size();

            std::vector<std::uint8_t> fv;
            fv.resize(escrow::fb2.size() + 2, 0x13);
            std::memcpy(fv.data() + 1, escrow::fb2.data(), escrow::fb2.size());

            auto const fp = fv.data();
            auto const fs = fv.size();

            auto const ts = env.now() + 1s;

            // All these are expected to fail, because the
            // condition we pass in is malformed in some way
            env(escrow::create("alice", "carol", XRP(1000)),
                escrow::condition(Slice{cp, cs}),
                escrow::cancel_time(ts),
                ter(temMALFORMED));
            env(escrow::create("alice", "carol", XRP(1000)),
                escrow::condition(Slice{cp, cs - 1}),
                escrow::cancel_time(ts),
                ter(temMALFORMED));
            env(escrow::create("alice", "carol", XRP(1000)),
                escrow::condition(Slice{cp, cs - 2}),
                escrow::cancel_time(ts),
                ter(temMALFORMED));
            env(escrow::create("alice", "carol", XRP(1000)),
                escrow::condition(Slice{cp + 1, cs - 1}),
                escrow::cancel_time(ts),
                ter(temMALFORMED));
            env(escrow::create("alice", "carol", XRP(1000)),
                escrow::condition(Slice{cp + 1, cs - 3}),
                escrow::cancel_time(ts),
                ter(temMALFORMED));
            env(escrow::create("alice", "carol", XRP(1000)),
                escrow::condition(Slice{cp + 2, cs - 2}),
                escrow::cancel_time(ts),
                ter(temMALFORMED));
            env(escrow::create("alice", "carol", XRP(1000)),
                escrow::condition(Slice{cp + 2, cs - 3}),
                escrow::cancel_time(ts),
                ter(temMALFORMED));

            auto const seq = env.seq("alice");
            auto const baseFee = env.current()->fees().base;
            env(escrow::create("alice", "carol", XRP(1000)),
                escrow::condition(Slice{cp + 1, cs - 2}),
                escrow::cancel_time(ts),
                fee(10 * baseFee));

            // Now, try to fulfill using the same sequence of
            // malformed conditions.
            env(escrow::finish("bob", "alice", seq),
                escrow::condition(Slice{cp, cs}),
                escrow::fulfillment(Slice{fp, fs}),
                fee(150 * baseFee),
                ter(tecCRYPTOCONDITION_ERROR));
            env(escrow::finish("bob", "alice", seq),
                escrow::condition(Slice{cp, cs - 1}),
                escrow::fulfillment(Slice{fp, fs}),
                fee(150 * baseFee),
                ter(tecCRYPTOCONDITION_ERROR));
            env(escrow::finish("bob", "alice", seq),
                escrow::condition(Slice{cp, cs - 2}),
                escrow::fulfillment(Slice{fp, fs}),
                fee(150 * baseFee),
                ter(tecCRYPTOCONDITION_ERROR));
            env(escrow::finish("bob", "alice", seq),
                escrow::condition(Slice{cp + 1, cs - 1}),
                escrow::fulfillment(Slice{fp, fs}),
                fee(150 * baseFee),
                ter(tecCRYPTOCONDITION_ERROR));
            env(escrow::finish("bob", "alice", seq),
                escrow::condition(Slice{cp + 1, cs - 3}),
                escrow::fulfillment(Slice{fp, fs}),
                fee(150 * baseFee),
                ter(tecCRYPTOCONDITION_ERROR));
            env(escrow::finish("bob", "alice", seq),
                escrow::condition(Slice{cp + 2, cs - 2}),
                escrow::fulfillment(Slice{fp, fs}),
                fee(150 * baseFee),
                ter(tecCRYPTOCONDITION_ERROR));
            env(escrow::finish("bob", "alice", seq),
                escrow::condition(Slice{cp + 2, cs - 3}),
                escrow::fulfillment(Slice{fp, fs}),
                fee(150 * baseFee),
                ter(tecCRYPTOCONDITION_ERROR));

            // Now, using the correct condition, try malformed fulfillments:
            env(escrow::finish("bob", "alice", seq),
                escrow::condition(Slice{cp + 1, cs - 2}),
                escrow::fulfillment(Slice{fp, fs}),
                fee(150 * baseFee),
                ter(tecCRYPTOCONDITION_ERROR));
            env(escrow::finish("bob", "alice", seq),
                escrow::condition(Slice{cp + 1, cs - 2}),
                escrow::fulfillment(Slice{fp, fs - 1}),
                fee(150 * baseFee),
                ter(tecCRYPTOCONDITION_ERROR));
            env(escrow::finish("bob", "alice", seq),
                escrow::condition(Slice{cp + 1, cs - 2}),
                escrow::fulfillment(Slice{fp, fs - 2}),
                fee(150 * baseFee),
                ter(tecCRYPTOCONDITION_ERROR));
            env(escrow::finish("bob", "alice", seq),
                escrow::condition(Slice{cp + 1, cs - 2}),
                escrow::fulfillment(Slice{fp + 1, fs - 1}),
                fee(150 * baseFee),
                ter(tecCRYPTOCONDITION_ERROR));
            env(escrow::finish("bob", "alice", seq),
                escrow::condition(Slice{cp + 1, cs - 2}),
                escrow::fulfillment(Slice{fp + 1, fs - 3}),
                fee(150 * baseFee),
                ter(tecCRYPTOCONDITION_ERROR));
            env(escrow::finish("bob", "alice", seq),
                escrow::condition(Slice{cp + 1, cs - 2}),
                escrow::fulfillment(Slice{fp + 1, fs - 3}),
                fee(150 * baseFee),
                ter(tecCRYPTOCONDITION_ERROR));
            env(escrow::finish("bob", "alice", seq),
                escrow::condition(Slice{cp + 1, cs - 2}),
                escrow::fulfillment(Slice{fp + 2, fs - 2}),
                fee(150 * baseFee),
                ter(tecCRYPTOCONDITION_ERROR));
            env(escrow::finish("bob", "alice", seq),
                escrow::condition(Slice{cp + 1, cs - 2}),
                escrow::fulfillment(Slice{fp + 2, fs - 3}),
                fee(150 * baseFee),
                ter(tecCRYPTOCONDITION_ERROR));

            // Now try for the right one
            env(escrow::finish("bob", "alice", seq),
                escrow::condition(escrow::cb2),
                escrow::fulfillment(escrow::fb2),
                fee(150 * baseFee));
            env.require(balance("alice", XRP(4000) - drops(10 * baseFee)));
            env.require(balance("carol", XRP(6000)));
        }
        {  // Test empty condition during creation and
           // empty condition & fulfillment during finish
            Env env(*this, features);
            env.fund(XRP(5000), "alice", "bob", "carol");

            env(escrow::create("alice", "carol", XRP(1000)),
                escrow::condition(Slice{}),
                escrow::cancel_time(env.now() + 1s),
                ter(temMALFORMED));

            auto const seq = env.seq("alice");
            auto const baseFee = env.current()->fees().base;
            env(escrow::create("alice", "carol", XRP(1000)),
                escrow::condition(escrow::cb3),
                escrow::cancel_time(env.now() + 1s));

            env(escrow::finish("bob", "alice", seq),
                escrow::condition(Slice{}),
                escrow::fulfillment(Slice{}),
                fee(150 * baseFee),
                ter(tecCRYPTOCONDITION_ERROR));
            env(escrow::finish("bob", "alice", seq),
                escrow::condition(escrow::cb3),
                escrow::fulfillment(Slice{}),
                fee(150 * baseFee),
                ter(tecCRYPTOCONDITION_ERROR));
            env(escrow::finish("bob", "alice", seq),
                escrow::condition(Slice{}),
                escrow::fulfillment(escrow::fb3),
                fee(150 * baseFee),
                ter(tecCRYPTOCONDITION_ERROR));

            // Assemble finish that is missing the Condition or the Fulfillment
            // since either both must be present, or neither can:
            env(escrow::finish("bob", "alice", seq),
                escrow::condition(escrow::cb3),
                ter(temMALFORMED));
            env(escrow::finish("bob", "alice", seq),
                escrow::fulfillment(escrow::fb3),
                ter(temMALFORMED));

            // Now finish it.
            env(escrow::finish("bob", "alice", seq),
                escrow::condition(escrow::cb3),
                escrow::fulfillment(escrow::fb3),
                fee(150 * baseFee));
            env.require(balance("carol", XRP(6000)));
            env.require(balance("alice", XRP(4000) - drops(baseFee)));
        }
        {  // Test a condition other than PreimageSha256, which
           // would require a separate amendment
            Env env(*this, features);
            env.fund(XRP(5000), "alice", "bob");

            std::array<std::uint8_t, 45> cb = {
                {0xA2, 0x2B, 0x80, 0x20, 0x42, 0x4A, 0x70, 0x49, 0x49,
                 0x52, 0x92, 0x67, 0xB6, 0x21, 0xB3, 0xD7, 0x91, 0x19,
                 0xD7, 0x29, 0xB2, 0x38, 0x2C, 0xED, 0x8B, 0x29, 0x6C,
                 0x3C, 0x02, 0x8F, 0xA9, 0x7D, 0x35, 0x0F, 0x6D, 0x07,
                 0x81, 0x03, 0x06, 0x34, 0xD2, 0x82, 0x02, 0x03, 0xC8}};

            // FIXME: this transaction should, eventually, return temDISABLED
            //        instead of temMALFORMED.
            env(escrow::create("alice", "bob", XRP(1000)),
                escrow::condition(cb),
                escrow::cancel_time(env.now() + 1s),
                ter(temMALFORMED));
        }
    }

    void
    testMetaAndOwnership(FeatureBitset features)
    {
        using namespace jtx;
        using namespace std::chrono;

        auto const alice = Account("alice");
        auto const bruce = Account("bruce");
        auto const carol = Account("carol");

        {
            testcase("Metadata to self");

            Env env(*this, features);
            env.fund(XRP(5000), alice, bruce, carol);
            auto const aseq = env.seq(alice);
            auto const bseq = env.seq(bruce);

            env(escrow::create(alice, alice, XRP(1000)),
                escrow::finish_time(env.now() + 1s),
                escrow::cancel_time(env.now() + 500s));
            BEAST_EXPECT(
                (*env.meta())[sfTransactionResult] ==
                static_cast<std::uint8_t>(tesSUCCESS));
            env.close(5s);
            auto const aa = env.le(keylet::escrow(alice.id(), aseq));
            BEAST_EXPECT(aa);

            {
                ripple::Dir aod(*env.current(), keylet::ownerDir(alice.id()));
                BEAST_EXPECT(std::distance(aod.begin(), aod.end()) == 1);
                BEAST_EXPECT(
                    std::find(aod.begin(), aod.end(), aa) != aod.end());
            }

            env(escrow::create(bruce, bruce, XRP(1000)),
                escrow::finish_time(env.now() + 1s),
                escrow::cancel_time(env.now() + 2s));
            BEAST_EXPECT(
                (*env.meta())[sfTransactionResult] ==
                static_cast<std::uint8_t>(tesSUCCESS));
            env.close(5s);
            auto const bb = env.le(keylet::escrow(bruce.id(), bseq));
            BEAST_EXPECT(bb);

            {
                ripple::Dir bod(*env.current(), keylet::ownerDir(bruce.id()));
                BEAST_EXPECT(std::distance(bod.begin(), bod.end()) == 1);
                BEAST_EXPECT(
                    std::find(bod.begin(), bod.end(), bb) != bod.end());
            }

            env.close(5s);
            env(escrow::finish(alice, alice, aseq));
            {
                BEAST_EXPECT(!env.le(keylet::escrow(alice.id(), aseq)));
                BEAST_EXPECT(
                    (*env.meta())[sfTransactionResult] ==
                    static_cast<std::uint8_t>(tesSUCCESS));

                ripple::Dir aod(*env.current(), keylet::ownerDir(alice.id()));
                BEAST_EXPECT(std::distance(aod.begin(), aod.end()) == 0);
                BEAST_EXPECT(
                    std::find(aod.begin(), aod.end(), aa) == aod.end());

                ripple::Dir bod(*env.current(), keylet::ownerDir(bruce.id()));
                BEAST_EXPECT(std::distance(bod.begin(), bod.end()) == 1);
                BEAST_EXPECT(
                    std::find(bod.begin(), bod.end(), bb) != bod.end());
            }

            env.close(5s);
            env(escrow::cancel(bruce, bruce, bseq));
            {
                BEAST_EXPECT(!env.le(keylet::escrow(bruce.id(), bseq)));
                BEAST_EXPECT(
                    (*env.meta())[sfTransactionResult] ==
                    static_cast<std::uint8_t>(tesSUCCESS));

                ripple::Dir bod(*env.current(), keylet::ownerDir(bruce.id()));
                BEAST_EXPECT(std::distance(bod.begin(), bod.end()) == 0);
                BEAST_EXPECT(
                    std::find(bod.begin(), bod.end(), bb) == bod.end());
            }
        }
        {
            testcase("Metadata to other");

            Env env(*this, features);
            env.fund(XRP(5000), alice, bruce, carol);
            auto const aseq = env.seq(alice);
            auto const bseq = env.seq(bruce);

            env(escrow::create(alice, bruce, XRP(1000)),
                escrow::finish_time(env.now() + 1s));
            BEAST_EXPECT(
                (*env.meta())[sfTransactionResult] ==
                static_cast<std::uint8_t>(tesSUCCESS));
            env.close(5s);
            env(escrow::create(bruce, carol, XRP(1000)),
                escrow::finish_time(env.now() + 1s),
                escrow::cancel_time(env.now() + 2s));
            BEAST_EXPECT(
                (*env.meta())[sfTransactionResult] ==
                static_cast<std::uint8_t>(tesSUCCESS));
            env.close(5s);

            auto const ab = env.le(keylet::escrow(alice.id(), aseq));
            BEAST_EXPECT(ab);

            auto const bc = env.le(keylet::escrow(bruce.id(), bseq));
            BEAST_EXPECT(bc);

            {
                ripple::Dir aod(*env.current(), keylet::ownerDir(alice.id()));
                BEAST_EXPECT(std::distance(aod.begin(), aod.end()) == 1);
                BEAST_EXPECT(
                    std::find(aod.begin(), aod.end(), ab) != aod.end());

                ripple::Dir bod(*env.current(), keylet::ownerDir(bruce.id()));
                BEAST_EXPECT(std::distance(bod.begin(), bod.end()) == 2);
                BEAST_EXPECT(
                    std::find(bod.begin(), bod.end(), ab) != bod.end());
                BEAST_EXPECT(
                    std::find(bod.begin(), bod.end(), bc) != bod.end());

                ripple::Dir cod(*env.current(), keylet::ownerDir(carol.id()));
                BEAST_EXPECT(std::distance(cod.begin(), cod.end()) == 1);
                BEAST_EXPECT(
                    std::find(cod.begin(), cod.end(), bc) != cod.end());
            }

            env.close(5s);
            env(escrow::finish(alice, alice, aseq));
            {
                BEAST_EXPECT(!env.le(keylet::escrow(alice.id(), aseq)));
                BEAST_EXPECT(env.le(keylet::escrow(bruce.id(), bseq)));

                ripple::Dir aod(*env.current(), keylet::ownerDir(alice.id()));
                BEAST_EXPECT(std::distance(aod.begin(), aod.end()) == 0);
                BEAST_EXPECT(
                    std::find(aod.begin(), aod.end(), ab) == aod.end());

                ripple::Dir bod(*env.current(), keylet::ownerDir(bruce.id()));
                BEAST_EXPECT(std::distance(bod.begin(), bod.end()) == 1);
                BEAST_EXPECT(
                    std::find(bod.begin(), bod.end(), ab) == bod.end());
                BEAST_EXPECT(
                    std::find(bod.begin(), bod.end(), bc) != bod.end());

                ripple::Dir cod(*env.current(), keylet::ownerDir(carol.id()));
                BEAST_EXPECT(std::distance(cod.begin(), cod.end()) == 1);
            }

            env.close(5s);
            env(escrow::cancel(bruce, bruce, bseq));
            {
                BEAST_EXPECT(!env.le(keylet::escrow(alice.id(), aseq)));
                BEAST_EXPECT(!env.le(keylet::escrow(bruce.id(), bseq)));

                ripple::Dir aod(*env.current(), keylet::ownerDir(alice.id()));
                BEAST_EXPECT(std::distance(aod.begin(), aod.end()) == 0);
                BEAST_EXPECT(
                    std::find(aod.begin(), aod.end(), ab) == aod.end());

                ripple::Dir bod(*env.current(), keylet::ownerDir(bruce.id()));
                BEAST_EXPECT(std::distance(bod.begin(), bod.end()) == 0);
                BEAST_EXPECT(
                    std::find(bod.begin(), bod.end(), ab) == bod.end());
                BEAST_EXPECT(
                    std::find(bod.begin(), bod.end(), bc) == bod.end());

                ripple::Dir cod(*env.current(), keylet::ownerDir(carol.id()));
                BEAST_EXPECT(std::distance(cod.begin(), cod.end()) == 0);
            }
        }
    }

    void
    testConsequences(FeatureBitset features)
    {
        testcase("Consequences");

        using namespace jtx;
        using namespace std::chrono;
        Env env(*this, features);
        auto const baseFee = env.current()->fees().base;

        env.memoize("alice");
        env.memoize("bob");
        env.memoize("carol");

        {
            auto const jtx = env.jt(
                escrow::create("alice", "carol", XRP(1000)),
                escrow::finish_time(env.now() + 1s),
                seq(1),
                fee(baseFee));
            auto const pf = preflight(
                env.app(),
                env.current()->rules(),
                *jtx.stx,
                tapNONE,
                env.journal);
            BEAST_EXPECT(pf.ter == tesSUCCESS);
            BEAST_EXPECT(!pf.consequences.isBlocker());
            BEAST_EXPECT(pf.consequences.fee() == drops(baseFee));
            BEAST_EXPECT(pf.consequences.potentialSpend() == XRP(1000));
        }

        {
            auto const jtx =
                env.jt(escrow::cancel("bob", "alice", 3), seq(1), fee(baseFee));
            auto const pf = preflight(
                env.app(),
                env.current()->rules(),
                *jtx.stx,
                tapNONE,
                env.journal);
            BEAST_EXPECT(pf.ter == tesSUCCESS);
            BEAST_EXPECT(!pf.consequences.isBlocker());
            BEAST_EXPECT(pf.consequences.fee() == drops(baseFee));
            BEAST_EXPECT(pf.consequences.potentialSpend() == XRP(0));
        }

        {
            auto const jtx =
                env.jt(escrow::finish("bob", "alice", 3), seq(1), fee(baseFee));
            auto const pf = preflight(
                env.app(),
                env.current()->rules(),
                *jtx.stx,
                tapNONE,
                env.journal);
            BEAST_EXPECT(pf.ter == tesSUCCESS);
            BEAST_EXPECT(!pf.consequences.isBlocker());
            BEAST_EXPECT(pf.consequences.fee() == drops(baseFee));
            BEAST_EXPECT(pf.consequences.potentialSpend() == XRP(0));
        }
    }

    void
    testEscrowWithTickets(FeatureBitset features)
    {
        testcase("Escrow with tickets");

        using namespace jtx;
        using namespace std::chrono;
        Account const alice{"alice"};
        Account const bob{"bob"};

        {
            // Create escrow and finish using tickets.
            Env env(*this, features);
            auto const baseFee = env.current()->fees().base;
            env.fund(XRP(5000), alice, bob);
            env.close();

            // alice creates a ticket.
            std::uint32_t const aliceTicket{env.seq(alice) + 1};
            env(ticket::create(alice, 1));

            // bob creates a bunch of tickets because he will be burning
            // through them with tec transactions.  Just because we can
            // we'll use them up starting from largest and going smaller.
            constexpr static std::uint32_t bobTicketCount{20};
            env(ticket::create(bob, bobTicketCount));
            env.close();
            std::uint32_t bobTicket{env.seq(bob)};
            env.require(tickets(alice, 1));
            env.require(tickets(bob, bobTicketCount));

            // Note that from here on all transactions use tickets.  No account
            // root sequences should change.
            std::uint32_t const aliceRootSeq{env.seq(alice)};
            std::uint32_t const bobRootSeq{env.seq(bob)};

            // alice creates an escrow that can be finished in the future
            auto const ts = env.now() + 97s;

            std::uint32_t const escrowSeq = aliceTicket;
            env(escrow::create(alice, bob, XRP(1000)),
                escrow::finish_time(ts),
                ticket::use(aliceTicket));
            BEAST_EXPECT(env.seq(alice) == aliceRootSeq);
            env.require(tickets(alice, 0));
            env.require(tickets(bob, bobTicketCount));

            // Advance the ledger, verifying that the finish won't complete
            // prematurely.  Note that each tec consumes one of bob's tickets.
            for (; env.now() < ts; env.close())
            {
                env(escrow::finish(bob, alice, escrowSeq),
                    fee(150 * baseFee),
                    ticket::use(--bobTicket),
                    ter(tecNO_PERMISSION));
                BEAST_EXPECT(env.seq(bob) == bobRootSeq);
            }

            // bob tries to re-use a ticket, which is rejected.
            env(escrow::finish(bob, alice, escrowSeq),
                fee(150 * baseFee),
                ticket::use(bobTicket),
                ter(tefNO_TICKET));

            // bob uses one of his remaining tickets.  Success!
            env(escrow::finish(bob, alice, escrowSeq),
                fee(150 * baseFee),
                ticket::use(--bobTicket));
            env.close();
            BEAST_EXPECT(env.seq(bob) == bobRootSeq);
        }
        {
            // Create escrow and cancel using tickets.
            Env env(*this, features);
            auto const baseFee = env.current()->fees().base;
            env.fund(XRP(5000), alice, bob);
            env.close();

            // alice creates a ticket.
            std::uint32_t const aliceTicket{env.seq(alice) + 1};
            env(ticket::create(alice, 1));

            // bob creates a bunch of tickets because he will be burning
            // through them with tec transactions.
            constexpr std::uint32_t bobTicketCount{20};
            std::uint32_t bobTicket{env.seq(bob) + 1};
            env(ticket::create(bob, bobTicketCount));
            env.close();
            env.require(tickets(alice, 1));
            env.require(tickets(bob, bobTicketCount));

            // Note that from here on all transactions use tickets.  No account
            // root sequences should change.
            std::uint32_t const aliceRootSeq{env.seq(alice)};
            std::uint32_t const bobRootSeq{env.seq(bob)};

            // alice creates an escrow that can be finished in the future.
            auto const ts = env.now() + 117s;

            std::uint32_t const escrowSeq = aliceTicket;
            env(escrow::create(alice, bob, XRP(1000)),
                escrow::condition(escrow::cb1),
                escrow::cancel_time(ts),
                ticket::use(aliceTicket));
            BEAST_EXPECT(env.seq(alice) == aliceRootSeq);
            env.require(tickets(alice, 0));
            env.require(tickets(bob, bobTicketCount));

            // Advance the ledger, verifying that the cancel won't complete
            // prematurely.
            for (; env.now() < ts; env.close())
            {
                env(escrow::cancel(bob, alice, escrowSeq),
                    fee(150 * baseFee),
                    ticket::use(bobTicket++),
                    ter(tecNO_PERMISSION));
                BEAST_EXPECT(env.seq(bob) == bobRootSeq);
            }

            // Verify that a finish won't work anymore.
            env(escrow::finish(bob, alice, escrowSeq),
                escrow::condition(escrow::cb1),
                escrow::fulfillment(escrow::fb1),
                fee(150 * baseFee),
                ticket::use(bobTicket++),
                ter(tecNO_PERMISSION));
            BEAST_EXPECT(env.seq(bob) == bobRootSeq);

            // Verify that the cancel succeeds.
            env(escrow::cancel(bob, alice, escrowSeq),
                fee(150 * baseFee),
                ticket::use(bobTicket++));
            env.close();
            BEAST_EXPECT(env.seq(bob) == bobRootSeq);

            // Verify that bob actually consumed his tickets.
            env.require(tickets(bob, env.seq(bob) - bobTicket));
        }
    }

    void
    testCredentials(FeatureBitset features)
    {
        testcase("Test with credentials");

        using namespace jtx;
        using namespace std::chrono;

        Account const alice{"alice"};
        Account const bob{"bob"};
        Account const carol{"carol"};
        Account const dillon{"dillon"};
        Account const zelda{"zelda"};

        char const credType[] = "abcde";

        {
            // Credentials amendment not enabled
            Env env(*this, features - featureCredentials);
            env.fund(XRP(5000), alice, bob);
            env.close();

            auto const seq = env.seq(alice);
            env(escrow::create(alice, bob, XRP(1000)),
                escrow::finish_time(env.now() + 1s));
            env.close();

            env(fset(bob, asfDepositAuth));
            env.close();
            env(deposit::auth(bob, alice));
            env.close();

            std::string const credIdx =
                "48004829F915654A81B11C4AB8218D96FED67F209B58328A72314FB6EA288B"
                "E4";
            env(escrow::finish(bob, alice, seq),
                credentials::ids({credIdx}),
                ter(temDISABLED));
        }

        {
            Env env(*this, features);

            env.fund(XRP(5000), alice, bob, carol, dillon, zelda);
            env.close();

            env(credentials::create(carol, zelda, credType));
            env.close();
            auto const jv =
                credentials::ledgerEntry(env, carol, zelda, credType);
            std::string const credIdx = jv[jss::result][jss::index].asString();

            auto const seq = env.seq(alice);
            env(escrow::create(alice, bob, XRP(1000)),
                escrow::finish_time(env.now() + 50s));
            env.close();

            // Bob require preauthorization
            env(fset(bob, asfDepositAuth));
            env.close();

            // Fail, credentials not accepted
            env(escrow::finish(carol, alice, seq),
                credentials::ids({credIdx}),
                ter(tecBAD_CREDENTIALS));

            env.close();

            env(credentials::accept(carol, zelda, credType));
            env.close();

            // Fail, credentials doesn’t belong to root account
            env(escrow::finish(dillon, alice, seq),
                credentials::ids({credIdx}),
                ter(tecBAD_CREDENTIALS));

            // Fail, no depositPreauth
            env(escrow::finish(carol, alice, seq),
                credentials::ids({credIdx}),
                ter(tecNO_PERMISSION));

            env(deposit::authCredentials(bob, {{zelda, credType}}));
            env.close();

            // Success
            env.close();
            env(escrow::finish(carol, alice, seq), credentials::ids({credIdx}));
            env.close();
        }

        {
            testcase("Escrow with credentials without depositPreauth");
            using namespace std::chrono;

            Env env(*this, features);

            env.fund(XRP(5000), alice, bob, carol, dillon, zelda);
            env.close();

            env(credentials::create(carol, zelda, credType));
            env.close();
            env(credentials::accept(carol, zelda, credType));
            env.close();
            auto const jv =
                credentials::ledgerEntry(env, carol, zelda, credType);
            std::string const credIdx = jv[jss::result][jss::index].asString();

            auto const seq = env.seq(alice);
            env(escrow::create(alice, bob, XRP(1000)),
                escrow::finish_time(env.now() + 50s));
            // time advance
            env.close();
            env.close();
            env.close();
            env.close();
            env.close();
            env.close();

            // Succeed, Bob doesn't require preauthorization
            env(escrow::finish(carol, alice, seq), credentials::ids({credIdx}));
            env.close();

            {
                char const credType2[] = "fghijk";

                env(credentials::create(bob, zelda, credType2));
                env.close();
                env(credentials::accept(bob, zelda, credType2));
                env.close();
                auto const credIdxBob =
                    credentials::ledgerEntry(
                        env, bob, zelda, credType2)[jss::result][jss::index]
                        .asString();

                auto const seq = env.seq(alice);
                env(escrow::create(alice, bob, XRP(1000)),
                    escrow::finish_time(env.now() + 1s));
                env.close();

                // Bob require preauthorization
                env(fset(bob, asfDepositAuth));
                env.close();
                env(deposit::authCredentials(bob, {{zelda, credType}}));
                env.close();

                // Use any valid credentials if account == dst
                env(escrow::finish(bob, alice, seq),
                    credentials::ids({credIdxBob}));
                env.close();
            }
        }
    }

    void
<<<<<<< HEAD
    testWithFeats(FeatureBitset features)
    {
        testEnablement(features);
        testTiming(features);
        testTags(features);
        testDisallowXRP(features);
        test1571(features);
        testFails(features);
        testLockup(features);
        testEscrowConditions(features);
        testMetaAndOwnership(features);
        testConsequences(features);
        testEscrowWithTickets(features);
        testCredentials(features);
    }

public:
    void
    run() override
    {
        using namespace test::jtx;
        FeatureBitset const all{supported_amendments()};
        testWithFeats(all);
        testWithFeats(all - featureTokenEscrow);
=======
    testCreateFinishFunctionPreflight()
    {
        testcase("Test preflight checks involving FinishFunction");

        using namespace jtx;
        using namespace std::chrono;

        Account const alice{"alice"};
        Account const carol{"carol"};

        // Tests whether the ledger index is >= 5
        // #[no_mangle]
        // pub fn finish() -> bool {
        //     unsafe { host_lib::getLedgerSqn() >= 5}
        // }
        static auto wasmHex = ledgerSqnHex;

        {
            // featureSmartEscrow disabled
            Env env(*this, supported_amendments() - featureSmartEscrow);
            env.fund(XRP(5000), alice, carol);
            XRPAmount const txnFees = env.current()->fees().base + 1000;
            auto escrowCreate = escrow(alice, carol, XRP(1000));
            env(escrowCreate,
                finish_function(wasmHex),
                cancel_time(env.now() + 100s),
                fee(txnFees),
                ter(temDISABLED));
            env.close();
        }

        {
            // FinishFunction > max length
            Env env(*this, envconfig([](std::unique_ptr<Config> cfg) {
                cfg->FEES.extension_size_limit = 10;  // 10 bytes
                return cfg;
            }));
            XRPAmount const txnFees = env.current()->fees().base + 1000;
            // create escrow
            env.fund(XRP(5000), alice, carol);

            auto escrowCreate = escrow(alice, carol, XRP(500));

            // 11-byte string
            std::string longWasmHex = "00112233445566778899AA";
            env(escrowCreate,
                finish_function(longWasmHex),
                cancel_time(env.now() + 100s),
                fee(txnFees),
                ter(temMALFORMED));
            env.close();
        }

        Env env(*this, envconfig([](std::unique_ptr<Config> cfg) {
            cfg->START_UP = Config::FRESH;
            return cfg;
        }));
        XRPAmount const txnFees = env.current()->fees().base * 10 + 1000;
        // create escrow
        env.fund(XRP(5000), alice, carol);

        auto escrowCreate = escrow(alice, carol, XRP(500));

        // Success situations
        {
            // FinishFunction + CancelAfter
            env(escrowCreate,
                finish_function(wasmHex),
                cancel_time(env.now() + 100s),
                fee(txnFees));
            env.close();
        }
        {
            // FinishFunction + Condition + CancelAfter
            env(escrowCreate,
                finish_function(wasmHex),
                cancel_time(env.now() + 100s),
                condition(cb1),
                fee(txnFees));
            env.close();
        }
        {
            // FinishFunction + FinishAfter + CancelAfter
            env(escrowCreate,
                finish_function(wasmHex),
                cancel_time(env.now() + 100s),
                finish_time(env.now() + 2s),
                fee(txnFees));
            env.close();
        }
        {
            // FinishFunction + FinishAfter + Condition + CancelAfter
            env(escrowCreate,
                finish_function(wasmHex),
                cancel_time(env.now() + 100s),
                condition(cb1),
                finish_time(env.now() + 2s),
                fee(txnFees));
            env.close();
        }

        // Failure situations (i.e. all other combinations)
        {
            // only FinishFunction
            env(escrowCreate,
                finish_function(wasmHex),
                fee(txnFees),
                ter(temBAD_EXPIRATION));
            env.close();
        }
        {
            // FinishFunction + FinishAfter
            env(escrowCreate,
                finish_function(wasmHex),
                finish_time(env.now() + 2s),
                fee(txnFees),
                ter(temBAD_EXPIRATION));
            env.close();
        }
        {
            // FinishFunction + Condition
            env(escrowCreate,
                finish_function(wasmHex),
                condition(cb1),
                fee(txnFees),
                ter(temBAD_EXPIRATION));
            env.close();
        }
        {
            // FinishFunction + FinishAfter + Condition
            env(escrowCreate,
                finish_function(wasmHex),
                condition(cb1),
                finish_time(env.now() + 2s),
                fee(txnFees),
                ter(temBAD_EXPIRATION));
            env.close();
        }
        {
            // FinishFunction 0 length
            env(escrowCreate,
                finish_function(""),
                cancel_time(env.now() + 100s),
                fee(txnFees),
                ter(temMALFORMED));
            env.close();
        }
    }

    void
    testFinishWasmFailures()
    {
        testcase("EscrowFinish Smart Escrow failures");

        using namespace jtx;
        using namespace std::chrono;

        Account const alice{"alice"};
        Account const carol{"carol"};

        // Tests whether the ledger index is >= 5
        // #[no_mangle]
        // pub fn finish() -> bool {
        //     unsafe { host_lib::getLedgerSqn() >= 5}
        // }
        static auto wasmHex = ledgerSqnHex;

        {
            // featureSmartEscrow disabled
            Env env(*this, supported_amendments() - featureSmartEscrow);
            env.fund(XRP(5000), alice, carol);
            XRPAmount const txnFees = env.current()->fees().base + 1000;
            env(finish(carol, alice, 1),
                fee(txnFees),
                comp_allowance(4),
                ter(temDISABLED));
            env.close();
        }

        {
            // ComputationAllowance > max compute limit
            Env env(*this, envconfig([](std::unique_ptr<Config> cfg) {
                cfg->FEES.extension_compute_limit = 1'000;  // in gas
                return cfg;
            }));
            env.fund(XRP(5000), alice, carol);
            // Run past the flag ledger so that a Fee change vote occurs and
            // updates FeeSettings. (It also activates all supported
            // amendments.)
            for (auto i = env.current()->seq(); i <= 257; ++i)
                env.close();

            auto const allowance = 1'001;
            env(finish(carol, alice, 1),
                fee(env.current()->fees().base + allowance),
                comp_allowance(allowance),
                ter(temBAD_LIMIT));
        }

        Env env(*this);

        // Run past the flag ledger so that a Fee change vote occurs and
        // updates FeeSettings. (It also activates all supported
        // amendments.)
        for (auto i = env.current()->seq(); i <= 257; ++i)
            env.close();

        XRPAmount const txnFees = env.current()->fees().base + 1000;
        env.fund(XRP(5000), alice, carol);

        // create escrow
        auto const seq = env.seq(alice);
        env(escrow(alice, carol, XRP(500)),
            finish_function(wasmHex),
            cancel_time(env.now() + 100s),
            fee(txnFees));
        env.close();

        {
            // no ComputationAllowance field
            env(finish(carol, alice, seq), ter(tefWASM_FIELD_NOT_INCLUDED));
        }

        {
            // not enough fees
            // This function takes 4 gas
            // In testing, 1 gas costs 1 drop
            auto const finishFee = env.current()->fees().base + 3;
            env(finish(carol, alice, seq),
                fee(finishFee),
                comp_allowance(4),
                ter(telINSUF_FEE_P));
        }

        {
            // not enough gas
            // This function takes 4 gas
            // In testing, 1 gas costs 1 drop
            auto const finishFee = env.current()->fees().base + 4;
            env(finish(carol, alice, seq),
                fee(finishFee),
                comp_allowance(2),
                ter(tecFAILED_PROCESSING));
        }

        {
            // ComputationAllowance field included w/no FinishFunction on
            // escrow
            auto const seq2 = env.seq(alice);
            env(escrow(alice, carol, XRP(500)),
                finish_time(env.now() + 10s),
                cancel_time(env.now() + 100s));
            env.close();

            auto const allowance = 100;
            env(finish(carol, alice, seq2),
                fee(env.current()->fees().base + allowance),
                comp_allowance(allowance),
                ter(tefNO_WASM));
        }
    }

    void
    testFinishFunction()
    {
        testcase("Example escrow function");

        using namespace jtx;
        using namespace std::chrono;

        Account const alice{"alice"};
        Account const carol{"carol"};

        // Tests whether the ledger index is >= 5
        // #[no_mangle]
        // pub fn finish() -> bool {
        //     unsafe { host_lib::getLedgerSqn() >= 5}
        // }
        static auto wasmHex = ledgerSqnHex;
        std::uint32_t constexpr allowance = 4;

        {
            // basic FinishFunction situation
            Env env(*this);
            // create escrow
            env.fund(XRP(5000), alice, carol);
            auto const seq = env.seq(alice);
            BEAST_EXPECT((*env.le(alice))[sfOwnerCount] == 0);
            auto escrowCreate = escrow(alice, carol, XRP(1000));
            XRPAmount txnFees = env.current()->fees().base + 1000;
            env(escrowCreate,
                finish_function(wasmHex),
                cancel_time(env.now() + 100s),
                fee(txnFees));
            env.close();

            if (BEAST_EXPECT((*env.le(alice))[sfOwnerCount] == 2))
            {
                env.require(balance(alice, XRP(4000) - txnFees));
                env.require(balance(carol, XRP(5000)));

                env(finish(carol, alice, seq),
                    comp_allowance(allowance),
                    fee(txnFees),
                    ter(tecWASM_REJECTED));
                env(finish(alice, alice, seq),
                    comp_allowance(allowance),
                    fee(txnFees),
                    ter(tecWASM_REJECTED));
                env(finish(alice, alice, seq),
                    comp_allowance(allowance),
                    fee(txnFees),
                    ter(tecWASM_REJECTED));
                env(finish(carol, alice, seq),
                    comp_allowance(allowance),
                    fee(txnFees),
                    ter(tecWASM_REJECTED));
                env(finish(carol, alice, seq),
                    comp_allowance(allowance),
                    fee(txnFees),
                    ter(tecWASM_REJECTED));
                env.close();
                env(finish(alice, alice, seq),
                    fee(txnFees),
                    comp_allowance(allowance),
                    ter(tesSUCCESS));

                auto const txMeta = env.meta();
                if (BEAST_EXPECT(txMeta->isFieldPresent(sfGasUsed)))
                    BEAST_EXPECT(txMeta->getFieldU32(sfGasUsed) == allowance);

                BEAST_EXPECT((*env.le(alice))[sfOwnerCount] == 0);
            }
        }

        {
            // FinishFunction + Condition
            Env env(*this);
            env.fund(XRP(5000), alice, carol);
            BEAST_EXPECT((*env.le(alice))[sfOwnerCount] == 0);
            auto const seq = env.seq(alice);
            // create escrow
            auto escrowCreate = escrow(alice, carol, XRP(1000));
            XRPAmount const createFee = env.current()->fees().base + 1000;
            env(escrowCreate,
                finish_function(wasmHex),
                condition(cb1),
                cancel_time(env.now() + 100s),
                fee(createFee));
            env.close();

            if (BEAST_EXPECT((*env.le(alice))[sfOwnerCount] == 2))
            {
                env.require(balance(alice, XRP(4000) - createFee));
                env.require(balance(carol, XRP(5000)));

                XRPAmount const txnFees =
                    env.current()->fees().base * 34 + 1000;

                // no fulfillment provided, function fails
                env(finish(carol, alice, seq),
                    comp_allowance(allowance),
                    fee(txnFees),
                    ter(tecCRYPTOCONDITION_ERROR));
                // fulfillment provided, function fails
                env(finish(carol, alice, seq),
                    condition(cb1),
                    fulfillment(fb1),
                    comp_allowance(allowance),
                    fee(txnFees),
                    ter(tecWASM_REJECTED));
                env.close();
                // no fulfillment provided, function succeeds
                env(finish(alice, alice, seq),
                    comp_allowance(allowance),
                    fee(txnFees),
                    ter(tecCRYPTOCONDITION_ERROR));
                // wrong fulfillment provided, function succeeds
                env(finish(alice, alice, seq),
                    condition(cb1),
                    fulfillment(fb2),
                    comp_allowance(allowance),
                    fee(txnFees),
                    ter(tecCRYPTOCONDITION_ERROR));
                // fulfillment provided, function succeeds, tx succeeds
                env(finish(alice, alice, seq),
                    condition(cb1),
                    fulfillment(fb1),
                    comp_allowance(allowance),
                    fee(txnFees),
                    ter(tesSUCCESS));

                auto const txMeta = env.meta();
                if (BEAST_EXPECT(txMeta->isFieldPresent(sfGasUsed)))
                    BEAST_EXPECT(txMeta->getFieldU32(sfGasUsed) == allowance);

                env.close();
                BEAST_EXPECT((*env.le(alice))[sfOwnerCount] == 0);
            }
        }

        {
            // FinishFunction + FinishAfter
            Env env(*this);
            // create escrow
            env.fund(XRP(5000), alice, carol);
            auto const seq = env.seq(alice);
            BEAST_EXPECT((*env.le(alice))[sfOwnerCount] == 0);
            auto escrowCreate = escrow(alice, carol, XRP(1000));
            XRPAmount txnFees = env.current()->fees().base + 1000;
            auto const ts = env.now() + 97s;
            env(escrowCreate,
                finish_function(wasmHex),
                finish_time(ts),
                cancel_time(env.now() + 1000s),
                fee(txnFees));
            env.close();

            if (BEAST_EXPECT((*env.le(alice))[sfOwnerCount] == 2))
            {
                env.require(balance(alice, XRP(4000) - txnFees));
                env.require(balance(carol, XRP(5000)));

                // finish time hasn't passed, function fails
                env(finish(carol, alice, seq),
                    comp_allowance(4),
                    fee(txnFees + 1),
                    ter(tecNO_PERMISSION));
                env.close();
                // finish time hasn't passed, function succeeds
                for (; env.now() < ts; env.close())
                    env(finish(carol, alice, seq),
                        comp_allowance(4),
                        fee(txnFees + 2),
                        ter(tecNO_PERMISSION));

                env(finish(carol, alice, seq),
                    comp_allowance(4),
                    fee(txnFees + 1),
                    ter(tesSUCCESS));

                auto const txMeta = env.meta();
                if (BEAST_EXPECT(txMeta->isFieldPresent(sfGasUsed)))
                    BEAST_EXPECT(txMeta->getFieldU32(sfGasUsed) == allowance);

                BEAST_EXPECT((*env.le(alice))[sfOwnerCount] == 0);
            }
        }

        {
            // FinishFunction + FinishAfter #2
            Env env(*this);
            // create escrow
            env.fund(XRP(5000), alice, carol);
            auto const seq = env.seq(alice);
            BEAST_EXPECT((*env.le(alice))[sfOwnerCount] == 0);
            auto escrowCreate = escrow(alice, carol, XRP(1000));
            XRPAmount txnFees = env.current()->fees().base + 1000;
            env(escrowCreate,
                finish_function(wasmHex),
                finish_time(env.now() + 2s),
                cancel_time(env.now() + 100s),
                fee(txnFees));
            // Don't close the ledger here

            if (BEAST_EXPECT((*env.le(alice))[sfOwnerCount] == 2))
            {
                env.require(balance(alice, XRP(4000) - txnFees));
                env.require(balance(carol, XRP(5000)));

                // finish time hasn't passed, function fails
                env(finish(carol, alice, seq),
                    comp_allowance(allowance),
                    fee(txnFees),
                    ter(tecNO_PERMISSION));
                env.close();

                // finish time has passed, function fails
                env(finish(carol, alice, seq),
                    comp_allowance(allowance),
                    fee(txnFees),
                    ter(tecWASM_REJECTED));
                env.close();
                // finish time has passed, function succeeds, tx succeeds
                env(finish(carol, alice, seq),
                    comp_allowance(allowance),
                    fee(txnFees),
                    ter(tesSUCCESS));

                auto const txMeta = env.meta();
                if (BEAST_EXPECT(txMeta->isFieldPresent(sfGasUsed)))
                    BEAST_EXPECT(txMeta->getFieldU32(sfGasUsed) == allowance);

                env.close();
                BEAST_EXPECT((*env.le(alice))[sfOwnerCount] == 0);
            }
        }
    }

    void
    testAllHostFunctions()
    {
        testcase("Test all host functions");

        using namespace jtx;
        using namespace std::chrono;

        // TODO: create wasm module for all host functions
        static auto wasmHex = allHostFunctionsHex;
        //        let sender = get_tx_account_id();
        //        let owner = get_current_escrow_account_id();
        //        let dest = get_current_escrow_destination();
        //        let dest_balance = get_account_balance(dest);
        //        let escrow_data = get_current_escrow_data();
        //        let ed_str = String::from_utf8(escrow_data).unwrap();
        //        let threshold_balance = ed_str.parse::<u64>().unwrap();
        //        let pl_time = host_lib::getParentLedgerTime();
        //        let e_time = get_current_escrow_finish_after();
        //        sender == owner && dest_balance <= threshold_balance &&
        //        pl_time >= e_time

        Account const alice{"alice"};
        Account const carol{"carol"};

        {
            // basic FinishFunction situation
            Env env(*this);
            // create escrow
            env.fund(XRP(5000), alice, carol);
            auto const seq = env.seq(alice);
            BEAST_EXPECT((*env.le(alice))[sfOwnerCount] == 0);
            auto escrowCreate = escrow(alice, carol, XRP(1000));
            XRPAmount txnFees = env.current()->fees().base + 1000;
            env(escrowCreate,
                finish_function(wasmHex),
                finish_time(env.now() + 11s),
                cancel_time(env.now() + 100s),
                data("1000000000"),  // 1000 XRP in drops
                fee(txnFees));
            env.close();

            if (BEAST_EXPECT((*env.le(alice))[sfOwnerCount] == 2))
            {
                env.require(balance(alice, XRP(4000) - txnFees));
                env.require(balance(carol, XRP(5000)));

                // TODO: figure out why this can't be 2412
                auto const allowance = 3'600;

                // FinishAfter time hasn't passed
                env(finish(carol, alice, seq),
                    comp_allowance(allowance),
                    fee(txnFees),
                    ter(tecNO_PERMISSION));
                env.close();

                // tx sender not escrow creator (alice)
                env(finish(carol, alice, seq),
                    comp_allowance(allowance),
                    fee(txnFees),
                    ter(tecWASM_REJECTED));
                env.close();

                // destination balance is too high
                env(finish(carol, alice, seq),
                    comp_allowance(allowance),
                    fee(txnFees),
                    ter(tecWASM_REJECTED));

                env.close();

                // reduce the destination balance
                env(pay(carol, alice, XRP(4500)));
                env.close();

                // tx sender not escrow creator (alice)
                env(finish(carol, alice, seq),
                    comp_allowance(allowance),
                    fee(txnFees),
                    ter(tecWASM_REJECTED));
                env.close();

                env(finish(alice, alice, seq),
                    comp_allowance(allowance),
                    fee(txnFees),
                    ter(tesSUCCESS));

                auto const txMeta = env.meta();
                if (BEAST_EXPECT(txMeta->isFieldPresent(sfGasUsed)))
                    BEAST_EXPECT(txMeta->getFieldU32(sfGasUsed) == 487);

                env.close();
                BEAST_EXPECT((*env.le(alice))[sfOwnerCount] == 0);
            }
        }
    }

    void
    run() override
    {
        testEnablement();
        testTiming();
        testTags();
        testDisallowXRP();
        test1571();
        testFails();
        testLockup();
        testEscrowConditions();
        testMetaAndOwnership();
        testConsequences();
        testEscrowWithTickets();
        testCredentials();
        testCreateFinishFunctionPreflight();
        testFinishWasmFailures();
        testFinishFunction();

        // TODO: Update module with new host functions
        testAllHostFunctions();
>>>>>>> 6a6fed5d
    }
};

BEAST_DEFINE_TESTSUITE(Escrow, app, ripple);

}  // namespace test
}  // namespace ripple<|MERGE_RESOLUTION|>--- conflicted
+++ resolved
@@ -1691,7 +1691,605 @@
     }
 
     void
-<<<<<<< HEAD
+    testCreateFinishFunctionPreflight()
+    {
+        testcase("Test preflight checks involving FinishFunction");
+
+        using namespace jtx;
+        using namespace std::chrono;
+
+        Account const alice{"alice"};
+        Account const carol{"carol"};
+
+        // Tests whether the ledger index is >= 5
+        // #[no_mangle]
+        // pub fn finish() -> bool {
+        //     unsafe { host_lib::getLedgerSqn() >= 5}
+        // }
+        static auto wasmHex = ledgerSqnHex;
+
+        {
+            // featureSmartEscrow disabled
+            Env env(*this, supported_amendments() - featureSmartEscrow);
+            env.fund(XRP(5000), alice, carol);
+            XRPAmount const txnFees = env.current()->fees().base + 1000;
+            auto escrowCreate = escrow::create(alice, carol, XRP(1000));
+            env(escrowCreate,
+                escrow::finish_function(wasmHex),
+                escrow::cancel_time(env.now() + 100s),
+                fee(txnFees),
+                ter(temDISABLED));
+            env.close();
+        }
+
+        {
+            // FinishFunction > max length
+            Env env(*this, envconfig([](std::unique_ptr<Config> cfg) {
+                cfg->FEES.extension_size_limit = 10;  // 10 bytes
+                return cfg;
+            }));
+            XRPAmount const txnFees = env.current()->fees().base + 1000;
+            // create escrow
+            env.fund(XRP(5000), alice, carol);
+
+            auto escrowCreate = escrow::create(alice, carol, XRP(500));
+
+            // 11-byte string
+            std::string longWasmHex = "00112233445566778899AA";
+            env(escrowCreate,
+                escrow::finish_function(longWasmHex),
+                escrow::cancel_time(env.now() + 100s),
+                fee(txnFees),
+                ter(temMALFORMED));
+            env.close();
+        }
+
+        Env env(*this, envconfig([](std::unique_ptr<Config> cfg) {
+            cfg->START_UP = Config::FRESH;
+            return cfg;
+        }));
+        XRPAmount const txnFees = env.current()->fees().base * 10 + 1000;
+        // create escrow
+        env.fund(XRP(5000), alice, carol);
+
+        auto escrowCreate = escrow::create(alice, carol, XRP(500));
+
+        // Success situations
+        {
+            // FinishFunction + CancelAfter
+            env(escrowCreate,
+                escrow::finish_function(wasmHex),
+                escrow::cancel_time(env.now() + 100s),
+                fee(txnFees));
+            env.close();
+        }
+        {
+            // FinishFunction + Condition + CancelAfter
+            env(escrowCreate,
+                escrow::finish_function(wasmHex),
+                escrow::cancel_time(env.now() + 100s),
+                escrow::condition(escrow::cb1),
+                fee(txnFees));
+            env.close();
+        }
+        {
+            // FinishFunction + FinishAfter + CancelAfter
+            env(escrowCreate,
+                escrow::finish_function(wasmHex),
+                escrow::cancel_time(env.now() + 100s),
+                escrow::finish_time(env.now() + 2s),
+                fee(txnFees));
+            env.close();
+        }
+        {
+            // FinishFunction + FinishAfter + Condition + CancelAfter
+            env(escrowCreate,
+                escrow::finish_function(wasmHex),
+                escrow::cancel_time(env.now() + 100s),
+                escrow::condition(escrow::cb1),
+                escrow::finish_time(env.now() + 2s),
+                fee(txnFees));
+            env.close();
+        }
+
+        // Failure situations (i.e. all other combinations)
+        {
+            // only FinishFunction
+            env(escrowCreate,
+                escrow::finish_function(wasmHex),
+                fee(txnFees),
+                ter(temBAD_EXPIRATION));
+            env.close();
+        }
+        {
+            // FinishFunction + FinishAfter
+            env(escrowCreate,
+                escrow::finish_function(wasmHex),
+                escrow::finish_time(env.now() + 2s),
+                fee(txnFees),
+                ter(temBAD_EXPIRATION));
+            env.close();
+        }
+        {
+            // FinishFunction + Condition
+            env(escrowCreate,
+                escrow::finish_function(wasmHex),
+                escrow::condition(escrow::cb1),
+                fee(txnFees),
+                ter(temBAD_EXPIRATION));
+            env.close();
+        }
+        {
+            // FinishFunction + FinishAfter + Condition
+            env(escrowCreate,
+                escrow::finish_function(wasmHex),
+                escrow::condition(escrow::cb1),
+                escrow::finish_time(env.now() + 2s),
+                fee(txnFees),
+                ter(temBAD_EXPIRATION));
+            env.close();
+        }
+        {
+            // FinishFunction 0 length
+            env(escrowCreate,
+                escrow::finish_function(""),
+                escrow::cancel_time(env.now() + 100s),
+                fee(txnFees),
+                ter(temMALFORMED));
+            env.close();
+        }
+    }
+
+    void
+    testFinishWasmFailures()
+    {
+        testcase("EscrowFinish Smart Escrow failures");
+
+        using namespace jtx;
+        using namespace std::chrono;
+
+        Account const alice{"alice"};
+        Account const carol{"carol"};
+
+        // Tests whether the ledger index is >= 5
+        // #[no_mangle]
+        // pub fn finish() -> bool {
+        //     unsafe { host_lib::getLedgerSqn() >= 5}
+        // }
+        static auto wasmHex = ledgerSqnHex;
+
+        {
+            // featureSmartEscrow disabled
+            Env env(*this, supported_amendments() - featureSmartEscrow);
+            env.fund(XRP(5000), alice, carol);
+            XRPAmount const txnFees = env.current()->fees().base + 1000;
+            env(escrow::finish(carol, alice, 1),
+                fee(txnFees),
+                escrow::comp_allowance(4),
+                ter(temDISABLED));
+            env.close();
+        }
+
+        {
+            // ComputationAllowance > max compute limit
+            Env env(*this, envconfig([](std::unique_ptr<Config> cfg) {
+                cfg->FEES.extension_compute_limit = 1'000;  // in gas
+                return cfg;
+            }));
+            env.fund(XRP(5000), alice, carol);
+            // Run past the flag ledger so that a Fee change vote occurs and
+            // updates FeeSettings. (It also activates all supported
+            // amendments.)
+            for (auto i = env.current()->seq(); i <= 257; ++i)
+                env.close();
+
+            auto const allowance = 1'001;
+            env(escrow::finish(carol, alice, 1),
+                fee(env.current()->fees().base + allowance),
+                escrow::comp_allowance(allowance),
+                ter(temBAD_LIMIT));
+        }
+
+        Env env(*this);
+
+        // Run past the flag ledger so that a Fee change vote occurs and
+        // updates FeeSettings. (It also activates all supported
+        // amendments.)
+        for (auto i = env.current()->seq(); i <= 257; ++i)
+            env.close();
+
+        XRPAmount const txnFees = env.current()->fees().base + 1000;
+        env.fund(XRP(5000), alice, carol);
+
+        // create escrow
+        auto const seq = env.seq(alice);
+        env(escrow::create(alice, carol, XRP(500)),
+            escrow::finish_function(wasmHex),
+            escrow::cancel_time(env.now() + 100s),
+            fee(txnFees));
+        env.close();
+
+        {
+            // no ComputationAllowance field
+            env(escrow::finish(carol, alice, seq),
+                ter(tefWASM_FIELD_NOT_INCLUDED));
+        }
+
+        {
+            // not enough fees
+            // This function takes 4 gas
+            // In testing, 1 gas costs 1 drop
+            auto const finishFee = env.current()->fees().base + 3;
+            env(escrow::finish(carol, alice, seq),
+                fee(finishFee),
+                escrow::comp_allowance(4),
+                ter(telINSUF_FEE_P));
+        }
+
+        {
+            // not enough gas
+            // This function takes 4 gas
+            // In testing, 1 gas costs 1 drop
+            auto const finishFee = env.current()->fees().base + 4;
+            env(escrow::finish(carol, alice, seq),
+                fee(finishFee),
+                escrow::comp_allowance(2),
+                ter(tecFAILED_PROCESSING));
+        }
+
+        {
+            // ComputationAllowance field included w/no FinishFunction on
+            // escrow
+            auto const seq2 = env.seq(alice);
+            env(escrow::create(alice, carol, XRP(500)),
+                escrow::finish_time(env.now() + 10s),
+                escrow::cancel_time(env.now() + 100s));
+            env.close();
+
+            auto const allowance = 100;
+            env(escrow::finish(carol, alice, seq2),
+                fee(env.current()->fees().base + allowance),
+                escrow::comp_allowance(allowance),
+                ter(tefNO_WASM));
+        }
+    }
+
+    void
+    testFinishFunction()
+    {
+        testcase("Example escrow function");
+
+        using namespace jtx;
+        using namespace std::chrono;
+
+        Account const alice{"alice"};
+        Account const carol{"carol"};
+
+        // Tests whether the ledger index is >= 5
+        // #[no_mangle]
+        // pub fn finish() -> bool {
+        //     unsafe { host_lib::getLedgerSqn() >= 5}
+        // }
+        static auto wasmHex = ledgerSqnHex;
+        std::uint32_t constexpr allowance = 4;
+
+        {
+            // basic FinishFunction situation
+            Env env(*this);
+            // create escrow
+            env.fund(XRP(5000), alice, carol);
+            auto const seq = env.seq(alice);
+            BEAST_EXPECT((*env.le(alice))[sfOwnerCount] == 0);
+            auto escrowCreate = escrow::create(alice, carol, XRP(1000));
+            XRPAmount txnFees = env.current()->fees().base + 1000;
+            env(escrowCreate,
+                escrow::finish_function(wasmHex),
+                escrow::cancel_time(env.now() + 100s),
+                fee(txnFees));
+            env.close();
+
+            if (BEAST_EXPECT((*env.le(alice))[sfOwnerCount] == 2))
+            {
+                env.require(balance(alice, XRP(4000) - txnFees));
+                env.require(balance(carol, XRP(5000)));
+
+                env(escrow::finish(carol, alice, seq),
+                    escrow::comp_allowance(allowance),
+                    fee(txnFees),
+                    ter(tecWASM_REJECTED));
+                env(escrow::finish(alice, alice, seq),
+                    escrow::comp_allowance(allowance),
+                    fee(txnFees),
+                    ter(tecWASM_REJECTED));
+                env(escrow::finish(alice, alice, seq),
+                    escrow::comp_allowance(allowance),
+                    fee(txnFees),
+                    ter(tecWASM_REJECTED));
+                env(escrow::finish(carol, alice, seq),
+                    escrow::comp_allowance(allowance),
+                    fee(txnFees),
+                    ter(tecWASM_REJECTED));
+                env(escrow::finish(carol, alice, seq),
+                    escrow::comp_allowance(allowance),
+                    fee(txnFees),
+                    ter(tecWASM_REJECTED));
+                env.close();
+                env(escrow::finish(alice, alice, seq),
+                    fee(txnFees),
+                    escrow::comp_allowance(allowance),
+                    ter(tesSUCCESS));
+
+                auto const txMeta = env.meta();
+                if (BEAST_EXPECT(txMeta->isFieldPresent(sfGasUsed)))
+                    BEAST_EXPECT(txMeta->getFieldU32(sfGasUsed) == allowance);
+
+                BEAST_EXPECT((*env.le(alice))[sfOwnerCount] == 0);
+            }
+        }
+
+        {
+            // FinishFunction + Condition
+            Env env(*this);
+            env.fund(XRP(5000), alice, carol);
+            BEAST_EXPECT((*env.le(alice))[sfOwnerCount] == 0);
+            auto const seq = env.seq(alice);
+            // create escrow
+            auto escrowCreate = escrow::create(alice, carol, XRP(1000));
+            XRPAmount const createFee = env.current()->fees().base + 1000;
+            env(escrowCreate,
+                escrow::finish_function(wasmHex),
+                escrow::condition(escrow::cb1),
+                escrow::cancel_time(env.now() + 100s),
+                fee(createFee));
+            env.close();
+
+            if (BEAST_EXPECT((*env.le(alice))[sfOwnerCount] == 2))
+            {
+                env.require(balance(alice, XRP(4000) - createFee));
+                env.require(balance(carol, XRP(5000)));
+
+                XRPAmount const txnFees =
+                    env.current()->fees().base * 34 + 1000;
+
+                // no fulfillment provided, function fails
+                env(escrow::finish(carol, alice, seq),
+                    escrow::comp_allowance(allowance),
+                    fee(txnFees),
+                    ter(tecCRYPTOCONDITION_ERROR));
+                // fulfillment provided, function fails
+                env(escrow::finish(carol, alice, seq),
+                    escrow::condition(escrow::cb1),
+                    escrow::fulfillment(escrow::fb1),
+                    escrow::comp_allowance(allowance),
+                    fee(txnFees),
+                    ter(tecWASM_REJECTED));
+                env.close();
+                // no fulfillment provided, function succeeds
+                env(escrow::finish(alice, alice, seq),
+                    escrow::comp_allowance(allowance),
+                    fee(txnFees),
+                    ter(tecCRYPTOCONDITION_ERROR));
+                // wrong fulfillment provided, function succeeds
+                env(escrow::finish(alice, alice, seq),
+                    escrow::condition(escrow::cb1),
+                    escrow::fulfillment(escrow::fb2),
+                    escrow::comp_allowance(allowance),
+                    fee(txnFees),
+                    ter(tecCRYPTOCONDITION_ERROR));
+                // fulfillment provided, function succeeds, tx succeeds
+                env(escrow::finish(alice, alice, seq),
+                    escrow::condition(escrow::cb1),
+                    escrow::fulfillment(escrow::fb1),
+                    escrow::comp_allowance(allowance),
+                    fee(txnFees),
+                    ter(tesSUCCESS));
+
+                auto const txMeta = env.meta();
+                if (BEAST_EXPECT(txMeta->isFieldPresent(sfGasUsed)))
+                    BEAST_EXPECT(txMeta->getFieldU32(sfGasUsed) == allowance);
+
+                env.close();
+                BEAST_EXPECT((*env.le(alice))[sfOwnerCount] == 0);
+            }
+        }
+
+        {
+            // FinishFunction + FinishAfter
+            Env env(*this);
+            // create escrow
+            env.fund(XRP(5000), alice, carol);
+            auto const seq = env.seq(alice);
+            BEAST_EXPECT((*env.le(alice))[sfOwnerCount] == 0);
+            auto escrowCreate = escrow::create(alice, carol, XRP(1000));
+            XRPAmount txnFees = env.current()->fees().base + 1000;
+            auto const ts = env.now() + 97s;
+            env(escrowCreate,
+                escrow::finish_function(wasmHex),
+                escrow::finish_time(ts),
+                escrow::cancel_time(env.now() + 1000s),
+                fee(txnFees));
+            env.close();
+
+            if (BEAST_EXPECT((*env.le(alice))[sfOwnerCount] == 2))
+            {
+                env.require(balance(alice, XRP(4000) - txnFees));
+                env.require(balance(carol, XRP(5000)));
+
+                // finish time hasn't passed, function fails
+                env(escrow::finish(carol, alice, seq),
+                    escrow::comp_allowance(4),
+                    fee(txnFees + 1),
+                    ter(tecNO_PERMISSION));
+                env.close();
+                // finish time hasn't passed, function succeeds
+                for (; env.now() < ts; env.close())
+                    env(escrow::finish(carol, alice, seq),
+                        escrow::comp_allowance(4),
+                        fee(txnFees + 2),
+                        ter(tecNO_PERMISSION));
+
+                env(escrow::finish(carol, alice, seq),
+                    escrow::comp_allowance(4),
+                    fee(txnFees + 1),
+                    ter(tesSUCCESS));
+
+                auto const txMeta = env.meta();
+                if (BEAST_EXPECT(txMeta->isFieldPresent(sfGasUsed)))
+                    BEAST_EXPECT(txMeta->getFieldU32(sfGasUsed) == allowance);
+
+                BEAST_EXPECT((*env.le(alice))[sfOwnerCount] == 0);
+            }
+        }
+
+        {
+            // FinishFunction + FinishAfter #2
+            Env env(*this);
+            // create escrow
+            env.fund(XRP(5000), alice, carol);
+            auto const seq = env.seq(alice);
+            BEAST_EXPECT((*env.le(alice))[sfOwnerCount] == 0);
+            auto escrowCreate = escrow::create(alice, carol, XRP(1000));
+            XRPAmount txnFees = env.current()->fees().base + 1000;
+            env(escrowCreate,
+                escrow::finish_function(wasmHex),
+                escrow::finish_time(env.now() + 2s),
+                escrow::cancel_time(env.now() + 100s),
+                fee(txnFees));
+            // Don't close the ledger here
+
+            if (BEAST_EXPECT((*env.le(alice))[sfOwnerCount] == 2))
+            {
+                env.require(balance(alice, XRP(4000) - txnFees));
+                env.require(balance(carol, XRP(5000)));
+
+                // finish time hasn't passed, function fails
+                env(escrow::finish(carol, alice, seq),
+                    escrow::comp_allowance(allowance),
+                    fee(txnFees),
+                    ter(tecNO_PERMISSION));
+                env.close();
+
+                // finish time has passed, function fails
+                env(escrow::finish(carol, alice, seq),
+                    escrow::comp_allowance(allowance),
+                    fee(txnFees),
+                    ter(tecWASM_REJECTED));
+                env.close();
+                // finish time has passed, function succeeds, tx succeeds
+                env(escrow::finish(carol, alice, seq),
+                    escrow::comp_allowance(allowance),
+                    fee(txnFees),
+                    ter(tesSUCCESS));
+
+                auto const txMeta = env.meta();
+                if (BEAST_EXPECT(txMeta->isFieldPresent(sfGasUsed)))
+                    BEAST_EXPECT(txMeta->getFieldU32(sfGasUsed) == allowance);
+
+                env.close();
+                BEAST_EXPECT((*env.le(alice))[sfOwnerCount] == 0);
+            }
+        }
+    }
+
+    void
+    testAllHostFunctions()
+    {
+        testcase("Test all host functions");
+
+        using namespace jtx;
+        using namespace std::chrono;
+
+        // TODO: create wasm module for all host functions
+        static auto wasmHex = allHostFunctionsHex;
+        //        let sender = get_tx_account_id();
+        //        let owner = get_current_escrow_account_id();
+        //        let dest = get_current_escrow_destination();
+        //        let dest_balance = get_account_balance(dest);
+        //        let escrow_data = get_current_escrow_data();
+        //        let ed_str = String::from_utf8(escrow_data).unwrap();
+        //        let threshold_balance = ed_str.parse::<u64>().unwrap();
+        //        let pl_time = host_lib::getParentLedgerTime();
+        //        let e_time = get_current_escrow_finish_after();
+        //        sender == owner && dest_balance <= threshold_balance &&
+        //        pl_time >= e_time
+
+        Account const alice{"alice"};
+        Account const carol{"carol"};
+
+        {
+            // basic FinishFunction situation
+            Env env(*this);
+            // create escrow
+            env.fund(XRP(5000), alice, carol);
+            auto const seq = env.seq(alice);
+            BEAST_EXPECT((*env.le(alice))[sfOwnerCount] == 0);
+            auto escrowCreate = escrow::create(alice, carol, XRP(1000));
+            XRPAmount txnFees = env.current()->fees().base + 1000;
+            env(escrowCreate,
+                escrow::finish_function(wasmHex),
+                escrow::finish_time(env.now() + 11s),
+                escrow::cancel_time(env.now() + 100s),
+                escrow::data("1000000000"),  // 1000 XRP in drops
+                fee(txnFees));
+            env.close();
+
+            if (BEAST_EXPECT((*env.le(alice))[sfOwnerCount] == 2))
+            {
+                env.require(balance(alice, XRP(4000) - txnFees));
+                env.require(balance(carol, XRP(5000)));
+
+                // TODO: figure out why this can't be 2412
+                auto const allowance = 3'600;
+
+                // FinishAfter time hasn't passed
+                env(escrow::finish(carol, alice, seq),
+                    escrow::comp_allowance(allowance),
+                    fee(txnFees),
+                    ter(tecNO_PERMISSION));
+                env.close();
+
+                // tx sender not escrow creator (alice)
+                env(escrow::finish(carol, alice, seq),
+                    escrow::comp_allowance(allowance),
+                    fee(txnFees),
+                    ter(tecWASM_REJECTED));
+                env.close();
+
+                // destination balance is too high
+                env(escrow::finish(carol, alice, seq),
+                    escrow::comp_allowance(allowance),
+                    fee(txnFees),
+                    ter(tecWASM_REJECTED));
+
+                env.close();
+
+                // reduce the destination balance
+                env(pay(carol, alice, XRP(4500)));
+                env.close();
+
+                // tx sender not escrow creator (alice)
+                env(escrow::finish(carol, alice, seq),
+                    escrow::comp_allowance(allowance),
+                    fee(txnFees),
+                    ter(tecWASM_REJECTED));
+                env.close();
+
+                env(escrow::finish(alice, alice, seq),
+                    escrow::comp_allowance(allowance),
+                    fee(txnFees),
+                    ter(tesSUCCESS));
+
+                auto const txMeta = env.meta();
+                if (BEAST_EXPECT(txMeta->isFieldPresent(sfGasUsed)))
+                    BEAST_EXPECT(txMeta->getFieldU32(sfGasUsed) == 487);
+
+                env.close();
+                BEAST_EXPECT((*env.le(alice))[sfOwnerCount] == 0);
+            }
+        }
+    }
+
+    void
     testWithFeats(FeatureBitset features)
     {
         testEnablement(features);
@@ -1706,6 +2304,12 @@
         testConsequences(features);
         testEscrowWithTickets(features);
         testCredentials(features);
+        testCreateFinishFunctionPreflight();
+        testFinishWasmFailures();
+        testFinishFunction();
+
+        // TODO: Update module with new host functions
+        testAllHostFunctions();
     }
 
 public:
@@ -1716,627 +2320,7 @@
         FeatureBitset const all{supported_amendments()};
         testWithFeats(all);
         testWithFeats(all - featureTokenEscrow);
-=======
-    testCreateFinishFunctionPreflight()
-    {
-        testcase("Test preflight checks involving FinishFunction");
-
-        using namespace jtx;
-        using namespace std::chrono;
-
-        Account const alice{"alice"};
-        Account const carol{"carol"};
-
-        // Tests whether the ledger index is >= 5
-        // #[no_mangle]
-        // pub fn finish() -> bool {
-        //     unsafe { host_lib::getLedgerSqn() >= 5}
-        // }
-        static auto wasmHex = ledgerSqnHex;
-
-        {
-            // featureSmartEscrow disabled
-            Env env(*this, supported_amendments() - featureSmartEscrow);
-            env.fund(XRP(5000), alice, carol);
-            XRPAmount const txnFees = env.current()->fees().base + 1000;
-            auto escrowCreate = escrow(alice, carol, XRP(1000));
-            env(escrowCreate,
-                finish_function(wasmHex),
-                cancel_time(env.now() + 100s),
-                fee(txnFees),
-                ter(temDISABLED));
-            env.close();
-        }
-
-        {
-            // FinishFunction > max length
-            Env env(*this, envconfig([](std::unique_ptr<Config> cfg) {
-                cfg->FEES.extension_size_limit = 10;  // 10 bytes
-                return cfg;
-            }));
-            XRPAmount const txnFees = env.current()->fees().base + 1000;
-            // create escrow
-            env.fund(XRP(5000), alice, carol);
-
-            auto escrowCreate = escrow(alice, carol, XRP(500));
-
-            // 11-byte string
-            std::string longWasmHex = "00112233445566778899AA";
-            env(escrowCreate,
-                finish_function(longWasmHex),
-                cancel_time(env.now() + 100s),
-                fee(txnFees),
-                ter(temMALFORMED));
-            env.close();
-        }
-
-        Env env(*this, envconfig([](std::unique_ptr<Config> cfg) {
-            cfg->START_UP = Config::FRESH;
-            return cfg;
-        }));
-        XRPAmount const txnFees = env.current()->fees().base * 10 + 1000;
-        // create escrow
-        env.fund(XRP(5000), alice, carol);
-
-        auto escrowCreate = escrow(alice, carol, XRP(500));
-
-        // Success situations
-        {
-            // FinishFunction + CancelAfter
-            env(escrowCreate,
-                finish_function(wasmHex),
-                cancel_time(env.now() + 100s),
-                fee(txnFees));
-            env.close();
-        }
-        {
-            // FinishFunction + Condition + CancelAfter
-            env(escrowCreate,
-                finish_function(wasmHex),
-                cancel_time(env.now() + 100s),
-                condition(cb1),
-                fee(txnFees));
-            env.close();
-        }
-        {
-            // FinishFunction + FinishAfter + CancelAfter
-            env(escrowCreate,
-                finish_function(wasmHex),
-                cancel_time(env.now() + 100s),
-                finish_time(env.now() + 2s),
-                fee(txnFees));
-            env.close();
-        }
-        {
-            // FinishFunction + FinishAfter + Condition + CancelAfter
-            env(escrowCreate,
-                finish_function(wasmHex),
-                cancel_time(env.now() + 100s),
-                condition(cb1),
-                finish_time(env.now() + 2s),
-                fee(txnFees));
-            env.close();
-        }
-
-        // Failure situations (i.e. all other combinations)
-        {
-            // only FinishFunction
-            env(escrowCreate,
-                finish_function(wasmHex),
-                fee(txnFees),
-                ter(temBAD_EXPIRATION));
-            env.close();
-        }
-        {
-            // FinishFunction + FinishAfter
-            env(escrowCreate,
-                finish_function(wasmHex),
-                finish_time(env.now() + 2s),
-                fee(txnFees),
-                ter(temBAD_EXPIRATION));
-            env.close();
-        }
-        {
-            // FinishFunction + Condition
-            env(escrowCreate,
-                finish_function(wasmHex),
-                condition(cb1),
-                fee(txnFees),
-                ter(temBAD_EXPIRATION));
-            env.close();
-        }
-        {
-            // FinishFunction + FinishAfter + Condition
-            env(escrowCreate,
-                finish_function(wasmHex),
-                condition(cb1),
-                finish_time(env.now() + 2s),
-                fee(txnFees),
-                ter(temBAD_EXPIRATION));
-            env.close();
-        }
-        {
-            // FinishFunction 0 length
-            env(escrowCreate,
-                finish_function(""),
-                cancel_time(env.now() + 100s),
-                fee(txnFees),
-                ter(temMALFORMED));
-            env.close();
-        }
-    }
-
-    void
-    testFinishWasmFailures()
-    {
-        testcase("EscrowFinish Smart Escrow failures");
-
-        using namespace jtx;
-        using namespace std::chrono;
-
-        Account const alice{"alice"};
-        Account const carol{"carol"};
-
-        // Tests whether the ledger index is >= 5
-        // #[no_mangle]
-        // pub fn finish() -> bool {
-        //     unsafe { host_lib::getLedgerSqn() >= 5}
-        // }
-        static auto wasmHex = ledgerSqnHex;
-
-        {
-            // featureSmartEscrow disabled
-            Env env(*this, supported_amendments() - featureSmartEscrow);
-            env.fund(XRP(5000), alice, carol);
-            XRPAmount const txnFees = env.current()->fees().base + 1000;
-            env(finish(carol, alice, 1),
-                fee(txnFees),
-                comp_allowance(4),
-                ter(temDISABLED));
-            env.close();
-        }
-
-        {
-            // ComputationAllowance > max compute limit
-            Env env(*this, envconfig([](std::unique_ptr<Config> cfg) {
-                cfg->FEES.extension_compute_limit = 1'000;  // in gas
-                return cfg;
-            }));
-            env.fund(XRP(5000), alice, carol);
-            // Run past the flag ledger so that a Fee change vote occurs and
-            // updates FeeSettings. (It also activates all supported
-            // amendments.)
-            for (auto i = env.current()->seq(); i <= 257; ++i)
-                env.close();
-
-            auto const allowance = 1'001;
-            env(finish(carol, alice, 1),
-                fee(env.current()->fees().base + allowance),
-                comp_allowance(allowance),
-                ter(temBAD_LIMIT));
-        }
-
-        Env env(*this);
-
-        // Run past the flag ledger so that a Fee change vote occurs and
-        // updates FeeSettings. (It also activates all supported
-        // amendments.)
-        for (auto i = env.current()->seq(); i <= 257; ++i)
-            env.close();
-
-        XRPAmount const txnFees = env.current()->fees().base + 1000;
-        env.fund(XRP(5000), alice, carol);
-
-        // create escrow
-        auto const seq = env.seq(alice);
-        env(escrow(alice, carol, XRP(500)),
-            finish_function(wasmHex),
-            cancel_time(env.now() + 100s),
-            fee(txnFees));
-        env.close();
-
-        {
-            // no ComputationAllowance field
-            env(finish(carol, alice, seq), ter(tefWASM_FIELD_NOT_INCLUDED));
-        }
-
-        {
-            // not enough fees
-            // This function takes 4 gas
-            // In testing, 1 gas costs 1 drop
-            auto const finishFee = env.current()->fees().base + 3;
-            env(finish(carol, alice, seq),
-                fee(finishFee),
-                comp_allowance(4),
-                ter(telINSUF_FEE_P));
-        }
-
-        {
-            // not enough gas
-            // This function takes 4 gas
-            // In testing, 1 gas costs 1 drop
-            auto const finishFee = env.current()->fees().base + 4;
-            env(finish(carol, alice, seq),
-                fee(finishFee),
-                comp_allowance(2),
-                ter(tecFAILED_PROCESSING));
-        }
-
-        {
-            // ComputationAllowance field included w/no FinishFunction on
-            // escrow
-            auto const seq2 = env.seq(alice);
-            env(escrow(alice, carol, XRP(500)),
-                finish_time(env.now() + 10s),
-                cancel_time(env.now() + 100s));
-            env.close();
-
-            auto const allowance = 100;
-            env(finish(carol, alice, seq2),
-                fee(env.current()->fees().base + allowance),
-                comp_allowance(allowance),
-                ter(tefNO_WASM));
-        }
-    }
-
-    void
-    testFinishFunction()
-    {
-        testcase("Example escrow function");
-
-        using namespace jtx;
-        using namespace std::chrono;
-
-        Account const alice{"alice"};
-        Account const carol{"carol"};
-
-        // Tests whether the ledger index is >= 5
-        // #[no_mangle]
-        // pub fn finish() -> bool {
-        //     unsafe { host_lib::getLedgerSqn() >= 5}
-        // }
-        static auto wasmHex = ledgerSqnHex;
-        std::uint32_t constexpr allowance = 4;
-
-        {
-            // basic FinishFunction situation
-            Env env(*this);
-            // create escrow
-            env.fund(XRP(5000), alice, carol);
-            auto const seq = env.seq(alice);
-            BEAST_EXPECT((*env.le(alice))[sfOwnerCount] == 0);
-            auto escrowCreate = escrow(alice, carol, XRP(1000));
-            XRPAmount txnFees = env.current()->fees().base + 1000;
-            env(escrowCreate,
-                finish_function(wasmHex),
-                cancel_time(env.now() + 100s),
-                fee(txnFees));
-            env.close();
-
-            if (BEAST_EXPECT((*env.le(alice))[sfOwnerCount] == 2))
-            {
-                env.require(balance(alice, XRP(4000) - txnFees));
-                env.require(balance(carol, XRP(5000)));
-
-                env(finish(carol, alice, seq),
-                    comp_allowance(allowance),
-                    fee(txnFees),
-                    ter(tecWASM_REJECTED));
-                env(finish(alice, alice, seq),
-                    comp_allowance(allowance),
-                    fee(txnFees),
-                    ter(tecWASM_REJECTED));
-                env(finish(alice, alice, seq),
-                    comp_allowance(allowance),
-                    fee(txnFees),
-                    ter(tecWASM_REJECTED));
-                env(finish(carol, alice, seq),
-                    comp_allowance(allowance),
-                    fee(txnFees),
-                    ter(tecWASM_REJECTED));
-                env(finish(carol, alice, seq),
-                    comp_allowance(allowance),
-                    fee(txnFees),
-                    ter(tecWASM_REJECTED));
-                env.close();
-                env(finish(alice, alice, seq),
-                    fee(txnFees),
-                    comp_allowance(allowance),
-                    ter(tesSUCCESS));
-
-                auto const txMeta = env.meta();
-                if (BEAST_EXPECT(txMeta->isFieldPresent(sfGasUsed)))
-                    BEAST_EXPECT(txMeta->getFieldU32(sfGasUsed) == allowance);
-
-                BEAST_EXPECT((*env.le(alice))[sfOwnerCount] == 0);
-            }
-        }
-
-        {
-            // FinishFunction + Condition
-            Env env(*this);
-            env.fund(XRP(5000), alice, carol);
-            BEAST_EXPECT((*env.le(alice))[sfOwnerCount] == 0);
-            auto const seq = env.seq(alice);
-            // create escrow
-            auto escrowCreate = escrow(alice, carol, XRP(1000));
-            XRPAmount const createFee = env.current()->fees().base + 1000;
-            env(escrowCreate,
-                finish_function(wasmHex),
-                condition(cb1),
-                cancel_time(env.now() + 100s),
-                fee(createFee));
-            env.close();
-
-            if (BEAST_EXPECT((*env.le(alice))[sfOwnerCount] == 2))
-            {
-                env.require(balance(alice, XRP(4000) - createFee));
-                env.require(balance(carol, XRP(5000)));
-
-                XRPAmount const txnFees =
-                    env.current()->fees().base * 34 + 1000;
-
-                // no fulfillment provided, function fails
-                env(finish(carol, alice, seq),
-                    comp_allowance(allowance),
-                    fee(txnFees),
-                    ter(tecCRYPTOCONDITION_ERROR));
-                // fulfillment provided, function fails
-                env(finish(carol, alice, seq),
-                    condition(cb1),
-                    fulfillment(fb1),
-                    comp_allowance(allowance),
-                    fee(txnFees),
-                    ter(tecWASM_REJECTED));
-                env.close();
-                // no fulfillment provided, function succeeds
-                env(finish(alice, alice, seq),
-                    comp_allowance(allowance),
-                    fee(txnFees),
-                    ter(tecCRYPTOCONDITION_ERROR));
-                // wrong fulfillment provided, function succeeds
-                env(finish(alice, alice, seq),
-                    condition(cb1),
-                    fulfillment(fb2),
-                    comp_allowance(allowance),
-                    fee(txnFees),
-                    ter(tecCRYPTOCONDITION_ERROR));
-                // fulfillment provided, function succeeds, tx succeeds
-                env(finish(alice, alice, seq),
-                    condition(cb1),
-                    fulfillment(fb1),
-                    comp_allowance(allowance),
-                    fee(txnFees),
-                    ter(tesSUCCESS));
-
-                auto const txMeta = env.meta();
-                if (BEAST_EXPECT(txMeta->isFieldPresent(sfGasUsed)))
-                    BEAST_EXPECT(txMeta->getFieldU32(sfGasUsed) == allowance);
-
-                env.close();
-                BEAST_EXPECT((*env.le(alice))[sfOwnerCount] == 0);
-            }
-        }
-
-        {
-            // FinishFunction + FinishAfter
-            Env env(*this);
-            // create escrow
-            env.fund(XRP(5000), alice, carol);
-            auto const seq = env.seq(alice);
-            BEAST_EXPECT((*env.le(alice))[sfOwnerCount] == 0);
-            auto escrowCreate = escrow(alice, carol, XRP(1000));
-            XRPAmount txnFees = env.current()->fees().base + 1000;
-            auto const ts = env.now() + 97s;
-            env(escrowCreate,
-                finish_function(wasmHex),
-                finish_time(ts),
-                cancel_time(env.now() + 1000s),
-                fee(txnFees));
-            env.close();
-
-            if (BEAST_EXPECT((*env.le(alice))[sfOwnerCount] == 2))
-            {
-                env.require(balance(alice, XRP(4000) - txnFees));
-                env.require(balance(carol, XRP(5000)));
-
-                // finish time hasn't passed, function fails
-                env(finish(carol, alice, seq),
-                    comp_allowance(4),
-                    fee(txnFees + 1),
-                    ter(tecNO_PERMISSION));
-                env.close();
-                // finish time hasn't passed, function succeeds
-                for (; env.now() < ts; env.close())
-                    env(finish(carol, alice, seq),
-                        comp_allowance(4),
-                        fee(txnFees + 2),
-                        ter(tecNO_PERMISSION));
-
-                env(finish(carol, alice, seq),
-                    comp_allowance(4),
-                    fee(txnFees + 1),
-                    ter(tesSUCCESS));
-
-                auto const txMeta = env.meta();
-                if (BEAST_EXPECT(txMeta->isFieldPresent(sfGasUsed)))
-                    BEAST_EXPECT(txMeta->getFieldU32(sfGasUsed) == allowance);
-
-                BEAST_EXPECT((*env.le(alice))[sfOwnerCount] == 0);
-            }
-        }
-
-        {
-            // FinishFunction + FinishAfter #2
-            Env env(*this);
-            // create escrow
-            env.fund(XRP(5000), alice, carol);
-            auto const seq = env.seq(alice);
-            BEAST_EXPECT((*env.le(alice))[sfOwnerCount] == 0);
-            auto escrowCreate = escrow(alice, carol, XRP(1000));
-            XRPAmount txnFees = env.current()->fees().base + 1000;
-            env(escrowCreate,
-                finish_function(wasmHex),
-                finish_time(env.now() + 2s),
-                cancel_time(env.now() + 100s),
-                fee(txnFees));
-            // Don't close the ledger here
-
-            if (BEAST_EXPECT((*env.le(alice))[sfOwnerCount] == 2))
-            {
-                env.require(balance(alice, XRP(4000) - txnFees));
-                env.require(balance(carol, XRP(5000)));
-
-                // finish time hasn't passed, function fails
-                env(finish(carol, alice, seq),
-                    comp_allowance(allowance),
-                    fee(txnFees),
-                    ter(tecNO_PERMISSION));
-                env.close();
-
-                // finish time has passed, function fails
-                env(finish(carol, alice, seq),
-                    comp_allowance(allowance),
-                    fee(txnFees),
-                    ter(tecWASM_REJECTED));
-                env.close();
-                // finish time has passed, function succeeds, tx succeeds
-                env(finish(carol, alice, seq),
-                    comp_allowance(allowance),
-                    fee(txnFees),
-                    ter(tesSUCCESS));
-
-                auto const txMeta = env.meta();
-                if (BEAST_EXPECT(txMeta->isFieldPresent(sfGasUsed)))
-                    BEAST_EXPECT(txMeta->getFieldU32(sfGasUsed) == allowance);
-
-                env.close();
-                BEAST_EXPECT((*env.le(alice))[sfOwnerCount] == 0);
-            }
-        }
-    }
-
-    void
-    testAllHostFunctions()
-    {
-        testcase("Test all host functions");
-
-        using namespace jtx;
-        using namespace std::chrono;
-
-        // TODO: create wasm module for all host functions
-        static auto wasmHex = allHostFunctionsHex;
-        //        let sender = get_tx_account_id();
-        //        let owner = get_current_escrow_account_id();
-        //        let dest = get_current_escrow_destination();
-        //        let dest_balance = get_account_balance(dest);
-        //        let escrow_data = get_current_escrow_data();
-        //        let ed_str = String::from_utf8(escrow_data).unwrap();
-        //        let threshold_balance = ed_str.parse::<u64>().unwrap();
-        //        let pl_time = host_lib::getParentLedgerTime();
-        //        let e_time = get_current_escrow_finish_after();
-        //        sender == owner && dest_balance <= threshold_balance &&
-        //        pl_time >= e_time
-
-        Account const alice{"alice"};
-        Account const carol{"carol"};
-
-        {
-            // basic FinishFunction situation
-            Env env(*this);
-            // create escrow
-            env.fund(XRP(5000), alice, carol);
-            auto const seq = env.seq(alice);
-            BEAST_EXPECT((*env.le(alice))[sfOwnerCount] == 0);
-            auto escrowCreate = escrow(alice, carol, XRP(1000));
-            XRPAmount txnFees = env.current()->fees().base + 1000;
-            env(escrowCreate,
-                finish_function(wasmHex),
-                finish_time(env.now() + 11s),
-                cancel_time(env.now() + 100s),
-                data("1000000000"),  // 1000 XRP in drops
-                fee(txnFees));
-            env.close();
-
-            if (BEAST_EXPECT((*env.le(alice))[sfOwnerCount] == 2))
-            {
-                env.require(balance(alice, XRP(4000) - txnFees));
-                env.require(balance(carol, XRP(5000)));
-
-                // TODO: figure out why this can't be 2412
-                auto const allowance = 3'600;
-
-                // FinishAfter time hasn't passed
-                env(finish(carol, alice, seq),
-                    comp_allowance(allowance),
-                    fee(txnFees),
-                    ter(tecNO_PERMISSION));
-                env.close();
-
-                // tx sender not escrow creator (alice)
-                env(finish(carol, alice, seq),
-                    comp_allowance(allowance),
-                    fee(txnFees),
-                    ter(tecWASM_REJECTED));
-                env.close();
-
-                // destination balance is too high
-                env(finish(carol, alice, seq),
-                    comp_allowance(allowance),
-                    fee(txnFees),
-                    ter(tecWASM_REJECTED));
-
-                env.close();
-
-                // reduce the destination balance
-                env(pay(carol, alice, XRP(4500)));
-                env.close();
-
-                // tx sender not escrow creator (alice)
-                env(finish(carol, alice, seq),
-                    comp_allowance(allowance),
-                    fee(txnFees),
-                    ter(tecWASM_REJECTED));
-                env.close();
-
-                env(finish(alice, alice, seq),
-                    comp_allowance(allowance),
-                    fee(txnFees),
-                    ter(tesSUCCESS));
-
-                auto const txMeta = env.meta();
-                if (BEAST_EXPECT(txMeta->isFieldPresent(sfGasUsed)))
-                    BEAST_EXPECT(txMeta->getFieldU32(sfGasUsed) == 487);
-
-                env.close();
-                BEAST_EXPECT((*env.le(alice))[sfOwnerCount] == 0);
-            }
-        }
-    }
-
-    void
-    run() override
-    {
-        testEnablement();
-        testTiming();
-        testTags();
-        testDisallowXRP();
-        test1571();
-        testFails();
-        testLockup();
-        testEscrowConditions();
-        testMetaAndOwnership();
-        testConsequences();
-        testEscrowWithTickets();
-        testCredentials();
-        testCreateFinishFunctionPreflight();
-        testFinishWasmFailures();
-        testFinishFunction();
-
-        // TODO: Update module with new host functions
-        testAllHostFunctions();
->>>>>>> 6a6fed5d
-    }
+    };
 };
 
 BEAST_DEFINE_TESTSUITE(Escrow, app, ripple);
