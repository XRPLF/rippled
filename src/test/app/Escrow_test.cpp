//------------------------------------------------------------------------------
/*
    This file is part of rippled: https://github.com/ripple/rippled
    Copyright (c) 2012, 2013 Ripple Labs Inc.

    Permission to use, copy, modify, and/or distribute this software for any
    purpose  with  or without fee is hereby granted, provided that the above
    copyright notice and this permission notice appear in all copies.

    THE  SOFTWARE IS PROVIDED "AS IS" AND THE AUTHOR DISCLAIMS ALL WARRANTIES
    WITH  REGARD  TO  THIS  SOFTWARE  INCLUDING  ALL  IMPLIED  WARRANTIES  OF
    MERCHANTABILITY  AND  FITNESS. IN NO EVENT SHALL THE AUTHOR BE LIABLE FOR
    ANY  SPECIAL ,  DIRECT, INDIRECT, OR CONSEQUENTIAL DAMAGES OR ANY DAMAGES
    WHATSOEVER  RESULTING  FROM  LOSS  OF USE, DATA OR PROFITS, WHETHER IN AN
    ACTION  OF  CONTRACT, NEGLIGENCE OR OTHER TORTIOUS ACTION, ARISING OUT OF
    OR IN CONNECTION WITH THE USE OR PERFORMANCE OF THIS SOFTWARE.
*/
//==============================================================================

#include <test/app/wasm_fixtures/fixtures.h>
#include <test/jtx.h>

#include <xrpld/app/tx/applySteps.h>
#include <xrpld/app/wasm/WasmVM.h>
#include <xrpld/ledger/Dir.h>

#include <xrpl/protocol/Feature.h>
#include <xrpl/protocol/Indexes.h>
#include <xrpl/protocol/TxFlags.h>
#include <xrpl/protocol/jss.h>

#include <algorithm>
#include <iterator>

namespace ripple {
namespace test {

struct Escrow_test : public beast::unit_test::suite
{
    void
    testEnablement(FeatureBitset features)
    {
        testcase("Enablement");

        using namespace jtx;
        using namespace std::chrono;

        Env env(*this, features);
        auto const baseFee = env.current()->fees().base;
        env.fund(XRP(5000), "alice", "bob");
        env(escrow::create("alice", "bob", XRP(1000)),
            escrow::finish_time(env.now() + 1s));
        env.close();

        auto const seq1 = env.seq("alice");

        env(escrow::create("alice", "bob", XRP(1000)),
            escrow::condition(escrow::cb1),
            escrow::finish_time(env.now() + 1s),
            fee(baseFee * 150));
        env.close();
        env(escrow::finish("bob", "alice", seq1),
            escrow::condition(escrow::cb1),
            escrow::fulfillment(escrow::fb1),
            fee(baseFee * 150));

        auto const seq2 = env.seq("alice");

        env(escrow::create("alice", "bob", XRP(1000)),
            escrow::condition(escrow::cb2),
            escrow::finish_time(env.now() + 1s),
            escrow::cancel_time(env.now() + 2s),
            fee(baseFee * 150));
        env.close();
        env(escrow::cancel("bob", "alice", seq2), fee(baseFee * 150));
    }

    void
    testTiming(FeatureBitset features)
    {
        using namespace jtx;
        using namespace std::chrono;

        {
            testcase("Timing: Finish Only");
            Env env(*this, features);
            auto const baseFee = env.current()->fees().base;
            env.fund(XRP(5000), "alice", "bob");
            env.close();

            // We create an escrow that can be finished in the future
            auto const ts = env.now() + 97s;

            auto const seq = env.seq("alice");
            env(escrow::create("alice", "bob", XRP(1000)),
                escrow::finish_time(ts));

            // Advance the ledger, verifying that the finish won't complete
            // prematurely.
            for (; env.now() < ts; env.close())
                env(escrow::finish("bob", "alice", seq),
                    fee(baseFee * 150),
                    ter(tecNO_PERMISSION));

            env(escrow::finish("bob", "alice", seq), fee(baseFee * 150));
        }

        {
            testcase("Timing: Cancel Only");
            Env env(*this, features);
            auto const baseFee = env.current()->fees().base;
            env.fund(XRP(5000), "alice", "bob");
            env.close();

            // We create an escrow that can be cancelled in the future
            auto const ts = env.now() + 117s;

            auto const seq = env.seq("alice");
            env(escrow::create("alice", "bob", XRP(1000)),
                escrow::condition(escrow::cb1),
                escrow::cancel_time(ts));

            // Advance the ledger, verifying that the cancel won't complete
            // prematurely.
            for (; env.now() < ts; env.close())
                env(escrow::cancel("bob", "alice", seq),
                    fee(baseFee * 150),
                    ter(tecNO_PERMISSION));

            // Verify that a finish won't work anymore.
            env(escrow::finish("bob", "alice", seq),
                escrow::condition(escrow::cb1),
                escrow::fulfillment(escrow::fb1),
                fee(baseFee * 150),
                ter(tecNO_PERMISSION));

            // Verify that the cancel will succeed
            env(escrow::cancel("bob", "alice", seq), fee(baseFee * 150));
        }

        {
            testcase("Timing: Finish and Cancel -> Finish");
            Env env(*this, features);
            auto const baseFee = env.current()->fees().base;
            env.fund(XRP(5000), "alice", "bob");
            env.close();

            // We create an escrow that can be cancelled in the future
            auto const fts = env.now() + 117s;
            auto const cts = env.now() + 192s;

            auto const seq = env.seq("alice");
            env(escrow::create("alice", "bob", XRP(1000)),
                escrow::finish_time(fts),
                escrow::cancel_time(cts));

            // Advance the ledger, verifying that the finish and cancel won't
            // complete prematurely.
            for (; env.now() < fts; env.close())
            {
                env(escrow::finish("bob", "alice", seq),
                    fee(baseFee * 150),
                    ter(tecNO_PERMISSION));
                env(escrow::cancel("bob", "alice", seq),
                    fee(baseFee * 150),
                    ter(tecNO_PERMISSION));
            }

            // Verify that a cancel still won't work
            env(escrow::cancel("bob", "alice", seq),
                fee(baseFee * 150),
                ter(tecNO_PERMISSION));

            // And verify that a finish will
            env(escrow::finish("bob", "alice", seq), fee(baseFee * 150));
        }

        {
            testcase("Timing: Finish and Cancel -> Cancel");
            Env env(*this, features);
            auto const baseFee = env.current()->fees().base;
            env.fund(XRP(5000), "alice", "bob");
            env.close();

            // We create an escrow that can be cancelled in the future
            auto const fts = env.now() + 109s;
            auto const cts = env.now() + 184s;

            auto const seq = env.seq("alice");
            env(escrow::create("alice", "bob", XRP(1000)),
                escrow::finish_time(fts),
                escrow::cancel_time(cts));

            // Advance the ledger, verifying that the finish and cancel won't
            // complete prematurely.
            for (; env.now() < fts; env.close())
            {
                env(escrow::finish("bob", "alice", seq),
                    fee(baseFee * 150),
                    ter(tecNO_PERMISSION));
                env(escrow::cancel("bob", "alice", seq),
                    fee(baseFee * 150),
                    ter(tecNO_PERMISSION));
            }

            // Continue advancing, verifying that the cancel won't complete
            // prematurely. At this point a finish would succeed.
            for (; env.now() < cts; env.close())
                env(escrow::cancel("bob", "alice", seq),
                    fee(baseFee * 150),
                    ter(tecNO_PERMISSION));

            // Verify that finish will no longer work, since we are past the
            // cancel activation time.
            env(escrow::finish("bob", "alice", seq),
                fee(baseFee * 150),
                ter(tecNO_PERMISSION));

            // And verify that a cancel will succeed.
            env(escrow::cancel("bob", "alice", seq), fee(baseFee * 150));
        }
    }

    void
    testTags(FeatureBitset features)
    {
        testcase("Tags");

        using namespace jtx;
        using namespace std::chrono;

        Env env(*this, features);

        auto const alice = Account("alice");
        auto const bob = Account("bob");

        env.fund(XRP(5000), alice, bob);

        // Check to make sure that we correctly detect if tags are really
        // required:
        env(fset(bob, asfRequireDest));
        env(escrow::create(alice, bob, XRP(1000)),
            escrow::finish_time(env.now() + 1s),
            ter(tecDST_TAG_NEEDED));

        // set source and dest tags
        auto const seq = env.seq(alice);

        env(escrow::create(alice, bob, XRP(1000)),
            escrow::finish_time(env.now() + 1s),
            stag(1),
            dtag(2));

        auto const sle = env.le(keylet::escrow(alice.id(), seq));
        BEAST_EXPECT(sle);
        BEAST_EXPECT((*sle)[sfSourceTag] == 1);
        BEAST_EXPECT((*sle)[sfDestinationTag] == 2);
    }

    void
    testDisallowXRP(FeatureBitset features)
    {
        testcase("Disallow XRP");

        using namespace jtx;
        using namespace std::chrono;

        {
            // Respect the "asfDisallowXRP" account flag:
            Env env(*this, features - featureDepositAuth);

            env.fund(XRP(5000), "bob", "george");
            env(fset("george", asfDisallowXRP));
            env(escrow::create("bob", "george", XRP(10)),
                escrow::finish_time(env.now() + 1s),
                ter(tecNO_TARGET));
        }
        {
            // Ignore the "asfDisallowXRP" account flag, which we should
            // have been doing before.
            Env env(*this, features);

            env.fund(XRP(5000), "bob", "george");
            env(fset("george", asfDisallowXRP));
            env(escrow::create("bob", "george", XRP(10)),
                escrow::finish_time(env.now() + 1s));
        }
    }

    void
    test1571(FeatureBitset features)
    {
        using namespace jtx;
        using namespace std::chrono;

        {
            testcase("Implied Finish Time (without fix1571)");

            Env env(*this, features - fix1571);
            auto const baseFee = env.current()->fees().base;
            env.fund(XRP(5000), "alice", "bob", "carol");
            env.close();

            // Creating an escrow without a finish time and finishing it
            // is allowed without fix1571:
            auto const seq1 = env.seq("alice");
            env(escrow::create("alice", "bob", XRP(100)),
                escrow::cancel_time(env.now() + 1s),
                fee(baseFee * 150));
            env.close();
            env(escrow::finish("carol", "alice", seq1), fee(baseFee * 150));
            BEAST_EXPECT(env.balance("bob") == XRP(5100));

            env.close();

            // Creating an escrow without a finish time and a condition is
            // also allowed without fix1571:
            auto const seq2 = env.seq("alice");
            env(escrow::create("alice", "bob", XRP(100)),
                escrow::cancel_time(env.now() + 1s),
                escrow::condition(escrow::cb1),
                fee(baseFee * 150));
            env.close();
            env(escrow::finish("carol", "alice", seq2),
                escrow::condition(escrow::cb1),
                escrow::fulfillment(escrow::fb1),
                fee(baseFee * 150));
            BEAST_EXPECT(env.balance("bob") == XRP(5200));
        }

        {
            testcase("Implied Finish Time (with fix1571)");

            Env env(*this, features);
            auto const baseFee = env.current()->fees().base;
            env.fund(XRP(5000), "alice", "bob", "carol");
            env.close();

            // Creating an escrow with only a cancel time is not allowed:
            env(escrow::create("alice", "bob", XRP(100)),
                escrow::cancel_time(env.now() + 90s),
                fee(baseFee * 150),
                ter(temMALFORMED));

            // Creating an escrow with only a cancel time and a condition is
            // allowed:
            auto const seq = env.seq("alice");
            env(escrow::create("alice", "bob", XRP(100)),
                escrow::cancel_time(env.now() + 90s),
                escrow::condition(escrow::cb1),
                fee(baseFee * 150));
            env.close();
            env(escrow::finish("carol", "alice", seq),
                escrow::condition(escrow::cb1),
                escrow::fulfillment(escrow::fb1),
                fee(baseFee * 150));
            BEAST_EXPECT(env.balance("bob") == XRP(5100));
        }
    }

    void
    testFails(FeatureBitset features)
    {
        testcase("Failure Cases");

        using namespace jtx;
        using namespace std::chrono;

        Env env(*this, features);
        auto const baseFee = env.current()->fees().base;
        env.fund(XRP(5000), "alice", "bob", "gw");
        env.close();

        // temINVALID_FLAG
        env(escrow::create("alice", "bob", XRP(1000)),
            escrow::finish_time(env.now() + 5s),
            txflags(tfPassive),
            ter(temINVALID_FLAG));

        // Finish time is in the past
        env(escrow::create("alice", "bob", XRP(1000)),
            escrow::finish_time(env.now() - 5s),
            ter(tecNO_PERMISSION));

        // Cancel time is in the past
        env(escrow::create("alice", "bob", XRP(1000)),
            escrow::condition(escrow::cb1),
            escrow::cancel_time(env.now() - 5s),
            ter(tecNO_PERMISSION));

        // no destination account
        env(escrow::create("alice", "carol", XRP(1000)),
            escrow::finish_time(env.now() + 1s),
            ter(tecNO_DST));

        env.fund(XRP(5000), "carol");

        // Using non-XRP:
        bool const withTokenEscrow =
            env.current()->rules().enabled(featureTokenEscrow);
        {
            // tecNO_PERMISSION: token escrow is enabled but the issuer did not
            // set the asfAllowTrustLineLocking flag
            auto const txResult =
                withTokenEscrow ? ter(tecNO_PERMISSION) : ter(temBAD_AMOUNT);
            env(escrow::create("alice", "carol", Account("alice")["USD"](500)),
                escrow::finish_time(env.now() + 5s),
                txResult);
        }

        // Sending zero or no XRP:
        env(escrow::create("alice", "carol", XRP(0)),
            escrow::finish_time(env.now() + 1s),
            ter(temBAD_AMOUNT));
        env(escrow::create("alice", "carol", XRP(-1000)),
            escrow::finish_time(env.now() + 1s),
            ter(temBAD_AMOUNT));

        // Fail if neither CancelAfter nor FinishAfter are specified:
        env(escrow::create("alice", "carol", XRP(1)), ter(temBAD_EXPIRATION));

        // Fail if neither a FinishTime nor a condition are attached:
        env(escrow::create("alice", "carol", XRP(1)),
            escrow::cancel_time(env.now() + 1s),
            ter(temMALFORMED));

        // Fail if FinishAfter has already passed:
        env(escrow::create("alice", "carol", XRP(1)),
            escrow::finish_time(env.now() - 1s),
            ter(tecNO_PERMISSION));

        // If both CancelAfter and FinishAfter are set, then CancelAfter must
        // be strictly later than FinishAfter.
        env(escrow::create("alice", "carol", XRP(1)),
            escrow::condition(escrow::cb1),
            escrow::finish_time(env.now() + 10s),
            escrow::cancel_time(env.now() + 10s),
            ter(temBAD_EXPIRATION));

        env(escrow::create("alice", "carol", XRP(1)),
            escrow::condition(escrow::cb1),
            escrow::finish_time(env.now() + 10s),
            escrow::cancel_time(env.now() + 5s),
            ter(temBAD_EXPIRATION));

        // Carol now requires the use of a destination tag
        env(fset("carol", asfRequireDest));

        // missing destination tag
        env(escrow::create("alice", "carol", XRP(1)),
            escrow::condition(escrow::cb1),
            escrow::cancel_time(env.now() + 1s),
            ter(tecDST_TAG_NEEDED));

        // Success!
        env(escrow::create("alice", "carol", XRP(1)),
            escrow::condition(escrow::cb1),
            escrow::cancel_time(env.now() + 1s),
            dtag(1));

        {  // Fail if the sender wants to send more than he has:
            auto const accountReserve = drops(env.current()->fees().reserve);
            auto const accountIncrement =
                drops(env.current()->fees().increment);

            env.fund(accountReserve + accountIncrement + XRP(50), "daniel");
            env(escrow::create("daniel", "bob", XRP(51)),
                escrow::finish_time(env.now() + 1s),
                ter(tecUNFUNDED));

            env.fund(accountReserve + accountIncrement + XRP(50), "evan");
            env(escrow::create("evan", "bob", XRP(50)),
                escrow::finish_time(env.now() + 1s),
                ter(tecUNFUNDED));

            env.fund(accountReserve, "frank");
            env(escrow::create("frank", "bob", XRP(1)),
                escrow::finish_time(env.now() + 1s),
                ter(tecINSUFFICIENT_RESERVE));
        }

        {  // Specify incorrect sequence number
            env.fund(XRP(5000), "hannah");
            auto const seq = env.seq("hannah");
            env(escrow::create("hannah", "hannah", XRP(10)),
                escrow::finish_time(env.now() + 1s),
                fee(150 * baseFee));
            env.close();
            env(escrow::finish("hannah", "hannah", seq + 7),
                fee(150 * baseFee),
                ter(tecNO_TARGET));
        }

        {  // Try to specify a condition for a non-conditional payment
            env.fund(XRP(5000), "ivan");
            auto const seq = env.seq("ivan");

            env(escrow::create("ivan", "ivan", XRP(10)),
                escrow::finish_time(env.now() + 1s));
            env.close();
            env(escrow::finish("ivan", "ivan", seq),
                escrow::condition(escrow::cb1),
                escrow::fulfillment(escrow::fb1),
                fee(150 * baseFee),
                ter(tecCRYPTOCONDITION_ERROR));
        }
    }

    void
    testLockup(FeatureBitset features)
    {
        testcase("Lockup");

        using namespace jtx;
        using namespace std::chrono;

        {
            // Unconditional
            Env env(*this, features);
            auto const baseFee = env.current()->fees().base;
            env.fund(XRP(5000), "alice", "bob");
            auto const seq = env.seq("alice");
            env(escrow::create("alice", "alice", XRP(1000)),
                escrow::finish_time(env.now() + 5s));
            env.require(balance("alice", XRP(4000) - drops(baseFee)));

            // Not enough time has elapsed for a finish and canceling isn't
            // possible.
            env(escrow::cancel("bob", "alice", seq), ter(tecNO_PERMISSION));
            env(escrow::finish("bob", "alice", seq), ter(tecNO_PERMISSION));
            env.close();

            // Cancel continues to not be possible
            env(escrow::cancel("bob", "alice", seq), ter(tecNO_PERMISSION));

            // Finish should succeed. Verify funds.
            env(escrow::finish("bob", "alice", seq));
            env.require(balance("alice", XRP(5000) - drops(baseFee)));
        }
        {
            // Unconditionally pay from Alice to Bob.  Zelda (neither source nor
            // destination) signs all cancels and finishes.  This shows that
            // Escrow will make a payment to Bob with no intervention from Bob.
            Env env(*this, features);
            auto const baseFee = env.current()->fees().base;
            env.fund(XRP(5000), "alice", "bob", "zelda");
            auto const seq = env.seq("alice");
            env(escrow::create("alice", "bob", XRP(1000)),
                escrow::finish_time(env.now() + 5s));
            env.require(balance("alice", XRP(4000) - drops(baseFee)));

            // Not enough time has elapsed for a finish and canceling isn't
            // possible.
            env(escrow::cancel("zelda", "alice", seq), ter(tecNO_PERMISSION));
            env(escrow::finish("zelda", "alice", seq), ter(tecNO_PERMISSION));
            env.close();

            // Cancel continues to not be possible
            env(escrow::cancel("zelda", "alice", seq), ter(tecNO_PERMISSION));

            // Finish should succeed. Verify funds.
            env(escrow::finish("zelda", "alice", seq));
            env.close();

            env.require(balance("alice", XRP(4000) - drops(baseFee)));
            env.require(balance("bob", XRP(6000)));
            env.require(balance("zelda", XRP(5000) - drops(4 * baseFee)));
        }
        {
            // Bob sets DepositAuth so only Bob can finish the escrow.
            Env env(*this, features);
            auto const baseFee = env.current()->fees().base;

            env.fund(XRP(5000), "alice", "bob", "zelda");
            env(fset("bob", asfDepositAuth));
            env.close();

            auto const seq = env.seq("alice");
            env(escrow::create("alice", "bob", XRP(1000)),
                escrow::finish_time(env.now() + 5s));
            env.require(balance("alice", XRP(4000) - drops(baseFee)));

            // Not enough time has elapsed for a finish and canceling isn't
            // possible.
            env(escrow::cancel("zelda", "alice", seq), ter(tecNO_PERMISSION));
            env(escrow::cancel("alice", "alice", seq), ter(tecNO_PERMISSION));
            env(escrow::cancel("bob", "alice", seq), ter(tecNO_PERMISSION));
            env(escrow::finish("zelda", "alice", seq), ter(tecNO_PERMISSION));
            env(escrow::finish("alice", "alice", seq), ter(tecNO_PERMISSION));
            env(escrow::finish("bob", "alice", seq), ter(tecNO_PERMISSION));
            env.close();

            // Cancel continues to not be possible. Finish will only succeed for
            // Bob, because of DepositAuth.
            env(escrow::cancel("zelda", "alice", seq), ter(tecNO_PERMISSION));
            env(escrow::cancel("alice", "alice", seq), ter(tecNO_PERMISSION));
            env(escrow::cancel("bob", "alice", seq), ter(tecNO_PERMISSION));
            env(escrow::finish("zelda", "alice", seq), ter(tecNO_PERMISSION));
            env(escrow::finish("alice", "alice", seq), ter(tecNO_PERMISSION));
            env(escrow::finish("bob", "alice", seq));
            env.close();

            env.require(balance("alice", XRP(4000) - (baseFee * 5)));
            env.require(balance("bob", XRP(6000) - (baseFee * 5)));
            env.require(balance("zelda", XRP(5000) - (baseFee * 4)));
        }
        {
            // Bob sets DepositAuth but preauthorizes Zelda, so Zelda can
            // finish the escrow.
            Env env(*this, features);
            auto const baseFee = env.current()->fees().base;

            env.fund(XRP(5000), "alice", "bob", "zelda");
            env(fset("bob", asfDepositAuth));
            env.close();
            env(deposit::auth("bob", "zelda"));
            env.close();

            auto const seq = env.seq("alice");
            env(escrow::create("alice", "bob", XRP(1000)),
                escrow::finish_time(env.now() + 5s));
            env.require(balance("alice", XRP(4000) - drops(baseFee)));
            env.close();

            // DepositPreauth allows Finish to succeed for either Zelda or
            // Bob. But Finish won't succeed for Alice since she is not
            // preauthorized.
            env(escrow::finish("alice", "alice", seq), ter(tecNO_PERMISSION));
            env(escrow::finish("zelda", "alice", seq));
            env.close();

            env.require(balance("alice", XRP(4000) - (baseFee * 2)));
            env.require(balance("bob", XRP(6000) - (baseFee * 2)));
            env.require(balance("zelda", XRP(5000) - (baseFee * 1)));
        }
        {
            // Conditional
            Env env(*this, features);
            auto const baseFee = env.current()->fees().base;
            env.fund(XRP(5000), "alice", "bob");
            auto const seq = env.seq("alice");
            env(escrow::create("alice", "alice", XRP(1000)),
                escrow::condition(escrow::cb2),
                escrow::finish_time(env.now() + 5s));
            env.require(balance("alice", XRP(4000) - drops(baseFee)));

            // Not enough time has elapsed for a finish and canceling isn't
            // possible.
            env(escrow::cancel("alice", "alice", seq), ter(tecNO_PERMISSION));
            env(escrow::cancel("bob", "alice", seq), ter(tecNO_PERMISSION));
            env(escrow::finish("alice", "alice", seq), ter(tecNO_PERMISSION));
            env(escrow::finish("alice", "alice", seq),
                escrow::condition(escrow::cb2),
                escrow::fulfillment(escrow::fb2),
                fee(150 * baseFee),
                ter(tecNO_PERMISSION));
            env(escrow::finish("bob", "alice", seq), ter(tecNO_PERMISSION));
            env(escrow::finish("bob", "alice", seq),
                escrow::condition(escrow::cb2),
                escrow::fulfillment(escrow::fb2),
                fee(150 * baseFee),
                ter(tecNO_PERMISSION));
            env.close();

            // Cancel continues to not be possible. Finish is possible but
            // requires the fulfillment associated with the escrow.
            env(escrow::cancel("alice", "alice", seq), ter(tecNO_PERMISSION));
            env(escrow::cancel("bob", "alice", seq), ter(tecNO_PERMISSION));
            env(escrow::finish("bob", "alice", seq),
                ter(tecCRYPTOCONDITION_ERROR));
            env(escrow::finish("alice", "alice", seq),
                ter(tecCRYPTOCONDITION_ERROR));
            env.close();

            env(escrow::finish("bob", "alice", seq),
                escrow::condition(escrow::cb2),
                escrow::fulfillment(escrow::fb2),
                fee(150 * baseFee));
        }
        {
            // Self-escrowed conditional with DepositAuth.
            Env env(*this, features);
            auto const baseFee = env.current()->fees().base;

            env.fund(XRP(5000), "alice", "bob");
            auto const seq = env.seq("alice");
            env(escrow::create("alice", "alice", XRP(1000)),
                escrow::condition(escrow::cb3),
                escrow::finish_time(env.now() + 5s));
            env.require(balance("alice", XRP(4000) - drops(baseFee)));
            env.close();

            // Finish is now possible but requires the cryptocondition.
            env(escrow::finish("bob", "alice", seq),
                ter(tecCRYPTOCONDITION_ERROR));
            env(escrow::finish("alice", "alice", seq),
                ter(tecCRYPTOCONDITION_ERROR));

            // Enable deposit authorization. After this only Alice can finish
            // the escrow.
            env(fset("alice", asfDepositAuth));
            env.close();

            env(escrow::finish("alice", "alice", seq),
                escrow::condition(escrow::cb2),
                escrow::fulfillment(escrow::fb2),
                fee(150 * baseFee),
                ter(tecCRYPTOCONDITION_ERROR));
            env(escrow::finish("bob", "alice", seq),
                escrow::condition(escrow::cb3),
                escrow::fulfillment(escrow::fb3),
                fee(150 * baseFee),
                ter(tecNO_PERMISSION));
            env(escrow::finish("alice", "alice", seq),
                escrow::condition(escrow::cb3),
                escrow::fulfillment(escrow::fb3),
                fee(150 * baseFee));
        }
        {
            // Self-escrowed conditional with DepositAuth and DepositPreauth.
            Env env(*this, features);
            auto const baseFee = env.current()->fees().base;

            env.fund(XRP(5000), "alice", "bob", "zelda");
            auto const seq = env.seq("alice");
            env(escrow::create("alice", "alice", XRP(1000)),
                escrow::condition(escrow::cb3),
                escrow::finish_time(env.now() + 5s));
            env.require(balance("alice", XRP(4000) - drops(baseFee)));
            env.close();

            // Alice preauthorizes Zelda for deposit, even though Alice has not
            // set the lsfDepositAuth flag (yet).
            env(deposit::auth("alice", "zelda"));
            env.close();

            // Finish is now possible but requires the cryptocondition.
            env(escrow::finish("alice", "alice", seq),
                ter(tecCRYPTOCONDITION_ERROR));
            env(escrow::finish("bob", "alice", seq),
                ter(tecCRYPTOCONDITION_ERROR));
            env(escrow::finish("zelda", "alice", seq),
                ter(tecCRYPTOCONDITION_ERROR));

            // Alice enables deposit authorization. After this only Alice or
            // Zelda (because Zelda is preauthorized) can finish the escrow.
            env(fset("alice", asfDepositAuth));
            env.close();

            env(escrow::finish("alice", "alice", seq),
                escrow::condition(escrow::cb2),
                escrow::fulfillment(escrow::fb2),
                fee(150 * baseFee),
                ter(tecCRYPTOCONDITION_ERROR));
            env(escrow::finish("bob", "alice", seq),
                escrow::condition(escrow::cb3),
                escrow::fulfillment(escrow::fb3),
                fee(150 * baseFee),
                ter(tecNO_PERMISSION));
            env(escrow::finish("zelda", "alice", seq),
                escrow::condition(escrow::cb3),
                escrow::fulfillment(escrow::fb3),
                fee(150 * baseFee));
        }
    }

    void
    testEscrowConditions(FeatureBitset features)
    {
        testcase("Escrow with CryptoConditions");

        using namespace jtx;
        using namespace std::chrono;

        {  // Test cryptoconditions
            Env env(*this, features);
            auto const baseFee = env.current()->fees().base;
            env.fund(XRP(5000), "alice", "bob", "carol");
            auto const seq = env.seq("alice");
            BEAST_EXPECT((*env.le("alice"))[sfOwnerCount] == 0);
            env(escrow::create("alice", "carol", XRP(1000)),
                escrow::condition(escrow::cb1),
                escrow::cancel_time(env.now() + 1s));
            BEAST_EXPECT((*env.le("alice"))[sfOwnerCount] == 1);
            env.require(balance("alice", XRP(4000) - drops(baseFee)));
            env.require(balance("carol", XRP(5000)));
            env(escrow::cancel("bob", "alice", seq), ter(tecNO_PERMISSION));
            BEAST_EXPECT((*env.le("alice"))[sfOwnerCount] == 1);

            // Attempt to finish without a fulfillment
            env(escrow::finish("bob", "alice", seq),
                ter(tecCRYPTOCONDITION_ERROR));
            BEAST_EXPECT((*env.le("alice"))[sfOwnerCount] == 1);

            // Attempt to finish with a condition instead of a fulfillment
            env(escrow::finish("bob", "alice", seq),
                escrow::condition(escrow::cb1),
                escrow::fulfillment(escrow::cb1),
                fee(150 * baseFee),
                ter(tecCRYPTOCONDITION_ERROR));
            BEAST_EXPECT((*env.le("alice"))[sfOwnerCount] == 1);
            env(escrow::finish("bob", "alice", seq),
                escrow::condition(escrow::cb1),
                escrow::fulfillment(escrow::cb2),
                fee(150 * baseFee),
                ter(tecCRYPTOCONDITION_ERROR));
            BEAST_EXPECT((*env.le("alice"))[sfOwnerCount] == 1);
            env(escrow::finish("bob", "alice", seq),
                escrow::condition(escrow::cb1),
                escrow::fulfillment(escrow::cb3),
                fee(150 * baseFee),
                ter(tecCRYPTOCONDITION_ERROR));
            BEAST_EXPECT((*env.le("alice"))[sfOwnerCount] == 1);

            // Attempt to finish with an incorrect condition and various
            // combinations of correct and incorrect fulfillments.
            env(escrow::finish("bob", "alice", seq),
                escrow::condition(escrow::cb2),
                escrow::fulfillment(escrow::fb1),
                fee(150 * baseFee),
                ter(tecCRYPTOCONDITION_ERROR));
            BEAST_EXPECT((*env.le("alice"))[sfOwnerCount] == 1);
            env(escrow::finish("bob", "alice", seq),
                escrow::condition(escrow::cb2),
                escrow::fulfillment(escrow::fb2),
                fee(150 * baseFee),
                ter(tecCRYPTOCONDITION_ERROR));
            BEAST_EXPECT((*env.le("alice"))[sfOwnerCount] == 1);
            env(escrow::finish("bob", "alice", seq),
                escrow::condition(escrow::cb2),
                escrow::fulfillment(escrow::fb3),
                fee(150 * baseFee),
                ter(tecCRYPTOCONDITION_ERROR));
            BEAST_EXPECT((*env.le("alice"))[sfOwnerCount] == 1);

            // Attempt to finish with the correct condition & fulfillment
            env(escrow::finish("bob", "alice", seq),
                escrow::condition(escrow::cb1),
                escrow::fulfillment(escrow::fb1),
                fee(150 * baseFee));

            // SLE removed on finish
            BEAST_EXPECT(!env.le(keylet::escrow(Account("alice").id(), seq)));
            BEAST_EXPECT((*env.le("alice"))[sfOwnerCount] == 0);
            env.require(balance("carol", XRP(6000)));
            env(escrow::cancel("bob", "alice", seq), ter(tecNO_TARGET));
            BEAST_EXPECT((*env.le("alice"))[sfOwnerCount] == 0);
            env(escrow::cancel("bob", "carol", 1), ter(tecNO_TARGET));
        }
        {  // Test cancel when condition is present
            Env env(*this, features);
            auto const baseFee = env.current()->fees().base;
            env.fund(XRP(5000), "alice", "bob", "carol");
            auto const seq = env.seq("alice");
            BEAST_EXPECT((*env.le("alice"))[sfOwnerCount] == 0);
            env(escrow::create("alice", "carol", XRP(1000)),
                escrow::condition(escrow::cb2),
                escrow::cancel_time(env.now() + 1s));
            env.close();
            env.require(balance("alice", XRP(4000) - drops(baseFee)));
            // balance restored on cancel
            env(escrow::cancel("bob", "alice", seq));
            env.require(balance("alice", XRP(5000) - drops(baseFee)));
            // SLE removed on cancel
            BEAST_EXPECT(!env.le(keylet::escrow(Account("alice").id(), seq)));
        }
        {
            Env env(*this, features);
            auto const baseFee = env.current()->fees().base;
            env.fund(XRP(5000), "alice", "bob", "carol");
            env.close();
            auto const seq = env.seq("alice");
            env(escrow::create("alice", "carol", XRP(1000)),
                escrow::condition(escrow::cb3),
                escrow::cancel_time(env.now() + 1s));
            BEAST_EXPECT((*env.le("alice"))[sfOwnerCount] == 1);
            // cancel fails before expiration
            env(escrow::cancel("bob", "alice", seq), ter(tecNO_PERMISSION));
            BEAST_EXPECT((*env.le("alice"))[sfOwnerCount] == 1);
            env.close();
            // finish fails after expiration
            env(escrow::finish("bob", "alice", seq),
                escrow::condition(escrow::cb3),
                escrow::fulfillment(escrow::fb3),
                fee(150 * baseFee),
                ter(tecNO_PERMISSION));
            BEAST_EXPECT((*env.le("alice"))[sfOwnerCount] == 1);
            env.require(balance("carol", XRP(5000)));
        }
        {  // Test long & short conditions during creation
            Env env(*this, features);
            env.fund(XRP(5000), "alice", "bob", "carol");

            std::vector<std::uint8_t> v;
            v.resize(escrow::cb1.size() + 2, 0x78);
            std::memcpy(v.data() + 1, escrow::cb1.data(), escrow::cb1.size());

            auto const p = v.data();
            auto const s = v.size();

            auto const ts = env.now() + 1s;

            // All these are expected to fail, because the
            // condition we pass in is malformed in some way
            env(escrow::create("alice", "carol", XRP(1000)),
                escrow::condition(Slice{p, s}),
                escrow::cancel_time(ts),
                ter(temMALFORMED));
            env(escrow::create("alice", "carol", XRP(1000)),
                escrow::condition(Slice{p, s - 1}),
                escrow::cancel_time(ts),
                ter(temMALFORMED));
            env(escrow::create("alice", "carol", XRP(1000)),
                escrow::condition(Slice{p, s - 2}),
                escrow::cancel_time(ts),
                ter(temMALFORMED));
            env(escrow::create("alice", "carol", XRP(1000)),
                escrow::condition(Slice{p + 1, s - 1}),
                escrow::cancel_time(ts),
                ter(temMALFORMED));
            env(escrow::create("alice", "carol", XRP(1000)),
                escrow::condition(Slice{p + 1, s - 3}),
                escrow::cancel_time(ts),
                ter(temMALFORMED));
            env(escrow::create("alice", "carol", XRP(1000)),
                escrow::condition(Slice{p + 2, s - 2}),
                escrow::cancel_time(ts),
                ter(temMALFORMED));
            env(escrow::create("alice", "carol", XRP(1000)),
                escrow::condition(Slice{p + 2, s - 3}),
                escrow::cancel_time(ts),
                ter(temMALFORMED));

            auto const seq = env.seq("alice");
            auto const baseFee = env.current()->fees().base;
            env(escrow::create("alice", "carol", XRP(1000)),
                escrow::condition(Slice{p + 1, s - 2}),
                escrow::cancel_time(ts),
                fee(10 * baseFee));
            env(escrow::finish("bob", "alice", seq),
                escrow::condition(escrow::cb1),
                escrow::fulfillment(escrow::fb1),
                fee(150 * baseFee));
            env.require(balance("alice", XRP(4000) - drops(10 * baseFee)));
            env.require(balance("bob", XRP(5000) - drops(150 * baseFee)));
            env.require(balance("carol", XRP(6000)));
        }
        {  // Test long and short conditions & fulfillments during finish
            Env env(*this, features);
            env.fund(XRP(5000), "alice", "bob", "carol");

            std::vector<std::uint8_t> cv;
            cv.resize(escrow::cb2.size() + 2, 0x78);
            std::memcpy(cv.data() + 1, escrow::cb2.data(), escrow::cb2.size());

            auto const cp = cv.data();
            auto const cs = cv.size();

            std::vector<std::uint8_t> fv;
            fv.resize(escrow::fb2.size() + 2, 0x13);
            std::memcpy(fv.data() + 1, escrow::fb2.data(), escrow::fb2.size());

            auto const fp = fv.data();
            auto const fs = fv.size();

            auto const ts = env.now() + 1s;

            // All these are expected to fail, because the
            // condition we pass in is malformed in some way
            env(escrow::create("alice", "carol", XRP(1000)),
                escrow::condition(Slice{cp, cs}),
                escrow::cancel_time(ts),
                ter(temMALFORMED));
            env(escrow::create("alice", "carol", XRP(1000)),
                escrow::condition(Slice{cp, cs - 1}),
                escrow::cancel_time(ts),
                ter(temMALFORMED));
            env(escrow::create("alice", "carol", XRP(1000)),
                escrow::condition(Slice{cp, cs - 2}),
                escrow::cancel_time(ts),
                ter(temMALFORMED));
            env(escrow::create("alice", "carol", XRP(1000)),
                escrow::condition(Slice{cp + 1, cs - 1}),
                escrow::cancel_time(ts),
                ter(temMALFORMED));
            env(escrow::create("alice", "carol", XRP(1000)),
                escrow::condition(Slice{cp + 1, cs - 3}),
                escrow::cancel_time(ts),
                ter(temMALFORMED));
            env(escrow::create("alice", "carol", XRP(1000)),
                escrow::condition(Slice{cp + 2, cs - 2}),
                escrow::cancel_time(ts),
                ter(temMALFORMED));
            env(escrow::create("alice", "carol", XRP(1000)),
                escrow::condition(Slice{cp + 2, cs - 3}),
                escrow::cancel_time(ts),
                ter(temMALFORMED));

            auto const seq = env.seq("alice");
            auto const baseFee = env.current()->fees().base;
            env(escrow::create("alice", "carol", XRP(1000)),
                escrow::condition(Slice{cp + 1, cs - 2}),
                escrow::cancel_time(ts),
                fee(10 * baseFee));

            // Now, try to fulfill using the same sequence of
            // malformed conditions.
            env(escrow::finish("bob", "alice", seq),
                escrow::condition(Slice{cp, cs}),
                escrow::fulfillment(Slice{fp, fs}),
                fee(150 * baseFee),
                ter(tecCRYPTOCONDITION_ERROR));
            env(escrow::finish("bob", "alice", seq),
                escrow::condition(Slice{cp, cs - 1}),
                escrow::fulfillment(Slice{fp, fs}),
                fee(150 * baseFee),
                ter(tecCRYPTOCONDITION_ERROR));
            env(escrow::finish("bob", "alice", seq),
                escrow::condition(Slice{cp, cs - 2}),
                escrow::fulfillment(Slice{fp, fs}),
                fee(150 * baseFee),
                ter(tecCRYPTOCONDITION_ERROR));
            env(escrow::finish("bob", "alice", seq),
                escrow::condition(Slice{cp + 1, cs - 1}),
                escrow::fulfillment(Slice{fp, fs}),
                fee(150 * baseFee),
                ter(tecCRYPTOCONDITION_ERROR));
            env(escrow::finish("bob", "alice", seq),
                escrow::condition(Slice{cp + 1, cs - 3}),
                escrow::fulfillment(Slice{fp, fs}),
                fee(150 * baseFee),
                ter(tecCRYPTOCONDITION_ERROR));
            env(escrow::finish("bob", "alice", seq),
                escrow::condition(Slice{cp + 2, cs - 2}),
                escrow::fulfillment(Slice{fp, fs}),
                fee(150 * baseFee),
                ter(tecCRYPTOCONDITION_ERROR));
            env(escrow::finish("bob", "alice", seq),
                escrow::condition(Slice{cp + 2, cs - 3}),
                escrow::fulfillment(Slice{fp, fs}),
                fee(150 * baseFee),
                ter(tecCRYPTOCONDITION_ERROR));

            // Now, using the correct condition, try malformed fulfillments:
            env(escrow::finish("bob", "alice", seq),
                escrow::condition(Slice{cp + 1, cs - 2}),
                escrow::fulfillment(Slice{fp, fs}),
                fee(150 * baseFee),
                ter(tecCRYPTOCONDITION_ERROR));
            env(escrow::finish("bob", "alice", seq),
                escrow::condition(Slice{cp + 1, cs - 2}),
                escrow::fulfillment(Slice{fp, fs - 1}),
                fee(150 * baseFee),
                ter(tecCRYPTOCONDITION_ERROR));
            env(escrow::finish("bob", "alice", seq),
                escrow::condition(Slice{cp + 1, cs - 2}),
                escrow::fulfillment(Slice{fp, fs - 2}),
                fee(150 * baseFee),
                ter(tecCRYPTOCONDITION_ERROR));
            env(escrow::finish("bob", "alice", seq),
                escrow::condition(Slice{cp + 1, cs - 2}),
                escrow::fulfillment(Slice{fp + 1, fs - 1}),
                fee(150 * baseFee),
                ter(tecCRYPTOCONDITION_ERROR));
            env(escrow::finish("bob", "alice", seq),
                escrow::condition(Slice{cp + 1, cs - 2}),
                escrow::fulfillment(Slice{fp + 1, fs - 3}),
                fee(150 * baseFee),
                ter(tecCRYPTOCONDITION_ERROR));
            env(escrow::finish("bob", "alice", seq),
                escrow::condition(Slice{cp + 1, cs - 2}),
                escrow::fulfillment(Slice{fp + 1, fs - 3}),
                fee(150 * baseFee),
                ter(tecCRYPTOCONDITION_ERROR));
            env(escrow::finish("bob", "alice", seq),
                escrow::condition(Slice{cp + 1, cs - 2}),
                escrow::fulfillment(Slice{fp + 2, fs - 2}),
                fee(150 * baseFee),
                ter(tecCRYPTOCONDITION_ERROR));
            env(escrow::finish("bob", "alice", seq),
                escrow::condition(Slice{cp + 1, cs - 2}),
                escrow::fulfillment(Slice{fp + 2, fs - 3}),
                fee(150 * baseFee),
                ter(tecCRYPTOCONDITION_ERROR));

            // Now try for the right one
            env(escrow::finish("bob", "alice", seq),
                escrow::condition(escrow::cb2),
                escrow::fulfillment(escrow::fb2),
                fee(150 * baseFee));
            env.require(balance("alice", XRP(4000) - drops(10 * baseFee)));
            env.require(balance("carol", XRP(6000)));
        }
        {  // Test empty condition during creation and
           // empty condition & fulfillment during finish
            Env env(*this, features);
            env.fund(XRP(5000), "alice", "bob", "carol");

            env(escrow::create("alice", "carol", XRP(1000)),
                escrow::condition(Slice{}),
                escrow::cancel_time(env.now() + 1s),
                ter(temMALFORMED));

            auto const seq = env.seq("alice");
            auto const baseFee = env.current()->fees().base;
            env(escrow::create("alice", "carol", XRP(1000)),
                escrow::condition(escrow::cb3),
                escrow::cancel_time(env.now() + 1s));

            env(escrow::finish("bob", "alice", seq),
                escrow::condition(Slice{}),
                escrow::fulfillment(Slice{}),
                fee(150 * baseFee),
                ter(tecCRYPTOCONDITION_ERROR));
            env(escrow::finish("bob", "alice", seq),
                escrow::condition(escrow::cb3),
                escrow::fulfillment(Slice{}),
                fee(150 * baseFee),
                ter(tecCRYPTOCONDITION_ERROR));
            env(escrow::finish("bob", "alice", seq),
                escrow::condition(Slice{}),
                escrow::fulfillment(escrow::fb3),
                fee(150 * baseFee),
                ter(tecCRYPTOCONDITION_ERROR));

            // Assemble finish that is missing the Condition or the Fulfillment
            // since either both must be present, or neither can:
            env(escrow::finish("bob", "alice", seq),
                escrow::condition(escrow::cb3),
                ter(temMALFORMED));
            env(escrow::finish("bob", "alice", seq),
                escrow::fulfillment(escrow::fb3),
                ter(temMALFORMED));

            // Now finish it.
            env(escrow::finish("bob", "alice", seq),
                escrow::condition(escrow::cb3),
                escrow::fulfillment(escrow::fb3),
                fee(150 * baseFee));
            env.require(balance("carol", XRP(6000)));
            env.require(balance("alice", XRP(4000) - drops(baseFee)));
        }
        {  // Test a condition other than PreimageSha256, which
           // would require a separate amendment
            Env env(*this, features);
            env.fund(XRP(5000), "alice", "bob");

            std::array<std::uint8_t, 45> cb = {
                {0xA2, 0x2B, 0x80, 0x20, 0x42, 0x4A, 0x70, 0x49, 0x49,
                 0x52, 0x92, 0x67, 0xB6, 0x21, 0xB3, 0xD7, 0x91, 0x19,
                 0xD7, 0x29, 0xB2, 0x38, 0x2C, 0xED, 0x8B, 0x29, 0x6C,
                 0x3C, 0x02, 0x8F, 0xA9, 0x7D, 0x35, 0x0F, 0x6D, 0x07,
                 0x81, 0x03, 0x06, 0x34, 0xD2, 0x82, 0x02, 0x03, 0xC8}};

            // FIXME: this transaction should, eventually, return temDISABLED
            //        instead of temMALFORMED.
            env(escrow::create("alice", "bob", XRP(1000)),
                escrow::condition(cb),
                escrow::cancel_time(env.now() + 1s),
                ter(temMALFORMED));
        }
    }

    void
    testMetaAndOwnership(FeatureBitset features)
    {
        using namespace jtx;
        using namespace std::chrono;

        auto const alice = Account("alice");
        auto const bruce = Account("bruce");
        auto const carol = Account("carol");

        {
            testcase("Metadata to self");

            Env env(*this, features);
            env.fund(XRP(5000), alice, bruce, carol);
            auto const aseq = env.seq(alice);
            auto const bseq = env.seq(bruce);

            env(escrow::create(alice, alice, XRP(1000)),
                escrow::finish_time(env.now() + 1s),
                escrow::cancel_time(env.now() + 500s));
            BEAST_EXPECT(
                (*env.meta())[sfTransactionResult] ==
                static_cast<std::uint8_t>(tesSUCCESS));
            env.close(5s);
            auto const aa = env.le(keylet::escrow(alice.id(), aseq));
            BEAST_EXPECT(aa);

            {
                ripple::Dir aod(*env.current(), keylet::ownerDir(alice.id()));
                BEAST_EXPECT(std::distance(aod.begin(), aod.end()) == 1);
                BEAST_EXPECT(
                    std::find(aod.begin(), aod.end(), aa) != aod.end());
            }

            env(escrow::create(bruce, bruce, XRP(1000)),
                escrow::finish_time(env.now() + 1s),
                escrow::cancel_time(env.now() + 2s));
            BEAST_EXPECT(
                (*env.meta())[sfTransactionResult] ==
                static_cast<std::uint8_t>(tesSUCCESS));
            env.close(5s);
            auto const bb = env.le(keylet::escrow(bruce.id(), bseq));
            BEAST_EXPECT(bb);

            {
                ripple::Dir bod(*env.current(), keylet::ownerDir(bruce.id()));
                BEAST_EXPECT(std::distance(bod.begin(), bod.end()) == 1);
                BEAST_EXPECT(
                    std::find(bod.begin(), bod.end(), bb) != bod.end());
            }

            env.close(5s);
            env(escrow::finish(alice, alice, aseq));
            {
                BEAST_EXPECT(!env.le(keylet::escrow(alice.id(), aseq)));
                BEAST_EXPECT(
                    (*env.meta())[sfTransactionResult] ==
                    static_cast<std::uint8_t>(tesSUCCESS));

                ripple::Dir aod(*env.current(), keylet::ownerDir(alice.id()));
                BEAST_EXPECT(std::distance(aod.begin(), aod.end()) == 0);
                BEAST_EXPECT(
                    std::find(aod.begin(), aod.end(), aa) == aod.end());

                ripple::Dir bod(*env.current(), keylet::ownerDir(bruce.id()));
                BEAST_EXPECT(std::distance(bod.begin(), bod.end()) == 1);
                BEAST_EXPECT(
                    std::find(bod.begin(), bod.end(), bb) != bod.end());
            }

            env.close(5s);
            env(escrow::cancel(bruce, bruce, bseq));
            {
                BEAST_EXPECT(!env.le(keylet::escrow(bruce.id(), bseq)));
                BEAST_EXPECT(
                    (*env.meta())[sfTransactionResult] ==
                    static_cast<std::uint8_t>(tesSUCCESS));

                ripple::Dir bod(*env.current(), keylet::ownerDir(bruce.id()));
                BEAST_EXPECT(std::distance(bod.begin(), bod.end()) == 0);
                BEAST_EXPECT(
                    std::find(bod.begin(), bod.end(), bb) == bod.end());
            }
        }
        {
            testcase("Metadata to other");

            Env env(*this, features);
            env.fund(XRP(5000), alice, bruce, carol);
            auto const aseq = env.seq(alice);
            auto const bseq = env.seq(bruce);

            env(escrow::create(alice, bruce, XRP(1000)),
                escrow::finish_time(env.now() + 1s));
            BEAST_EXPECT(
                (*env.meta())[sfTransactionResult] ==
                static_cast<std::uint8_t>(tesSUCCESS));
            env.close(5s);
            env(escrow::create(bruce, carol, XRP(1000)),
                escrow::finish_time(env.now() + 1s),
                escrow::cancel_time(env.now() + 2s));
            BEAST_EXPECT(
                (*env.meta())[sfTransactionResult] ==
                static_cast<std::uint8_t>(tesSUCCESS));
            env.close(5s);

            auto const ab = env.le(keylet::escrow(alice.id(), aseq));
            BEAST_EXPECT(ab);

            auto const bc = env.le(keylet::escrow(bruce.id(), bseq));
            BEAST_EXPECT(bc);

            {
                ripple::Dir aod(*env.current(), keylet::ownerDir(alice.id()));
                BEAST_EXPECT(std::distance(aod.begin(), aod.end()) == 1);
                BEAST_EXPECT(
                    std::find(aod.begin(), aod.end(), ab) != aod.end());

                ripple::Dir bod(*env.current(), keylet::ownerDir(bruce.id()));
                BEAST_EXPECT(std::distance(bod.begin(), bod.end()) == 2);
                BEAST_EXPECT(
                    std::find(bod.begin(), bod.end(), ab) != bod.end());
                BEAST_EXPECT(
                    std::find(bod.begin(), bod.end(), bc) != bod.end());

                ripple::Dir cod(*env.current(), keylet::ownerDir(carol.id()));
                BEAST_EXPECT(std::distance(cod.begin(), cod.end()) == 1);
                BEAST_EXPECT(
                    std::find(cod.begin(), cod.end(), bc) != cod.end());
            }

            env.close(5s);
            env(escrow::finish(alice, alice, aseq));
            {
                BEAST_EXPECT(!env.le(keylet::escrow(alice.id(), aseq)));
                BEAST_EXPECT(env.le(keylet::escrow(bruce.id(), bseq)));

                ripple::Dir aod(*env.current(), keylet::ownerDir(alice.id()));
                BEAST_EXPECT(std::distance(aod.begin(), aod.end()) == 0);
                BEAST_EXPECT(
                    std::find(aod.begin(), aod.end(), ab) == aod.end());

                ripple::Dir bod(*env.current(), keylet::ownerDir(bruce.id()));
                BEAST_EXPECT(std::distance(bod.begin(), bod.end()) == 1);
                BEAST_EXPECT(
                    std::find(bod.begin(), bod.end(), ab) == bod.end());
                BEAST_EXPECT(
                    std::find(bod.begin(), bod.end(), bc) != bod.end());

                ripple::Dir cod(*env.current(), keylet::ownerDir(carol.id()));
                BEAST_EXPECT(std::distance(cod.begin(), cod.end()) == 1);
            }

            env.close(5s);
            env(escrow::cancel(bruce, bruce, bseq));
            {
                BEAST_EXPECT(!env.le(keylet::escrow(alice.id(), aseq)));
                BEAST_EXPECT(!env.le(keylet::escrow(bruce.id(), bseq)));

                ripple::Dir aod(*env.current(), keylet::ownerDir(alice.id()));
                BEAST_EXPECT(std::distance(aod.begin(), aod.end()) == 0);
                BEAST_EXPECT(
                    std::find(aod.begin(), aod.end(), ab) == aod.end());

                ripple::Dir bod(*env.current(), keylet::ownerDir(bruce.id()));
                BEAST_EXPECT(std::distance(bod.begin(), bod.end()) == 0);
                BEAST_EXPECT(
                    std::find(bod.begin(), bod.end(), ab) == bod.end());
                BEAST_EXPECT(
                    std::find(bod.begin(), bod.end(), bc) == bod.end());

                ripple::Dir cod(*env.current(), keylet::ownerDir(carol.id()));
                BEAST_EXPECT(std::distance(cod.begin(), cod.end()) == 0);
            }
        }
    }

    void
    testConsequences(FeatureBitset features)
    {
        testcase("Consequences");

        using namespace jtx;
        using namespace std::chrono;
        Env env(*this, features);
        auto const baseFee = env.current()->fees().base;

        env.memoize("alice");
        env.memoize("bob");
        env.memoize("carol");

        {
            auto const jtx = env.jt(
                escrow::create("alice", "carol", XRP(1000)),
                escrow::finish_time(env.now() + 1s),
                seq(1),
                fee(baseFee));
            auto const pf = preflight(
                env.app(),
                env.current()->rules(),
                *jtx.stx,
                tapNONE,
                env.journal);
            BEAST_EXPECT(pf.ter == tesSUCCESS);
            BEAST_EXPECT(!pf.consequences.isBlocker());
            BEAST_EXPECT(pf.consequences.fee() == drops(baseFee));
            BEAST_EXPECT(pf.consequences.potentialSpend() == XRP(1000));
        }

        {
            auto const jtx =
                env.jt(escrow::cancel("bob", "alice", 3), seq(1), fee(baseFee));
            auto const pf = preflight(
                env.app(),
                env.current()->rules(),
                *jtx.stx,
                tapNONE,
                env.journal);
            BEAST_EXPECT(pf.ter == tesSUCCESS);
            BEAST_EXPECT(!pf.consequences.isBlocker());
            BEAST_EXPECT(pf.consequences.fee() == drops(baseFee));
            BEAST_EXPECT(pf.consequences.potentialSpend() == XRP(0));
        }

        {
            auto const jtx =
                env.jt(escrow::finish("bob", "alice", 3), seq(1), fee(baseFee));
            auto const pf = preflight(
                env.app(),
                env.current()->rules(),
                *jtx.stx,
                tapNONE,
                env.journal);
            BEAST_EXPECT(pf.ter == tesSUCCESS);
            BEAST_EXPECT(!pf.consequences.isBlocker());
            BEAST_EXPECT(pf.consequences.fee() == drops(baseFee));
            BEAST_EXPECT(pf.consequences.potentialSpend() == XRP(0));
        }
    }

    void
    testEscrowWithTickets(FeatureBitset features)
    {
        testcase("Escrow with tickets");

        using namespace jtx;
        using namespace std::chrono;
        Account const alice{"alice"};
        Account const bob{"bob"};

        {
            // Create escrow and finish using tickets.
            Env env(*this, features);
            auto const baseFee = env.current()->fees().base;
            env.fund(XRP(5000), alice, bob);
            env.close();

            // alice creates a ticket.
            std::uint32_t const aliceTicket{env.seq(alice) + 1};
            env(ticket::create(alice, 1));

            // bob creates a bunch of tickets because he will be burning
            // through them with tec transactions.  Just because we can
            // we'll use them up starting from largest and going smaller.
            constexpr static std::uint32_t bobTicketCount{20};
            env(ticket::create(bob, bobTicketCount));
            env.close();
            std::uint32_t bobTicket{env.seq(bob)};
            env.require(tickets(alice, 1));
            env.require(tickets(bob, bobTicketCount));

            // Note that from here on all transactions use tickets.  No account
            // root sequences should change.
            std::uint32_t const aliceRootSeq{env.seq(alice)};
            std::uint32_t const bobRootSeq{env.seq(bob)};

            // alice creates an escrow that can be finished in the future
            auto const ts = env.now() + 97s;

            std::uint32_t const escrowSeq = aliceTicket;
            env(escrow::create(alice, bob, XRP(1000)),
                escrow::finish_time(ts),
                ticket::use(aliceTicket));
            BEAST_EXPECT(env.seq(alice) == aliceRootSeq);
            env.require(tickets(alice, 0));
            env.require(tickets(bob, bobTicketCount));

            // Advance the ledger, verifying that the finish won't complete
            // prematurely.  Note that each tec consumes one of bob's tickets.
            for (; env.now() < ts; env.close())
            {
                env(escrow::finish(bob, alice, escrowSeq),
                    fee(150 * baseFee),
                    ticket::use(--bobTicket),
                    ter(tecNO_PERMISSION));
                BEAST_EXPECT(env.seq(bob) == bobRootSeq);
            }

            // bob tries to re-use a ticket, which is rejected.
            env(escrow::finish(bob, alice, escrowSeq),
                fee(150 * baseFee),
                ticket::use(bobTicket),
                ter(tefNO_TICKET));

            // bob uses one of his remaining tickets.  Success!
            env(escrow::finish(bob, alice, escrowSeq),
                fee(150 * baseFee),
                ticket::use(--bobTicket));
            env.close();
            BEAST_EXPECT(env.seq(bob) == bobRootSeq);
        }
        {
            // Create escrow and cancel using tickets.
            Env env(*this, features);
            auto const baseFee = env.current()->fees().base;
            env.fund(XRP(5000), alice, bob);
            env.close();

            // alice creates a ticket.
            std::uint32_t const aliceTicket{env.seq(alice) + 1};
            env(ticket::create(alice, 1));

            // bob creates a bunch of tickets because he will be burning
            // through them with tec transactions.
            constexpr std::uint32_t bobTicketCount{20};
            std::uint32_t bobTicket{env.seq(bob) + 1};
            env(ticket::create(bob, bobTicketCount));
            env.close();
            env.require(tickets(alice, 1));
            env.require(tickets(bob, bobTicketCount));

            // Note that from here on all transactions use tickets.  No account
            // root sequences should change.
            std::uint32_t const aliceRootSeq{env.seq(alice)};
            std::uint32_t const bobRootSeq{env.seq(bob)};

            // alice creates an escrow that can be finished in the future.
            auto const ts = env.now() + 117s;

            std::uint32_t const escrowSeq = aliceTicket;
            env(escrow::create(alice, bob, XRP(1000)),
                escrow::condition(escrow::cb1),
                escrow::cancel_time(ts),
                ticket::use(aliceTicket));
            BEAST_EXPECT(env.seq(alice) == aliceRootSeq);
            env.require(tickets(alice, 0));
            env.require(tickets(bob, bobTicketCount));

            // Advance the ledger, verifying that the cancel won't complete
            // prematurely.
            for (; env.now() < ts; env.close())
            {
                env(escrow::cancel(bob, alice, escrowSeq),
                    fee(150 * baseFee),
                    ticket::use(bobTicket++),
                    ter(tecNO_PERMISSION));
                BEAST_EXPECT(env.seq(bob) == bobRootSeq);
            }

            // Verify that a finish won't work anymore.
            env(escrow::finish(bob, alice, escrowSeq),
                escrow::condition(escrow::cb1),
                escrow::fulfillment(escrow::fb1),
                fee(150 * baseFee),
                ticket::use(bobTicket++),
                ter(tecNO_PERMISSION));
            BEAST_EXPECT(env.seq(bob) == bobRootSeq);

            // Verify that the cancel succeeds.
            env(escrow::cancel(bob, alice, escrowSeq),
                fee(150 * baseFee),
                ticket::use(bobTicket++));
            env.close();
            BEAST_EXPECT(env.seq(bob) == bobRootSeq);

            // Verify that bob actually consumed his tickets.
            env.require(tickets(bob, env.seq(bob) - bobTicket));
        }
    }

    void
    testCredentials(FeatureBitset features)
    {
        testcase("Test with credentials");

        using namespace jtx;
        using namespace std::chrono;

        Account const alice{"alice"};
        Account const bob{"bob"};
        Account const carol{"carol"};
        Account const dillon{"dillon"};
        Account const zelda{"zelda"};

        char const credType[] = "abcde";

        {
            // Credentials amendment not enabled
            Env env(*this, features - featureCredentials);
            env.fund(XRP(5000), alice, bob);
            env.close();

            auto const seq = env.seq(alice);
            env(escrow::create(alice, bob, XRP(1000)),
                escrow::finish_time(env.now() + 1s));
            env.close();

            env(fset(bob, asfDepositAuth));
            env.close();
            env(deposit::auth(bob, alice));
            env.close();

            std::string const credIdx =
                "48004829F915654A81B11C4AB8218D96FED67F209B58328A72314FB6EA288B"
                "E4";
            env(escrow::finish(bob, alice, seq),
                credentials::ids({credIdx}),
                ter(temDISABLED));
        }

        {
            Env env(*this, features);

            env.fund(XRP(5000), alice, bob, carol, dillon, zelda);
            env.close();

            env(credentials::create(carol, zelda, credType));
            env.close();
            auto const jv =
                credentials::ledgerEntry(env, carol, zelda, credType);
            std::string const credIdx = jv[jss::result][jss::index].asString();

            auto const seq = env.seq(alice);
            env(escrow::create(alice, bob, XRP(1000)),
                escrow::finish_time(env.now() + 50s));
            env.close();

            // Bob require preauthorization
            env(fset(bob, asfDepositAuth));
            env.close();

            // Fail, credentials not accepted
            env(escrow::finish(carol, alice, seq),
                credentials::ids({credIdx}),
                ter(tecBAD_CREDENTIALS));

            env.close();

            env(credentials::accept(carol, zelda, credType));
            env.close();

            // Fail, credentials doesn’t belong to root account
            env(escrow::finish(dillon, alice, seq),
                credentials::ids({credIdx}),
                ter(tecBAD_CREDENTIALS));

            // Fail, no depositPreauth
            env(escrow::finish(carol, alice, seq),
                credentials::ids({credIdx}),
                ter(tecNO_PERMISSION));

            env(deposit::authCredentials(bob, {{zelda, credType}}));
            env.close();

            // Success
            env.close();
            env(escrow::finish(carol, alice, seq), credentials::ids({credIdx}));
            env.close();
        }

        {
            testcase("Escrow with credentials without depositPreauth");
            using namespace std::chrono;

            Env env(*this, features);

            env.fund(XRP(5000), alice, bob, carol, dillon, zelda);
            env.close();

            env(credentials::create(carol, zelda, credType));
            env.close();
            env(credentials::accept(carol, zelda, credType));
            env.close();
            auto const jv =
                credentials::ledgerEntry(env, carol, zelda, credType);
            std::string const credIdx = jv[jss::result][jss::index].asString();

            auto const seq = env.seq(alice);
            env(escrow::create(alice, bob, XRP(1000)),
                escrow::finish_time(env.now() + 50s));
            // time advance
            env.close();
            env.close();
            env.close();
            env.close();
            env.close();
            env.close();

            // Succeed, Bob doesn't require preauthorization
            env(escrow::finish(carol, alice, seq), credentials::ids({credIdx}));
            env.close();

            {
                char const credType2[] = "fghijk";

                env(credentials::create(bob, zelda, credType2));
                env.close();
                env(credentials::accept(bob, zelda, credType2));
                env.close();
                auto const credIdxBob =
                    credentials::ledgerEntry(
                        env, bob, zelda, credType2)[jss::result][jss::index]
                        .asString();

                auto const seq = env.seq(alice);
                env(escrow::create(alice, bob, XRP(1000)),
                    escrow::finish_time(env.now() + 1s));
                env.close();

                // Bob require preauthorization
                env(fset(bob, asfDepositAuth));
                env.close();
                env(deposit::authCredentials(bob, {{zelda, credType}}));
                env.close();

                // Use any valid credentials if account == dst
                env(escrow::finish(bob, alice, seq),
                    credentials::ids({credIdxBob}));
                env.close();
            }
        }
    }

    void
    testCreateFinishFunctionPreflight(FeatureBitset features)
    {
        testcase("Test preflight checks involving FinishFunction");

        using namespace jtx;
        using namespace std::chrono;

        Account const alice{"alice"};
        Account const carol{"carol"};

        // Tests whether the ledger index is >= 5
        // getLedgerSqn() >= 5}
        static auto wasmHex = ledgerSqnWasmHex;

        {
            // featureSmartEscrow disabled
            Env env(*this, features - featureSmartEscrow);
            env.fund(XRP(5000), alice, carol);
            XRPAmount const txnFees = env.current()->fees().base + 1000;
            auto escrowCreate = escrow::create(alice, carol, XRP(1000));
            env(escrowCreate,
                escrow::finish_function(wasmHex),
                escrow::cancel_time(env.now() + 100s),
                fee(txnFees),
                ter(temDISABLED));
            env.close();
        }

        {
            // FinishFunction > max length
            Env env(
                *this,
                envconfig([](std::unique_ptr<Config> cfg) {
                    cfg->FEES.extension_size_limit = 10;  // 10 bytes
                    return cfg;
                }),
                features);
            XRPAmount const txnFees = env.current()->fees().base + 1000;
            // create escrow
            env.fund(XRP(5000), alice, carol);

            auto escrowCreate = escrow::create(alice, carol, XRP(500));

            // 11-byte string
            std::string longWasmHex = "00112233445566778899AA";
            env(escrowCreate,
                escrow::finish_function(longWasmHex),
                escrow::cancel_time(env.now() + 100s),
                fee(txnFees),
                ter(temMALFORMED));
            env.close();
        }

        Env env(
            *this,
            envconfig([](std::unique_ptr<Config> cfg) {
                cfg->START_UP = Config::FRESH;
                return cfg;
            }),
            features);
        XRPAmount const txnFees =
            env.current()->fees().base * 10 + wasmHex.size() / 2 * 5;
        // create escrow
        env.fund(XRP(5000), alice, carol);

        auto escrowCreate = escrow::create(alice, carol, XRP(500));

        // Success situations
        {
            // FinishFunction + CancelAfter
            env(escrowCreate,
                escrow::finish_function(wasmHex),
                escrow::cancel_time(env.now() + 20s),
                fee(txnFees));
            env.close();
        }
        {
            // FinishFunction + Condition + CancelAfter
            env(escrowCreate,
                escrow::finish_function(wasmHex),
                escrow::cancel_time(env.now() + 30s),
                escrow::condition(escrow::cb1),
                fee(txnFees));
            env.close();
        }
        {
            // FinishFunction + FinishAfter + CancelAfter
            env(escrowCreate,
                escrow::finish_function(wasmHex),
                escrow::cancel_time(env.now() + 40s),
                escrow::finish_time(env.now() + 2s),
                fee(txnFees));
            env.close();
        }
        {
            // FinishFunction + FinishAfter + Condition + CancelAfter
            env(escrowCreate,
                escrow::finish_function(wasmHex),
                escrow::cancel_time(env.now() + 50s),
                escrow::condition(escrow::cb1),
                escrow::finish_time(env.now() + 2s),
                fee(txnFees));
            env.close();
        }

        // Failure situations (i.e. all other combinations)
        {
            // only FinishFunction
            env(escrowCreate,
                escrow::finish_function(wasmHex),
                fee(txnFees),
                ter(temBAD_EXPIRATION));
            env.close();
        }
        {
            // FinishFunction + FinishAfter
            env(escrowCreate,
                escrow::finish_function(wasmHex),
                escrow::finish_time(env.now() + 2s),
                fee(txnFees),
                ter(temBAD_EXPIRATION));
            env.close();
        }
        {
            // FinishFunction + Condition
            env(escrowCreate,
                escrow::finish_function(wasmHex),
                escrow::condition(escrow::cb1),
                fee(txnFees),
                ter(temBAD_EXPIRATION));
            env.close();
        }
        {
            // FinishFunction + FinishAfter + Condition
            env(escrowCreate,
                escrow::finish_function(wasmHex),
                escrow::condition(escrow::cb1),
                escrow::finish_time(env.now() + 2s),
                fee(txnFees),
                ter(temBAD_EXPIRATION));
            env.close();
        }
        {
            // FinishFunction 0 length
            env(escrowCreate,
                escrow::finish_function(""),
                escrow::cancel_time(env.now() + 60s),
                fee(txnFees),
                ter(temMALFORMED));
            env.close();
        }
        {
            // Not enough fees
            env(escrowCreate,
                escrow::finish_function(wasmHex),
                escrow::cancel_time(env.now() + 70s),
                fee(txnFees - 1),
                ter(telINSUF_FEE_P));
            env.close();
        }

        {
            // FinishFunction nonexistent host function
            // pub fn finish() -> bool {
            //     unsafe { host_lib::bad() >= 5 }
            // }
            auto const badWasmHex =
                "0061736d010000000105016000017f02100108686f73745f6c696203626164"
                "00000302010005030100100611027f00418080c0000b7f00418080c0000b07"
                "2e04066d656d6f727902000666696e69736800010a5f5f646174615f656e64"
                "03000b5f5f686561705f6261736503010a09010700100041044a0b004d0970"
                "726f64756365727302086c616e6775616765010452757374000c70726f6365"
                "737365642d6279010572757374631d312e38352e3120283465623136313235"
                "3020323032352d30332d31352900490f7461726765745f6665617475726573"
                "042b0f6d757461626c652d676c6f62616c732b087369676e2d6578742b0f72"
                "65666572656e63652d74797065732b0a6d756c746976616c7565";
            env(escrowCreate,
                escrow::finish_function(badWasmHex),
                escrow::cancel_time(env.now() + 100s),
                fee(txnFees),
                ter(temBAD_WASM));
            env.close();
        }
    }

    void
    testFinishWasmFailures(FeatureBitset features)
    {
        testcase("EscrowFinish Smart Escrow failures");

        using namespace jtx;
        using namespace std::chrono;

        Account const alice{"alice"};
        Account const carol{"carol"};

        // Tests whether the ledger index is >= 5
        // getLedgerSqn() >= 5}
        static auto wasmHex = ledgerSqnWasmHex;

        {
            // featureSmartEscrow disabled
            Env env(*this, features - featureSmartEscrow);
            env.fund(XRP(5000), alice, carol);
            XRPAmount const txnFees =
                env.current()->fees().base * 10 + wasmHex.size() / 2 * 5;
            env(escrow::finish(carol, alice, 1),
                fee(txnFees),
                escrow::comp_allowance(4),
                ter(temDISABLED));
            env.close();
        }

        {
            // ComputationAllowance > max compute limit
            Env env(
                *this,
                envconfig([](std::unique_ptr<Config> cfg) {
                    cfg->FEES.extension_compute_limit = 1'000;  // in gas
                    return cfg;
                }),
                features);
            env.fund(XRP(5000), alice, carol);
            // Run past the flag ledger so that a Fee change vote occurs and
            // updates FeeSettings. (It also activates all supported
            // amendments.)
            for (auto i = env.current()->seq(); i <= 257; ++i)
                env.close();

            auto const allowance = 1'001;
            env(escrow::finish(carol, alice, 1),
                fee(env.current()->fees().base + allowance),
                escrow::comp_allowance(allowance),
                ter(temBAD_LIMIT));
        }

        Env env(*this, features);

        // Run past the flag ledger so that a Fee change vote occurs and
        // updates FeeSettings. (It also activates all supported
        // amendments.)
        for (auto i = env.current()->seq(); i <= 257; ++i)
            env.close();

        XRPAmount const txnFees =
            env.current()->fees().base * 10 + wasmHex.size() / 2 * 5;
        env.fund(XRP(5000), alice, carol);

        // create escrow
        auto const seq = env.seq(alice);
        env(escrow::create(alice, carol, XRP(500)),
            escrow::finish_function(wasmHex),
            escrow::cancel_time(env.now() + 100s),
            fee(txnFees));
        env.close();

        {
            // no ComputationAllowance field
            env(escrow::finish(carol, alice, seq),
                ter(tefWASM_FIELD_NOT_INCLUDED));
        }

        {
            // ComputationAllowance value of 0
            env(escrow::finish(carol, alice, seq),
                escrow::comp_allowance(0),
                ter(temBAD_LIMIT));
        }

        {
            // not enough fees
            // This function takes 4 gas
            // In testing, 1 gas costs 1 drop
            auto const finishFee = env.current()->fees().base + 3;
            env(escrow::finish(carol, alice, seq),
                fee(finishFee),
                escrow::comp_allowance(4),
                ter(telINSUF_FEE_P));
        }

        {
            // not enough gas
            // This function takes 4 gas
            // In testing, 1 gas costs 1 drop
            auto const finishFee = env.current()->fees().base + 4;
            env(escrow::finish(carol, alice, seq),
                fee(finishFee),
                escrow::comp_allowance(2),
                ter(tecFAILED_PROCESSING));
        }

        {
            // ComputationAllowance field included w/no FinishFunction on
            // escrow
            auto const seq2 = env.seq(alice);
            env(escrow::create(alice, carol, XRP(500)),
                escrow::finish_time(env.now() + 10s),
                escrow::cancel_time(env.now() + 100s));
            env.close();

            auto const allowance = 100;
            env(escrow::finish(carol, alice, seq2),
                fee(env.current()->fees().base +
                    (allowance * env.current()->fees().gasPrice) /
                        MICRO_DROPS_PER_DROP +
                    1),
                escrow::comp_allowance(allowance),
                ter(tefNO_WASM));
        }
    }

    void
    testFinishFunction(FeatureBitset features)
    {
        testcase("Example escrow function");

        using namespace jtx;
        using namespace std::chrono;

        Account const alice{"alice"};
        Account const carol{"carol"};

        // Tests whether the ledger index is >= 5
        // getLedgerSqn() >= 5}
        auto const& wasmHex = ledgerSqnWasmHex;
<<<<<<< HEAD
        std::uint32_t const allowance = 71;
        auto escrowCreate = escrow::create(alice, carol, XRP(1000));
        auto [createFee, finishFee] = [&]() {
            Env env(*this, features);
            auto createFee =
                env.current()->fees().base * 10 + wasmHex.size() / 2 * 5;
            auto finishFee = env.current()->fees().base +
                (allowance * env.current()->fees().gasPrice) /
                    MICRO_DROPS_PER_DROP +
                1;
            return std::make_pair(createFee, finishFee);
        }();
=======
        std::uint32_t const allowance = 66;
>>>>>>> 3d86881c

        {
            // basic FinishFunction situation
            Env env(*this, features);
            // create escrow
            env.fund(XRP(5000), alice, carol);
            auto const seq = env.seq(alice);
            BEAST_EXPECT((*env.le(alice))[sfOwnerCount] == 0);
            env(escrowCreate,
                escrow::finish_function(wasmHex),
                escrow::cancel_time(env.now() + 100s),
                fee(createFee));
            env.close();

            if (BEAST_EXPECT((*env.le(alice))[sfOwnerCount] == 2))
            {
                env.require(balance(alice, XRP(4000) - createFee));
                env.require(balance(carol, XRP(5000)));

                env(escrow::finish(carol, alice, seq),
                    escrow::comp_allowance(allowance),
                    fee(finishFee),
                    ter(tecWASM_REJECTED));
                env(escrow::finish(alice, alice, seq),
                    escrow::comp_allowance(allowance),
                    fee(finishFee),
                    ter(tecWASM_REJECTED));
                env(escrow::finish(alice, alice, seq),
                    escrow::comp_allowance(allowance),
                    fee(finishFee),
                    ter(tecWASM_REJECTED));
                env(escrow::finish(carol, alice, seq),
                    escrow::comp_allowance(allowance),
                    fee(finishFee),
                    ter(tecWASM_REJECTED));
                env(escrow::finish(carol, alice, seq),
                    escrow::comp_allowance(allowance),
                    fee(finishFee),
                    ter(tecWASM_REJECTED));
                env.close();

                {
                    auto const txMeta = env.meta();
                    if (BEAST_EXPECT(txMeta->isFieldPresent(sfGasUsed)))
                        BEAST_EXPECTS(
                            env.meta()->getFieldU32(sfGasUsed) == allowance,
                            std::to_string(env.meta()->getFieldU32(sfGasUsed)));
                }

                env(escrow::finish(alice, alice, seq),
                    fee(finishFee),
                    escrow::comp_allowance(allowance),
                    ter(tesSUCCESS));

                auto const txMeta = env.meta();
                if (BEAST_EXPECT(txMeta->isFieldPresent(sfGasUsed)))
                    BEAST_EXPECTS(
                        txMeta->getFieldU32(sfGasUsed) == allowance,
                        std::to_string(txMeta->getFieldU32(sfGasUsed)));
                if (BEAST_EXPECT(txMeta->isFieldPresent(sfWasmReturnCode)))
                    BEAST_EXPECTS(
                        txMeta->getFieldI32(sfWasmReturnCode) == 5,
                        std::to_string(txMeta->getFieldI32(sfWasmReturnCode)));

                BEAST_EXPECT((*env.le(alice))[sfOwnerCount] == 0);
            }
        }

        {
            // FinishFunction + Condition
            Env env(*this, features);
            env.fund(XRP(5000), alice, carol);
            BEAST_EXPECT((*env.le(alice))[sfOwnerCount] == 0);
            auto const seq = env.seq(alice);
            // create escrow
            env(escrowCreate,
                escrow::finish_function(wasmHex),
                escrow::condition(escrow::cb1),
                escrow::cancel_time(env.now() + 100s),
                fee(createFee));
            env.close();
            auto const conditionFinishFee = finishFee +
                env.current()->fees().base * (32 + (escrow::fb1.size() / 16));

            if (BEAST_EXPECT((*env.le(alice))[sfOwnerCount] == 2))
            {
                env.require(balance(alice, XRP(4000) - createFee));
                env.require(balance(carol, XRP(5000)));

                // no fulfillment provided, function fails
                env(escrow::finish(carol, alice, seq),
                    escrow::comp_allowance(allowance),
                    fee(finishFee),
                    ter(tecCRYPTOCONDITION_ERROR));
                // fulfillment provided, function fails
                env(escrow::finish(carol, alice, seq),
                    escrow::condition(escrow::cb1),
                    escrow::fulfillment(escrow::fb1),
                    escrow::comp_allowance(allowance),
                    fee(conditionFinishFee),
                    ter(tecWASM_REJECTED));
                if (BEAST_EXPECT(env.meta()->isFieldPresent(sfGasUsed)))
                    BEAST_EXPECTS(
                        env.meta()->getFieldU32(sfGasUsed) == allowance,
                        std::to_string(env.meta()->getFieldU32(sfGasUsed)));
                env.close();
                // no fulfillment provided, function succeeds
                env(escrow::finish(alice, alice, seq),
                    escrow::comp_allowance(allowance),
                    fee(conditionFinishFee),
                    ter(tecCRYPTOCONDITION_ERROR));
                // wrong fulfillment provided, function succeeds
                env(escrow::finish(alice, alice, seq),
                    escrow::condition(escrow::cb1),
                    escrow::fulfillment(escrow::fb2),
                    escrow::comp_allowance(allowance),
                    fee(conditionFinishFee),
                    ter(tecCRYPTOCONDITION_ERROR));
                // fulfillment provided, function succeeds, tx succeeds
                env(escrow::finish(alice, alice, seq),
                    escrow::condition(escrow::cb1),
                    escrow::fulfillment(escrow::fb1),
                    escrow::comp_allowance(allowance),
                    fee(conditionFinishFee),
                    ter(tesSUCCESS));

                auto const txMeta = env.meta();
                if (BEAST_EXPECT(txMeta->isFieldPresent(sfGasUsed)))
                    BEAST_EXPECT(txMeta->getFieldU32(sfGasUsed) == allowance);
                if (BEAST_EXPECT(txMeta->isFieldPresent(sfWasmReturnCode)))
                    BEAST_EXPECTS(
                        txMeta->getFieldI32(sfWasmReturnCode) == 6,
                        std::to_string(txMeta->getFieldI32(sfWasmReturnCode)));

                env.close();
                BEAST_EXPECT((*env.le(alice))[sfOwnerCount] == 0);
            }
        }

        {
            // FinishFunction + FinishAfter
            Env env(*this, features);
            // create escrow
            env.fund(XRP(5000), alice, carol);
            auto const seq = env.seq(alice);
            BEAST_EXPECT((*env.le(alice))[sfOwnerCount] == 0);
            auto const ts = env.now() + 97s;
            env(escrowCreate,
                escrow::finish_function(wasmHex),
                escrow::finish_time(ts),
                escrow::cancel_time(env.now() + 1000s),
                fee(createFee));
            env.close();

            if (BEAST_EXPECT((*env.le(alice))[sfOwnerCount] == 2))
            {
                env.require(balance(alice, XRP(4000) - createFee));
                env.require(balance(carol, XRP(5000)));

                // finish time hasn't passed, function fails
                env(escrow::finish(carol, alice, seq),
                    escrow::comp_allowance(allowance),
                    fee(finishFee + 1),
                    ter(tecNO_PERMISSION));
                env.close();
                // finish time hasn't passed, function succeeds
                for (; env.now() < ts; env.close())
                    env(escrow::finish(carol, alice, seq),
                        escrow::comp_allowance(allowance),
                        fee(finishFee + 2),
                        ter(tecNO_PERMISSION));

                env(escrow::finish(carol, alice, seq),
                    escrow::comp_allowance(allowance),
                    fee(finishFee + 1),
                    ter(tesSUCCESS));

                auto const txMeta = env.meta();
                if (BEAST_EXPECT(txMeta->isFieldPresent(sfGasUsed)))
                    BEAST_EXPECT(txMeta->getFieldU32(sfGasUsed) == allowance);
                if (BEAST_EXPECT(txMeta->isFieldPresent(sfWasmReturnCode)))
                    BEAST_EXPECTS(
                        txMeta->getFieldI32(sfWasmReturnCode) == 13,
                        std::to_string(txMeta->getFieldI32(sfWasmReturnCode)));

                BEAST_EXPECT((*env.le(alice))[sfOwnerCount] == 0);
            }
        }

        {
            // FinishFunction + FinishAfter #2
            Env env(*this, features);
            // create escrow
            env.fund(XRP(5000), alice, carol);
            auto const seq = env.seq(alice);
            BEAST_EXPECT((*env.le(alice))[sfOwnerCount] == 0);
            env(escrowCreate,
                escrow::finish_function(wasmHex),
                escrow::finish_time(env.now() + 2s),
                escrow::cancel_time(env.now() + 100s),
                fee(createFee));
            // Don't close the ledger here

            if (BEAST_EXPECT((*env.le(alice))[sfOwnerCount] == 2))
            {
                env.require(balance(alice, XRP(4000) - createFee));
                env.require(balance(carol, XRP(5000)));

                // finish time hasn't passed, function fails
                env(escrow::finish(carol, alice, seq),
                    escrow::comp_allowance(allowance),
                    fee(finishFee),
                    ter(tecNO_PERMISSION));
                env.close();

                // finish time has passed, function fails
                env(escrow::finish(carol, alice, seq),
                    escrow::comp_allowance(allowance),
                    fee(finishFee),
                    ter(tecWASM_REJECTED));
                if (BEAST_EXPECT(env.meta()->isFieldPresent(sfGasUsed)))
                    BEAST_EXPECTS(
                        env.meta()->getFieldU32(sfGasUsed) == allowance,
                        std::to_string(env.meta()->getFieldU32(sfGasUsed)));
                env.close();
                // finish time has passed, function succeeds, tx succeeds
                env(escrow::finish(carol, alice, seq),
                    escrow::comp_allowance(allowance),
                    fee(finishFee),
                    ter(tesSUCCESS));

                auto const txMeta = env.meta();
                if (BEAST_EXPECT(txMeta->isFieldPresent(sfGasUsed)))
                    BEAST_EXPECT(txMeta->getFieldU32(sfGasUsed) == allowance);
                if (BEAST_EXPECT(txMeta->isFieldPresent(sfWasmReturnCode)))
                    BEAST_EXPECTS(
                        txMeta->getFieldI32(sfWasmReturnCode) == 6,
                        std::to_string(txMeta->getFieldI32(sfWasmReturnCode)));

                env.close();
                BEAST_EXPECT((*env.le(alice))[sfOwnerCount] == 0);
            }
        }
    }

    void
    testAllHostFunctions(FeatureBitset features)
    {
        testcase("Test all host functions");

        using namespace jtx;
        using namespace std::chrono;

        // TODO: create wasm module for all host functions
        static auto wasmHex = allHostFunctionsWasmHex;

        Account const alice{"alice"};
        Account const carol{"carol"};

        {
            Env env(*this, features);
            // create escrow
            env.fund(XRP(5000), alice, carol);
            auto const seq = env.seq(alice);
            BEAST_EXPECT((*env.le(alice))[sfOwnerCount] == 0);
            auto escrowCreate = escrow::create(alice, carol, XRP(1000));
            XRPAmount txnFees =
                env.current()->fees().base * 10 + wasmHex.size() / 2 * 5;
            env(escrowCreate,
                escrow::finish_function(wasmHex),
                escrow::finish_time(env.now() + 11s),
                escrow::cancel_time(env.now() + 100s),
                escrow::data("1000000000"),  // 1000 XRP in drops
                fee(txnFees));
            env.close();

            if (BEAST_EXPECT(
                    (*env.le(alice))[sfOwnerCount] ==
                    (1 + wasmHex.size() / 2 / 500)))
            {
                env.require(balance(alice, XRP(4000) - txnFees));
                env.require(balance(carol, XRP(5000)));

                auto const allowance = 1'000'000;
                XRPAmount const finishFee = env.current()->fees().base +
                    (allowance * env.current()->fees().gasPrice) /
                        MICRO_DROPS_PER_DROP +
                    1;

                // FinishAfter time hasn't passed
                env(escrow::finish(carol, alice, seq),
                    escrow::comp_allowance(allowance),
                    fee(finishFee),
                    ter(tecNO_PERMISSION));
                env.close();
                env.close();
                env.close();

                // reduce the destination balance
                env(pay(carol, alice, XRP(4500)));
                env.close();
                env.close();

                env(escrow::finish(alice, alice, seq),
                    escrow::comp_allowance(allowance),
                    fee(finishFee),
                    ter(tesSUCCESS));

                auto const txMeta = env.meta();
                if (BEAST_EXPECT(txMeta && txMeta->isFieldPresent(sfGasUsed)))
                    BEAST_EXPECTS(
                        txMeta->getFieldU32(sfGasUsed) == 38'571,
                        std::to_string(txMeta->getFieldU32(sfGasUsed)));
                if (BEAST_EXPECT(txMeta->isFieldPresent(sfWasmReturnCode)))
                    BEAST_EXPECT(txMeta->getFieldI32(sfWasmReturnCode) == 1);

                env.close();
                BEAST_EXPECT((*env.le(alice))[sfOwnerCount] == 0);
            }
        }
    }

    void
    testKeyletHostFunctions(FeatureBitset features)
    {
        testcase("Test all keylet host functions");

        using namespace jtx;
        using namespace std::chrono;

        // TODO: create wasm module for all host functions
        static auto wasmHex = allKeyletsWasmHex;

        Account const alice{"alice"};
        Account const carol{"carol"};

        {
            Env env{*this};
            env.fund(XRP(10000), alice, carol);

            BEAST_EXPECT(env.seq(alice) == 4);
            BEAST_EXPECT((*env.le(alice))[sfOwnerCount] == 0);

            // base objects that need to be created first
            auto const tokenId =
                token::getNextID(env, alice, 0, tfTransferable);
            env(token::mint(alice, 0u), txflags(tfTransferable));
            env(trust(alice, carol["USD"](1'000'000)));
            env.close();
            BEAST_EXPECT(env.seq(alice) == 6);
            BEAST_EXPECT((*env.le(alice))[sfOwnerCount] == 2);

            // set up a bunch of objects to check their keylets
            AMM amm(env, carol, XRP(10), carol["USD"](1000));
            env(check::create(alice, carol, XRP(100)));
            env(credentials::create(alice, alice, "termsandconditions"));
            env(delegate::set(alice, carol, {"TrustSet"}));
            env(deposit::auth(alice, carol));
            env(did::set(alice), did::data("alice_did"));
            env(escrow::create(alice, carol, XRP(100)),
                escrow::finish_time(env.now() + 100s));
            MPTTester mptTester{env, alice, {.fund = false}};
            mptTester.create();
            mptTester.authorize({.account = carol});
            env(token::createOffer(carol, tokenId, XRP(100)),
                token::owner(alice));
            env(offer(alice, carol["GBP"](0.1), XRP(100)));
            env(create(alice, carol, XRP(1000), 100s, alice.pk()));
            pdomain::Credentials credentials{{alice, "first credential"}};
            env(pdomain::setTx(alice, credentials));
            env(signers(alice, 1, {{carol, 1}}));
            env(ticket::create(alice, 1));
            Vault vault{env};
            auto [tx, _keylet] =
                vault.create({.owner = alice, .asset = xrpIssue()});
            env(tx);
            env.close();

            BEAST_EXPECT((*env.le(alice))[sfOwnerCount] == 15);
            if (BEAST_EXPECTS(
                    env.seq(alice) == 20, std::to_string(env.seq(alice))))
            {
                auto const seq = env.seq(alice);
                XRPAmount txnFees =
                    env.current()->fees().base * 10 + wasmHex.size() / 2 * 5;
                env(escrow::create(alice, carol, XRP(1000)),
                    escrow::finish_function(wasmHex),
                    escrow::finish_time(env.now() + 2s),
                    escrow::cancel_time(env.now() + 100s),
                    fee(txnFees));
                env.close();
                env.close();
                env.close();

                auto const allowance = 137'596;
                auto const finishFee = env.current()->fees().base +
                    (allowance * env.current()->fees().gasPrice) /
                        MICRO_DROPS_PER_DROP +
                    1;
                env(escrow::finish(carol, alice, seq),
                    escrow::comp_allowance(allowance),
                    fee(finishFee));
                env.close();

                auto const txMeta = env.meta();
                if (BEAST_EXPECT(txMeta && txMeta->isFieldPresent(sfGasUsed)))
                {
                    auto const gasUsed = txMeta->getFieldU32(sfGasUsed);
                    BEAST_EXPECTS(
                        gasUsed == allowance, std::to_string(gasUsed));
                }
                BEAST_EXPECT((*env.le(alice))[sfOwnerCount] == 15);
            }
        }
    }

    void
    testWithFeats(FeatureBitset features)
    {
        testEnablement(features);
        testTiming(features);
        testTags(features);
        testDisallowXRP(features);
        test1571(features);
        testFails(features);
        testLockup(features);
        testEscrowConditions(features);
        testMetaAndOwnership(features);
        testConsequences(features);
        testEscrowWithTickets(features);
        testCredentials(features);
        testCreateFinishFunctionPreflight(features);
        testFinishWasmFailures(features);
        testFinishFunction(features);

        // TODO: Update module with new host functions
        testAllHostFunctions(features);
        testKeyletHostFunctions(features);
    }

public:
    void
    run() override
    {
        using namespace test::jtx;
        FeatureBitset const all{testable_amendments()};
        testWithFeats(all);
        testWithFeats(all - featureTokenEscrow);
    };
};

BEAST_DEFINE_TESTSUITE(Escrow, app, ripple);

}  // namespace test
}  // namespace ripple<|MERGE_RESOLUTION|>--- conflicted
+++ resolved
@@ -2021,8 +2021,7 @@
         // Tests whether the ledger index is >= 5
         // getLedgerSqn() >= 5}
         auto const& wasmHex = ledgerSqnWasmHex;
-<<<<<<< HEAD
-        std::uint32_t const allowance = 71;
+        std::uint32_t const allowance = 66;
         auto escrowCreate = escrow::create(alice, carol, XRP(1000));
         auto [createFee, finishFee] = [&]() {
             Env env(*this, features);
@@ -2034,9 +2033,6 @@
                 1;
             return std::make_pair(createFee, finishFee);
         }();
-=======
-        std::uint32_t const allowance = 66;
->>>>>>> 3d86881c
 
         {
             // basic FinishFunction situation
