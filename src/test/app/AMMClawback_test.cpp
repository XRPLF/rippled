//------------------------------------------------------------------------------
/*
  This file is part of rippled: https://github.com/ripple/rippled
  Copyright (c) 2024 Ripple Labs Inc.
  Permission to use, copy, modify, and/or distribute this software for any
  purpose  with  or without fee is hereby granted, provided that the above
  copyright notice and this permission notice appear in all copies.
  THE  SOFTWARE IS PROVIDED "AS IS" AND THE AUTHOR DISCLAIMS ALL WARRANTIES
  WITH  REGARD  TO  THIS  SOFTWARE  INCLUDING  ALL  IMPLIED  WARRANTIES  OF
  MERCHANTABILITY  AND  FITNESS. IN NO EVENT SHALL THE AUTHOR BE LIABLE FOR
  ANY  SPECIAL ,  DIRECT, INDIRECT, OR CONSEQUENTIAL DAMAGES OR ANY DAMAGES
  WHATSOEVER  RESULTING  FROM  LOSS  OF USE, DATA OR PROFITS, WHETHER IN AN
  ACTION  OF  CONTRACT, NEGLIGENCE OR OTHER TORTIOUS ACTION, ARISING OUT OF
  OR IN CONNECTION WITH THE USE OR PERFORMANCE OF THIS SOFTWARE.
*/
//==============================================================================

#include <test/jtx.h>
#include <test/jtx/AMM.h>
#include <test/jtx/CaptureLogs.h>

#include <xrpld/app/misc/AMMUtils.h>

#include <xrpl/protocol/Feature.h>

namespace ripple {
namespace test {
class AMMClawback_test : public beast::unit_test::suite
{
    void
    testInvalidRequest()
    {
        testcase("test invalid request");
        using namespace jtx;

        // Test if holder does not exist.
        {
            Env env(*this);
            Account gw{"gateway"};
            Account alice{"alice"};
            env.fund(XRP(100000), gw, alice);
            env.close();

            // gw sets asfAllowTrustLineClawback.
            env(fset(gw, asfAllowTrustLineClawback));
            env.close();
            env.require(flags(gw, asfAllowTrustLineClawback));

            auto const USD = gw["USD"];
            env.trust(USD(10000), alice);
            env(pay(gw, alice, USD(100)));

            AMM amm(env, alice, XRP(100), USD(100));
            env.close();

            env(amm::ammClawback(
                    gw, Account("unknown"), USD, XRP, std::nullopt),
                ter(terNO_ACCOUNT));
        }

        // Test if asset pair provided does not exist. This should
        // return terNO_AMM error.
        {
            Env env(*this);
            Account gw{"gateway"};
            Account alice{"alice"};
            env.fund(XRP(100000), gw, alice);
            env.close();

            // gw sets asfAllowTrustLineClawback.
            env(fset(gw, asfAllowTrustLineClawback));
            env.close();
            env.require(flags(gw, asfAllowTrustLineClawback));

            // gw issues 100 USD to Alice.
            auto const USD = gw["USD"];
            env.trust(USD(10000), alice);
            env(pay(gw, alice, USD(100)));
            env.close();

            // Withdraw all the tokens from the AMMAccount.
            // The AMMAccount will be auto deleted.
            AMM amm(env, gw, XRP(100), USD(100));
            amm.withdrawAll(gw);
            BEAST_EXPECT(!amm.ammExists());
            env.close();

            // The AMM account does not exist at all now.
            // It should return terNO_AMM error.
            env(amm::ammClawback(gw, alice, USD, gw["EUR"], std::nullopt),
                ter(terNO_AMM));
        }

        // Test if the issuer field and holder field is the same. This should
        // return temMALFORMED error.
        {
            Env env(*this);
            Account gw{"gateway"};
            Account alice{"alice"};
            env.fund(XRP(10000), gw, alice);
            env.close();

            // gw sets asfAllowTrustLineClawback.
            env(fset(gw, asfAllowTrustLineClawback));
            env.close();
            env.require(flags(gw, asfAllowTrustLineClawback));

            // gw issues 100 USD to Alice.
            auto const USD = gw["USD"];
            env.trust(USD(1000), alice);
            env(pay(gw, alice, USD(100)));
            env.close();

            AMM amm(env, gw, XRP(100), USD(100), ter(tesSUCCESS));

            // Issuer can not clawback from himself.
            env(amm::ammClawback(gw, gw, USD, XRP, std::nullopt),
                ter(temMALFORMED));

            // Holder can not clawback from himself.
            env(amm::ammClawback(alice, alice, USD, XRP, std::nullopt),
                ter(temMALFORMED));
        }

        // Test if the Asset field matches the Account field.
        {
            Env env(*this);
            Account gw{"gateway"};
            Account alice{"alice"};
            env.fund(XRP(10000), gw, alice);
            env.close();

            // gw sets asfAllowTrustLineClawback.
            env(fset(gw, asfAllowTrustLineClawback));
            env.close();
            env.require(flags(gw, asfAllowTrustLineClawback));

            // gw issues 100 USD to Alice.
            auto const USD = gw["USD"];
            env.trust(USD(1000), alice);
            env(pay(gw, alice, USD(100)));
            env.close();

            AMM amm(env, gw, XRP(100), USD(100), ter(tesSUCCESS));

            // The Asset's issuer field is alice, while the Account field is gw.
            // This should return temMALFORMED because they do not match.
            env(amm::ammClawback(
                    gw,
                    alice,
                    Issue{gw["USD"].currency, alice.id()},
                    XRP,
                    std::nullopt),
                ter(temMALFORMED));
        }

        // Test if the Amount field matches the Asset field.
        {
            Env env(*this);
            Account gw{"gateway"};
            Account alice{"alice"};
            env.fund(XRP(10000), gw, alice);
            env.close();

            // gw sets asfAllowTrustLineClawback.
            env(fset(gw, asfAllowTrustLineClawback));
            env.close();
            env.require(flags(gw, asfAllowTrustLineClawback));

            // gw issues 100 USD to Alice.
            auto const USD = gw["USD"];
            env.trust(USD(1000), alice);
            env(pay(gw, alice, USD(100)));
            env.close();

            AMM amm(env, gw, XRP(100), USD(100), ter(tesSUCCESS));

            // The Asset's issuer subfield is gw account and Amount's issuer
            // subfield is alice account. Return temBAD_AMOUNT because
            // they do not match.
            env(amm::ammClawback(
                    gw,
                    alice,
                    USD,
                    XRP,
                    STAmount{Issue{gw["USD"].currency, alice.id()}, 1}),
                ter(temBAD_AMOUNT));
        }

        // Test if the Amount is invalid, which is less than zero.
        {
            Env env(*this);
            Account gw{"gateway"};
            Account alice{"alice"};
            env.fund(XRP(10000), gw, alice);
            env.close();

            // gw sets asfAllowTrustLineClawback.
            env(fset(gw, asfAllowTrustLineClawback));
            env.close();
            env.require(flags(gw, asfAllowTrustLineClawback));

            // gw issues 100 USD to Alice.
            auto const USD = gw["USD"];
            env.trust(USD(1000), alice);
            env(pay(gw, alice, USD(100)));
            env.close();

            AMM amm(env, gw, XRP(100), USD(100), ter(tesSUCCESS));

            // Return temBAD_AMOUNT if the Amount value is less than 0.
            env(amm::ammClawback(
                    gw,
                    alice,
                    USD,
                    XRP,
                    STAmount{Issue{gw["USD"].currency, gw.id()}, -1}),
                ter(temBAD_AMOUNT));

            // Return temBAD_AMOUNT if the Amount value is 0.
            env(amm::ammClawback(
                    gw,
                    alice,
                    USD,
                    XRP,
                    STAmount{Issue{gw["USD"].currency, gw.id()}, 0}),
                ter(temBAD_AMOUNT));
        }

        // Test if the issuer did not set asfAllowTrustLineClawback, AMMClawback
        // transaction is prohibited.
        {
            Env env(*this);
            Account gw{"gateway"};
            Account alice{"alice"};
            env.fund(XRP(10000), gw, alice);
            env.close();

            // gw issues 100 USD to Alice.
            auto const USD = gw["USD"];
            env.trust(USD(1000), alice);
            env(pay(gw, alice, USD(100)));
            env.close();
            env.require(balance(alice, USD(100)));
            env.require(balance(gw, alice["USD"](-100)));

            // gw creates AMM pool of XRP/USD.
            AMM amm(env, gw, XRP(100), USD(100), ter(tesSUCCESS));

            // If asfAllowTrustLineClawback is not set, the issuer is not
            // allowed to send the AMMClawback transaction.
            env(amm::ammClawback(gw, alice, USD, XRP, std::nullopt),
                ter(tecNO_PERMISSION));
        }

        // Test invalid flag.
        {
            Env env(*this);
            Account gw{"gateway"};
            Account alice{"alice"};
            env.fund(XRP(10000), gw, alice);
            env.close();

            // gw sets asfAllowTrustLineClawback.
            env(fset(gw, asfAllowTrustLineClawback));
            env.close();
            env.require(flags(gw, asfAllowTrustLineClawback));

            // gw issues 100 USD to Alice.
            auto const USD = gw["USD"];
            env.trust(USD(1000), alice);
            env(pay(gw, alice, USD(100)));
            env.close();

            AMM amm(env, gw, XRP(100), USD(100), ter(tesSUCCESS));

            // Return temINVALID_FLAG when providing invalid flag.
            env(amm::ammClawback(gw, alice, USD, XRP, std::nullopt),
                txflags(tfTwoAssetIfEmpty),
                ter(temINVALID_FLAG));
        }

        // Test if tfClawTwoAssets is set when the two assets in the AMM pool
        // are not issued by the same issuer.
        {
            Env env(*this);
            Account gw{"gateway"};
            Account alice{"alice"};
            env.fund(XRP(10000), gw, alice);
            env.close();

            // gw sets asfAllowTrustLineClawback.
            env(fset(gw, asfAllowTrustLineClawback));
            env.close();
            env.require(flags(gw, asfAllowTrustLineClawback));

            // gw issues 100 USD to Alice.
            auto const USD = gw["USD"];
            env.trust(USD(1000), alice);
            env(pay(gw, alice, USD(100)));
            env.close();

            // gw creates AMM pool of XRP/USD.
            AMM amm(env, gw, XRP(100), USD(100), ter(tesSUCCESS));

            // Return temINVALID_FLAG because the issuer set tfClawTwoAssets,
            // but the issuer only issues USD in the pool. The issuer is not
            // allowed to set tfClawTwoAssets flag if he did not issue both
            // assets in the pool.
            env(amm::ammClawback(gw, alice, USD, XRP, std::nullopt),
                txflags(tfClawTwoAssets),
                ter(temINVALID_FLAG));
        }

        // Test clawing back XRP is being prohibited.
        {
            Env env(*this);
            Account gw{"gateway"};
            Account alice{"alice"};
            env.fund(XRP(1000000), gw, alice);
            env.close();

            // gw sets asfAllowTrustLineClawback.
            env(fset(gw, asfAllowTrustLineClawback));
            env.close();
            env.require(flags(gw, asfAllowTrustLineClawback));

            // gw issues 3000 USD to Alice.
            auto const USD = gw["USD"];
            env.trust(USD(100000), alice);
            env(pay(gw, alice, USD(3000)));
            env.close();

            // Alice creates AMM pool of XRP/USD.
            AMM amm(env, alice, XRP(1000), USD(2000), ter(tesSUCCESS));
            env.close();

            // Clawback XRP is prohibited.
            env(amm::ammClawback(gw, alice, XRP, USD, std::nullopt),
                ter(temMALFORMED));
        }
    }

    void
    testFeatureDisabled(FeatureBitset features)
    {
        testcase("test featureAMMClawback is not enabled.");
        using namespace jtx;
        if (!features[featureAMMClawback])
        {
            Env env(*this, features);
            Account gw{"gateway"};
            Account alice{"alice"};
            env.fund(XRP(1000000), gw, alice);
            env.close();

            // gw sets asfAllowTrustLineClawback.
            env(fset(gw, asfAllowTrustLineClawback));
            env.close();
            env.require(flags(gw, asfAllowTrustLineClawback));

            // gw issues 3000 USD to Alice.
            auto const USD = gw["USD"];
            env.trust(USD(100000), alice);
            env(pay(gw, alice, USD(3000)));
            env.close();

            // When featureAMMClawback is not enabled, AMMClawback is disabled.
            // Because when featureAMMClawback is disabled, we can not create
            // amm account, call amm::ammClawback directly for testing purpose.
            env(amm::ammClawback(gw, alice, USD, XRP, std::nullopt),
                ter(temDISABLED));
        }
    }

    void
    testAMMClawbackSpecificAmount(FeatureBitset features)
    {
        testcase("test AMMClawback specific amount");
        using namespace jtx;

        // Test AMMClawback for USD/EUR pool. The assets are issued by different
        // issuer. Claw back USD, and EUR goes back to the holder.
        {
            Env env(*this, features);
            Account gw{"gateway"};
            Account gw2{"gateway2"};
            Account alice{"alice"};
            env.fund(XRP(1000000), gw, gw2, alice);
            env.close();

            // gw sets asfAllowTrustLineClawback.
            env(fset(gw, asfAllowTrustLineClawback));
            env.close();
            env.require(flags(gw, asfAllowTrustLineClawback));

            // gw issues 3000 USD to Alice.
            auto const USD = gw["USD"];
            env.trust(USD(100000), alice);
            env(pay(gw, alice, USD(3000)));
            env.close();
            env.require(balance(gw, alice["USD"](-3000)));
            env.require(balance(alice, USD(3000)));

            // gw2 issues 3000 EUR to Alice.
            auto const EUR = gw2["EUR"];
            env.trust(EUR(100000), alice);
            env(pay(gw2, alice, EUR(3000)));
            env.close();
            env.require(balance(gw2, alice["EUR"](-3000)));
            env.require(balance(alice, EUR(3000)));

            // Alice creates AMM pool of EUR/USD.
            AMM amm(env, alice, EUR(1000), USD(2000), ter(tesSUCCESS));
            env.close();

            BEAST_EXPECT(amm.expectBalances(
                USD(2000), EUR(1000), IOUAmount{1414213562373095, -12}));

            // gw clawback 1000 USD from the AMM pool.
            env(amm::ammClawback(gw, alice, USD, EUR, USD(1000)),
                ter(tesSUCCESS));
            env.close();

            // Alice's initial balance for USD is 3000 USD. Alice deposited 2000
            // USD into the pool, then she has 1000 USD. And 1000 USD was clawed
            // back from the AMM pool, so she still has 1000 USD.
            env.require(balance(gw, alice["USD"](-1000)));
            env.require(balance(alice, USD(1000)));

            // Alice's initial balance for EUR is 3000 EUR. Alice deposited 1000
            // EUR into the pool, 500 EUR was withdrawn proportionally. So she
            // has 2500 EUR now.
            env.require(balance(gw2, alice["EUR"](-2500)));
            env.require(balance(alice, EUR(2500)));

            // 1000 USD and 500 EUR was withdrawn from the AMM pool, so the
            // current balance is 1000 USD and 500 EUR.
            BEAST_EXPECT(amm.expectBalances(
                USD(1000), EUR(500), IOUAmount{7071067811865475, -13}));

            // Alice has half of its initial lptokens Left.
            BEAST_EXPECT(
                amm.expectLPTokens(alice, IOUAmount{7071067811865475, -13}));

            // gw clawback another 1000 USD from the AMM pool. The AMM pool will
            // be empty and get deleted.
            env(amm::ammClawback(gw, alice, USD, EUR, USD(1000)),
                ter(tesSUCCESS));
            env.close();

            // Alice should still has 1000 USD because gw clawed back from the
            // AMM pool.
            env.require(balance(gw, alice["USD"](-1000)));
            env.require(balance(alice, USD(1000)));

            // Alice should has 3000 EUR now because another 500 EUR was
            // withdrawn.
            env.require(balance(gw2, alice["EUR"](-3000)));
            env.require(balance(alice, EUR(3000)));

            // amm is automatically deleted.
            BEAST_EXPECT(!amm.ammExists());
        }

        // Test AMMClawback for USD/XRP pool. Claw back USD, and XRP goes back
        // to the holder.
        {
            Env env(*this, features);
            Account gw{"gateway"};
            Account alice{"alice"};
            env.fund(XRP(1000000), gw, alice);
            env.close();

            // gw sets asfAllowTrustLineClawback.
            env(fset(gw, asfAllowTrustLineClawback));
            env.close();
            env.require(flags(gw, asfAllowTrustLineClawback));

            // gw issues 3000 USD to Alice.
            auto const USD = gw["USD"];
            env.trust(USD(100000), alice);
            env(pay(gw, alice, USD(3000)));
            env.close();
            env.require(balance(gw, alice["USD"](-3000)));
            env.require(balance(alice, USD(3000)));

            // Alice creates AMM pool of XRP/USD.
            AMM amm(env, alice, XRP(1000), USD(2000), ter(tesSUCCESS));
            env.close();

            BEAST_EXPECT(amm.expectBalances(
                USD(2000), XRP(1000), IOUAmount{1414213562373095, -9}));

            auto aliceXrpBalance = env.balance(alice, XRP);

            // gw clawback 1000 USD from the AMM pool.
            env(amm::ammClawback(gw, alice, USD, XRP, USD(1000)),
                ter(tesSUCCESS));
            env.close();

            // Alice's initial balance for USD is 3000 USD. Alice deposited 2000
            // USD into the pool, then she has 1000 USD. And 1000 USD was clawed
            // back from the AMM pool, so she still has 1000 USD.
            env.require(balance(gw, alice["USD"](-1000)));
            env.require(balance(alice, USD(1000)));

            // Alice will get 500 XRP back.
            BEAST_EXPECT(
                expectLedgerEntryRoot(env, alice, aliceXrpBalance + XRP(500)));
            aliceXrpBalance = env.balance(alice, XRP);

            // 1000 USD and 500 XRP was withdrawn from the AMM pool, so the
            // current balance is 1000 USD and 500 XRP.
            BEAST_EXPECT(amm.expectBalances(
                USD(1000), XRP(500), IOUAmount{7071067811865475, -10}));

            // Alice has half of its initial lptokens Left.
            BEAST_EXPECT(
                amm.expectLPTokens(alice, IOUAmount{7071067811865475, -10}));

            // gw clawback another 1000 USD from the AMM pool. The AMM pool will
            // be empty and get deleted.
            env(amm::ammClawback(gw, alice, USD, XRP, USD(1000)),
                ter(tesSUCCESS));
            env.close();

            // Alice should still has 1000 USD because gw clawed back from the
            // AMM pool.
            env.require(balance(gw, alice["USD"](-1000)));
            env.require(balance(alice, USD(1000)));

            // Alice will get another 500 XRP back.
            BEAST_EXPECT(
                expectLedgerEntryRoot(env, alice, aliceXrpBalance + XRP(500)));

            // amm is automatically deleted.
            BEAST_EXPECT(!amm.ammExists());
        }
    }

    void
    testAMMClawbackExceedBalance(FeatureBitset features)
    {
        testcase(
            "test AMMClawback specific amount which exceeds the current "
            "balance");
        using namespace jtx;

        // Test AMMClawback for USD/EUR pool. The assets are issued by different
        // issuer. Claw back USD for multiple times, and EUR goes back to the
        // holder. The last AMMClawback transaction exceeds the holder's USD
        // balance in AMM pool.
        {
            Env env(*this, features);
            Account gw{"gateway"};
            Account gw2{"gateway2"};
            Account alice{"alice"};
            env.fund(XRP(1000000), gw, gw2, alice);
            env.close();

            // gw sets asfAllowTrustLineClawback.
            env(fset(gw, asfAllowTrustLineClawback));
            env.close();
            env.require(flags(gw, asfAllowTrustLineClawback));

            // gw issues 6000 USD to Alice.
            auto const USD = gw["USD"];
            env.trust(USD(100000), alice);
            env(pay(gw, alice, USD(6000)));
            env.close();
            env.require(balance(alice, USD(6000)));

            // gw2 issues 6000 EUR to Alice.
            auto const EUR = gw2["EUR"];
            env.trust(EUR(100000), alice);
            env(pay(gw2, alice, EUR(6000)));
            env.close();
            env.require(balance(alice, EUR(6000)));

            // Alice creates AMM pool of EUR/USD
            AMM amm(env, alice, EUR(5000), USD(4000), ter(tesSUCCESS));
            env.close();

            if (!features[fixAMMv1_3])
                BEAST_EXPECT(amm.expectBalances(
                    USD(4000), EUR(5000), IOUAmount{4472135954999580, -12}));
            else
                BEAST_EXPECT(amm.expectBalances(
                    USD(4000), EUR(5000), IOUAmount{4472135954999579, -12}));

            // gw clawback 1000 USD from the AMM pool
            env(amm::ammClawback(gw, alice, USD, EUR, USD(1000)),
                ter(tesSUCCESS));
            env.close();

            // Alice's initial balance for USD is 6000 USD. Alice deposited 4000
            // USD into the pool, then she has 2000 USD. And 1000 USD was clawed
            // back from the AMM pool, so she still has 2000 USD.
            env.require(balance(alice, USD(2000)));

            // Alice's initial balance for EUR is 6000 EUR. Alice deposited 5000
            // EUR into the pool, 1250 EUR was withdrawn proportionally. So she
            // has 2500 EUR now.
            env.require(balance(alice, EUR(2250)));

            // 1000 USD and 1250 EUR was withdrawn from the AMM pool, so the
            // current balance is 3000 USD and 3750 EUR.
            if (!features[fixAMMv1_3])
                BEAST_EXPECT(amm.expectBalances(
                    USD(3000), EUR(3750), IOUAmount{3354101966249685, -12}));
            else
                BEAST_EXPECT(amm.expectBalances(
                    USD(3000), EUR(3750), IOUAmount{3354101966249684, -12}));

            // Alice has 3/4 of its initial lptokens Left.
            if (!features[fixAMMv1_3])
                BEAST_EXPECT(amm.expectLPTokens(
                    alice, IOUAmount{3354101966249685, -12}));
            else
                BEAST_EXPECT(amm.expectLPTokens(
                    alice, IOUAmount{3354101966249684, -12}));

            // gw clawback another 500 USD from the AMM pool.
            env(amm::ammClawback(gw, alice, USD, EUR, USD(500)),
                ter(tesSUCCESS));
            env.close();

            // Alice should still has 2000 USD because gw clawed back from the
            // AMM pool.
            env.require(balance(alice, USD(2000)));

            if (!features[fixAMMv1_3])
                BEAST_EXPECT(amm.expectBalances(
                    STAmount{USD, UINT64_C(2500000000000001), -12},
                    STAmount{EUR, UINT64_C(3125000000000001), -12},
                    IOUAmount{2795084971874738, -12}));
            else
                BEAST_EXPECT(amm.expectBalances(
                    USD(2500), EUR(3125), IOUAmount{2795084971874737, -12}));

            if (!features[fixAMMv1_3])
                BEAST_EXPECT(
                    env.balance(alice, EUR) ==
                    STAmount(EUR, UINT64_C(2874999999999999), -12));
            else
                BEAST_EXPECT(env.balance(alice, EUR) == EUR(2875));

            // gw clawback small amount, 1 USD.
            env(amm::ammClawback(gw, alice, USD, EUR, USD(1)), ter(tesSUCCESS));
            env.close();

            // Another 1 USD / 1.25 EUR was withdrawn.
            env.require(balance(alice, USD(2000)));

            if (!features[fixAMMv1_3] && !features[fixAMMClawbackRounding])
                BEAST_EXPECT(amm.expectBalances(
                    STAmount{USD, UINT64_C(2499000000000002), -12},
                    STAmount{EUR, UINT64_C(3123750000000002), -12},
                    IOUAmount{2793966937885989, -12}));
            else if (!features[fixAMMClawbackRounding])
                BEAST_EXPECT(amm.expectBalances(
                    USD(2499), EUR(3123.75), IOUAmount{2793966937885987, -12}));
            else if (features[fixAMMClawbackRounding] && features[fixAMMv1_3])
                BEAST_EXPECT(amm.expectBalances(
                    STAmount{USD, UINT64_C(2499000000000001), -12},
                    STAmount{EUR, UINT64_C(3123750000000001), -12},
                    IOUAmount{2793966937885988, -12}));

            if (!features[fixAMMv1_3] && !features[fixAMMClawbackRounding])
                BEAST_EXPECT(
                    env.balance(alice, EUR) ==
                    STAmount(EUR, UINT64_C(2876'249999999998), -12));
            else if (!features[fixAMMClawbackRounding])
                BEAST_EXPECT(env.balance(alice, EUR) == EUR(2876.25));
            else if (features[fixAMMClawbackRounding] && features[fixAMMv1_3])
                BEAST_EXPECT(
                    env.balance(alice, EUR) ==
                    STAmount(EUR, UINT64_C(2876'249999999999), -12));

            // gw clawback 4000 USD, exceeding the current balance. We
            // will clawback all.
            env(amm::ammClawback(gw, alice, USD, EUR, USD(4000)),
                ter(tesSUCCESS));
            env.close();

            env.require(balance(alice, USD(2000)));

            // All alice's EUR in the pool goes back to alice.
            BEAST_EXPECT(
                env.balance(alice, EUR) ==
                STAmount(EUR, UINT64_C(6000000000000000), -12));

            // amm is automatically deleted.
            BEAST_EXPECT(!amm.ammExists());
        }

        // Test AMMClawback for USD/XRP pool. Claw back USD for multiple times,
        // and XRP goes back to the holder. The last AMMClawback transaction
        // exceeds the holder's USD balance in AMM pool. In this case, gw
        // creates the AMM pool USD/XRP, both alice and bob deposit into it. gw2
        // creates the AMM pool EUR/XRP.
        {
            Env env(*this, features);
            Account gw{"gateway"};
            Account gw2{"gateway2"};
            Account alice{"alice"};
            Account bob{"bob"};
            env.fund(XRP(1000000), gw, gw2, alice, bob);
            env.close();

            // gw sets asfAllowTrustLineClawback.
            env(fset(gw, asfAllowTrustLineClawback));
            env.close();
            env.require(flags(gw, asfAllowTrustLineClawback));

            // gw2 sets asfAllowTrustLineClawback.
            env(fset(gw2, asfAllowTrustLineClawback));
            env.close();
            env.require(flags(gw2, asfAllowTrustLineClawback));

            // gw issues 6000 USD to Alice and 5000 USD to Bob.
            auto const USD = gw["USD"];
            env.trust(USD(100000), alice);
            env(pay(gw, alice, USD(6000)));
            env.trust(USD(100000), bob);
            env(pay(gw, bob, USD(5000)));
            env.close();

            // gw2 issues 5000 EUR to Alice and 4000 EUR to Bob.
            auto const EUR = gw2["EUR"];
            env.trust(EUR(100000), alice);
            env(pay(gw2, alice, EUR(5000)));
            env.trust(EUR(100000), bob);
            env(pay(gw2, bob, EUR(4000)));
            env.close();

            // gw creates AMM pool of XRP/USD, alice and bob deposit XRP/USD.
            AMM amm(env, gw, XRP(2000), USD(1000), ter(tesSUCCESS));
            BEAST_EXPECT(amm.expectBalances(
                USD(1000), XRP(2000), IOUAmount{1414213562373095, -9}));
            amm.deposit(alice, USD(1000), XRP(2000));
            BEAST_EXPECT(amm.expectBalances(
                USD(2000), XRP(4000), IOUAmount{2828427124746190, -9}));
            amm.deposit(bob, USD(1000), XRP(2000));
            BEAST_EXPECT(amm.expectBalances(
                USD(3000), XRP(6000), IOUAmount{4242640687119285, -9}));
            env.close();

            // gw2 creates AMM pool of XRP/EUR, alice and bob deposit XRP/EUR.
            AMM amm2(env, gw2, XRP(3000), EUR(1000), ter(tesSUCCESS));
            if (!features[fixAMMv1_3])
                BEAST_EXPECT(amm2.expectBalances(
                    EUR(1000), XRP(3000), IOUAmount{1732050807568878, -9}));
            else
                BEAST_EXPECT(amm2.expectBalances(
                    EUR(1000), XRP(3000), IOUAmount{1732050807568877, -9}));

            amm2.deposit(alice, EUR(1000), XRP(3000));
            if (!features[fixAMMv1_3])
                BEAST_EXPECT(amm2.expectBalances(
                    EUR(2000), XRP(6000), IOUAmount{3464101615137756, -9}));
            else
                BEAST_EXPECT(amm2.expectBalances(
                    EUR(2000), XRP(6000), IOUAmount{3464101615137754, -9}));

            amm2.deposit(bob, EUR(1000), XRP(3000));
            if (!features[fixAMMv1_3])
                BEAST_EXPECT(amm2.expectBalances(
                    EUR(3000), XRP(9000), IOUAmount{5196152422706634, -9}));
            else
                BEAST_EXPECT(amm2.expectBalances(
                    EUR(3000), XRP(9000), IOUAmount{5196152422706631, -9}));
            env.close();

            auto aliceXrpBalance = env.balance(alice, XRP);
            auto bobXrpBalance = env.balance(bob, XRP);

            // gw clawback 500 USD from alice in amm
            env(amm::ammClawback(gw, alice, USD, XRP, USD(500)),
                ter(tesSUCCESS));
            env.close();

            // Alice's initial balance for USD is 6000 USD. Alice deposited 1000
            // USD into the pool, then she has 5000 USD. And 500 USD was clawed
            // back from the AMM pool, so she still has 5000 USD.
            env.require(balance(alice, USD(5000)));

            // Bob's balance is not changed.
            env.require(balance(bob, USD(4000)));

            // Alice gets 1000 XRP back.
            if (features[fixAMMClawbackRounding] && features[fixAMMv1_3])
                BEAST_EXPECT(expectLedgerEntryRoot(
                    env, alice, aliceXrpBalance + XRP(1000) - XRPAmount(1)));
            else
                BEAST_EXPECT(expectLedgerEntryRoot(
                    env, alice, aliceXrpBalance + XRP(1000)));
            aliceXrpBalance = env.balance(alice, XRP);

            if (!features[fixAMMv1_3] && !features[fixAMMClawbackRounding])
                BEAST_EXPECT(amm.expectBalances(
                    USD(2500), XRP(5000), IOUAmount{3535533905932738, -9}));
            else if (!features[fixAMMClawbackRounding])
                BEAST_EXPECT(amm.expectBalances(
                    USD(2500), XRP(5000), IOUAmount{3535533905932737, -9}));
            else if (features[fixAMMClawbackRounding] && features[fixAMMv1_3])
                BEAST_EXPECT(amm.expectBalances(
                    USD(2500),
                    XRPAmount(5000000001),
                    IOUAmount{3'535'533'905932738, -9}));

            if (!features[fixAMMv1_3] && !features[fixAMMClawbackRounding])
                BEAST_EXPECT(amm.expectLPTokens(
                    alice, IOUAmount{7071067811865480, -10}));
            else if (!features[fixAMMClawbackRounding])
                BEAST_EXPECT(amm.expectLPTokens(
                    alice, IOUAmount{7071067811865474, -10}));
            else if (features[fixAMMClawbackRounding] && features[fixAMMv1_3])
                BEAST_EXPECT(
                    amm.expectLPTokens(alice, IOUAmount{707106781186548, -9}));

            BEAST_EXPECT(
                amm.expectLPTokens(bob, IOUAmount{1414213562373095, -9}));

            // gw clawback 10 USD from bob in amm.
            env(amm::ammClawback(gw, bob, USD, XRP, USD(10)), ter(tesSUCCESS));
            env.close();

            env.require(balance(alice, USD(5000)));
            env.require(balance(bob, USD(4000)));

            // Bob gets 20 XRP back.
            BEAST_EXPECT(
                expectLedgerEntryRoot(env, bob, bobXrpBalance + XRP(20)));
            bobXrpBalance = env.balance(bob, XRP);

            if (!features[fixAMMv1_3] && !features[fixAMMClawbackRounding])
                BEAST_EXPECT(amm.expectBalances(
                    STAmount{USD, UINT64_C(2490000000000001), -12},
                    XRP(4980),
                    IOUAmount{3521391770309008, -9}));
            else if (!features[fixAMMClawbackRounding])
                BEAST_EXPECT(amm.expectBalances(
                    USD(2'490), XRP(4980), IOUAmount{3521391770309006, -9}));
            else if (features[fixAMMClawbackRounding] && features[fixAMMv1_3])
                BEAST_EXPECT(amm.expectBalances(
                    STAmount{USD, UINT64_C(2490000000000001), -12},
                    XRPAmount(4980000001),
                    IOUAmount{3521391'770309008, -9}));

            if (!features[fixAMMv1_3] && !features[fixAMMClawbackRounding])
                BEAST_EXPECT(amm.expectLPTokens(
                    alice, IOUAmount{7071067811865480, -10}));
            else if (!features[fixAMMClawbackRounding])
                BEAST_EXPECT(amm.expectLPTokens(
                    alice, IOUAmount{7071067811865474, -10}));
            else if (features[fixAMMClawbackRounding] && features[fixAMMv1_3])
                BEAST_EXPECT(
                    amm.expectLPTokens(alice, IOUAmount{707106781186548, -9}));

            if (!features[fixAMMv1_3] && !features[fixAMMClawbackRounding])
                BEAST_EXPECT(
                    amm.expectLPTokens(bob, IOUAmount{1400071426749365, -9}));
            else if (!features[fixAMMClawbackRounding])
                BEAST_EXPECT(
                    amm.expectLPTokens(bob, IOUAmount{1400071426749364, -9}));
            else if (features[fixAMMClawbackRounding] && features[fixAMMv1_3])
                BEAST_EXPECT(
                    amm.expectLPTokens(bob, IOUAmount{1400071426749365, -9}));

            // gw2 clawback 200 EUR from amm2.
            env(amm::ammClawback(gw2, alice, EUR, XRP, EUR(200)),
                ter(tesSUCCESS));
            env.close();

            env.require(balance(alice, EUR(4000)));
            env.require(balance(bob, EUR(3000)));

            if (!features[fixAMMv1_3] && !features[fixAMMClawbackRounding])
                BEAST_EXPECT(expectLedgerEntryRoot(
                    env, alice, aliceXrpBalance + XRP(600)));
            else if (!features[fixAMMClawbackRounding])
                BEAST_EXPECT(expectLedgerEntryRoot(
                    env, alice, aliceXrpBalance + XRP(600)));
            else if (features[fixAMMClawbackRounding] && features[fixAMMv1_3])
                BEAST_EXPECT(expectLedgerEntryRoot(
                    env, alice, aliceXrpBalance + XRP(600) - XRPAmount{1}));
            aliceXrpBalance = env.balance(alice, XRP);

            if (!features[fixAMMv1_3] && !features[fixAMMClawbackRounding])
                BEAST_EXPECT(amm2.expectBalances(
                    EUR(2800), XRP(8400), IOUAmount{4849742261192859, -9}));
            else if (!features[fixAMMClawbackRounding])
                BEAST_EXPECT(amm2.expectBalances(
                    EUR(2800), XRP(8400), IOUAmount{4849742261192856, -9}));
            else if (features[fixAMMv1_3] && features[fixAMMClawbackRounding])
                BEAST_EXPECT(amm2.expectBalances(
                    EUR(2800),
                    XRPAmount(8400000001),
                    IOUAmount{4849742261192856, -9}));

            if (!features[fixAMMv1_3])
                BEAST_EXPECT(amm2.expectLPTokens(
                    alice, IOUAmount{1385640646055103, -9}));
            else
                BEAST_EXPECT(amm2.expectLPTokens(
                    alice, IOUAmount{1385640646055102, -9}));
            if (!features[fixAMMv1_3])
                BEAST_EXPECT(
                    amm2.expectLPTokens(bob, IOUAmount{1732050807568878, -9}));
            else
                BEAST_EXPECT(
                    amm2.expectLPTokens(bob, IOUAmount{1732050807568877, -9}));

            // gw claw back 1000 USD from alice in amm, which exceeds alice's
            // balance. This will clawback all the remaining LP tokens of alice
            // (corresponding 500 USD / 1000 XRP).
            env(amm::ammClawback(gw, alice, USD, XRP, USD(1000)),
                ter(tesSUCCESS));
            env.close();

            env.require(balance(alice, USD(5000)));
            env.require(balance(bob, USD(4000)));

            // Alice gets 1000 XRP back.
            if (!features[fixAMMv1_3] && !features[fixAMMClawbackRounding])
                BEAST_EXPECT(expectLedgerEntryRoot(
                    env, alice, aliceXrpBalance + XRP(1000)));
            else if (!features[fixAMMClawbackRounding])
                BEAST_EXPECT(expectLedgerEntryRoot(
                    env, alice, aliceXrpBalance + XRP(1000) - XRPAmount{1}));
            else if (features[fixAMMv1_3] && features[fixAMMClawbackRounding])
                BEAST_EXPECT(expectLedgerEntryRoot(
                    env, alice, aliceXrpBalance + XRP(1000)));
            aliceXrpBalance = env.balance(alice, XRP);

            BEAST_EXPECT(amm.expectLPTokens(alice, IOUAmount(0)));
            if (!features[fixAMMv1_3] && !features[fixAMMClawbackRounding])
                BEAST_EXPECT(
                    amm.expectLPTokens(bob, IOUAmount{1400071426749365, -9}));
            else if (!features[fixAMMClawbackRounding])
                BEAST_EXPECT(
                    amm.expectLPTokens(bob, IOUAmount{1400071426749364, -9}));
            else if (features[fixAMMClawbackRounding] && features[fixAMMv1_3])
                BEAST_EXPECT(
                    amm.expectLPTokens(bob, IOUAmount{1400071426749365, -9}));

            if (!features[fixAMMv1_3] && !features[fixAMMClawbackRounding])
                BEAST_EXPECT(amm.expectBalances(
                    STAmount{USD, UINT64_C(1990000000000001), -12},
                    XRP(3980),
                    IOUAmount{2814284989122460, -9}));
            else if (!features[fixAMMClawbackRounding])
                BEAST_EXPECT(amm.expectBalances(
                    USD(1'990),
                    XRPAmount{3'980'000'001},
                    IOUAmount{2814284989122459, -9}));
            else if (features[fixAMMv1_3] && features[fixAMMClawbackRounding])
                BEAST_EXPECT(amm.expectBalances(
                    STAmount{USD, UINT64_C(1990000000000001), -12},
                    XRPAmount{3'980'000'001},
                    IOUAmount{2814284989122460, -9}));

            // gw clawback 1000 USD from bob in amm, which also exceeds bob's
            // balance in amm. All bob's lptoken in amm will be consumed, which
            // corresponds to 990 USD / 1980 XRP
            env(amm::ammClawback(gw, bob, USD, XRP, USD(1000)),
                ter(tesSUCCESS));
            env.close();

            env.require(balance(alice, USD(5000)));
            env.require(balance(bob, USD(4000)));

            BEAST_EXPECT(expectLedgerEntryRoot(env, alice, aliceXrpBalance));

            BEAST_EXPECT(
                expectLedgerEntryRoot(env, bob, bobXrpBalance + XRP(1980)));
            bobXrpBalance = env.balance(bob, XRP);

            // Now neither alice nor bob has any lptoken in amm.
            BEAST_EXPECT(amm.expectLPTokens(alice, IOUAmount(0)));
            BEAST_EXPECT(amm.expectLPTokens(bob, IOUAmount(0)));

            // gw2 claw back 1000 EUR from alice in amm2, which exceeds alice's
            // balance. All alice's lptokens will be consumed, which corresponds
            // to 800EUR / 2400 XRP.
            env(amm::ammClawback(gw2, alice, EUR, XRP, EUR(1000)),
                ter(tesSUCCESS));
            env.close();

            env.require(balance(alice, EUR(4000)));
            env.require(balance(bob, EUR(3000)));

            // Alice gets another 2400 XRP back, bob's XRP balance remains the
            // same.
            BEAST_EXPECT(
                expectLedgerEntryRoot(env, alice, aliceXrpBalance + XRP(2400)));

            BEAST_EXPECT(expectLedgerEntryRoot(env, bob, bobXrpBalance));
            aliceXrpBalance = env.balance(alice, XRP);

            // Alice now does not have any lptoken in amm2
            BEAST_EXPECT(amm2.expectLPTokens(alice, IOUAmount(0)));

            if (!features[fixAMMv1_3] && !features[fixAMMClawbackRounding])
                BEAST_EXPECT(amm2.expectBalances(
                    EUR(2000), XRP(6000), IOUAmount{3464101615137756, -9}));
            else if (!features[fixAMMClawbackRounding])
                BEAST_EXPECT(amm2.expectBalances(
                    EUR(2000), XRP(6000), IOUAmount{3464101615137754, -9}));
            else if (features[fixAMMv1_3] && features[fixAMMClawbackRounding])
                BEAST_EXPECT(amm2.expectBalances(
                    EUR(2000),
                    XRPAmount(6000000001),
                    IOUAmount{3464101615137754, -9}));

            // gw2 claw back 2000 EUR from bob in amm2, which exceeds bob's
            // balance. All bob's lptokens will be consumed, which corresponds
            // to 1000EUR / 3000 XRP.
            env(amm::ammClawback(gw2, bob, EUR, XRP, EUR(2000)),
                ter(tesSUCCESS));
            env.close();

            env.require(balance(alice, EUR(4000)));
            env.require(balance(bob, EUR(3000)));

            // Bob gets another 3000 XRP back. Alice's XRP balance remains the
            // same.
            BEAST_EXPECT(expectLedgerEntryRoot(env, alice, aliceXrpBalance));

            BEAST_EXPECT(
                expectLedgerEntryRoot(env, bob, bobXrpBalance + XRP(3000)));
            bobXrpBalance = env.balance(bob, XRP);

            // Neither alice nor bob has any lptoken in amm2
            BEAST_EXPECT(amm2.expectLPTokens(alice, IOUAmount(0)));
            BEAST_EXPECT(amm2.expectLPTokens(bob, IOUAmount(0)));

            if (!features[fixAMMv1_3] && !features[fixAMMClawbackRounding])
                BEAST_EXPECT(amm2.expectBalances(
                    EUR(1000), XRP(3000), IOUAmount{1732050807568878, -9}));
            else if (!features[fixAMMClawbackRounding])
                BEAST_EXPECT(amm2.expectBalances(
                    EUR(1000), XRP(3000), IOUAmount{1732050807568877, -9}));
            else if (features[fixAMMv1_3] && features[fixAMMClawbackRounding])
                BEAST_EXPECT(amm2.expectBalances(
                    EUR(1000),
                    XRPAmount(3000000001),
                    IOUAmount{1732050807568877, -9}));
        }
    }

    void
    testAMMClawbackAll(FeatureBitset features)
    {
        testcase("test AMMClawback all the tokens in the AMM pool");
        using namespace jtx;

        // Test AMMClawback for USD/EUR pool. The assets are issued by different
        // issuer. Claw back all the USD for different users.
        {
            Env env(*this, features);
            Account gw{"gateway"};
            Account gw2{"gateway2"};
            Account alice{"alice"};
            Account bob{"bob"};
            Account carol{"carol"};
            env.fund(XRP(1000000), gw, gw2, alice, bob, carol);
            env.close();

            // gw sets asfAllowTrustLineClawback.
            env(fset(gw, asfAllowTrustLineClawback));
            env.close();
            env.require(flags(gw, asfAllowTrustLineClawback));

            // gw2 sets asfAllowTrustLineClawback.
            env(fset(gw2, asfAllowTrustLineClawback));
            env.close();
            env.require(flags(gw2, asfAllowTrustLineClawback));

            // gw issues 6000 USD to Alice, 5000 USD to Bob, and 4000 USD
            // to Carol.
            auto const USD = gw["USD"];
            env.trust(USD(100000), alice);
            env(pay(gw, alice, USD(6000)));
            env.trust(USD(100000), bob);
            env(pay(gw, bob, USD(5000)));
            env.trust(USD(100000), carol);
            env(pay(gw, carol, USD(4000)));
            env.close();

            // gw2 issues 6000 EUR to Alice and 5000 EUR to Bob and 4000
            // EUR to Carol.
            auto const EUR = gw2["EUR"];
            env.trust(EUR(100000), alice);
            env(pay(gw2, alice, EUR(6000)));
            env.trust(EUR(100000), bob);
            env(pay(gw2, bob, EUR(5000)));
            env.trust(EUR(100000), carol);
            env(pay(gw2, carol, EUR(4000)));
            env.close();

            // Alice creates AMM pool of EUR/USD
            AMM amm(env, alice, EUR(5000), USD(4000), ter(tesSUCCESS));
            env.close();

            if (!features[fixAMMv1_3])
                BEAST_EXPECT(amm.expectBalances(
                    USD(4000), EUR(5000), IOUAmount{4472135954999580, -12}));
            else
                BEAST_EXPECT(amm.expectBalances(
                    USD(4000), EUR(5000), IOUAmount{4472135954999579, -12}));
            amm.deposit(bob, USD(2000), EUR(2500));
            if (!features[fixAMMv1_3])
                BEAST_EXPECT(amm.expectBalances(
                    USD(6000), EUR(7500), IOUAmount{6708203932499370, -12}));
            else
                BEAST_EXPECT(amm.expectBalances(
                    USD(6000), EUR(7500), IOUAmount{6708203932499368, -12}));
            amm.deposit(carol, USD(1000), EUR(1250));
            if (!features[fixAMMv1_3])
                BEAST_EXPECT(amm.expectBalances(
                    USD(7000), EUR(8750), IOUAmount{7826237921249265, -12}));
            else
                BEAST_EXPECT(amm.expectBalances(
                    USD(7000), EUR(8750), IOUAmount{7826237921249262, -12}));

            if (!features[fixAMMv1_3])
                BEAST_EXPECT(amm.expectLPTokens(
                    alice, IOUAmount{4472135954999580, -12}));
            else
                BEAST_EXPECT(amm.expectLPTokens(
                    alice, IOUAmount{4472135954999579, -12}));
            if (!features[fixAMMv1_3])
                BEAST_EXPECT(
                    amm.expectLPTokens(bob, IOUAmount{2236067977499790, -12}));
            else
                BEAST_EXPECT(
                    amm.expectLPTokens(bob, IOUAmount{2236067977499789, -12}));
            if (!features[fixAMMv1_3])
                BEAST_EXPECT(amm.expectLPTokens(
                    carol, IOUAmount{1118033988749895, -12}));
            else
                BEAST_EXPECT(amm.expectLPTokens(
                    carol, IOUAmount{1118033988749894, -12}));

            env.require(balance(alice, USD(2000)));
            env.require(balance(alice, EUR(1000)));
            env.require(balance(bob, USD(3000)));
            env.require(balance(bob, EUR(2500)));
            env.require(balance(carol, USD(3000)));
            env.require(balance(carol, EUR(2750)));

            // gw clawback all the bob's USD in amm. (2000 USD / 2500 EUR)
            env(amm::ammClawback(gw, bob, USD, EUR, std::nullopt),
                ter(tesSUCCESS));
            env.close();

            if (!features[fixAMMv1_3])
                BEAST_EXPECT(amm.expectBalances(
                    STAmount{USD, UINT64_C(4999999999999999), -12},
                    STAmount{EUR, UINT64_C(6249999999999999), -12},
                    IOUAmount{5590169943749475, -12}));
            else
                BEAST_EXPECT(amm.expectBalances(
                    STAmount{USD, UINT64_C(5000000000000001), -12},
                    STAmount{EUR, UINT64_C(6250000000000001), -12},
                    IOUAmount{5590169943749473, -12}));

            if (!features[fixAMMv1_3])
                BEAST_EXPECT(amm.expectLPTokens(
                    alice, IOUAmount{4472135954999580, -12}));
            else
                BEAST_EXPECT(amm.expectLPTokens(
                    alice, IOUAmount{4472135954999579, -12}));
            BEAST_EXPECT(amm.expectLPTokens(bob, IOUAmount(0)));
            if (!features[fixAMMv1_3])
                BEAST_EXPECT(amm.expectLPTokens(
                    carol, IOUAmount{1118033988749895, -12}));
            else
                BEAST_EXPECT(amm.expectLPTokens(
                    carol, IOUAmount{1118033988749894, -12}));

            // Bob will get 2500 EUR back.
            env.require(balance(alice, USD(2000)));
            env.require(balance(alice, EUR(1000)));
            BEAST_EXPECT(
                env.balance(bob, USD) ==
                STAmount(USD, UINT64_C(3000000000000000), -12));

            if (!features[fixAMMv1_3])
                BEAST_EXPECT(
                    env.balance(bob, EUR) ==
                    STAmount(EUR, UINT64_C(5000000000000001), -12));
            else
                BEAST_EXPECT(
                    env.balance(bob, EUR) ==
                    STAmount(EUR, UINT64_C(4999999999999999), -12));
            env.require(balance(carol, USD(3000)));
            env.require(balance(carol, EUR(2750)));

            // gw2 clawback all carol's EUR in amm. (1000 USD / 1250 EUR)
            env(amm::ammClawback(gw2, carol, EUR, USD, std::nullopt),
                ter(tesSUCCESS));
            env.close();
            if (!features[fixAMMv1_3])
                BEAST_EXPECT(amm.expectBalances(
                    STAmount{USD, UINT64_C(3999999999999999), -12},
                    STAmount{EUR, UINT64_C(4999999999999999), -12},
                    IOUAmount{4472135954999580, -12}));
            else
                BEAST_EXPECT(amm.expectBalances(
                    STAmount{USD, UINT64_C(4000000000000001), -12},
                    STAmount{EUR, UINT64_C(5000000000000002), -12},
                    IOUAmount{4472135954999579, -12}));

            if (!features[fixAMMv1_3])
                BEAST_EXPECT(amm.expectLPTokens(
                    alice, IOUAmount{4472135954999580, -12}));
            else
                BEAST_EXPECT(amm.expectLPTokens(
                    alice, IOUAmount{4472135954999579, -12}));
            BEAST_EXPECT(amm.expectLPTokens(bob, IOUAmount(0)));
            BEAST_EXPECT(amm.expectLPTokens(carol, IOUAmount(0)));

            // gw2 clawback all alice's EUR in amm. (4000 USD / 5000 EUR)
            env(amm::ammClawback(gw2, alice, EUR, USD, std::nullopt),
                ter(tesSUCCESS));
            env.close();

            env.require(balance(carol, EUR(2750)));
            env.require(balance(carol, USD(4000)));
            BEAST_EXPECT(!amm.ammExists());
        }

        // Test AMMClawback for USD/XRP pool. Claw back all the USD for
        // different users.
        {
            Env env(*this, features);
            Account gw{"gateway"};
            Account alice{"alice"};
            Account bob{"bob"};
            env.fund(XRP(1000000), gw, alice, bob);
            env.close();

            // gw sets asfAllowTrustLineClawback
            env(fset(gw, asfAllowTrustLineClawback));
            env.close();
            env.require(flags(gw, asfAllowTrustLineClawback));

            // gw issues 600000 USD to Alice and 500000 USD to Bob.
            auto const USD = gw["USD"];
            env.trust(USD(1000000), alice);
            env(pay(gw, alice, USD(600000)));
            env.trust(USD(1000000), bob);
            env(pay(gw, bob, USD(500000)));
            env.close();

            // gw creates AMM pool of XRP/USD, alice and bob deposit XRP/USD.
            AMM amm(env, gw, XRP(2000), USD(10000), ter(tesSUCCESS));
            if (!features[fixAMMv1_3])
                BEAST_EXPECT(amm.expectBalances(
                    USD(10000), XRP(2000), IOUAmount{4472135954999580, -9}));
            else
                BEAST_EXPECT(amm.expectBalances(
                    USD(10000), XRP(2000), IOUAmount{4472135954999579, -9}));
            amm.deposit(alice, USD(1000), XRP(200));
            if (!features[fixAMMv1_3])
                BEAST_EXPECT(amm.expectBalances(
                    USD(11000), XRP(2200), IOUAmount{4919349550499538, -9}));
            else
                BEAST_EXPECT(amm.expectBalances(
                    USD(11000), XRP(2200), IOUAmount{4919349550499536, -9}));
            amm.deposit(bob, USD(2000), XRP(400));
            if (!features[fixAMMv1_3])
                BEAST_EXPECT(amm.expectBalances(
                    USD(13000), XRP(2600), IOUAmount{5813776741499453, -9}));
            else
                BEAST_EXPECT(amm.expectBalances(
                    USD(13000), XRP(2600), IOUAmount{5813776741499451, -9}));
            env.close();

            auto aliceXrpBalance = env.balance(alice, XRP);
            auto bobXrpBalance = env.balance(bob, XRP);

            // gw clawback all alice's USD in amm. (1000 USD / 200 XRP)
            env(amm::ammClawback(gw, alice, USD, XRP, std::nullopt),
                ter(tesSUCCESS));
            env.close();
            if (!features[fixAMMv1_3])
                BEAST_EXPECT(amm.expectBalances(
                    USD(12000), XRP(2400), IOUAmount{5366563145999495, -9}));
            else
                BEAST_EXPECT(amm.expectBalances(
                    USD(12000),
                    XRPAmount(2400000001),
                    IOUAmount{5366563145999494, -9}));
            if (!features[fixAMMv1_3])
                BEAST_EXPECT(expectLedgerEntryRoot(
                    env, alice, aliceXrpBalance + XRP(200)));
            else
                BEAST_EXPECT(expectLedgerEntryRoot(
                    env, alice, aliceXrpBalance + XRP(200) - XRPAmount{1}));
            BEAST_EXPECT(amm.expectLPTokens(alice, IOUAmount(0)));

            // gw clawback all bob's USD in amm. (2000 USD / 400 XRP)
            env(amm::ammClawback(gw, bob, USD, XRP, std::nullopt),
                ter(tesSUCCESS));
            env.close();
            if (!features[fixAMMv1_3])
                BEAST_EXPECT(amm.expectBalances(
                    USD(10000), XRP(2000), IOUAmount{4472135954999580, -9}));
            else
                BEAST_EXPECT(amm.expectBalances(
                    USD(10000),
                    XRPAmount(2000000001),
                    IOUAmount{4472135954999579, -9}));
            BEAST_EXPECT(
                expectLedgerEntryRoot(env, bob, bobXrpBalance + XRP(400)));
            BEAST_EXPECT(amm.expectLPTokens(alice, IOUAmount(0)));
            BEAST_EXPECT(amm.expectLPTokens(bob, IOUAmount(0)));
        }
    }

    void
    testAMMClawbackSameIssuerAssets(FeatureBitset features)
    {
        testcase(
            "test AMMClawback from AMM pool with assets having the same "
            "issuer");
        using namespace jtx;

        // Test AMMClawback for USD/EUR pool. The assets are issued by different
        // issuer. Claw back all the USD for different users.
        Env env(*this, features);
        Account gw{"gateway"};
        Account alice{"alice"};
        Account bob{"bob"};
        Account carol{"carol"};
        env.fund(XRP(1000000), gw, alice, bob, carol);
        env.close();

        // gw sets asfAllowTrustLineClawback.
        env(fset(gw, asfAllowTrustLineClawback));
        env.close();
        env.require(flags(gw, asfAllowTrustLineClawback));

        auto const USD = gw["USD"];
        env.trust(USD(100000), alice);
        env(pay(gw, alice, USD(10000)));
        env.trust(USD(100000), bob);
        env(pay(gw, bob, USD(9000)));
        env.trust(USD(100000), carol);
        env(pay(gw, carol, USD(8000)));
        env.close();

        auto const EUR = gw["EUR"];
        env.trust(EUR(100000), alice);
        env(pay(gw, alice, EUR(10000)));
        env.trust(EUR(100000), bob);
        env(pay(gw, bob, EUR(9000)));
        env.trust(EUR(100000), carol);
        env(pay(gw, carol, EUR(8000)));
        env.close();

        AMM amm(env, alice, EUR(2000), USD(8000), ter(tesSUCCESS));
        env.close();

        BEAST_EXPECT(amm.expectBalances(USD(8000), EUR(2000), IOUAmount(4000)));
        amm.deposit(bob, USD(4000), EUR(1000));
        BEAST_EXPECT(
            amm.expectBalances(USD(12000), EUR(3000), IOUAmount(6000)));
        if (!features[fixAMMv1_3])
            amm.deposit(carol, USD(2000), EUR(500));
        else
            amm.deposit(carol, USD(2000.25), EUR(500));
        BEAST_EXPECT(
            amm.expectBalances(USD(14000), EUR(3500), IOUAmount(7000)));
        // gw clawback 1000 USD from carol.
        env(amm::ammClawback(gw, carol, USD, EUR, USD(1000)), ter(tesSUCCESS));
        env.close();
        BEAST_EXPECT(
            amm.expectBalances(USD(13000), EUR(3250), IOUAmount(6500)));

        BEAST_EXPECT(amm.expectLPTokens(alice, IOUAmount(4000)));
        BEAST_EXPECT(amm.expectLPTokens(bob, IOUAmount(2000)));
        BEAST_EXPECT(amm.expectLPTokens(carol, IOUAmount(500)));
        BEAST_EXPECT(env.balance(alice, USD) == USD(2000));
        BEAST_EXPECT(env.balance(alice, EUR) == EUR(8000));
        BEAST_EXPECT(env.balance(bob, USD) == USD(5000));
        BEAST_EXPECT(env.balance(bob, EUR) == EUR(8000));
        if (!features[fixAMMv1_3])
            BEAST_EXPECT(env.balance(carol, USD) == USD(6000));
        else
            BEAST_EXPECT(
                env.balance(carol, USD) ==
                STAmount(USD, UINT64_C(5999'999999999999), -12));
        // 250 EUR goes back to carol.
        BEAST_EXPECT(env.balance(carol, EUR) == EUR(7750));

        // gw clawback 1000 USD from bob with tfClawTwoAssets flag.
        // then the corresponding EUR will also be clawed back
        // by gw.
        env(amm::ammClawback(gw, bob, USD, EUR, USD(1000)),
            txflags(tfClawTwoAssets),
            ter(tesSUCCESS));
        env.close();
        BEAST_EXPECT(
            amm.expectBalances(USD(12000), EUR(3000), IOUAmount(6000)));

        BEAST_EXPECT(amm.expectLPTokens(alice, IOUAmount(4000)));
        BEAST_EXPECT(amm.expectLPTokens(bob, IOUAmount(1500)));
        BEAST_EXPECT(amm.expectLPTokens(carol, IOUAmount(500)));
        BEAST_EXPECT(env.balance(alice, USD) == USD(2000));
        BEAST_EXPECT(env.balance(alice, EUR) == EUR(8000));
        BEAST_EXPECT(env.balance(bob, USD) == USD(5000));
        // 250 EUR did not go back to bob because tfClawTwoAssets is set.
        BEAST_EXPECT(env.balance(bob, EUR) == EUR(8000));
        if (!features[fixAMMv1_3])
            BEAST_EXPECT(env.balance(carol, USD) == USD(6000));
        else
            BEAST_EXPECT(
                env.balance(carol, USD) ==
                STAmount(USD, UINT64_C(5999'999999999999), -12));
        BEAST_EXPECT(env.balance(carol, EUR) == EUR(7750));

        // gw clawback all USD from alice and set tfClawTwoAssets.
        env(amm::ammClawback(gw, alice, USD, EUR, std::nullopt),
            txflags(tfClawTwoAssets),
            ter(tesSUCCESS));
        env.close();
        BEAST_EXPECT(amm.expectBalances(USD(4000), EUR(1000), IOUAmount(2000)));

        BEAST_EXPECT(amm.expectLPTokens(alice, IOUAmount(0)));
        BEAST_EXPECT(amm.expectLPTokens(bob, IOUAmount(1500)));
        BEAST_EXPECT(amm.expectLPTokens(carol, IOUAmount(500)));
        BEAST_EXPECT(env.balance(alice, USD) == USD(2000));
        BEAST_EXPECT(env.balance(alice, EUR) == EUR(8000));
        BEAST_EXPECT(env.balance(bob, USD) == USD(5000));
        BEAST_EXPECT(env.balance(bob, EUR) == EUR(8000));
        if (!features[fixAMMv1_3])
            BEAST_EXPECT(env.balance(carol, USD) == USD(6000));
        else
            BEAST_EXPECT(
                env.balance(carol, USD) ==
                STAmount(USD, UINT64_C(5999'999999999999), -12));
        BEAST_EXPECT(env.balance(carol, EUR) == EUR(7750));
    }

    void
    testAMMClawbackSameCurrency(FeatureBitset features)
    {
        testcase(
            "test AMMClawback from AMM pool with assets having the same "
            "currency, but from different issuer");
        using namespace jtx;

        // Test AMMClawback for USD/EUR pool. The assets are issued by different
        // issuer. Claw back all the USD for different users.
        Env env(*this, features);
        Account gw{"gateway"};
        Account gw2{"gateway2"};
        Account alice{"alice"};
        Account bob{"bob"};
        env.fund(XRP(1000000), gw, gw2, alice, bob);
        env.close();

        // gw sets asfAllowTrustLineClawback.
        env(fset(gw, asfAllowTrustLineClawback));
        env.close();
        env.require(flags(gw, asfAllowTrustLineClawback));

        // gw2 sets asfAllowTrustLineClawback.
        env(fset(gw2, asfAllowTrustLineClawback));
        env.close();
        env.require(flags(gw2, asfAllowTrustLineClawback));

        env.trust(gw["USD"](100000), alice);
        env(pay(gw, alice, gw["USD"](8000)));
        env.trust(gw["USD"](100000), bob);
        env(pay(gw, bob, gw["USD"](7000)));

        env.trust(gw2["USD"](100000), alice);
        env(pay(gw2, alice, gw2["USD"](6000)));
        env.trust(gw2["USD"](100000), bob);
        env(pay(gw2, bob, gw2["USD"](5000)));
        env.close();

        AMM amm(env, alice, gw["USD"](1000), gw2["USD"](1500), ter(tesSUCCESS));
        env.close();

        BEAST_EXPECT(amm.expectBalances(
            gw["USD"](1000),
            gw2["USD"](1500),
            IOUAmount{1224744871391589, -12}));
        amm.deposit(bob, gw["USD"](2000), gw2["USD"](3000));
        BEAST_EXPECT(amm.expectBalances(
            gw["USD"](3000),
            gw2["USD"](4500),
            IOUAmount{3674234614174767, -12}));

        // Issuer does not match with asset.
        env(amm::ammClawback(
                gw,
                alice,
                gw2["USD"],
                gw["USD"],
                STAmount{Issue{gw2["USD"].currency, gw2.id()}, 500}),
            ter(temMALFORMED));

        // gw2 clawback 500 gw2[USD] from alice.
        env(amm::ammClawback(
                gw2,
                alice,
                gw2["USD"],
                gw["USD"],
                STAmount{Issue{gw2["USD"].currency, gw2.id()}, 500}),
            ter(tesSUCCESS));
        env.close();
        BEAST_EXPECT(amm.expectBalances(
            STAmount{gw["USD"], UINT64_C(2666666666666667), -12},
            gw2["USD"](4000),
            IOUAmount{3265986323710904, -12}));

        BEAST_EXPECT(
            amm.expectLPTokens(alice, IOUAmount{8164965809277260, -13}));
        BEAST_EXPECT(amm.expectLPTokens(bob, IOUAmount{2449489742783178, -12}));
        BEAST_EXPECT(
            env.balance(alice, gw["USD"]) ==
            STAmount(gw["USD"], UINT64_C(7333333333333333), -12));
        BEAST_EXPECT(env.balance(alice, gw2["USD"]) == gw2["USD"](4500));
        BEAST_EXPECT(env.balance(bob, gw["USD"]) == gw["USD"](5000));
        BEAST_EXPECT(env.balance(bob, gw2["USD"]) == gw2["USD"](2000));

        // gw clawback all gw["USD"] from bob.
        env(amm::ammClawback(gw, bob, gw["USD"], gw2["USD"], std::nullopt),
            ter(tesSUCCESS));
        env.close();
        BEAST_EXPECT(amm.expectBalances(
            STAmount{gw["USD"], UINT64_C(6666666666666670), -13},
            gw2["USD"](1000),
            IOUAmount{8164965809277260, -13}));

        BEAST_EXPECT(
            amm.expectLPTokens(alice, IOUAmount{8164965809277260, -13}));
        BEAST_EXPECT(amm.expectLPTokens(bob, IOUAmount(0)));
        BEAST_EXPECT(
            env.balance(alice, gw["USD"]) ==
            STAmount(gw["USD"], UINT64_C(7333333333333333), -12));
        BEAST_EXPECT(env.balance(alice, gw2["USD"]) == gw2["USD"](4500));
        BEAST_EXPECT(env.balance(bob, gw["USD"]) == gw["USD"](5000));
        // Bob gets 3000 gw2["USD"] back and now his balance is 5000.
        BEAST_EXPECT(env.balance(bob, gw2["USD"]) == gw2["USD"](5000));
    }

    void
    testAMMClawbackIssuesEachOther(FeatureBitset features)
    {
        testcase("test AMMClawback when issuing token for each other");
        using namespace jtx;

        // gw and gw2 issues token for each other. Test AMMClawback from
        // each other.
        Env env(*this, features);
        Account gw{"gateway"};
        Account gw2{"gateway2"};
        Account alice{"alice"};
        env.fund(XRP(1000000), gw, gw2, alice);
        env.close();

        // gw sets asfAllowTrustLineClawback.
        env(fset(gw, asfAllowTrustLineClawback));
        env.close();
        env.require(flags(gw, asfAllowTrustLineClawback));

        // gw2 sets asfAllowTrustLineClawback.
        env(fset(gw2, asfAllowTrustLineClawback));
        env.close();
        env.require(flags(gw2, asfAllowTrustLineClawback));

        auto const USD = gw["USD"];
        env.trust(USD(100000), gw2);
        env(pay(gw, gw2, USD(5000)));
        env.trust(USD(100000), alice);
        env(pay(gw, alice, USD(5000)));

        auto const EUR = gw2["EUR"];
        env.trust(EUR(100000), gw);
        env(pay(gw2, gw, EUR(6000)));
        env.trust(EUR(100000), alice);
        env(pay(gw2, alice, EUR(6000)));
        env.close();

        AMM amm(env, gw, USD(1000), EUR(2000), ter(tesSUCCESS));
        env.close();
        BEAST_EXPECT(amm.expectBalances(
            USD(1000), EUR(2000), IOUAmount{1414213562373095, -12}));

        amm.deposit(gw2, USD(2000), EUR(4000));
        BEAST_EXPECT(amm.expectBalances(
            USD(3000), EUR(6000), IOUAmount{4242640687119285, -12}));

        amm.deposit(alice, USD(3000), EUR(6000));
        BEAST_EXPECT(amm.expectBalances(
            USD(6000), EUR(12000), IOUAmount{8485281374238570, -12}));

        BEAST_EXPECT(amm.expectLPTokens(gw, IOUAmount{1414213562373095, -12}));
        BEAST_EXPECT(amm.expectLPTokens(gw2, IOUAmount{2828427124746190, -12}));
        BEAST_EXPECT(
            amm.expectLPTokens(alice, IOUAmount{4242640687119285, -12}));

        // gw claws back 1000 USD from gw2.
        env(amm::ammClawback(gw, gw2, USD, EUR, USD(1000)), ter(tesSUCCESS));
        env.close();
        if (!features[fixAMMv1_3] || !features[fixAMMClawbackRounding])
            BEAST_EXPECT(amm.expectBalances(
                USD(5000), EUR(10000), IOUAmount{7071067811865475, -12}));
        else
            BEAST_EXPECT(amm.expectBalances(
                USD(5000), EUR(10000), IOUAmount{7071067811865474, -12}));

        BEAST_EXPECT(amm.expectLPTokens(gw, IOUAmount{1414213562373095, -12}));
        if (!features[fixAMMv1_3] || !features[fixAMMClawbackRounding])
            BEAST_EXPECT(
                amm.expectLPTokens(gw2, IOUAmount{1414213562373095, -12}));
        else
            BEAST_EXPECT(
                amm.expectLPTokens(gw2, IOUAmount{1414213562373094, -12}));
        BEAST_EXPECT(
            amm.expectLPTokens(alice, IOUAmount{4242640687119285, -12}));

        BEAST_EXPECT(env.balance(alice, USD) == USD(2000));
        BEAST_EXPECT(env.balance(alice, EUR) == EUR(0));
        BEAST_EXPECT(env.balance(gw, EUR) == EUR(4000));
        BEAST_EXPECT(env.balance(gw2, USD) == USD(3000));

        // gw2 claws back 1000 EUR from gw.
        env(amm::ammClawback(gw2, gw, EUR, USD, EUR(1000)), ter(tesSUCCESS));
        env.close();
        if (!features[fixAMMv1_3] && !features[fixAMMClawbackRounding])
            BEAST_EXPECT(amm.expectBalances(
                USD(4500),
                STAmount(EUR, UINT64_C(9000000000000001), -12),
                IOUAmount{6363961030678928, -12}));
        else if (!features[fixAMMClawbackRounding])
            BEAST_EXPECT(amm.expectBalances(
                USD(4500), EUR(9000), IOUAmount{6363961030678928, -12}));
        else if (features[fixAMMv1_3] && features[fixAMMClawbackRounding])
            BEAST_EXPECT(amm.expectBalances(
                USD(4500),
                STAmount(EUR, UINT64_C(9000000000000001), -12),
                IOUAmount{6363961030678927, -12}));

        if (!features[fixAMMv1_3] && !features[fixAMMClawbackRounding])
            BEAST_EXPECT(
                amm.expectLPTokens(gw, IOUAmount{7071067811865480, -13}));
        else if (!features[fixAMMClawbackRounding])
            BEAST_EXPECT(
                amm.expectLPTokens(gw, IOUAmount{7071067811865475, -13}));
        else if (features[fixAMMv1_3] && features[fixAMMClawbackRounding])
            BEAST_EXPECT(
                amm.expectLPTokens(gw, IOUAmount{7071067811865480, -13}));

        if (!features[fixAMMv1_3] || !features[fixAMMClawbackRounding])
            BEAST_EXPECT(
                amm.expectLPTokens(gw2, IOUAmount{1414213562373095, -12}));
        else
            BEAST_EXPECT(
                amm.expectLPTokens(gw2, IOUAmount{1414213562373094, -12}));

        BEAST_EXPECT(
            amm.expectLPTokens(alice, IOUAmount{4242640687119285, -12}));

        BEAST_EXPECT(env.balance(alice, USD) == USD(2000));
        BEAST_EXPECT(env.balance(alice, EUR) == EUR(0));
        BEAST_EXPECT(env.balance(gw, EUR) == EUR(4000));
        BEAST_EXPECT(env.balance(gw2, USD) == USD(3000));

        // gw2 claws back 4000 EUR from alice.
        env(amm::ammClawback(gw2, alice, EUR, USD, EUR(4000)), ter(tesSUCCESS));
        env.close();
        if (!features[fixAMMv1_3] && !features[fixAMMClawbackRounding])
            BEAST_EXPECT(amm.expectBalances(
                USD(2500),
                STAmount(EUR, UINT64_C(5000000000000001), -12),
                IOUAmount{3535533905932738, -12}));
        else if (!features[fixAMMClawbackRounding])
            BEAST_EXPECT(amm.expectBalances(
                USD(2500), EUR(5000), IOUAmount{3535533905932738, -12}));
        else if (features[fixAMMv1_3] && features[fixAMMClawbackRounding])
            BEAST_EXPECT(amm.expectBalances(
                USD(2500),
                STAmount(EUR, UINT64_C(5000000000000001), -12),
                IOUAmount{3535533905932737, -12}));

        if (!features[fixAMMv1_3] && !features[fixAMMClawbackRounding])
            BEAST_EXPECT(
                amm.expectLPTokens(gw, IOUAmount{7071067811865480, -13}));
        else if (!features[fixAMMClawbackRounding])
            BEAST_EXPECT(
                amm.expectLPTokens(gw, IOUAmount{7071067811865475, -13}));
        else if (features[fixAMMv1_3] && features[fixAMMClawbackRounding])
            BEAST_EXPECT(
                amm.expectLPTokens(gw, IOUAmount{7071067811865480, -13}));

        if (!features[fixAMMv1_3] || !features[fixAMMClawbackRounding])
            BEAST_EXPECT(
                amm.expectLPTokens(gw2, IOUAmount{1414213562373095, -12}));
        else
            BEAST_EXPECT(
                amm.expectLPTokens(gw2, IOUAmount{1414213562373094, -12}));
        BEAST_EXPECT(
            amm.expectLPTokens(alice, IOUAmount{1414213562373095, -12}));

        BEAST_EXPECT(env.balance(alice, USD) == USD(4000));
        BEAST_EXPECT(env.balance(alice, EUR) == EUR(0));
        BEAST_EXPECT(env.balance(gw, EUR) == EUR(4000));
        BEAST_EXPECT(env.balance(gw2, USD) == USD(3000));
    }

    void
    testNotHoldingLptoken(FeatureBitset features)
    {
        testcase(
            "test AMMClawback from account which does not own any lptoken in "
            "the pool");
        using namespace jtx;

        Env env(*this, features);
        Account gw{"gateway"};
        Account alice{"alice"};
        env.fund(XRP(1000000), gw, alice);
        env.close();

        // gw sets asfAllowTrustLineClawback.
        env(fset(gw, asfAllowTrustLineClawback));
        env.close();
        env.require(flags(gw, asfAllowTrustLineClawback));

        auto const USD = gw["USD"];
        env.trust(USD(100000), alice);
        env(pay(gw, alice, USD(5000)));

        AMM amm(env, gw, USD(1000), XRP(2000), ter(tesSUCCESS));
        env.close();

        // Alice did not deposit in the amm pool. So AMMClawback from Alice
        // will fail.
        env(amm::ammClawback(gw, alice, USD, XRP, USD(1000)),
            ter(tecAMM_BALANCE));
    }

    void
    testAssetFrozen(FeatureBitset features)
    {
        testcase("test assets frozen");
        using namespace jtx;

        // test individually frozen trustline.
        {
            Env env(*this, features);
            Account gw{"gateway"};
            Account gw2{"gateway2"};
            Account alice{"alice"};
            env.fund(XRP(1000000), gw, gw2, alice);
            env.close();

            // gw sets asfAllowTrustLineClawback.
            env(fset(gw, asfAllowTrustLineClawback));
            env.close();
            env.require(flags(gw, asfAllowTrustLineClawback));

            // gw issues 3000 USD to Alice.
            auto const USD = gw["USD"];
            env.trust(USD(100000), alice);
            env(pay(gw, alice, USD(3000)));
            env.close();
            env.require(balance(alice, USD(3000)));

            // gw2 issues 3000 EUR to Alice.
            auto const EUR = gw2["EUR"];
            env.trust(EUR(100000), alice);
            env(pay(gw2, alice, EUR(3000)));
            env.close();
            env.require(balance(alice, EUR(3000)));

            // Alice creates AMM pool of EUR/USD.
            AMM amm(env, alice, EUR(1000), USD(2000), ter(tesSUCCESS));
            env.close();

            BEAST_EXPECT(amm.expectBalances(
                USD(2000), EUR(1000), IOUAmount{1414213562373095, -12}));

            // freeze trustline
            env(trust(gw, alice["USD"](0), tfSetFreeze));
            env.close();

            // gw clawback 1000 USD from the AMM pool.
            env(amm::ammClawback(gw, alice, USD, EUR, USD(1000)),
                ter(tesSUCCESS));
            env.close();

            env.require(balance(alice, USD(1000)));
            env.require(balance(alice, EUR(2500)));
            BEAST_EXPECT(amm.expectBalances(
                USD(1000), EUR(500), IOUAmount{7071067811865475, -13}));

            // Alice has half of its initial lptokens Left.
            BEAST_EXPECT(
                amm.expectLPTokens(alice, IOUAmount{7071067811865475, -13}));

            // gw clawback another 1000 USD from the AMM pool. The AMM pool will
            // be empty and get deleted.
            env(amm::ammClawback(gw, alice, USD, EUR, USD(1000)),
                ter(tesSUCCESS));
            env.close();

            // Alice should still has 1000 USD because gw clawed back from the
            // AMM pool.
            env.require(balance(alice, USD(1000)));
            env.require(balance(alice, EUR(3000)));

            // amm is automatically deleted.
            BEAST_EXPECT(!amm.ammExists());
        }

        // test individually frozen trustline of both USD and EUR currency.
        {
            Env env(*this, features);
            Account gw{"gateway"};
            Account gw2{"gateway2"};
            Account alice{"alice"};
            env.fund(XRP(1000000), gw, gw2, alice);
            env.close();

            // gw sets asfAllowTrustLineClawback.
            env(fset(gw, asfAllowTrustLineClawback));
            env.close();
            env.require(flags(gw, asfAllowTrustLineClawback));

            // gw issues 3000 USD to Alice.
            auto const USD = gw["USD"];
            env.trust(USD(100000), alice);
            env(pay(gw, alice, USD(3000)));
            env.close();
            env.require(balance(alice, USD(3000)));

            // gw2 issues 3000 EUR to Alice.
            auto const EUR = gw2["EUR"];
            env.trust(EUR(100000), alice);
            env(pay(gw2, alice, EUR(3000)));
            env.close();
            env.require(balance(alice, EUR(3000)));

            // Alice creates AMM pool of EUR/USD.
            AMM amm(env, alice, EUR(1000), USD(2000), ter(tesSUCCESS));
            env.close();

            BEAST_EXPECT(amm.expectBalances(
                USD(2000), EUR(1000), IOUAmount{1414213562373095, -12}));

            // freeze trustlines
            env(trust(gw, alice["USD"](0), tfSetFreeze));
            env(trust(gw2, alice["EUR"](0), tfSetFreeze));
            env.close();

            // gw clawback 1000 USD from the AMM pool.
            env(amm::ammClawback(gw, alice, USD, EUR, USD(1000)),
                ter(tesSUCCESS));
            env.close();

            env.require(balance(alice, USD(1000)));
            env.require(balance(alice, EUR(2500)));
            BEAST_EXPECT(amm.expectBalances(
                USD(1000), EUR(500), IOUAmount{7071067811865475, -13}));
            BEAST_EXPECT(
                amm.expectLPTokens(alice, IOUAmount{7071067811865475, -13}));
        }

        // test gw global freeze.
        {
            Env env(*this, features);
            Account gw{"gateway"};
            Account gw2{"gateway2"};
            Account alice{"alice"};
            env.fund(XRP(1000000), gw, gw2, alice);
            env.close();

            // gw sets asfAllowTrustLineClawback.
            env(fset(gw, asfAllowTrustLineClawback));
            env.close();
            env.require(flags(gw, asfAllowTrustLineClawback));

            // gw issues 3000 USD to Alice.
            auto const USD = gw["USD"];
            env.trust(USD(100000), alice);
            env(pay(gw, alice, USD(3000)));
            env.close();
            env.require(balance(alice, USD(3000)));

            // gw2 issues 3000 EUR to Alice.
            auto const EUR = gw2["EUR"];
            env.trust(EUR(100000), alice);
            env(pay(gw2, alice, EUR(3000)));
            env.close();
            env.require(balance(alice, EUR(3000)));

            // Alice creates AMM pool of EUR/USD.
            AMM amm(env, alice, EUR(1000), USD(2000), ter(tesSUCCESS));
            env.close();

            BEAST_EXPECT(amm.expectBalances(
                USD(2000), EUR(1000), IOUAmount{1414213562373095, -12}));

            // global freeze
            env(fset(gw, asfGlobalFreeze));
            env.close();

            // gw clawback 1000 USD from the AMM pool.
            env(amm::ammClawback(gw, alice, USD, EUR, USD(1000)),
                ter(tesSUCCESS));
            env.close();

            env.require(balance(alice, USD(1000)));
            env.require(balance(alice, EUR(2500)));
            BEAST_EXPECT(amm.expectBalances(
                USD(1000), EUR(500), IOUAmount{7071067811865475, -13}));
            BEAST_EXPECT(
                amm.expectLPTokens(alice, IOUAmount{7071067811865475, -13}));
        }

        // Test both assets are issued by the same issuer. And issuer sets
        // global freeze.
        {
            Env env(*this, features);
            Account gw{"gateway"};
            Account alice{"alice"};
            Account bob{"bob"};
            Account carol{"carol"};
            env.fund(XRP(1000000), gw, alice, bob, carol);
            env.close();

            // gw sets asfAllowTrustLineClawback.
            env(fset(gw, asfAllowTrustLineClawback));
            env.close();
            env.require(flags(gw, asfAllowTrustLineClawback));

            auto const USD = gw["USD"];
            env.trust(USD(100000), alice);
            env(pay(gw, alice, USD(10000)));
            env.trust(USD(100000), bob);
            env(pay(gw, bob, USD(9000)));
            env.trust(USD(100000), carol);
            env(pay(gw, carol, USD(8000)));
            env.close();

            auto const EUR = gw["EUR"];
            env.trust(EUR(100000), alice);
            env(pay(gw, alice, EUR(10000)));
            env.trust(EUR(100000), bob);
            env(pay(gw, bob, EUR(9000)));
            env.trust(EUR(100000), carol);
            env(pay(gw, carol, EUR(8000)));
            env.close();

            AMM amm(env, alice, EUR(2000), USD(8000), ter(tesSUCCESS));
            env.close();

            BEAST_EXPECT(
                amm.expectBalances(USD(8000), EUR(2000), IOUAmount(4000)));
            amm.deposit(bob, USD(4000), EUR(1000));
            BEAST_EXPECT(
                amm.expectBalances(USD(12000), EUR(3000), IOUAmount(6000)));
            if (!features[fixAMMv1_3])
                amm.deposit(carol, USD(2000), EUR(500));
            else
                amm.deposit(carol, USD(2000.25), EUR(500));
            BEAST_EXPECT(
                amm.expectBalances(USD(14000), EUR(3500), IOUAmount(7000)));

            // global freeze
            env(fset(gw, asfGlobalFreeze));
            env.close();

            // gw clawback 1000 USD from carol.
            env(amm::ammClawback(gw, carol, USD, EUR, USD(1000)),
                ter(tesSUCCESS));
            env.close();
            BEAST_EXPECT(
                amm.expectBalances(USD(13000), EUR(3250), IOUAmount(6500)));

            BEAST_EXPECT(amm.expectLPTokens(alice, IOUAmount(4000)));
            BEAST_EXPECT(amm.expectLPTokens(bob, IOUAmount(2000)));
            BEAST_EXPECT(amm.expectLPTokens(carol, IOUAmount(500)));
            BEAST_EXPECT(env.balance(alice, USD) == USD(2000));
            BEAST_EXPECT(env.balance(alice, EUR) == EUR(8000));
            BEAST_EXPECT(env.balance(bob, USD) == USD(5000));
            BEAST_EXPECT(env.balance(bob, EUR) == EUR(8000));
            if (!features[fixAMMv1_3])
                BEAST_EXPECT(env.balance(carol, USD) == USD(6000));
            else
                BEAST_EXPECT(
                    env.balance(carol, USD) ==
                    STAmount(USD, UINT64_C(5999'999999999999), -12));
            // 250 EUR goes back to carol.
            BEAST_EXPECT(env.balance(carol, EUR) == EUR(7750));

            // gw clawback 1000 USD from bob with tfClawTwoAssets flag.
            // then the corresponding EUR will also be clawed back
            // by gw.
            env(amm::ammClawback(gw, bob, USD, EUR, USD(1000)),
                txflags(tfClawTwoAssets),
                ter(tesSUCCESS));
            env.close();
            BEAST_EXPECT(
                amm.expectBalances(USD(12000), EUR(3000), IOUAmount(6000)));

            BEAST_EXPECT(amm.expectLPTokens(alice, IOUAmount(4000)));
            BEAST_EXPECT(amm.expectLPTokens(bob, IOUAmount(1500)));
            BEAST_EXPECT(amm.expectLPTokens(carol, IOUAmount(500)));
            BEAST_EXPECT(env.balance(alice, USD) == USD(2000));
            BEAST_EXPECT(env.balance(alice, EUR) == EUR(8000));
            BEAST_EXPECT(env.balance(bob, USD) == USD(5000));
            // 250 EUR did not go back to bob because tfClawTwoAssets is set.
            BEAST_EXPECT(env.balance(bob, EUR) == EUR(8000));
            if (!features[fixAMMv1_3])
                BEAST_EXPECT(env.balance(carol, USD) == USD(6000));
            else
                BEAST_EXPECT(
                    env.balance(carol, USD) ==
                    STAmount(USD, UINT64_C(5999'999999999999), -12));
            BEAST_EXPECT(env.balance(carol, EUR) == EUR(7750));

            // gw clawback all USD from alice and set tfClawTwoAssets.
            env(amm::ammClawback(gw, alice, USD, EUR, std::nullopt),
                txflags(tfClawTwoAssets),
                ter(tesSUCCESS));
            env.close();
            BEAST_EXPECT(
                amm.expectBalances(USD(4000), EUR(1000), IOUAmount(2000)));

            BEAST_EXPECT(amm.expectLPTokens(alice, IOUAmount(0)));
            BEAST_EXPECT(amm.expectLPTokens(bob, IOUAmount(1500)));
            BEAST_EXPECT(amm.expectLPTokens(carol, IOUAmount(500)));
            BEAST_EXPECT(env.balance(alice, USD) == USD(2000));
            BEAST_EXPECT(env.balance(alice, EUR) == EUR(8000));
            BEAST_EXPECT(env.balance(bob, USD) == USD(5000));
            BEAST_EXPECT(env.balance(bob, EUR) == EUR(8000));
            if (!features[fixAMMv1_3])
                BEAST_EXPECT(env.balance(carol, USD) == USD(6000));
            else
                BEAST_EXPECT(
                    env.balance(carol, USD) ==
                    STAmount(USD, UINT64_C(5999'999999999999), -12));
            BEAST_EXPECT(env.balance(carol, EUR) == EUR(7750));
        }
    }

    void
    testSingleDepositAndClawback(FeatureBitset features)
    {
        testcase("test single depoit and clawback");
        using namespace jtx;
        std::string logs;

        // Test AMMClawback for USD/XRP pool. Claw back USD, and XRP goes back
        // to the holder.
        Env env(*this, features, std::make_unique<CaptureLogs>(&logs));
        Account gw{"gateway"};
        Account alice{"alice"};
        env.fund(XRP(1000000000), gw, alice);
        env.close();

        // gw sets asfAllowTrustLineClawback.
        env(fset(gw, asfAllowTrustLineClawback));
        env.close();
        env.require(flags(gw, asfAllowTrustLineClawback));

        // gw issues 1000 USD to Alice.
        auto const USD = gw["USD"];
        env.trust(USD(100000), alice);
        env(pay(gw, alice, USD(1000)));
        env.close();
        env.require(balance(alice, USD(1000)));

        // gw creates AMM pool of XRP/USD.
        AMM amm(env, gw, XRP(100), USD(400), ter(tesSUCCESS));
        env.close();

        BEAST_EXPECT(amm.expectBalances(USD(400), XRP(100), IOUAmount(200000)));

        amm.deposit(alice, USD(400));
        env.close();

        BEAST_EXPECT(amm.expectBalances(
            USD(800), XRP(100), IOUAmount{2828427124746190, -10}));

        auto aliceXrpBalance = env.balance(alice, XRP);

        env(amm::ammClawback(gw, alice, USD, XRP, USD(400)), ter(tesSUCCESS));
        env.close();

        if (!features[fixAMMv1_3])
            BEAST_EXPECT(amm.expectBalances(
                STAmount(USD, UINT64_C(5656854249492380), -13),
                XRP(70.710678),
                IOUAmount(200000)));
        else
            BEAST_EXPECT(amm.expectBalances(
                STAmount(USD, UINT64_C(565'685424949238), -12),
                XRP(70.710679),
                IOUAmount(200000)));
        BEAST_EXPECT(amm.expectLPTokens(alice, IOUAmount(0)));
        if (!features[fixAMMv1_3])
            BEAST_EXPECT(expectLedgerEntryRoot(
                env, alice, aliceXrpBalance + XRP(29.289322)));
        else
            BEAST_EXPECT(expectLedgerEntryRoot(
                env, alice, aliceXrpBalance + XRP(29.289321)));
    }

    void
    testLastHolderLPTokenBalance(FeatureBitset features)
    {
        testcase(
            "test last holder's lptoken balance not equal to AMM's lptoken "
            "balance before clawback");
        using namespace jtx;
        std::string logs;

        auto setupAccounts =
            [&](Env& env, Account& gw, Account& alice, Account& bob) {
                env.fund(XRP(100000), gw, alice, bob);
                env.close();
                env(fset(gw, asfAllowTrustLineClawback));
                env.close();

                auto const USD = gw["USD"];
                env.trust(USD(100000), alice);
                env(pay(gw, alice, USD(50000)));
                env.trust(USD(100000), bob);
                env(pay(gw, bob, USD(40000)));
                env.close();

                return USD;
            };

        auto getLPTokenBalances =
            [&](auto& env,
                auto const& amm,
                auto const& account) -> std::pair<std::string, std::string> {
            auto const lpToken =
                getAccountLines(
                    env, account, amm.lptIssue())[jss::lines][0u][jss::balance]
                    .asString();
            auto const lpTokenBalance =
                amm.ammRpcInfo()[jss::amm][jss::lp_token][jss::value]
                    .asString();
            return {lpToken, lpTokenBalance};
        };

        // IOU/XRP pool. AMMClawback almost last holder's USD balance
        {
            Env env(*this, features, std::make_unique<CaptureLogs>(&logs));
            Account gw{"gateway"}, alice{"alice"}, bob{"bob"};
            auto const USD = setupAccounts(env, gw, alice, bob);

            AMM amm(env, alice, XRP(2), USD(1));
            amm.deposit(alice, IOUAmount{1'876123487565916, -15});
            amm.deposit(bob, IOUAmount{1'000'000});
            amm.withdraw(alice, IOUAmount{1'876123487565916, -15});
            amm.withdrawAll(bob);

            auto [lpToken, lpTokenBalance] =
                getLPTokenBalances(env, amm, alice);
            BEAST_EXPECT(
                lpToken == "1414.21356237366" &&
                lpTokenBalance == "1414.213562374");

            auto res =
                isOnlyLiquidityProvider(*env.current(), amm.lptIssue(), alice);
            BEAST_EXPECT(res && res.value());

            if (!features[fixAMMClawbackRounding] || !features[fixAMMv1_3])
            {
                env(amm::ammClawback(gw, alice, USD, XRP, USD(1)),
                    ter(tecAMM_BALANCE));
                BEAST_EXPECT(amm.ammExists());
            }
            else
            {
                auto const lpBalance = IOUAmount{989, -12};
                env(amm::ammClawback(gw, alice, USD, XRP, USD(1)));
                BEAST_EXPECT(amm.expectBalances(
                    STAmount(USD, UINT64_C(7000000000000000), -28),
                    XRPAmount(1),
                    lpBalance));
                BEAST_EXPECT(amm.expectLPTokens(alice, lpBalance));
            }
        }

        // IOU/XRP pool. AMMClawback part of last holder's USD balance
        {
            Env env(*this, features, std::make_unique<CaptureLogs>(&logs));
            Account gw{"gateway"}, alice{"alice"}, bob{"bob"};
            auto const USD = setupAccounts(env, gw, alice, bob);

            AMM amm(env, alice, XRP(2), USD(1));
            amm.deposit(alice, IOUAmount{1'876123487565916, -15});
            amm.deposit(bob, IOUAmount{1'000'000});
            amm.withdrawAll(bob);

            auto [lpToken, lpTokenBalance] =
                getLPTokenBalances(env, amm, alice);
            BEAST_EXPECT(
                lpToken == "1416.08968586066" &&
                lpTokenBalance == "1416.089685861");

            auto res =
                isOnlyLiquidityProvider(*env.current(), amm.lptIssue(), alice);
            BEAST_EXPECT(res && res.value());

            env(amm::ammClawback(gw, alice, USD, XRP, USD(0.5)));

            if (!features[fixAMMv1_3] && !features[fixAMMClawbackRounding])
            {
                BEAST_EXPECT(amm.expectBalances(
                    STAmount(USD, UINT64_C(5013266196406), -13),
                    XRPAmount(1002653),
                    IOUAmount{708'9829046744236, -13}));
            }
            else if (!features[fixAMMClawbackRounding])
            {
                BEAST_EXPECT(amm.expectBalances(
                    STAmount(USD, UINT64_C(5013266196407), -13),
                    XRPAmount(1002654),
                    IOUAmount{708'9829046744941, -13}));
            }
            else if (features[fixAMMv1_3] && features[fixAMMClawbackRounding])
            {
                auto const lpBalance = IOUAmount{708'9829046743238, -13};
                BEAST_EXPECT(amm.expectBalances(
                    STAmount(USD, UINT64_C(5013266196406999), -16),
                    XRPAmount(1002655),
                    lpBalance));
                BEAST_EXPECT(amm.expectLPTokens(alice, lpBalance));
            }
        }

        // IOU/XRP pool. AMMClawback all of last holder's USD balance
        {
            Env env(*this, features, std::make_unique<CaptureLogs>(&logs));
            Account gw{"gateway"}, alice{"alice"}, bob{"bob"};
            auto const USD = setupAccounts(env, gw, alice, bob);

            AMM amm(env, alice, XRP(2), USD(1));
            amm.deposit(alice, IOUAmount{1'876123487565916, -15});
            amm.deposit(bob, IOUAmount{1'000'000});
            amm.withdraw(alice, IOUAmount{1'876123487565916, -15});
            amm.withdrawAll(bob);

            auto [lpToken, lpTokenBalance] =
                getLPTokenBalances(env, amm, alice);
            BEAST_EXPECT(
                lpToken == "1414.21356237366" &&
                lpTokenBalance == "1414.213562374");

            auto res =
                isOnlyLiquidityProvider(*env.current(), amm.lptIssue(), alice);
            BEAST_EXPECT(res && res.value());

            if (!features[fixAMMClawbackRounding] && !features[fixAMMv1_3])
            {
                env(amm::ammClawback(gw, alice, USD, XRP, std::nullopt),
                    ter(tecAMM_BALANCE));
            }
            else if (!features[fixAMMClawbackRounding])
            {
                env(amm::ammClawback(gw, alice, USD, XRP, std::nullopt));
                BEAST_EXPECT(amm.expectBalances(
                    STAmount(USD, UINT64_C(2410000000000000), -28),
                    XRPAmount(1),
                    IOUAmount{34, -11}));
            }
            else if (features[fixAMMv1_3] && features[fixAMMClawbackRounding])
            {
                env(amm::ammClawback(gw, alice, USD, XRP, std::nullopt));
                BEAST_EXPECT(!amm.ammExists());
            }
        }

        // IOU/IOU pool, different issuers
        {
            Env env(*this, features, std::make_unique<CaptureLogs>(&logs));
            Account gw{"gateway"}, alice{"alice"}, bob{"bob"};
            auto const USD = setupAccounts(env, gw, alice, bob);

            Account gw2{"gateway2"};
            env.fund(XRP(100000), gw2);
            env.close();
            auto const EUR = gw2["EUR"];
            env.trust(EUR(100000), alice);
            env(pay(gw2, alice, EUR(50000)));
            env.trust(EUR(100000), bob);
            env(pay(gw2, bob, EUR(50000)));
            env.close();

            AMM amm(env, alice, USD(2), EUR(1));
            amm.deposit(alice, IOUAmount{1'576123487565916, -15});
            amm.deposit(bob, IOUAmount{1'000});
            amm.withdraw(alice, IOUAmount{1'576123487565916, -15});
            amm.withdrawAll(bob);

            auto [lpToken, lpTokenBalance] =
                getLPTokenBalances(env, amm, alice);
            BEAST_EXPECT(
                lpToken == "1.414213562374011" &&
                lpTokenBalance == "1.414213562374");

            auto res =
                isOnlyLiquidityProvider(*env.current(), amm.lptIssue(), alice);
            BEAST_EXPECT(res && res.value());

            if (features[fixAMMv1_3] && features[fixAMMClawbackRounding])
            {
                env(amm::ammClawback(gw, alice, USD, EUR, std::nullopt));
                BEAST_EXPECT(!amm.ammExists());
            }
            else
            {
                env(amm::ammClawback(gw, alice, USD, EUR, std::nullopt),
                    ter(tecINTERNAL));
                BEAST_EXPECT(amm.ammExists());
            }
        }

        // IOU/IOU pool, same issuer
        {
            Env env(*this, features, std::make_unique<CaptureLogs>(&logs));
            Account gw{"gateway"}, alice{"alice"}, bob{"bob"};
            auto const USD = setupAccounts(env, gw, alice, bob);

            auto const EUR = gw["EUR"];
            env.trust(EUR(100000), alice);
            env(pay(gw, alice, EUR(50000)));
            env.trust(EUR(100000), bob);
            env(pay(gw, bob, EUR(50000)));
            env.close();

            AMM amm(env, alice, USD(1), EUR(2));
            amm.deposit(alice, IOUAmount{1'076123487565916, -15});
            amm.deposit(bob, IOUAmount{1'000});
            amm.withdraw(alice, IOUAmount{1'076123487565916, -15});
            amm.withdrawAll(bob);

            auto [lpToken, lpTokenBalance] =
                getLPTokenBalances(env, amm, alice);
            BEAST_EXPECT(
                lpToken == "1.414213562374011" &&
                lpTokenBalance == "1.414213562374");

            auto res =
                isOnlyLiquidityProvider(*env.current(), amm.lptIssue(), alice);
            BEAST_EXPECT(res && res.value());

            if (features[fixAMMClawbackRounding])
            {
                env(amm::ammClawback(gw, alice, USD, EUR, std::nullopt),
                    txflags(tfClawTwoAssets));
                BEAST_EXPECT(!amm.ammExists());
            }
            else
            {
                env(amm::ammClawback(gw, alice, USD, EUR, std::nullopt),
                    txflags(tfClawTwoAssets),
                    ter(tecINTERNAL));
                BEAST_EXPECT(amm.ammExists());
            }
        }

        // IOU/IOU pool, larger asset ratio
        {
            Env env(*this, features, std::make_unique<CaptureLogs>(&logs));
            Account gw{"gateway"}, alice{"alice"}, bob{"bob"};
            auto const USD = setupAccounts(env, gw, alice, bob);

            auto const EUR = gw["EUR"];
            env.trust(EUR(1000000000), alice);
            env(pay(gw, alice, EUR(500000000)));
            env.trust(EUR(1000000000), bob);
            env(pay(gw, bob, EUR(500000000)));
            env.close();

            AMM amm(env, alice, USD(1), EUR(2000000));
            amm.deposit(alice, IOUAmount{1'076123487565916, -12});
            amm.deposit(bob, IOUAmount{10000});
            amm.withdraw(alice, IOUAmount{1'076123487565916, -12});
            amm.withdrawAll(bob);

            auto [lpToken, lpTokenBalance] =
                getLPTokenBalances(env, amm, alice);

            BEAST_EXPECT(
                lpToken == "1414.213562373101" &&
                lpTokenBalance == "1414.2135623731");

            auto res =
                isOnlyLiquidityProvider(*env.current(), amm.lptIssue(), alice);
            BEAST_EXPECT(res && res.value());

            if (!features[fixAMMClawbackRounding] && !features[fixAMMv1_3])
            {
                env(amm::ammClawback(gw, alice, USD, EUR, USD(1)));
                BEAST_EXPECT(amm.expectBalances(
                    STAmount(USD, UINT64_C(4), -15),
                    STAmount(EUR, UINT64_C(8), -9),
                    IOUAmount{6, -12}));
            }
            else if (!features[fixAMMClawbackRounding])
            {
                // sqrt(amount * amount2) >= LPTokens and exceeds the allowed
                // tolerance
                env(amm::ammClawback(gw, alice, USD, EUR, USD(1)),
                    ter(tecINVARIANT_FAILED));
                BEAST_EXPECT(amm.ammExists());
            }
            else if (features[fixAMMv1_3] && features[fixAMMClawbackRounding])
            {
                env(amm::ammClawback(gw, alice, USD, EUR, USD(1)),
                    txflags(tfClawTwoAssets));
                auto const lpBalance = IOUAmount{5, -12};
                BEAST_EXPECT(amm.expectBalances(
                    STAmount(USD, UINT64_C(4), -15),
                    STAmount(EUR, UINT64_C(8), -9),
                    lpBalance));
                BEAST_EXPECT(amm.expectLPTokens(alice, lpBalance));
            }
        }
    }

    void
    run() override
    {
<<<<<<< HEAD
        FeatureBitset const all{jtx::testable_amendments()};
        testInvalidRequest(all);
=======
        FeatureBitset const all{
            jtx::supported_amendments() | fixAMMClawbackRounding};

        testInvalidRequest();
>>>>>>> 452263ea
        testFeatureDisabled(all - featureAMMClawback);
        for (auto const& features :
             {all - fixAMMv1_3 - fixAMMClawbackRounding,
              all - fixAMMClawbackRounding,
              all})
        {
            testAMMClawbackSpecificAmount(features);
            testAMMClawbackExceedBalance(features);
            testAMMClawbackAll(features);
            testAMMClawbackSameIssuerAssets(features);
            testAMMClawbackSameCurrency(features);
            testAMMClawbackIssuesEachOther(features);
            testNotHoldingLptoken(features);
            testAssetFrozen(features);
            testSingleDepositAndClawback(features);
            testLastHolderLPTokenBalance(features);
        }
    }
};
BEAST_DEFINE_TESTSUITE(AMMClawback, app, ripple);
}  // namespace test
}  // namespace ripple<|MERGE_RESOLUTION|>--- conflicted
+++ resolved
@@ -2442,15 +2442,10 @@
     void
     run() override
     {
-<<<<<<< HEAD
-        FeatureBitset const all{jtx::testable_amendments()};
-        testInvalidRequest(all);
-=======
         FeatureBitset const all{
-            jtx::supported_amendments() | fixAMMClawbackRounding};
+            jtx::testable_amendments() | fixAMMClawbackRounding};
 
         testInvalidRequest();
->>>>>>> 452263ea
         testFeatureDisabled(all - featureAMMClawback);
         for (auto const& features :
              {all - fixAMMv1_3 - fixAMMClawbackRounding,
