--- conflicted
+++ resolved
@@ -20,10 +20,7 @@
 #include <xrpld/app/tx/apply.h>
 
 #include <xrpl/protocol/Feature.h>
-<<<<<<< HEAD
-=======
 
->>>>>>> c17676a9
 #include <string>
 #include <vector>
 
