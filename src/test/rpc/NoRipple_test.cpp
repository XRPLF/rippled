--- conflicted
+++ resolved
@@ -293,12 +293,7 @@
             testPairwise(features);
         };
         using namespace jtx;
-<<<<<<< HEAD
         auto const sa = testable_amendments();
-        withFeatsTests(sa - featureFlowCross - featurePermissionedDEX);
-=======
-        auto const sa = supported_amendments();
->>>>>>> c9135a63
         withFeatsTests(sa - featurePermissionedDEX);
         withFeatsTests(sa);
     }
