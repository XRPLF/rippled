--- conflicted
+++ resolved
@@ -293,11 +293,7 @@
             testPairwise(features);
         };
         using namespace jtx;
-<<<<<<< HEAD
-        auto const sa = supported_amendments();
-=======
         auto const sa = testable_amendments();
->>>>>>> e7a7bb83
         withFeatsTests(sa - featurePermissionedDEX);
         withFeatsTests(sa);
     }
