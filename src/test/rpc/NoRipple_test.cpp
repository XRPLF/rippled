//------------------------------------------------------------------------------
/*
    This file is part of rippled: https://github.com/ripple/rippled
    Copyright (c) 2016 Ripple Labs Inc.

    Permission to use, copy, modify, and/or distribute this software for any
    purpose  with  or without fee is hereby granted, provided that the above
    copyright notice and this permission notice appear in all copies.

    THE  SOFTWARE IS PROVIDED "AS IS" AND THE AUTHOR DISCLAIMS ALL WARRANTIES
    WITH  REGARD  TO  THIS  SOFTWARE  INCLUDING  ALL  IMPLIED  WARRANTIES  OF
    MERCHANTABILITY  AND  FITNESS. IN NO EVENT SHALL THE AUTHOR BE LIABLE FOR
    ANY  SPECIAL ,  DIRECT, INDIRECT, OR CONSEQUENTIAL DAMAGES OR ANY DAMAGES
    WHATSOEVER  RESULTING  FROM  LOSS  OF USE, DATA OR PROFITS, WHETHER IN AN
    ACTION  OF  CONTRACT, NEGLIGENCE OR OTHER TORTIOUS ACTION, ARISING OUT OF
    OR IN CONNECTION WITH THE USE OR PERFORMANCE OF THIS SOFTWARE.
*/
//==============================================================================

#include <test/jtx.h>

#include <xrpld/rpc/detail/RPCHelpers.h>

#include <xrpl/protocol/Feature.h>
#include <xrpl/protocol/jss.h>

namespace ripple {

namespace test {

class NoRipple_test : public beast::unit_test::suite
{
public:
    void
    testSetAndClear()
    {
        testcase("Set and clear noripple");

        using namespace jtx;
        Env env(*this);

        auto const gw = Account("gateway");
        auto const alice = Account("alice");

        env.fund(XRP(10000), gw, alice);

        auto const USD = gw["USD"];

        Json::Value account_gw;
        account_gw[jss::account] = gw.human();
        Json::Value account_alice;
        account_alice[jss::account] = alice.human();

        for (auto SetOrClear : {true, false})
        {
            // Create a trust line with no-ripple flag setting
            env(trust(
                gw,
                USD(100),
                alice,
                SetOrClear ? tfSetNoRipple : tfClearNoRipple));
            env.close();

            // Check no-ripple flag on sender 'gateway'
            Json::Value lines{
                env.rpc("json", "account_lines", to_string(account_gw))};
            auto const& gline0 = lines[jss::result][jss::lines][0u];
            BEAST_EXPECT(gline0[jss::no_ripple].asBool() == SetOrClear);

            // Check no-ripple peer flag on destination 'alice'
            lines = env.rpc("json", "account_lines", to_string(account_alice));
            auto const& aline0 = lines[jss::result][jss::lines][0u];
            BEAST_EXPECT(aline0[jss::no_ripple_peer].asBool() == SetOrClear);
        }
    }

    void
    testNegativeBalance(FeatureBitset features)
    {
        testcase("Set noripple on a line with negative balance");

        using namespace jtx;
        auto const gw = Account("gateway");
        auto const alice = Account("alice");
        auto const bob = Account("bob");
        auto const carol = Account("carol");

        // fix1578 changes the return code.  Verify expected behavior
        // without and with fix1578.
        for (auto const& tweakedFeatures :
             {features - fix1578, features | fix1578})
        {
            Env env(*this, tweakedFeatures);

            env.fund(XRP(10000), gw, alice, bob, carol);
            env.close();

            env.trust(alice["USD"](100), bob);
            env.trust(bob["USD"](100), carol);
            env.close();

            // After this payment alice has a -50 USD balance with bob, and
            // bob has a -50 USD balance with carol.  So neither alice nor
            // bob should be able to clear the noRipple flag.
            env(pay(alice, carol, carol["USD"](50)), path(bob));
            env.close();

            TER const terNeg{
                tweakedFeatures[fix1578] ? TER{tecNO_PERMISSION}
                                         : TER{tesSUCCESS}};

            env(trust(alice, bob["USD"](100), bob, tfSetNoRipple), ter(terNeg));
            env(trust(bob, carol["USD"](100), carol, tfSetNoRipple),
                ter(terNeg));
            env.close();

            Json::Value params;
            params[jss::source_account] = alice.human();
            params[jss::destination_account] = carol.human();
            params[jss::destination_amount] = [] {
                Json::Value dest_amt;
                dest_amt[jss::currency] = "USD";
                dest_amt[jss::value] = "1";
                dest_amt[jss::issuer] = Account("carol").human();
                return dest_amt;
            }();

            auto const resp =
                env.rpc("json", "ripple_path_find", to_string(params));
            BEAST_EXPECT(resp[jss::result][jss::alternatives].size() == 1);

            auto getAccountLines = [&env](Account const& acct) {
                auto const r = jtx::getAccountLines(env, acct);
                return r[jss::lines];
            };
            {
                auto const aliceLines = getAccountLines(alice);
                BEAST_EXPECT(aliceLines.size() == 1);
                BEAST_EXPECT(aliceLines[0u][jss::no_ripple].asBool() == false);

                auto const bobLines = getAccountLines(bob);
                BEAST_EXPECT(bobLines.size() == 2);
                BEAST_EXPECT(bobLines[0u][jss::no_ripple].asBool() == false);
                BEAST_EXPECT(bobLines[1u][jss::no_ripple].asBool() == false);
            }

            // Now carol sends the 50 USD back to alice.  Then alice and
            // bob can set the noRipple flag.
            env(pay(carol, alice, alice["USD"](50)), path(bob));
            env.close();

            env(trust(alice, bob["USD"](100), bob, tfSetNoRipple));
            env(trust(bob, carol["USD"](100), carol, tfSetNoRipple));
            env.close();
            {
                auto const aliceLines = getAccountLines(alice);
                BEAST_EXPECT(aliceLines.size() == 1);
                BEAST_EXPECT(aliceLines[0u].isMember(jss::no_ripple));

                auto const bobLines = getAccountLines(bob);
                BEAST_EXPECT(bobLines.size() == 2);
                BEAST_EXPECT(bobLines[0u].isMember(jss::no_ripple_peer));
                BEAST_EXPECT(bobLines[1u].isMember(jss::no_ripple));
            }
        }
    }

    void
    testPairwise(FeatureBitset features)
    {
        testcase("pairwise NoRipple");

        using namespace jtx;
        Env env(*this, features);

        auto const alice = Account("alice");
        auto const bob = Account("bob");
        auto const carol = Account("carol");

        env.fund(XRP(10000), alice, bob, carol);

        env(trust(bob, alice["USD"](100)));
        env(trust(carol, bob["USD"](100)));

        env(trust(bob, alice["USD"](100), alice, tfSetNoRipple));
        env(trust(bob, carol["USD"](100), carol, tfSetNoRipple));
        env.close();

        Json::Value params;
        params[jss::source_account] = alice.human();
        params[jss::destination_account] = carol.human();
        params[jss::destination_amount] = [] {
            Json::Value dest_amt;
            dest_amt[jss::currency] = "USD";
            dest_amt[jss::value] = "1";
            dest_amt[jss::issuer] = Account("carol").human();
            return dest_amt;
        }();

        Json::Value const resp{
            env.rpc("json", "ripple_path_find", to_string(params))};
        BEAST_EXPECT(resp[jss::result][jss::alternatives].size() == 0);

        env(pay(alice, carol, bob["USD"](50)), ter(tecPATH_DRY));
    }

    void
    testDefaultRipple(FeatureBitset features, unsigned int apiVersion)
    {
        testcase(
            "Set default ripple on an account and check new trustlines "
            "Version " +
            std::to_string(apiVersion));

        using namespace jtx;
        Env env(*this, features);

        auto const gw = Account("gateway");
        auto const alice = Account("alice");
        auto const bob = Account("bob");

        env.fund(XRP(10000), gw, noripple(alice, bob));

        env(fset(bob, asfDefaultRipple));

        auto const USD = gw["USD"];

        env(trust(gw, USD(100), alice, 0));
        env(trust(gw, USD(100), bob, 0));
        Json::Value params;
        params[jss::api_version] = apiVersion;

        {
            params[jss::account] = gw.human();
            params[jss::peer] = alice.human();

            auto lines = env.rpc("json", "account_lines", to_string(params));
            auto const& line0 = lines[jss::result][jss::lines][0u];
            BEAST_EXPECT(line0[jss::no_ripple_peer].asBool() == true);
        }
        {
            params[jss::account] = alice.human();
            params[jss::peer] = gw.human();

            auto lines = env.rpc("json", "account_lines", to_string(params));
            auto const& line0 = lines[jss::result][jss::lines][0u];
            BEAST_EXPECT(line0[jss::no_ripple].asBool() == true);
        }
        {
            params[jss::account] = gw.human();
            params[jss::peer] = bob.human();

            auto lines = env.rpc("json", "account_lines", to_string(params));
            auto const& line0 = lines[jss::result][jss::lines][0u];
            BEAST_EXPECT(line0[jss::no_ripple].asBool() == false);
        }
        {
            params[jss::account] = bob.human();
            params[jss::peer] = gw.human();

            auto lines = env.rpc("json", "account_lines", to_string(params));
            auto const& line0 = lines[jss::result][jss::lines][0u];
            BEAST_EXPECT(line0[jss::no_ripple_peer].asBool() == false);
        }
        {
            // test for transactions
            {
                params[jss::account] = bob.human();
                params[jss::role] = "gateway";
                params[jss::transactions] = "asdf";

                auto lines =
                    env.rpc("json", "noripple_check", to_string(params));
                if (apiVersion < 2u)
                    BEAST_EXPECT(lines[jss::result][jss::status] == "success");
                else
                    BEAST_EXPECT(
                        lines[jss::result][jss::error] == "invalidParams");
            }
        }
    }

    void
    run() override
    {
        testSetAndClear();

        auto withFeatsTests = [this](FeatureBitset features) {
            forAllApiVersions([&, this](unsigned testVersion) {
                testDefaultRipple(features, testVersion);
            });
            testNegativeBalance(features);
            testPairwise(features);
        };
        using namespace jtx;
        auto const sa = supported_amendments();
<<<<<<< HEAD
=======
        withFeatsTests(sa - featureFlowCross - featurePermissionedDEX);
        withFeatsTests(sa - featurePermissionedDEX);
>>>>>>> d494bf45
        withFeatsTests(sa);
    }
};

BEAST_DEFINE_TESTSUITE(NoRipple, app, ripple);

}  // namespace test
}  // namespace ripple<|MERGE_RESOLUTION|>--- conflicted
+++ resolved
@@ -294,11 +294,7 @@
         };
         using namespace jtx;
         auto const sa = supported_amendments();
-<<<<<<< HEAD
-=======
-        withFeatsTests(sa - featureFlowCross - featurePermissionedDEX);
         withFeatsTests(sa - featurePermissionedDEX);
->>>>>>> d494bf45
         withFeatsTests(sa);
     }
 };
