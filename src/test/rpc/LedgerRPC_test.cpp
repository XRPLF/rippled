--- conflicted
+++ resolved
@@ -22,13 +22,9 @@
 #include <test/jtx/attester.h>
 #include <test/jtx/multisign.h>
 #include <test/jtx/xchain_bridge.h>
-<<<<<<< HEAD
+
 #include <xrpld/app/misc/TxQ.h>
-=======
-
-#include <xrpld/app/misc/TxQ.h>
-
->>>>>>> c17676a9
+
 #include <xrpl/beast/unit_test.h>
 #include <xrpl/json/json_value.h>
 #include <xrpl/protocol/AccountID.h>
@@ -281,12 +277,12 @@
             auto attest = r[sfXChainCreateAccountAttestations.jsonName];
             BEAST_EXPECT(attest.isArray());
             BEAST_EXPECT(attest.size() == 3);
-            BEAST_EXPECT(attest[static_cast<Json::Value::UInt>(0)].isMember(
+            BEAST_EXPECT(attest[Json::Value::UInt(0)].isMember(
                 sfXChainCreateAccountProofSig.jsonName));
             Json::Value a[num_attest];
             for (size_t i = 0; i < num_attest; ++i)
             {
-                a[i] = attest[static_cast<Json::Value::UInt>(0)]
+                a[i] = attest[Json::Value::UInt(0)]
                              [sfXChainCreateAccountProofSig.jsonName];
                 BEAST_EXPECT(
                     a[i].isMember(jss::Amount) &&
@@ -296,16 +292,20 @@
                     a[i][jss::Destination] == scCarol.human());
                 BEAST_EXPECT(
                     a[i].isMember(sfAttestationSignerAccount.jsonName) &&
-                    std::ranges::any_of(signers, [&](signer const& s) {
-                        return a[i][sfAttestationSignerAccount.jsonName] ==
-                            s.account.human();
-                    }));
+                    std::any_of(
+                        signers.begin(), signers.end(), [&](signer const& s) {
+                            return a[i][sfAttestationSignerAccount.jsonName] ==
+                                s.account.human();
+                        }));
                 BEAST_EXPECT(
                     a[i].isMember(sfAttestationRewardAccount.jsonName) &&
-                    std::ranges::any_of(payee, [&](Account const& account) {
-                        return a[i][sfAttestationRewardAccount.jsonName] ==
-                            account.human();
-                    }));
+                    std::any_of(
+                        payee.begin(),
+                        payee.end(),
+                        [&](Account const& account) {
+                            return a[i][sfAttestationRewardAccount.jsonName] ==
+                                account.human();
+                        }));
                 BEAST_EXPECT(
                     a[i].isMember(sfWasLockingChainSend.jsonName) &&
                     a[i][sfWasLockingChainSend.jsonName] == 1);
@@ -1282,7 +1282,9 @@
                 "cred7",
                 "cred8",
                 "cred9"};
-            static_assert(std::size(credTypes) > maxCredentialsArraySize);
+            static_assert(
+                sizeof(credTypes) / sizeof(credTypes[0]) >
+                maxCredentialsArraySize);
 
             Json::Value jvParams;
             jvParams[jss::ledger_index] = jss::validated;
@@ -1293,7 +1295,8 @@
             auto& arr(
                 jvParams[jss::deposit_preauth][jss::authorized_credentials]);
 
-            for (unsigned i = 0; i < std::size(credTypes); ++i)
+            for (unsigned i = 0; i < sizeof(credTypes) / sizeof(credTypes[0]);
+                 ++i)
             {
                 Json::Value jo;
                 jo[jss::issuer] = issuer.human();
