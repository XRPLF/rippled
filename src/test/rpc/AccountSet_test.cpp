//------------------------------------------------------------------------------
/*
    This file is part of rippled: https://github.com/ripple/rippled
    Copyright (c) 2016 Ripple Labs Inc.

    Permission to use, copy, modify, and/or distribute this software for any
    purpose  with  or without fee is hereby granted, provided that the above
    copyright notice and this permission notice appear in all copies.

    THE  SOFTWARE IS PROVIDED "AS IS" AND THE AUTHOR DISCLAIMS ALL WARRANTIES
    WITH  REGARD  TO  THIS  SOFTWARE  INCLUDING  ALL  IMPLIED  WARRANTIES  OF
    MERCHANTABILITY  AND  FITNESS. IN NO EVENT SHALL THE AUTHOR BE LIABLE FOR
    ANY  SPECIAL ,  DIRECT, INDIRECT, OR CONSEQUENTIAL DAMAGES OR ANY DAMAGES
    WHATSOEVER  RESULTING  FROM  LOSS  OF USE, DATA OR PROFITS, WHETHER IN AN
    ACTION  OF  CONTRACT, NEGLIGENCE OR OTHER TORTIOUS ACTION, ARISING OUT OF
    OR IN CONNECTION WITH THE USE OR PERFORMANCE OF THIS SOFTWARE.
*/
//==============================================================================

#include <test/jtx.h>
<<<<<<< HEAD
=======

>>>>>>> c17676a9
#include <xrpl/protocol/AmountConversions.h>
#include <xrpl/protocol/Feature.h>
#include <xrpl/protocol/Quality.h>
#include <xrpl/protocol/Rate.h>
#include <xrpl/protocol/jss.h>

namespace ripple {

class AccountSet_test : public beast::unit_test::suite
{
public:
    void
    testNullAccountSet()
    {
        testcase("No AccountSet");

        using namespace test::jtx;
        Env env(*this);
        Account const alice("alice");
        env.fund(XRP(10000), noripple(alice));
        // ask for the ledger entry - account root, to check its flags
        auto const jrr = env.le(alice);
        BEAST_EXPECT(jrr && jrr->at(sfFlags) == 0u);
    }

    void
    testMostFlags()
    {
        testcase("Most Flags");

        using namespace test::jtx;
        Account const alice("alice");

        // Test without DepositAuth enabled initially.
        Env env(*this, supported_amendments() - featureDepositAuth);
        env.fund(XRP(10000), noripple(alice));

        // Give alice a regular key so she can legally set and clear
        // her asfDisableMaster flag.
        Account const alie{"alie", KeyType::secp256k1};
        env(regkey(alice, alie));
        env.close();

        auto testFlags = [this, &alice, &alie, &env](
                             std::initializer_list<std::uint32_t> goodFlags) {
            std::uint32_t const orig_flags = (*env.le(alice))[sfFlags];
            for (std::uint32_t flag{1u};
                 flag < std::numeric_limits<std::uint32_t>::digits;
                 ++flag)
            {
                if (flag == asfNoFreeze)
                {
                    // The asfNoFreeze flag can't be cleared.  It is tested
                    // elsewhere.
                    continue;
                }

                if (flag == asfAuthorizedNFTokenMinter)
                {
                    // The asfAuthorizedNFTokenMinter flag requires the
                    // presence or absence of the sfNFTokenMinter field in
                    // the transaction.  It is tested elsewhere.
                    continue;
                }

                if (flag == asfDisallowIncomingCheck ||
                    flag == asfDisallowIncomingPayChan ||
                    flag == asfDisallowIncomingNFTokenOffer ||
                    flag == asfDisallowIncomingTrustline)
                {
                    // These flags are part of the DisallowIncoming amendment
                    // and are tested elsewhere
                    continue;
                }
                if (flag == asfAllowTrustLineClawback)
                {
                    // The asfAllowTrustLineClawback flag can't be cleared.  It
                    // is tested elsewhere.
                    continue;
                }

                if (std::ranges::find(goodFlags, flag) != goodFlags.end())
                {
                    // Good flag
                    env.require(nflags(alice, flag));
                    env(fset(alice, flag), sig(alice));
                    env.close();
                    env.require(flags(alice, flag));
                    env(fclear(alice, flag), sig(alie));
                    env.close();
                    env.require(nflags(alice, flag));
                    std::uint32_t const now_flags = (*env.le(alice))[sfFlags];
                    BEAST_EXPECT(now_flags == orig_flags);
                }
                else
                {
                    // Bad flag
                    BEAST_EXPECT((*env.le(alice))[sfFlags] == orig_flags);
                    env(fset(alice, flag), sig(alice));
                    env.close();
                    BEAST_EXPECT((*env.le(alice))[sfFlags] == orig_flags);
                    env(fclear(alice, flag), sig(alie));
                    env.close();
                    BEAST_EXPECT((*env.le(alice))[sfFlags] == orig_flags);
                }
            }
        };

        // Test with featureDepositAuth disabled.
        testFlags(
            {asfRequireDest,
             asfRequireAuth,
             asfDisallowXRP,
             asfGlobalFreeze,
             asfDisableMaster,
             asfDefaultRipple});

        // Enable featureDepositAuth and retest.
        env.enableFeature(featureDepositAuth);
        env.close();
        testFlags(
            {asfRequireDest,
             asfRequireAuth,
             asfDisallowXRP,
             asfGlobalFreeze,
             asfDisableMaster,
             asfDefaultRipple,
             asfDepositAuth});
    }

    void
    testSetAndResetAccountTxnID()
    {
        testcase("Set and reset AccountTxnID");

        using namespace test::jtx;
        Env env(*this);
        Account const alice("alice");
        env.fund(XRP(10000), noripple(alice));

        std::uint32_t const orig_flags = (*env.le(alice))[sfFlags];

        // asfAccountTxnID is special and not actually set as a flag,
        // so we check the field presence instead
        BEAST_EXPECT(!env.le(alice)->isFieldPresent(sfAccountTxnID));
        env(fset(alice, asfAccountTxnID), sig(alice));
        BEAST_EXPECT(env.le(alice)->isFieldPresent(sfAccountTxnID));
        env(fclear(alice, asfAccountTxnID));
        BEAST_EXPECT(!env.le(alice)->isFieldPresent(sfAccountTxnID));
        std::uint32_t const now_flags = (*env.le(alice))[sfFlags];
        BEAST_EXPECT(now_flags == orig_flags);
    }

    void
    testSetNoFreeze()
    {
        testcase("Set NoFreeze");

        using namespace test::jtx;
        Env env(*this);
        Account const alice("alice");
        env.fund(XRP(10000), noripple(alice));
        env.memoize("eric");
        env(regkey(alice, "eric"));

        env.require(nflags(alice, asfNoFreeze));
        env(fset(alice, asfNoFreeze), sig("eric"), ter(tecNEED_MASTER_KEY));
        env(fset(alice, asfNoFreeze), sig(alice));
        env.require(flags(alice, asfNoFreeze));
        env(fclear(alice, asfNoFreeze), sig(alice));
        // verify flag is still set (clear does not clear in this case)
        env.require(flags(alice, asfNoFreeze));
    }

    void
    testDomain()
    {
        testcase("Domain");

        using namespace test::jtx;
        Env env(*this);
        Account const alice("alice");
        env.fund(XRP(10000), alice);
        auto jt = noop(alice);
        // The Domain field is represented as the hex string of the lowercase
        // ASCII of the domain. For example, the domain example.com would be
        // represented as "6578616d706c652e636f6d".
        //
        // To remove the Domain field from an account, send an AccountSet with
        // the Domain set to an empty string.
        std::string const domain = "example.com";
        jt[sfDomain.fieldName] = strHex(domain);
        env(jt);
        BEAST_EXPECT((*env.le(alice))[sfDomain] == makeSlice(domain));

        jt[sfDomain.fieldName] = "";
        env(jt);
        BEAST_EXPECT(!env.le(alice)->isFieldPresent(sfDomain));

        // The upper limit on the length is 256 bytes
        // (defined as DOMAIN_BYTES_MAX in SetAccount)
        // test the edge cases: 255, 256, 257.
        std::size_t const maxLength = 256;
        for (std::size_t len = maxLength - 1; len <= maxLength + 1; ++len)
        {
            std::string domain2 =
                std::string(len - domain.length() - 1, 'a') + "." + domain;

            BEAST_EXPECT(domain2.length() == len);

            jt[sfDomain.fieldName] = strHex(domain2);

            if (len <= maxLength)
            {
                env(jt);
                BEAST_EXPECT((*env.le(alice))[sfDomain] == makeSlice(domain2));
            }
            else
            {
                env(jt, ter(telBAD_DOMAIN));
            }
        }
    }

    void
    testMessageKey()
    {
        testcase("MessageKey");

        using namespace test::jtx;
        Env env(*this);
        Account const alice("alice");
        env.fund(XRP(10000), alice);
        auto jt = noop(alice);

        auto const rkp = randomKeyPair(KeyType::ed25519);
        jt[sfMessageKey.fieldName] = strHex(rkp.first.slice());
        env(jt);
        BEAST_EXPECT(
            strHex((*env.le(alice))[sfMessageKey]) ==
            strHex(rkp.first.slice()));

        jt[sfMessageKey.fieldName] = "";
        env(jt);
        BEAST_EXPECT(!env.le(alice)->isFieldPresent(sfMessageKey));

        using namespace std::string_literals;
        jt[sfMessageKey.fieldName] = strHex("NOT_REALLY_A_PUBKEY"s);
        env(jt, ter(telBAD_PUBLIC_KEY));
    }

    void
    testWalletID()
    {
        testcase("WalletID");

        using namespace test::jtx;
        Env env(*this);
        Account const alice("alice");
        env.fund(XRP(10000), alice);
        auto jt = noop(alice);

        std::string const locator =
            "9633EC8AF54F16B5286DB1D7B519EF49EEFC050C0C8AC4384F1D88ACD1BFDF05";
        jt[sfWalletLocator.fieldName] = locator;
        env(jt);
        BEAST_EXPECT(to_string((*env.le(alice))[sfWalletLocator]) == locator);

        jt[sfWalletLocator.fieldName] = "";
        env(jt);
        BEAST_EXPECT(!env.le(alice)->isFieldPresent(sfWalletLocator));
    }

    void
    testEmailHash()
    {
        testcase("EmailHash");

        using namespace test::jtx;
        Env env(*this);
        Account const alice("alice");
        env.fund(XRP(10000), alice);
        auto jt = noop(alice);

        std::string const mh("5F31A79367DC3137FADA860C05742EE6");
        jt[sfEmailHash.fieldName] = mh;
        env(jt);
        BEAST_EXPECT(to_string((*env.le(alice))[sfEmailHash]) == mh);

        jt[sfEmailHash.fieldName] = "";
        env(jt);
        BEAST_EXPECT(!env.le(alice)->isFieldPresent(sfEmailHash));
    }

    void
    testTransferRate()
    {
        struct test_results
        {
            double set;
            TER code;
            double get;
        };

        testcase("TransferRate");

        using namespace test::jtx;
        auto doTests = [this](
                           FeatureBitset const& features,
                           std::initializer_list<test_results> testData) {
            Env env(*this, features);

            Account const alice("alice");
            env.fund(XRP(10000), alice);

            for (auto const& r : testData)
            {
                env(rate(alice, r.set), ter(r.code));
                env.close();

                // If the field is not present expect the default value
                if (!(*env.le(alice))[~sfTransferRate])
                    BEAST_EXPECT(r.get == 1.0);
                else
                    BEAST_EXPECT(
                        *(*env.le(alice))[~sfTransferRate] ==
                        r.get * QUALITY_ONE);
            }
        };

        doTests(
            supported_amendments(),
            {{1.0, tesSUCCESS, 1.0},
             {1.1, tesSUCCESS, 1.1},
             {2.0, tesSUCCESS, 2.0},
             {2.1, temBAD_TRANSFER_RATE, 2.0},
             {0.0, tesSUCCESS, 1.0},
             {2.0, tesSUCCESS, 2.0},
             {0.9, temBAD_TRANSFER_RATE, 2.0}});
    }

    void
    testGateway()
    {
        testcase("Gateway");

        using namespace test::jtx;

        Account const alice("alice");
        Account const bob("bob");
        Account const gw("gateway");
        auto const USD = gw["USD"];

        // Test gateway with a variety of allowed transfer rates
        for (double transferRate = 1.0; transferRate <= 2.0;
             transferRate += 0.03125)
        {
            Env env(*this);
            env.fund(XRP(10000), gw, alice, bob);
            env.close();
            env.trust(USD(10), alice, bob);
            env.close();
            env(rate(gw, transferRate));
            env.close();

            auto const amount = USD(1);
            Rate const rate(transferRate * QUALITY_ONE);
            auto const amountWithRate =
                toAmount<STAmount>(multiply(amount.value(), rate));

            env(pay(gw, alice, USD(10)));
            env.close();
            env(pay(alice, bob, USD(1)), sendmax(USD(10)));
            env.close();

            env.require(balance(alice, USD(10) - amountWithRate));
            env.require(balance(bob, USD(1)));
        }

        // Since fix1201 was enabled on Nov 14 2017 a rate in excess of
        // 2.0 has been blocked by the transactor.  But there are a few
        // accounts on the MainNet that have larger-than-currently-allowed
        // TransferRates.  We'll bypass the transactor so we can check
        // operation of these legacy TransferRates.
        //
        // Two out-of-bound values are currently in the ledger (March 2020)
        // They are 4.0 and 4.294967295.  So those are the values we test.
        for (double transferRate : {4.0, 4.294967295})
        {
            Env env(*this);
            env.fund(XRP(10000), gw, alice, bob);
            env.close();
            env.trust(USD(10), alice, bob);
            env.close();

            // We'd like to use transferRate here, but the transactor
            // blocks transfer rates that large.  So we use an acceptable
            // transfer rate here and later hack the ledger to replace
            // the acceptable value with an out-of-bounds value.
            env(rate(gw, 2.0));
            env.close();

            // Because we're hacking the ledger we need the account to have
            // non-zero sfMintedNFTokens and sfBurnedNFTokens fields.  This
            // prevents an exception when the AccountRoot template is applied.
            {
                uint256 const nftId0{token::getNextID(env, gw, 0u)};
                env(token::mint(gw, 0u));
                env.close();

                env(token::burn(gw, nftId0));
                env.close();
            }

            // Note that we're bypassing almost all of the ledger's safety
            // checks with this modify() call.  If you call close() between
            // here and the end of the test all the effort will be lost.
            env.app().openLedger().modify(
                [&gw, transferRate](OpenView& view, beast::Journal j) {
                    // Get the account root we want to hijack.
                    auto const sle = view.read(keylet::account(gw.id()));
                    if (!sle)
                        return false;  // This would be really surprising!

                    // We'll insert a replacement for the account root
                    // with the higher (currently invalid) transfer rate.
                    auto replacement = std::make_shared<SLE>(*sle, sle->key());
                    (*replacement)[sfTransferRate] =
                        static_cast<std::uint32_t>(transferRate * QUALITY_ONE);
                    view.rawReplace(replacement);
                    return true;
                });

            auto const amount = USD(1);
            auto const amountWithRate = toAmount<STAmount>(
                multiply(amount.value(), Rate(transferRate * QUALITY_ONE)));

            env(pay(gw, alice, USD(10)));
            env(pay(alice, bob, amount), sendmax(USD(10)));

            env.require(balance(alice, USD(10) - amountWithRate));
            env.require(balance(bob, amount));
        }
    }

    void
    testBadInputs()
    {
        testcase("Bad inputs");

        using namespace test::jtx;
        Env env(*this);
        Account const alice("alice");
        env.fund(XRP(10000), alice);

        auto jt = fset(alice, asfDisallowXRP);
        jt[jss::ClearFlag] = asfDisallowXRP;
        env(jt, ter(temINVALID_FLAG));

        jt = fset(alice, asfRequireAuth);
        jt[jss::ClearFlag] = asfRequireAuth;
        env(jt, ter(temINVALID_FLAG));

        jt = fset(alice, asfRequireDest);
        jt[jss::ClearFlag] = asfRequireDest;
        env(jt, ter(temINVALID_FLAG));

        jt = fset(alice, asfDisallowXRP);
        jt[sfFlags.fieldName] = tfAllowXRP;
        env(jt, ter(temINVALID_FLAG));

        jt = fset(alice, asfRequireAuth);
        jt[sfFlags.fieldName] = tfOptionalAuth;
        env(jt, ter(temINVALID_FLAG));

        jt = fset(alice, asfRequireDest);
        jt[sfFlags.fieldName] = tfOptionalDestTag;
        env(jt, ter(temINVALID_FLAG));

        jt = fset(alice, asfRequireDest);
        jt[sfFlags.fieldName] = tfAccountSetMask;
        env(jt, ter(temINVALID_FLAG));

        env(fset(alice, asfDisableMaster),
            sig(alice),
            ter(tecNO_ALTERNATIVE_KEY));
    }

    void
    testRequireAuthWithDir()
    {
        testcase("Require auth");

        using namespace test::jtx;
        Env env(*this);
        Account const alice("alice");
        Account const bob("bob");

        env.fund(XRP(10000), alice);
        env.close();

        // alice should have an empty directory.
        BEAST_EXPECT(dirIsEmpty(*env.closed(), keylet::ownerDir(alice)));

        // Give alice a signer list, then there will be stuff in the directory.
        env(signers(alice, 1, {{bob, 1}}));
        env.close();
        BEAST_EXPECT(!dirIsEmpty(*env.closed(), keylet::ownerDir(alice)));

        env(fset(alice, asfRequireAuth), ter(tecOWNERS));

        // Remove the signer list.  After that asfRequireAuth should succeed.
        env(signers(alice, test::jtx::none));
        env.close();
        BEAST_EXPECT(dirIsEmpty(*env.closed(), keylet::ownerDir(alice)));

        env(fset(alice, asfRequireAuth));
    }

    void
    testTicket()
    {
        using namespace test::jtx;
        Env env(*this);
        Account const alice("alice");

        env.fund(XRP(10000), alice);
        env.close();

        std::uint32_t const ticketSeq{env.seq(alice) + 1};
        env(ticket::create(alice, 1));
        env.close();
        env.require(owners(alice, 1), tickets(alice, 1));

        // Try using a ticket that alice doesn't have.
        env(noop(alice), ticket::use(ticketSeq + 1), ter(terPRE_TICKET));
        env.close();
        env.require(owners(alice, 1), tickets(alice, 1));

        // Actually use alice's ticket.  Note that if a transaction consumes
        // a ticket then the account's sequence number does not advance.
        std::uint32_t const aliceSeq{env.seq(alice)};
        env(noop(alice), ticket::use(ticketSeq));
        env.close();
        env.require(owners(alice, 0), tickets(alice, 0));
        BEAST_EXPECT(aliceSeq == env.seq(alice));

        // Try re-using a ticket that alice already used.
        env(noop(alice), ticket::use(ticketSeq), ter(tefNO_TICKET));
        env.close();
    }

    void
    run() override
    {
        testNullAccountSet();
        testMostFlags();
        testSetAndResetAccountTxnID();
        testSetNoFreeze();
        testDomain();
        testGateway();
        testMessageKey();
        testWalletID();
        testEmailHash();
        testBadInputs();
        testRequireAuthWithDir();
        testTransferRate();
        testTicket();
    }
};

BEAST_DEFINE_TESTSUITE_PRIO(AccountSet, app, ripple, 1);

}  // namespace ripple<|MERGE_RESOLUTION|>--- conflicted
+++ resolved
@@ -18,10 +18,7 @@
 //==============================================================================
 
 #include <test/jtx.h>
-<<<<<<< HEAD
-=======
-
->>>>>>> c17676a9
+
 #include <xrpl/protocol/AmountConversions.h>
 #include <xrpl/protocol/Feature.h>
 #include <xrpl/protocol/Quality.h>
@@ -103,7 +100,8 @@
                     continue;
                 }
 
-                if (std::ranges::find(goodFlags, flag) != goodFlags.end())
+                if (std::find(goodFlags.begin(), goodFlags.end(), flag) !=
+                    goodFlags.end())
                 {
                     // Good flag
                     env.require(nflags(alice, flag));
