//------------------------------------------------------------------------------
/*
    This file is part of rippled: https://github.com/ripple/rippled
    Copyright (c) 2012-2014 Ripple Labs Inc.

    Permission to use, copy, modify, and/or distribute this software for any
    purpose  with  or without fee is hereby granted, provided that the above
    copyright notice and this permission notice appear in all copies.

    THE  SOFTWARE IS PROVIDED "AS IS" AND THE AUTHOR DISCLAIMS ALL WARRANTIES
    WITH  REGARD  TO  THIS  SOFTWARE  INCLUDING  ALL  IMPLIED  WARRANTIES  OF
    MERCHANTABILITY  AND  FITNESS. IN NO EVENT SHALL THE AUTHOR BE LIABLE FOR
    ANY  SPECIAL ,  DIRECT, INDIRECT, OR CONSEQUENTIAL DAMAGES OR ANY DAMAGES
    WHATSOEVER  RESULTING  FROM  LOSS  OF USE, DATA OR PROFITS, WHETHER IN AN
    ACTION  OF  CONTRACT, NEGLIGENCE OR OTHER TORTIOUS ACTION, ARISING OUT OF
    OR IN CONNECTION WITH THE USE OR PERFORMANCE OF THIS SOFTWARE.
*/
//==============================================================================

#include <ripple/app/misc/LoadFeeTrack.h>
#include <ripple/app/misc/TxQ.h>
#include <ripple/basics/SubmitSync.h>
#include <ripple/basics/contract.h>
#include <ripple/beast/unit_test.h>
#include <ripple/core/ConfigSections.h>
#include <ripple/json/json_reader.h>
#include <ripple/protocol/ErrorCodes.h>
#include <ripple/protocol/Feature.h>
#include <ripple/rpc/impl/TransactionSign.h>
#include <test/jtx.h>
#include <test/jtx/envconfig.h>

namespace ripple {

namespace RPC {

struct TxnTestData
{
    char const* const description;
    int const line;
    char const* const json;
    // The JSON is applied to four different interfaces:
    //   1. sign,
    //   2. submit,
    //   3. sign_for, and
    //   4. submit_multisigned.
    // The JSON is not valid for all of these interfaces, but it should
    // crash none of them, and should provide reliable error messages.
    //
    // The expMsg array contains the expected error string for the above cases.
    std::array<char const* const, 4> const expMsg;

    constexpr TxnTestData(
        char const* description_,
        int line_,
        char const* json_,
        std::array<char const* const, 4> const& expMsg_)
        : description(description_), line(line_), json(json_), expMsg{expMsg_}
    {
    }

    TxnTestData() = delete;
    TxnTestData(TxnTestData const&) = delete;
    TxnTestData(TxnTestData&&) = delete;
    TxnTestData&
    operator=(TxnTestData const&) = delete;
    TxnTestData&
    operator=(TxnTestData&&) = delete;
};

static constexpr TxnTestData txnTestArray[] = {

    {"Minimal payment.",
     __LINE__,
     R"({
    "command": "doesnt_matter",
    "secret": "masterpassphrase",
    "tx_json": {
        "Account": "rHb9CJAWyB4rj91VRWn96DkukG4bwdtyTh",
        "Amount": "1000000000",
        "Destination": "rnUy2SHTrB9DubsPmkJZUXTf5FcNDGrYEA",
        "TransactionType": "Payment"
    }
})",
     {{"",
       "",
       "Missing field 'account'.",
       "Missing field 'tx_json.Sequence'."}}},

    {"Pass in Fee with minimal payment.",
     __LINE__,
     R"({
    "command": "doesnt_matter",
    "account": "rHb9CJAWyB4rj91VRWn96DkukG4bwdtyTh",
    "secret": "masterpassphrase",
    "tx_json": {
        "Fee": 10,
        "Account": "rHb9CJAWyB4rj91VRWn96DkukG4bwdtyTh",
        "Amount": "1000000000",
        "Destination": "rnUy2SHTrB9DubsPmkJZUXTf5FcNDGrYEA",
        "TransactionType": "Payment"
    }
})",
     {{"",
       "",
       "Missing field 'tx_json.Sequence'.",
       "Missing field 'tx_json.Sequence'."}}},

    {"Pass in Sequence.",
     __LINE__,
     R"({
    "command": "doesnt_matter",
    "account": "rHb9CJAWyB4rj91VRWn96DkukG4bwdtyTh",
    "secret": "masterpassphrase",
    "tx_json": {
        "Sequence": 0,
        "Account": "rHb9CJAWyB4rj91VRWn96DkukG4bwdtyTh",
        "Amount": "1000000000",
        "Destination": "rnUy2SHTrB9DubsPmkJZUXTf5FcNDGrYEA",
        "TransactionType": "Payment"
    }
})",
     {{"",
       "",
       "Missing field 'tx_json.Fee'.",
       "Missing field 'tx_json.SigningPubKey'."}}},

    {"Pass in Sequence and Fee with minimal payment.",
     __LINE__,
     R"({
    "command": "doesnt_matter",
    "account": "rHb9CJAWyB4rj91VRWn96DkukG4bwdtyTh",
    "secret": "masterpassphrase",
    "tx_json": {
        "Sequence": 0,
        "Fee": 10,
        "Account": "rHb9CJAWyB4rj91VRWn96DkukG4bwdtyTh",
        "Amount": "1000000000",
        "Destination": "rnUy2SHTrB9DubsPmkJZUXTf5FcNDGrYEA",
        "TransactionType": "Payment"
    }
})",
     {{"",
       "",
       "A Signer may not be the transaction's Account "
       "(rHb9CJAWyB4rj91VRWn96DkukG4bwdtyTh).",
       "Missing field 'tx_json.SigningPubKey'."}}},

    {"Add 'fee_mult_max' field.",
     __LINE__,
     R"({
    "command": "doesnt_matter",
    "account": "rHb9CJAWyB4rj91VRWn96DkukG4bwdtyTh",
    "secret": "masterpassphrase",
    "fee_mult_max": 7,
    "tx_json": {
        "Sequence": 0,
        "Account": "rHb9CJAWyB4rj91VRWn96DkukG4bwdtyTh",
        "Amount": "1000000000",
        "Destination": "rnUy2SHTrB9DubsPmkJZUXTf5FcNDGrYEA",
        "TransactionType": "Payment"
    }
})",
     {{"",
       "",
       "Missing field 'tx_json.Fee'.",
       "Missing field 'tx_json.SigningPubKey'."}}},

    {"Add 'fee_mult_max' and 'fee_div_max' field.",
     __LINE__,
     R"({
    "command": "doesnt_matter",
    "account": "rHb9CJAWyB4rj91VRWn96DkukG4bwdtyTh",
    "secret": "masterpassphrase",
    "fee_mult_max": 7,
    "fee_div_max": 4,
    "tx_json": {
        "Sequence": 0,
        "Account": "rHb9CJAWyB4rj91VRWn96DkukG4bwdtyTh",
        "Amount": "1000000000",
        "Destination": "rnUy2SHTrB9DubsPmkJZUXTf5FcNDGrYEA",
        "TransactionType": "Payment"
    }
})",
     {{"",
       "",
       "Missing field 'tx_json.Fee'.",
       "Missing field 'tx_json.SigningPubKey'."}}},

    {"fee_mult_max is ignored if 'Fee' is present.",
     __LINE__,
     R"({
    "command": "doesnt_matter",
    "account": "rHb9CJAWyB4rj91VRWn96DkukG4bwdtyTh",
    "secret": "masterpassphrase",
    "fee_mult_max": 0,
    "tx_json": {
        "Sequence": 0,
        "Fee": 10,
        "Account": "rHb9CJAWyB4rj91VRWn96DkukG4bwdtyTh",
        "Amount": "1000000000",
        "Destination": "rnUy2SHTrB9DubsPmkJZUXTf5FcNDGrYEA",
        "TransactionType": "Payment"
    }
})",
     {{"",
       "",
       "A Signer may not be the transaction's Account "
       "(rHb9CJAWyB4rj91VRWn96DkukG4bwdtyTh).",
       "Missing field 'tx_json.SigningPubKey'."}}},

    {"fee_div_max is ignored if 'Fee' is present.",
     __LINE__,
     R"({
    "command": "doesnt_matter",
    "account": "rHb9CJAWyB4rj91VRWn96DkukG4bwdtyTh",
    "secret": "masterpassphrase",
    "fee_mult_max": 100,
    "fee_div_max": 1000,
    "tx_json": {
        "Sequence": 0,
        "Fee": 10,
        "Account": "rHb9CJAWyB4rj91VRWn96DkukG4bwdtyTh",
        "Amount": "1000000000",
        "Destination": "rnUy2SHTrB9DubsPmkJZUXTf5FcNDGrYEA",
        "TransactionType": "Payment"
    }
})",
     {{"",
       "",
       "A Signer may not be the transaction's Account "
       "(rHb9CJAWyB4rj91VRWn96DkukG4bwdtyTh).",
       "Missing field 'tx_json.SigningPubKey'."}}},

    {"Invalid 'fee_mult_max' field.",
     __LINE__,
     R"({
    "command": "doesnt_matter",
    "account": "rHb9CJAWyB4rj91VRWn96DkukG4bwdtyTh",
    "secret": "masterpassphrase",
    "fee_mult_max": "NotAFeeMultiplier",
    "tx_json": {
        "Sequence": 0,
        "Account": "rHb9CJAWyB4rj91VRWn96DkukG4bwdtyTh",
        "Amount": "1000000000",
        "Destination": "rnUy2SHTrB9DubsPmkJZUXTf5FcNDGrYEA",
        "TransactionType": "Payment"
    }
})",
     {{"Invalid field 'fee_mult_max', not a positive integer.",
       "Invalid field 'fee_mult_max', not a positive integer.",
       "Missing field 'tx_json.Fee'.",
       "Missing field 'tx_json.SigningPubKey'."}}},

    {"Invalid 'fee_div_max' field.",
     __LINE__,
     R"({
    "command": "doesnt_matter",
    "account": "rHb9CJAWyB4rj91VRWn96DkukG4bwdtyTh",
    "secret": "masterpassphrase",
    "fee_mult_max": 5,
    "fee_div_max": "NotAFeeMultiplier",
    "tx_json": {
        "Sequence": 0,
        "Account": "rHb9CJAWyB4rj91VRWn96DkukG4bwdtyTh",
        "Amount": "1000000000",
        "Destination": "rnUy2SHTrB9DubsPmkJZUXTf5FcNDGrYEA",
        "TransactionType": "Payment"
    }
})",
     {{"Invalid field 'fee_div_max', not a positive integer.",
       "Invalid field 'fee_div_max', not a positive integer.",
       "Missing field 'tx_json.Fee'.",
       "Missing field 'tx_json.SigningPubKey'."}}},

    {"Invalid value for 'fee_mult_max' field.",
     __LINE__,
     R"({
    "command": "doesnt_matter",
    "account": "rHb9CJAWyB4rj91VRWn96DkukG4bwdtyTh",
    "secret": "masterpassphrase",
    "fee_mult_max": 0,
    "tx_json": {
        "Sequence": 0,
        "Account": "rHb9CJAWyB4rj91VRWn96DkukG4bwdtyTh",
        "Amount": "1000000000",
        "Destination": "rnUy2SHTrB9DubsPmkJZUXTf5FcNDGrYEA",
        "TransactionType": "Payment"
    }
})",
     {{"Fee of 10 exceeds the requested tx limit of 0",
       "Fee of 10 exceeds the requested tx limit of 0",
       "Missing field 'tx_json.Fee'.",
       "Missing field 'tx_json.SigningPubKey'."}}},

    {"Invalid value for 'fee_div_max' field.",
     __LINE__,
     R"({
    "command": "doesnt_matter",
    "account": "rHb9CJAWyB4rj91VRWn96DkukG4bwdtyTh",
    "secret": "masterpassphrase",
    "fee_mult_max": 4,
    "fee_div_max": 7,
    "tx_json": {
        "Sequence": 0,
        "Account": "rHb9CJAWyB4rj91VRWn96DkukG4bwdtyTh",
        "Amount": "1000000000",
        "Destination": "rnUy2SHTrB9DubsPmkJZUXTf5FcNDGrYEA",
        "TransactionType": "Payment"
    }
})",
     {{"Fee of 10 exceeds the requested tx limit of 5",
       "Fee of 10 exceeds the requested tx limit of 5",
       "Missing field 'tx_json.Fee'.",
       "Missing field 'tx_json.SigningPubKey'."}}},

    {"Invalid zero value for 'fee_div_max' field.",
     __LINE__,
     R"({
    "command": "doesnt_matter",
    "account": "rHb9CJAWyB4rj91VRWn96DkukG4bwdtyTh",
    "secret": "masterpassphrase",
    "fee_mult_max": 4,
    "fee_div_max": 0,
    "tx_json": {
        "Sequence": 0,
        "Account": "rHb9CJAWyB4rj91VRWn96DkukG4bwdtyTh",
        "Amount": "1000000000",
        "Destination": "rnUy2SHTrB9DubsPmkJZUXTf5FcNDGrYEA",
        "TransactionType": "Payment"
    }
})",
     {{"Invalid field 'fee_div_max', not a positive integer.",
       "Invalid field 'fee_div_max', not a positive integer.",
       "Missing field 'tx_json.Fee'.",
       "Missing field 'tx_json.SigningPubKey'."}}},

    {"Missing 'Amount'.",
     __LINE__,
     R"({
    "command": "doesnt_matter",
    "account": "rHb9CJAWyB4rj91VRWn96DkukG4bwdtyTh",
    "secret": "masterpassphrase",
    "tx_json": {
        "Account": "rHb9CJAWyB4rj91VRWn96DkukG4bwdtyTh",
        "Destination": "rnUy2SHTrB9DubsPmkJZUXTf5FcNDGrYEA",
        "TransactionType": "Payment"
    }
})",
     {{"Missing field 'tx_json.Amount'.",
       "Missing field 'tx_json.Amount'.",
       "Missing field 'tx_json.Sequence'.",
       "Missing field 'tx_json.Sequence'."}}},

    {"Invalid 'Amount'.",
     __LINE__,
     R"({
    "command": "doesnt_matter",
    "account": "rHb9CJAWyB4rj91VRWn96DkukG4bwdtyTh",
    "secret": "masterpassphrase",
    "tx_json": {
        "Account": "rHb9CJAWyB4rj91VRWn96DkukG4bwdtyTh",
        "Amount": "NotAnAmount",
        "Destination": "rnUy2SHTrB9DubsPmkJZUXTf5FcNDGrYEA",
        "TransactionType": "Payment"
    }
})",
     {{"Invalid field 'tx_json.Amount'.",
       "Invalid field 'tx_json.Amount'.",
       "Missing field 'tx_json.Sequence'.",
       "Missing field 'tx_json.Sequence'."}}},

    {"Missing 'Destination'.",
     __LINE__,
     R"({
    "command": "doesnt_matter",
    "account": "rHb9CJAWyB4rj91VRWn96DkukG4bwdtyTh",
    "secret": "masterpassphrase",
    "tx_json": {
        "Account": "rHb9CJAWyB4rj91VRWn96DkukG4bwdtyTh",
        "Amount": "1000000000",
        "TransactionType": "Payment"
    }
})",
     {{"Missing field 'tx_json.Destination'.",
       "Missing field 'tx_json.Destination'.",
       "Missing field 'tx_json.Sequence'.",
       "Missing field 'tx_json.Sequence'."}}},

    {"Invalid 'Destination'.",
     __LINE__,
     R"({
    "command": "doesnt_matter",
    "account": "rHb9CJAWyB4rj91VRWn96DkukG4bwdtyTh",
    "secret": "masterpassphrase",
    "tx_json": {
        "Account": "rHb9CJAWyB4rj91VRWn96DkukG4bwdtyTh",
        "Amount": "1000000000",
        "Destination": "NotADestination",
        "TransactionType": "Payment"
    }
})",
     {{"Invalid field 'tx_json.Destination'.",
       "Invalid field 'tx_json.Destination'.",
       "Missing field 'tx_json.Sequence'.",
       "Missing field 'tx_json.Sequence'."}}},

    {"Cannot create XRP to XRP paths.",
     __LINE__,
     R"({
    "command": "doesnt_matter",
    "account": "rHb9CJAWyB4rj91VRWn96DkukG4bwdtyTh",
    "secret": "masterpassphrase",
    "build_path": 1,
    "tx_json": {
        "Account": "rHb9CJAWyB4rj91VRWn96DkukG4bwdtyTh",
        "Amount": "1000000000",
        "Destination": "rnUy2SHTrB9DubsPmkJZUXTf5FcNDGrYEA",
        "TransactionType": "Payment"
    }
})",
     {{"Cannot build XRP to XRP paths.",
       "Cannot build XRP to XRP paths.",
       "Missing field 'tx_json.Sequence'.",
       "Missing field 'tx_json.Sequence'."}}},

    {"Successful 'build_path'.",
     __LINE__,
     R"({
    "command": "doesnt_matter",
    "account": "rHb9CJAWyB4rj91VRWn96DkukG4bwdtyTh",
    "secret": "masterpassphrase",
    "build_path": 1,
    "tx_json": {
        "Account": "rHb9CJAWyB4rj91VRWn96DkukG4bwdtyTh",
        "Amount": {
            "value": "10",
            "currency": "USD",
            "issuer": "rLPwWB1itaUGMV8kbMLLysjGkEpTM2Soy4"
        },
        "Destination": "rnUy2SHTrB9DubsPmkJZUXTf5FcNDGrYEA",
        "TransactionType": "Payment"
    }
})",
     {{"",
       "",
       "Missing field 'tx_json.Sequence'.",
       "Missing field 'tx_json.Sequence'."}}},

    {"Not valid to include both 'Paths' and 'build_path'.",
     __LINE__,
     R"({
    "command": "doesnt_matter",
    "account": "rHb9CJAWyB4rj91VRWn96DkukG4bwdtyTh",
    "secret": "masterpassphrase",
    "build_path": 1,
    "tx_json": {
        "Account": "rHb9CJAWyB4rj91VRWn96DkukG4bwdtyTh",
        "Amount": {
            "value": "10",
            "currency": "USD",
            "issuer": "rLPwWB1itaUGMV8kbMLLysjGkEpTM2Soy4"
        },
        "Destination": "rnUy2SHTrB9DubsPmkJZUXTf5FcNDGrYEA",
        "Paths": "",
        "TransactionType": "Payment"
    }
})",
     {{"Cannot specify both 'tx_json.Paths' and 'build_path'",
       "Cannot specify both 'tx_json.Paths' and 'build_path'",
       "Missing field 'tx_json.Sequence'.",
       "Missing field 'tx_json.Sequence'."}}},

    {"Successful 'SendMax'.",
     __LINE__,
     R"({
    "command": "doesnt_matter",
    "account": "rHb9CJAWyB4rj91VRWn96DkukG4bwdtyTh",
    "secret": "masterpassphrase",
    "build_path": 1,
    "tx_json": {
        "Account": "rHb9CJAWyB4rj91VRWn96DkukG4bwdtyTh",
        "Amount": {
            "value": "10",
            "currency": "USD",
            "issuer": "rLPwWB1itaUGMV8kbMLLysjGkEpTM2Soy4"
        },
        "SendMax": {
            "value": "5",
            "currency": "USD",
            "issuer": "rLPwWB1itaUGMV8kbMLLysjGkEpTM2Soy4"
        },
        "Destination": "rnUy2SHTrB9DubsPmkJZUXTf5FcNDGrYEA",
        "TransactionType": "Payment"
    }
})",
     {{"",
       "",
       "Missing field 'tx_json.Sequence'.",
       "Missing field 'tx_json.Sequence'."}}},

    {"'Amount' may not be XRP for pathfinding, but 'SendMax' may be XRP.",
     __LINE__,
     R"({
    "command": "doesnt_matter",
    "account": "rHb9CJAWyB4rj91VRWn96DkukG4bwdtyTh",
    "secret": "masterpassphrase",
    "build_path": 1,
    "tx_json": {
        "Account": "rHb9CJAWyB4rj91VRWn96DkukG4bwdtyTh",
        "Amount": {
            "value": "10",
            "currency": "USD",
            "issuer": "rLPwWB1itaUGMV8kbMLLysjGkEpTM2Soy4"
        },
        "SendMax": 10000,
        "Destination": "rnUy2SHTrB9DubsPmkJZUXTf5FcNDGrYEA",
        "TransactionType": "Payment"
    }
})",
     {{"",
       "",
       "Missing field 'tx_json.Sequence'.",
       "Missing field 'tx_json.Sequence'."}}},

    {"'secret' must be present.",
     __LINE__,
     R"({
    "command": "doesnt_matter",
    "account": "rHb9CJAWyB4rj91VRWn96DkukG4bwdtyTh",
    "tx_json": {
        "Account": "rHb9CJAWyB4rj91VRWn96DkukG4bwdtyTh",
        "Amount": "1000000000",
        "Destination": "rnUy2SHTrB9DubsPmkJZUXTf5FcNDGrYEA",
        "TransactionType": "Payment"
    }
})",
     {{"Missing field 'secret'.",
       "Missing field 'secret'.",
       "Missing field 'tx_json.Sequence'.",
       "Missing field 'tx_json.Sequence'."}}},

    {"'secret' must be non-empty.",
     __LINE__,
     R"({
    "command": "doesnt_matter",
    "account": "rHb9CJAWyB4rj91VRWn96DkukG4bwdtyTh",
    "secret": "",
    "tx_json": {
        "Account": "rHb9CJAWyB4rj91VRWn96DkukG4bwdtyTh",
        "Amount": "1000000000",
        "Destination": "rnUy2SHTrB9DubsPmkJZUXTf5FcNDGrYEA",
        "TransactionType": "Payment"
    }
})",
     {{"Invalid field 'secret'.",
       "Invalid field 'secret'.",
       "Missing field 'tx_json.Sequence'.",
       "Missing field 'tx_json.Sequence'."}}},

    {"Use 'seed' instead of 'secret'.",
     __LINE__,
     R"({
    "command": "doesnt_matter",
    "account": "rJrxi4Wxev4bnAGVNP9YCdKPdAoKfAmcsi",
    "key_type": "ed25519",
    "seed": "sh1yJfwoi98zCygwijUzuHmJDeVKd",
    "tx_json": {
        "Account": "rJrxi4Wxev4bnAGVNP9YCdKPdAoKfAmcsi",
        "Amount": "1000000000",
        "Destination": "rnUy2SHTrB9DubsPmkJZUXTf5FcNDGrYEA",
        "TransactionType": "Payment"
    }
})",
     {{"",
       "",
       "Missing field 'tx_json.Sequence'.",
       "Missing field 'tx_json.Sequence'."}}},

    {"Malformed 'seed'.",
     __LINE__,
     R"({
    "command": "doesnt_matter",
    "account": "rJrxi4Wxev4bnAGVNP9YCdKPdAoKfAmcsi",
    "key_type": "ed25519",
    "seed": "not a seed",
    "tx_json": {
        "Account": "rJrxi4Wxev4bnAGVNP9YCdKPdAoKfAmcsi",
        "Amount": "1000000000",
        "Destination": "rnUy2SHTrB9DubsPmkJZUXTf5FcNDGrYEA",
        "TransactionType": "Payment"
    }
})",
     {{"Disallowed seed.",
       "Disallowed seed.",
       "Missing field 'tx_json.Sequence'.",
       "Missing field 'tx_json.Sequence'."}}},

    {"'tx_json' must be present.",
     __LINE__,
     R"({
    "command": "doesnt_matter",
    "account": "rHb9CJAWyB4rj91VRWn96DkukG4bwdtyTh",
    "secret": "masterpassphrase",
    "rx_json": {
        "Account": "rHb9CJAWyB4rj91VRWn96DkukG4bwdtyTh",
        "Amount": "1000000000",
        "Destination": "rnUy2SHTrB9DubsPmkJZUXTf5FcNDGrYEA",
        "TransactionType": "Payment"
    }
})",
     {{"Missing field 'tx_json'.",
       "Missing field 'tx_json'.",
       "Missing field 'tx_json'.",
       "Missing field 'tx_json'."}}},

    {"'TransactionType' must be present.",
     __LINE__,
     R"({
    "command": "doesnt_matter",
    "account": "rHb9CJAWyB4rj91VRWn96DkukG4bwdtyTh",
    "secret": "masterpassphrase",
    "tx_json": {
        "Account": "rHb9CJAWyB4rj91VRWn96DkukG4bwdtyTh",
        "Amount": "1000000000",
        "Destination": "rnUy2SHTrB9DubsPmkJZUXTf5FcNDGrYEA",
    }
})",
     {{"Missing field 'tx_json.TransactionType'.",
       "Missing field 'tx_json.TransactionType'.",
       "Missing field 'tx_json.Sequence'.",
       "Missing field 'tx_json.Sequence'."}}},

    {"The 'TransactionType' must be a pre-established transaction type.",
     __LINE__,
     R"({
    "command": "doesnt_matter",
    "account": "rHb9CJAWyB4rj91VRWn96DkukG4bwdtyTh",
    "secret": "masterpassphrase",
    "tx_json": {
        "Account": "rHb9CJAWyB4rj91VRWn96DkukG4bwdtyTh",
        "Amount": "1000000000",
        "Destination": "rnUy2SHTrB9DubsPmkJZUXTf5FcNDGrYEA",
        "TransactionType": "tt"
    }
})",
     {{"Field 'tx_json.TransactionType' has invalid data.",
       "Field 'tx_json.TransactionType' has invalid data.",
       "Missing field 'tx_json.Sequence'.",
       "Missing field 'tx_json.Sequence'."}}},

    {"The 'TransactionType' may be represented with an integer.",
     __LINE__,
     R"({
    "command": "doesnt_matter",
    "account": "rHb9CJAWyB4rj91VRWn96DkukG4bwdtyTh",
    "secret": "masterpassphrase",
    "tx_json": {
        "Account": "rHb9CJAWyB4rj91VRWn96DkukG4bwdtyTh",
        "Amount": "1000000000",
        "Destination": "rnUy2SHTrB9DubsPmkJZUXTf5FcNDGrYEA",
        "TransactionType": 0
    }
})",
     {{"",
       "",
       "Missing field 'tx_json.Sequence'.",
       "Missing field 'tx_json.Sequence'."}}},

    {"'Account' must be present.",
     __LINE__,
     R"({
    "command": "doesnt_matter",
    "account": "rHb9CJAWyB4rj91VRWn96DkukG4bwdtyTh",
    "secret": "masterpassphrase",
    "tx_json": {
        "Amount": "1000000000",
        "Destination": "rnUy2SHTrB9DubsPmkJZUXTf5FcNDGrYEA",
        "TransactionType": "Payment"
    }
})",
     {{"Missing field 'tx_json.Account'.",
       "Missing field 'tx_json.Account'.",
       "Missing field 'tx_json.Sequence'.",
       "Missing field 'tx_json.Sequence'."}}},

    {"'Account' must be well formed.",
     __LINE__,
     R"({
    "command": "doesnt_matter",
    "account": "rHb9CJAWyB4rj91VRWn96DkukG4bwdtyTh",
    "secret": "masterpassphrase",
    "tx_json": {
        "Account": "NotAnAccount",
        "Amount": "1000000000",
        "Destination": "rnUy2SHTrB9DubsPmkJZUXTf5FcNDGrYEA",
        "TransactionType": "Payment"
    }
})",
     {{"Invalid field 'tx_json.Account'.",
       "Invalid field 'tx_json.Account'.",
       "Missing field 'tx_json.Sequence'.",
       "Missing field 'tx_json.Sequence'."}}},

    {"The 'offline' tag may be added to the transaction.",
     __LINE__,
     R"({
    "command": "doesnt_matter",
    "account": "rHb9CJAWyB4rj91VRWn96DkukG4bwdtyTh",
    "secret": "masterpassphrase",
    "offline": 0,
    "tx_json": {
        "Account": "rHb9CJAWyB4rj91VRWn96DkukG4bwdtyTh",
        "Amount": "1000000000",
        "Destination": "rnUy2SHTrB9DubsPmkJZUXTf5FcNDGrYEA",
        "TransactionType": "Payment"
    }
})",
     {{"",
       "",
       "Missing field 'tx_json.Sequence'.",
       "Missing field 'tx_json.Sequence'."}}},

    {"If 'offline' is true then a 'Sequence' field must be supplied.",
     __LINE__,
     R"({
    "command": "doesnt_matter",
    "account": "rHb9CJAWyB4rj91VRWn96DkukG4bwdtyTh",
    "secret": "masterpassphrase",
    "offline": 1,
    "tx_json": {
        "Fee": 10,
        "Account": "rHb9CJAWyB4rj91VRWn96DkukG4bwdtyTh",
        "Amount": "1000000000",
        "Destination": "rnUy2SHTrB9DubsPmkJZUXTf5FcNDGrYEA",
        "TransactionType": "Payment"
    }
})",
     {{"Missing field 'tx_json.Sequence'.",
       "Missing field 'tx_json.Sequence'.",
       "Missing field 'tx_json.Sequence'.",
       "Missing field 'tx_json.Sequence'."}}},

    {"If 'offline' is true then a 'Fee' field must be supplied.",
     __LINE__,
     R"({
    "command": "doesnt_matter",
    "account": "rHb9CJAWyB4rj91VRWn96DkukG4bwdtyTh",
    "secret": "masterpassphrase",
    "offline": 1,
    "tx_json": {
        "Sequence": 0,
        "Account": "rHb9CJAWyB4rj91VRWn96DkukG4bwdtyTh",
        "Amount": "1000000000",
        "Destination": "rnUy2SHTrB9DubsPmkJZUXTf5FcNDGrYEA",
        "TransactionType": "Payment"
    }
})",
     {{"Missing field 'tx_json.Fee'.",
       "Missing field 'tx_json.Fee'.",
       "Missing field 'tx_json.Fee'.",
       "Missing field 'tx_json.SigningPubKey'."}}},

    {"Valid transaction if 'offline' is true.",
     __LINE__,
     R"({
    "command": "doesnt_matter",
    "account": "rHb9CJAWyB4rj91VRWn96DkukG4bwdtyTh",
    "secret": "masterpassphrase",
    "offline": 1,
    "tx_json": {
        "Sequence": 0,
        "Fee": 10,
        "Account": "rHb9CJAWyB4rj91VRWn96DkukG4bwdtyTh",
        "Amount": "1000000000",
        "Destination": "rnUy2SHTrB9DubsPmkJZUXTf5FcNDGrYEA",
        "TransactionType": "Payment"
    }
})",
     {{"",
       "",
       "A Signer may not be the transaction's Account "
       "(rHb9CJAWyB4rj91VRWn96DkukG4bwdtyTh).",
       "Missing field 'tx_json.SigningPubKey'."}}},

    {"'offline' and 'build_path' are mutually exclusive.",
     __LINE__,
     R"({
    "command": "doesnt_matter",
    "account": "rHb9CJAWyB4rj91VRWn96DkukG4bwdtyTh",
    "secret": "masterpassphrase",
    "offline": 1,
    "build_path": 1,
    "tx_json": {
        "Sequence": 0,
        "Fee": 10,
        "Account": "rHb9CJAWyB4rj91VRWn96DkukG4bwdtyTh",
        "Amount": "1000000000",
        "Destination": "rnUy2SHTrB9DubsPmkJZUXTf5FcNDGrYEA",
        "TransactionType": "Payment"
    }
})",
     {{"Field 'build_path' not allowed in this context.",
       "Field 'build_path' not allowed in this context.",
       "Field 'build_path' not allowed in this context.",
       "Missing field 'tx_json.SigningPubKey'."}}},

    {"A 'Flags' field may be specified.",
     __LINE__,
     R"({
    "command": "doesnt_matter",
    "account": "rHb9CJAWyB4rj91VRWn96DkukG4bwdtyTh",
    "secret": "masterpassphrase",
    "tx_json": {
        "Flags": 0,
        "Account": "rHb9CJAWyB4rj91VRWn96DkukG4bwdtyTh",
        "Amount": "1000000000",
        "Destination": "rnUy2SHTrB9DubsPmkJZUXTf5FcNDGrYEA",
        "TransactionType": "Payment"
    }
})",
     {{"",
       "",
       "Missing field 'tx_json.Sequence'.",
       "Missing field 'tx_json.Sequence'."}}},

    {"The 'Flags' field must be numeric.",
     __LINE__,
     R"({
    "command": "doesnt_matter",
    "account": "rHb9CJAWyB4rj91VRWn96DkukG4bwdtyTh",
    "secret": "masterpassphrase",
    "tx_json": {
        "Flags": "NotGoodFlags",
        "Account": "rHb9CJAWyB4rj91VRWn96DkukG4bwdtyTh",
        "Amount": "1000000000",
        "Destination": "rnUy2SHTrB9DubsPmkJZUXTf5FcNDGrYEA",
        "TransactionType": "Payment"
    }
})",
     {{"Field 'tx_json.Flags' has invalid data.",
       "Field 'tx_json.Flags' has invalid data.",
       "Missing field 'tx_json.Sequence'.",
       "Missing field 'tx_json.Sequence'."}}},

    {"It's okay to add a 'debug_signing' field.",
     __LINE__,
     R"({
    "command": "doesnt_matter",
    "account": "rHb9CJAWyB4rj91VRWn96DkukG4bwdtyTh",
    "secret": "masterpassphrase",
    "debug_signing": 0,
    "tx_json": {
        "Account": "rHb9CJAWyB4rj91VRWn96DkukG4bwdtyTh",
        "Amount": "1000000000",
        "Destination": "rnUy2SHTrB9DubsPmkJZUXTf5FcNDGrYEA",
        "TransactionType": "Payment"
    }
})",
     {{"",
       "",
       "Missing field 'tx_json.Sequence'.",
       "Missing field 'tx_json.Sequence'."}}},

    {"Single-sign a multisigned transaction.",
     __LINE__,
     R"({
    "command": "doesnt_matter",
    "account": "rPcNzota6B8YBokhYtcTNqQVCngtbnWfux",
    "secret": "a",
    "tx_json": {
        "Account" : "rnUy2SHTrB9DubsPmkJZUXTf5FcNDGrYEA",
        "Amount" : "1000000000",
        "Destination" : "rHb9CJAWyB4rj91VRWn96DkukG4bwdtyTh",
        "Fee" : "50",
        "Sequence" : 0,
        "Signers" : [
            {
                "Signer" : {
                    "Account" : "rHb9CJAWyB4rj91VRWn96DkukG4bwdtyTh",
                    "SigningPubKey" : "0330E7FC9D56BB25D6893BA3F317AE5BCF33B3291BD63DB32654A313222F7FD020",
                    "TxnSignature" : "304502210080EB23E78A841DDC5E3A4F10DE6EAF052207D6B519BF8954467ADB221B3F349002202CA458E8D4E4DE7176D27A91628545E7B295A5DFC8ADF0B5CD3E279B6FA02998"
                }
            }
        ],
        "SigningPubKey" : "",
        "TransactionType" : "Payment"
    }
})",
     {{"Already multisigned.",
       "Already multisigned.",
       "Secret does not match account.",
       ""}}},

    {"Minimal sign_for.",
     __LINE__,
     R"({
    "command": "doesnt_matter",
    "account": "rHb9CJAWyB4rj91VRWn96DkukG4bwdtyTh",
    "secret": "masterpassphrase",
    "tx_json": {
        "Account": "rnUy2SHTrB9DubsPmkJZUXTf5FcNDGrYEA",
        "Amount": "1000000000",
        "Destination": "rHb9CJAWyB4rj91VRWn96DkukG4bwdtyTh",
        "Fee": 50,
        "Sequence": 0,
        "SigningPubKey": "",
        "TransactionType": "Payment"
    }
})",
     {{"Secret does not match account.",
       "Secret does not match account.",
       "",
       "Missing field 'tx_json.Signers'."}}},

    {"Minimal offline sign_for.",
     __LINE__,
     R"({
    "command": "doesnt_matter",
    "account": "rHb9CJAWyB4rj91VRWn96DkukG4bwdtyTh",
    "secret": "masterpassphrase",
    "offline": 1,
    "tx_json": {
        "Account": "rnUy2SHTrB9DubsPmkJZUXTf5FcNDGrYEA",
        "Amount": "1000000000",
        "Destination": "rHb9CJAWyB4rj91VRWn96DkukG4bwdtyTh",
        "Fee": 50,
        "Sequence": 0,
        "SigningPubKey": "",
        "TransactionType": "Payment"
    }
})",
     {{"", "", "", "Missing field 'tx_json.Signers'."}}},

    {"Offline sign_for using 'seed' instead of 'secret'.",
     __LINE__,
     R"({
    "command": "doesnt_matter",
    "account": "rJrxi4Wxev4bnAGVNP9YCdKPdAoKfAmcsi",
    "key_type": "ed25519",
    "seed": "sh1yJfwoi98zCygwijUzuHmJDeVKd",
    "offline": 1,
    "tx_json": {
        "Account": "rnUy2SHTrB9DubsPmkJZUXTf5FcNDGrYEA",
        "Amount": "1000000000",
        "Destination": "rJrxi4Wxev4bnAGVNP9YCdKPdAoKfAmcsi",
        "Fee": 50,
        "Sequence": 0,
        "SigningPubKey": "",
        "TransactionType": "Payment"
    }
})",
     {{"", "", "", "Missing field 'tx_json.Signers'."}}},

    {"Malformed seed in sign_for.",
     __LINE__,
     R"({
    "command": "doesnt_matter",
    "account": "rJrxi4Wxev4bnAGVNP9YCdKPdAoKfAmcsi",
    "key_type": "ed25519",
    "seed": "sh1yJfwoi98zCygwjUzuHmJDeVKd",
    "offline": 1,
    "tx_json": {
        "Account": "rnUy2SHTrB9DubsPmkJZUXTf5FcNDGrYEA",
        "Amount": "1000000000",
        "Destination": "rJrxi4Wxev4bnAGVNP9YCdKPdAoKfAmcsi",
        "Fee": 50,
        "Sequence": 0,
        "SigningPubKey": "",
        "TransactionType": "Payment"
    }
})",
     {{"Disallowed seed.",
       "Disallowed seed.",
       "Disallowed seed.",
       "Missing field 'tx_json.Signers'."}}},

    {"Missing 'Account' in sign_for.",
     __LINE__,
     R"({
    "command": "doesnt_matter",
    "account": "rHb9CJAWyB4rj91VRWn96DkukG4bwdtyTh",
    "secret": "masterpassphrase",
    "tx_json": {
        "Amount": "1000000000",
        "Destination": "rHb9CJAWyB4rj91VRWn96DkukG4bwdtyTh",
        "Fee": 50,
        "Sequence": 0,
        "SigningPubKey": "",
        "TransactionType": "Payment"
    }
})",
     {{"Missing field 'tx_json.Account'.",
       "Missing field 'tx_json.Account'.",
       "Missing field 'tx_json.Account'.",
       "Missing field 'tx_json.Account'."}}},

    {"Missing 'Amount' in sign_for.",
     __LINE__,
     R"({
    "command": "doesnt_matter",
    "account": "rHb9CJAWyB4rj91VRWn96DkukG4bwdtyTh",
    "secret": "masterpassphrase",
    "tx_json": {
        "Account": "rnUy2SHTrB9DubsPmkJZUXTf5FcNDGrYEA",
        "Destination": "rHb9CJAWyB4rj91VRWn96DkukG4bwdtyTh",
        "Fee": 50,
        "Sequence": 0,
        "SigningPubKey": "",
        "TransactionType": "Payment"
    }
})",
     {{"Missing field 'tx_json.Amount'.",
       "Missing field 'tx_json.Amount'.",
       "Missing field 'tx_json.Amount'.",
       "Missing field 'tx_json.Amount'."}}},

    {"Missing 'Destination' in sign_for.",
     __LINE__,
     R"({
    "command": "doesnt_matter",
    "account": "rHb9CJAWyB4rj91VRWn96DkukG4bwdtyTh",
    "secret": "masterpassphrase",
    "tx_json": {
        "Account": "rnUy2SHTrB9DubsPmkJZUXTf5FcNDGrYEA",
        "Amount": "1000000000",
        "Fee": 50,
        "Sequence": 0,
        "SigningPubKey": "",
        "TransactionType": "Payment"
    }
})",
     {{"Missing field 'tx_json.Destination'.",
       "Missing field 'tx_json.Destination'.",
       "Missing field 'tx_json.Destination'.",
       "Missing field 'tx_json.Destination'."}}},

    {"Missing 'Fee' in sign_for.",
     __LINE__,
     R"({
    "command": "doesnt_matter",
    "account": "rHb9CJAWyB4rj91VRWn96DkukG4bwdtyTh",
    "secret": "masterpassphrase",
    "tx_json": {
        "Account": "rnUy2SHTrB9DubsPmkJZUXTf5FcNDGrYEA",
        "Amount": "1000000000",
        "Destination": "rHb9CJAWyB4rj91VRWn96DkukG4bwdtyTh",
        "Sequence": 0,
        "SigningPubKey": "",
        "TransactionType": "Payment"
    }
})",
     {{"Secret does not match account.",
       "Secret does not match account.",
       "Missing field 'tx_json.Fee'.",
       "Missing field 'tx_json.Fee'."}}},

    {"Missing 'Sequence' in sign_for.",
     __LINE__,
     R"({
    "command": "doesnt_matter",
    "account": "rHb9CJAWyB4rj91VRWn96DkukG4bwdtyTh",
    "secret": "masterpassphrase",
    "tx_json": {
        "Account": "rnUy2SHTrB9DubsPmkJZUXTf5FcNDGrYEA",
        "Amount": "1000000000",
        "Destination": "rHb9CJAWyB4rj91VRWn96DkukG4bwdtyTh",
        "Fee": 50,
        "SigningPubKey": "",
        "TransactionType": "Payment"
    }
})",
     {{"Secret does not match account.",
       "Secret does not match account.",
       "Missing field 'tx_json.Sequence'.",
       "Missing field 'tx_json.Sequence'."}}},

    {"Missing 'SigningPubKey' in sign_for is automatically filled in.",
     __LINE__,
     R"({
    "command": "doesnt_matter",
    "account": "rHb9CJAWyB4rj91VRWn96DkukG4bwdtyTh",
    "secret": "masterpassphrase",
    "tx_json": {
        "Account": "rnUy2SHTrB9DubsPmkJZUXTf5FcNDGrYEA",
        "Amount": "1000000000",
        "Destination": "rHb9CJAWyB4rj91VRWn96DkukG4bwdtyTh",
        "Fee": 50,
        "Sequence": 0,
        "TransactionType": "Payment"
    }
})",
     {{"Secret does not match account.",
       "Secret does not match account.",
       "",
       "Missing field 'tx_json.SigningPubKey'."}}},

    {"In sign_for, an account may not sign for itself.",
     __LINE__,
     R"({
    "command": "doesnt_matter",
    "account": "rnUy2SHTrB9DubsPmkJZUXTf5FcNDGrYEA",
    "secret": "a",
    "tx_json": {
        "Account": "rnUy2SHTrB9DubsPmkJZUXTf5FcNDGrYEA",
        "Amount": "1000000000",
        "Destination": "rHb9CJAWyB4rj91VRWn96DkukG4bwdtyTh",
        "Fee": 50,
        "Sequence": 0,
        "TransactionType": "Payment"
    }
})",
     {{"",
       "",
       "A Signer may not be the transaction's Account "
       "(rnUy2SHTrB9DubsPmkJZUXTf5FcNDGrYEA).",
       "Missing field 'tx_json.SigningPubKey'."}}},

    {"Cannot put duplicate accounts in Signers array",
     __LINE__,
     R"({
    "command": "doesnt_matter",
    "account": "rHb9CJAWyB4rj91VRWn96DkukG4bwdtyTh",
    "secret": "masterpassphrase",
    "tx_json": {
        "Account" : "rnUy2SHTrB9DubsPmkJZUXTf5FcNDGrYEA",
        "Amount" : "1000000000",
        "Destination" : "rHb9CJAWyB4rj91VRWn96DkukG4bwdtyTh",
        "Fee" : "50",
        "Sequence" : 0,
        "Signers" : [
            {
                "Signer" : {
                    "Account" : "rHb9CJAWyB4rj91VRWn96DkukG4bwdtyTh",
                    "SigningPubKey" : "0330E7FC9D56BB25D6893BA3F317AE5BCF33B3291BD63DB32654A313222F7FD020",
                    "TxnSignature" : "304502210080EB23E78A841DDC5E3A4F10DE6EAF052207D6B519BF8954467ADB221B3F349002202CA458E8D4E4DE7176D27A91628545E7B295A5DFC8ADF0B5CD3E279B6FA02998"
                }
            }
        ],
        "SigningPubKey" : "",
        "TransactionType" : "Payment"
    }
})",
     {{"Already multisigned.",
       "Already multisigned.",
       "Duplicate Signers:Signer:Account entries "
       "(rHb9CJAWyB4rj91VRWn96DkukG4bwdtyTh) are not allowed.",
       ""}}},

    {"Correctly append to pre-established Signers array",
     __LINE__,
     R"({
    "command": "doesnt_matter",
    "account": "rPcNzota6B8YBokhYtcTNqQVCngtbnWfux",
    "secret": "c",
    "tx_json": {
        "Account" : "rnUy2SHTrB9DubsPmkJZUXTf5FcNDGrYEA",
        "Amount" : "1000000000",
        "Destination" : "rHb9CJAWyB4rj91VRWn96DkukG4bwdtyTh",
        "Fee" : "50",
        "Sequence" : 0,
        "Signers" : [
            {
                "Signer" : {
                    "Account" : "rHb9CJAWyB4rj91VRWn96DkukG4bwdtyTh",
                    "SigningPubKey" : "0330E7FC9D56BB25D6893BA3F317AE5BCF33B3291BD63DB32654A313222F7FD020",
                    "TxnSignature" : "304502210080EB23E78A841DDC5E3A4F10DE6EAF052207D6B519BF8954467ADB221B3F349002202CA458E8D4E4DE7176D27A91628545E7B295A5DFC8ADF0B5CD3E279B6FA02998"
                }
            }
        ],
        "SigningPubKey" : "",
        "TransactionType" : "Payment"
    }
})",
     {{"Already multisigned.", "Already multisigned.", "", ""}}},

    {"Append to pre-established Signers array with bad signature",
     __LINE__,
     R"({
    "command": "doesnt_matter",
    "account": "rPcNzota6B8YBokhYtcTNqQVCngtbnWfux",
    "secret": "c",
    "tx_json": {
        "Account" : "rnUy2SHTrB9DubsPmkJZUXTf5FcNDGrYEA",
        "Amount" : "1000000000",
        "Destination" : "rHb9CJAWyB4rj91VRWn96DkukG4bwdtyTh",
        "Fee" : "50",
        "Sequence" : 0,
        "Signers" : [
            {
                "Signer" : {
                    "Account" : "rHb9CJAWyB4rj91VRWn96DkukG4bwdtyTh",
                    "SigningPubKey" : "0330E7FC9D56BB25D6893BA3F317AE5BCF33B3291BD63DB32654A313222F7FD020",
                    "TxnSignature" : "304502210080EB23E78A841DDC5E3A4F10DE6EAF052207D6B519BF8954467ACB221B3F349002202CA458E8D4E4DE7176D27A91628545E7B295A5DFC8ADF0B5CD3E279B6FA02998"
                }
            }
        ],
        "SigningPubKey" : "",
        "TransactionType" : "Payment"
    }
})",
     {{"Already multisigned.",
       "Already multisigned.",
       "Invalid signature.",
       "Invalid signature."}}},

    {"Non-empty 'SigningPubKey' in sign_for.",
     __LINE__,
     R"({
    "command": "doesnt_matter",
    "account": "rHb9CJAWyB4rj91VRWn96DkukG4bwdtyTh",
    "secret": "masterpassphrase",
    "tx_json": {
        "Account": "rnUy2SHTrB9DubsPmkJZUXTf5FcNDGrYEA",
        "Amount": "1000000000",
        "Destination": "rHb9CJAWyB4rj91VRWn96DkukG4bwdtyTh",
        "Fee": 50,
        "Sequence": 0,
        "SigningPubKey": "1",
        "TransactionType": "Payment"
    }
})",
     {{"Secret does not match account.",
       "Secret does not match account.",
       "When multi-signing 'tx_json.SigningPubKey' must be empty.",
       "When multi-signing 'tx_json.SigningPubKey' must be empty."}}},

    {"Missing 'TransactionType' in sign_for.",
     __LINE__,
     R"({
    "command": "doesnt_matter",
    "account": "rHb9CJAWyB4rj91VRWn96DkukG4bwdtyTh",
    "secret": "masterpassphrase",
    "tx_json": {
        "Account": "rnUy2SHTrB9DubsPmkJZUXTf5FcNDGrYEA",
        "Amount": "1000000000",
        "Destination": "rHb9CJAWyB4rj91VRWn96DkukG4bwdtyTh",
        "Fee": 50,
        "Sequence": 0,
        "SigningPubKey": "",
    }
})",
     {{"Missing field 'tx_json.TransactionType'.",
       "Missing field 'tx_json.TransactionType'.",
       "Missing field 'tx_json.TransactionType'.",
       "Missing field 'tx_json.TransactionType'."}}},

    {"TxnSignature in sign_for.",
     __LINE__,
     R"({
    "command": "doesnt_matter",
    "account": "rPcNzota6B8YBokhYtcTNqQVCngtbnWfux",
    "secret": "c",
    "tx_json": {
        "Account" : "rnUy2SHTrB9DubsPmkJZUXTf5FcNDGrYEA",
        "Amount" : "1000000000",
        "Destination" : "rHb9CJAWyB4rj91VRWn96DkukG4bwdtyTh",
        "Fee" : "50",
        "Sequence" : 0,
        "Signers" : [
            {
                "Signer" : {
                    "Account" : "rHb9CJAWyB4rj91VRWn96DkukG4bwdtyTh",
                    "SigningPubKey" : "0330E7FC9D56BB25D6893BA3F317AE5BCF33B3291BD63DB32654A313222F7FD020",
                    "TxnSignature" : "304502210080EB23E78A841DDC5E3A4F10DE6EAF052207D6B519BF8954467ADB221B3F349002202CA458E8D4E4DE7176D27A91628545E7B295A5DFC8ADF0B5CD3E279B6FA02998"
                }
            }
        ],
        "SigningPubKey" : "",
        "TxnSignature" : "304502210080EB23E78A841DDC5E3A4F10DE6EAF052207D6B519BF8954467ADB221B3F349002202CA458E8D4E4DE7176D27A91628545E7B295A5DFC8ADF0B5CD3E279B6FA02998",
        "TransactionType" : "Payment"
    }
})",
     {{"Already multisigned.",
       "Already multisigned.",
       "Already single-signed.",
       "Signing of transaction is malformed."}}},

    {"Invalid field 'tx_json': string instead of object",
     __LINE__,
     R"({
    "command": "doesnt_matter",
    "account": "rHb9CJAWyB4rj91VRWn96DkukG4bwdtyTh",
    "secret": "masterpassphrase",
    "tx_json": ""
})",
     {{"Invalid field 'tx_json', not object.",
       "Invalid field 'tx_json', not object.",
       "Invalid field 'tx_json', not object.",
       "Invalid field 'tx_json', not object."}}},

    {"Invalid field 'tx_json': integer instead of object",
     __LINE__,
     R"({
    "command": "doesnt_matter",
    "account": "rHb9CJAWyB4rj91VRWn96DkukG4bwdtyTh",
    "secret": "masterpassphrase",
    "tx_json": 20160331
})",
     {{"Invalid field 'tx_json', not object.",
       "Invalid field 'tx_json', not object.",
       "Invalid field 'tx_json', not object.",
       "Invalid field 'tx_json', not object."}}},

    {"Invalid field 'tx_json': array instead of object",
     __LINE__,
     R"({
    "command": "doesnt_matter",
    "account": "rHb9CJAWyB4rj91VRWn96DkukG4bwdtyTh",
    "secret": "masterpassphrase",
    "tx_json": [ "hello", "world" ]
})",
     {{"Invalid field 'tx_json', not object.",
       "Invalid field 'tx_json', not object.",
       "Invalid field 'tx_json', not object.",
       "Invalid field 'tx_json', not object."}}},

    {"Minimal submit_multisigned.",
     __LINE__,
     R"({
    "command": "submit_multisigned",
    "tx_json": {
        "Account": "rHb9CJAWyB4rj91VRWn96DkukG4bwdtyTh",
        "Amount": "1000000000",
        "Destination": "rnUy2SHTrB9DubsPmkJZUXTf5FcNDGrYEA",
        "Fee": 50,
        "Sequence": 0,
        "Signers" : [
             {
                "Signer" : {
                    "Account" : "rPcNzota6B8YBokhYtcTNqQVCngtbnWfux",
                    "SigningPubKey" : "02FE36A690D6973D55F88553F5D2C4202DE75F2CF8A6D0E17C70AC223F044501F8",
                    "TxnSignature" : "3045022100909D01399AFFAD1E30D250CE61F93975B7F61E47B5244D78C3E86D9806535D95022012E389E0ACB016334052B7FE07FA6CEFDC8BE82CB410FA841D5049641C89DC8F"
                }
            }
        ],
        "SigningPubKey": "",
        "TransactionType": "Payment"
    }
})",
     {{"Missing field 'secret'.",
       "Missing field 'secret'.",
       "Missing field 'account'.",
       ""}}},

    {"Minimal submit_multisigned with bad signature.",
     __LINE__,
     R"({
    "command": "submit_multisigned",
    "tx_json": {
        "Account": "rHb9CJAWyB4rj91VRWn96DkukG4bwdtyTh",
        "Amount": "1000000000",
        "Destination": "rnUy2SHTrB9DubsPmkJZUXTf5FcNDGrYEA",
        "Fee": 50,
        "Sequence": 0,
        "Signers": [
            {
                "Signer": {
                    "Account": "rPcNzota6B8YBokhYtcTNqQVCngtbnWfux",
                    "TxnSignature": "3045022100F9ED357606932697A4FAB2BE7F222C21DD93CA4CFDD90357AADD07465E8457D6022038173193E3DFFFB5D78DD738CC0905395F885DA65B98FDB9793901FE3FD26ECE",
                    "SigningPubKey": "02FE36A690D6973D55F88553F5D2C4202DE75F2CF8A6D0E17C70AC223F044501F8"
                }
            }
        ],
        "SigningPubKey": "",
        "TransactionType": "Payment"
    }
})",
     {{"Missing field 'secret'.",
       "Missing field 'secret'.",
       "Missing field 'account'.",
       "Invalid signature."}}},

    {"Missing tx_json in submit_multisigned.",
     __LINE__,
     R"({
    "command": "submit_multisigned",
    "Signers": [
        {
            "Signer": {
                "Account": "rPcNzota6B8YBokhYtcTNqQVCngtbnWfux",
                "TxnSignature": "3045022100F9ED357606932697A4FAB2BE7F222C21DD93CA4CFDD90357AADD07465E8457D6022038173193E3DFFFB5D78DD738CC0905395F885DA65B98FDB9793901FE3FD26ECE",
                "SigningPubKey": "02FE36A690D6973D55F88553F5D2C4202DE75F2CF8A6D0E17C70AC223F044501F8"
            }
        }
    ]
})",
     {{"Missing field 'secret'.",
       "Missing field 'secret'.",
       "Missing field 'account'.",
       "Missing field 'tx_json'."}}},

    {"Missing sequence in submit_multisigned.",
     __LINE__,
     R"({
    "command": "submit_multisigned",
    "tx_json": {
        "Account": "rHb9CJAWyB4rj91VRWn96DkukG4bwdtyTh",
        "Amount": "1000000000",
        "Destination": "rnUy2SHTrB9DubsPmkJZUXTf5FcNDGrYEA",
        "Fee": 50,
        "Signers": [
            {
                "Signer": {
                    "Account": "rPcNzota6B8YBokhYtcTNqQVCngtbnWfux",
                    "TxnSignature": "3045022100F9ED357606932697A4FAB2BE7F222C21DD93CA4CFDD90357AADD07465E8457D6022038173193E3DFFFB5D78DD738CC0905395F885DA65B98FDB9793901FE3FD26ECE",
                    "SigningPubKey": "02FE36A690D6973D55F88553F5D2C4202DE75F2CF8A6D0E17C70AC223F044501F8"
                }
            }
        ],
        "SigningPubKey": "",
        "TransactionType": "Payment"
    }
})",
     {{"Missing field 'secret'.",
       "Missing field 'secret'.",
       "Missing field 'account'.",
       "Missing field 'tx_json.Sequence'."}}},

    {"Missing SigningPubKey in submit_multisigned.",
     __LINE__,
     R"({
    "command": "submit_multisigned",
    "tx_json": {
        "Account": "rHb9CJAWyB4rj91VRWn96DkukG4bwdtyTh",
        "Amount": "1000000000",
        "Destination": "rnUy2SHTrB9DubsPmkJZUXTf5FcNDGrYEA",
        "Fee": 50,
        "Signers": [
            {
                "Signer": {
                    "Account": "rPcNzota6B8YBokhYtcTNqQVCngtbnWfux",
                    "TxnSignature": "3045022100F9ED357606932697A4FAB2BE7F222C21DD93CA4CFDD90357AADD07465E8457D6022038173193E3DFFFB5D78DD738CC0905395F885DA65B98FDB9793901FE3FD26ECE",
                    "SigningPubKey": "02FE36A690D6973D55F88553F5D2C4202DE75F2CF8A6D0E17C70AC223F044501F8"
                }
            }
        ],
        "Sequence": 0,
        "TransactionType": "Payment"
    }
})",
     {{"Missing field 'secret'.",
       "Missing field 'secret'.",
       "Missing field 'account'.",
       "Missing field 'tx_json.SigningPubKey'."}}},

    {"Non-empty SigningPubKey in submit_multisigned.",
     __LINE__,
     R"({
    "command": "submit_multisigned",
    "tx_json": {
        "Account": "rHb9CJAWyB4rj91VRWn96DkukG4bwdtyTh",
        "Amount": "1000000000",
        "Destination": "rnUy2SHTrB9DubsPmkJZUXTf5FcNDGrYEA",
        "Fee": 50,
        "Sequence": 0,
        "Signers": [
            {
                "Signer": {
                    "Account": "rPcNzota6B8YBokhYtcTNqQVCngtbnWfux",
                    "TxnSignature": "3045022100F9ED357606932697A4FAB2BE7F222C21DD93CA4CFDD90357AADD07465E8457D6022038173193E3DFFFB5D78DD738CC0905395F885DA65B98FDB9793901FE3FD26ECE",
                    "SigningPubKey": "02FE36A690D6973D55F88553F5D2C4202DE75F2CF8A6D0E17C70AC223F044501F8"
                }
            }
        ],
        "SigningPubKey": "02FE36A690D6973D55F88553F5D2C4202DE75F2CF8A6D0E17C70AC223F044501F8",
        "TransactionType": "Payment"
    }
})",
     {{"Missing field 'secret'.",
       "Missing field 'secret'.",
       "Missing field 'account'.",
       "When multi-signing 'tx_json.SigningPubKey' must be empty."}}},

    {"Missing TransactionType in submit_multisigned.",
     __LINE__,
     R"({
    "command": "submit_multisigned",
    "tx_json": {
        "Account": "rHb9CJAWyB4rj91VRWn96DkukG4bwdtyTh",
        "Amount": "1000000000",
        "Destination": "rnUy2SHTrB9DubsPmkJZUXTf5FcNDGrYEA",
        "Fee": 50,
        "Signers": [
            {
                "Signer": {
                    "Account": "rPcNzota6B8YBokhYtcTNqQVCngtbnWfux",
                    "TxnSignature": "3045022100F9ED357606932697A4FAB2BE7F222C21DD93CA4CFDD90357AADD07465E8457D6022038173193E3DFFFB5D78DD738CC0905395F885DA65B98FDB9793901FE3FD26ECE",
                    "SigningPubKey": "02FE36A690D6973D55F88553F5D2C4202DE75F2CF8A6D0E17C70AC223F044501F8"
                }
            }
        ],
        "Sequence": 0,
        "SigningPubKey": "",
    }
})",
     {{"Missing field 'secret'.",
       "Missing field 'secret'.",
       "Missing field 'account'.",
       "Missing field 'tx_json.TransactionType'."}}},

    {"Missing Account in submit_multisigned.",
     __LINE__,
     R"({
    "command": "submit_multisigned",
    "tx_json": {
        "Amount": "1000000000",
        "Destination": "rnUy2SHTrB9DubsPmkJZUXTf5FcNDGrYEA",
        "Fee": 50,
        "Sequence": 0,
        "Signers": [
            {
                "Signer": {
                    "Account": "rPcNzota6B8YBokhYtcTNqQVCngtbnWfux",
                    "TxnSignature": "3045022100F9ED357606932697A4FAB2BE7F222C21DD93CA4CFDD90357AADD07465E8457D6022038173193E3DFFFB5D78DD738CC0905395F885DA65B98FDB9793901FE3FD26ECE",
                    "SigningPubKey": "02FE36A690D6973D55F88553F5D2C4202DE75F2CF8A6D0E17C70AC223F044501F8"
                }
            }
        ],
        "SigningPubKey": "",
        "TransactionType": "Payment"
    }
})",
     {{"Missing field 'secret'.",
       "Missing field 'secret'.",
       "Missing field 'account'.",
       "Missing field 'tx_json.Account'."}}},

    {"Malformed Account in submit_multisigned.",
     __LINE__,
     R"({
    "command": "submit_multisigned",
    "tx_json": {
        "Account": "NotAnAccount",
        "Amount": "1000000000",
        "Destination": "rnUy2SHTrB9DubsPmkJZUXTf5FcNDGrYEA",
        "Fee": 50,
        "Sequence": 0,
        "Signers": [
            {
                "Signer": {
                    "Account": "rPcNzota6B8YBokhYtcTNqQVCngtbnWfux",
                    "TxnSignature": "3045022100F9ED357606932697A4FAB2BE7F222C21DD93CA4CFDD90357AADD07465E8457D6022038173193E3DFFFB5D78DD738CC0905395F885DA65B98FDB9793901FE3FD26ECE",
                    "SigningPubKey": "02FE36A690D6973D55F88553F5D2C4202DE75F2CF8A6D0E17C70AC223F044501F8"
                }
            }
        ],
        "SigningPubKey": "",
        "TransactionType": "Payment"
    }
})",
     {{"Missing field 'secret'.",
       "Missing field 'secret'.",
       "Missing field 'account'.",
       "Invalid field 'tx_json.Account'."}}},

    {"Account not in ledger in submit_multisigned.",
     __LINE__,
     R"({
    "command": "submit_multisigned",
    "tx_json": {
        "Account": "rDg53Haik2475DJx8bjMDSDPj4VX7htaMd",
        "Amount": "1000000000",
        "Destination": "rnUy2SHTrB9DubsPmkJZUXTf5FcNDGrYEA",
        "Fee": 50,
        "Sequence": 0,
        "Signers": [
            {
                "Signer": {
                    "Account": "rPcNzota6B8YBokhYtcTNqQVCngtbnWfux",
                    "TxnSignature": "3045022100F9ED357606932697A4FAB2BE7F222C21DD93CA4CFDD90357AADD07465E8457D6022038173193E3DFFFB5D78DD738CC0905395F885DA65B98FDB9793901FE3FD26ECE",
                    "SigningPubKey": "02FE36A690D6973D55F88553F5D2C4202DE75F2CF8A6D0E17C70AC223F044501F8"
                }
            }
        ],
        "SigningPubKey": "",
        "TransactionType": "Payment"
    }
})",
     {{"Missing field 'secret'.",
       "Missing field 'secret'.",
       "Missing field 'account'.",
       "Source account not found."}}},

    {"Missing Fee in submit_multisigned.",
     __LINE__,
     R"({
    "command": "submit_multisigned",
    "tx_json": {
        "Account": "rHb9CJAWyB4rj91VRWn96DkukG4bwdtyTh",
        "Amount": "1000000000",
        "Destination": "rnUy2SHTrB9DubsPmkJZUXTf5FcNDGrYEA",
        "Sequence": 0,
        "Signers": [
            {
                "Signer": {
                    "Account": "rPcNzota6B8YBokhYtcTNqQVCngtbnWfux",
                    "TxnSignature": "3045022100F9ED357606932697A4FAB2BE7F222C21DD93CA4CFDD90357AADD07465E8457D6022038173193E3DFFFB5D78DD738CC0905395F885DA65B98FDB9793901FE3FD26ECE",
                    "SigningPubKey": "02FE36A690D6973D55F88553F5D2C4202DE75F2CF8A6D0E17C70AC223F044501F8"
                }
            }
        ],
        "SigningPubKey": "",
        "TransactionType": "Payment"
    }
})",
     {{"Missing field 'secret'.",
       "Missing field 'secret'.",
       "Missing field 'account'.",
       "Missing field 'tx_json.Fee'."}}},

    {"Non-numeric Fee in submit_multisigned.",
     __LINE__,
     R"({
    "command": "submit_multisigned",
    "tx_json": {
        "Account": "rHb9CJAWyB4rj91VRWn96DkukG4bwdtyTh",
        "Amount": "1000000000",
        "Destination": "rnUy2SHTrB9DubsPmkJZUXTf5FcNDGrYEA",
        "Fee": 50.1,
        "Sequence": 0,
        "Signers": [
            {
                "Signer": {
                    "Account": "rPcNzota6B8YBokhYtcTNqQVCngtbnWfux",
                    "TxnSignature": "3045022100F9ED357606932697A4FAB2BE7F222C21DD93CA4CFDD90357AADD07465E8457D6022038173193E3DFFFB5D78DD738CC0905395F885DA65B98FDB9793901FE3FD26ECE",
                    "SigningPubKey": "02FE36A690D6973D55F88553F5D2C4202DE75F2CF8A6D0E17C70AC223F044501F8"
                }
            }
        ],
        "SigningPubKey": "",
        "TransactionType": "Payment"
    }
})",
     {{"Missing field 'secret'.",
       "Missing field 'secret'.",
       "Missing field 'account'.",
       "Field 'tx_json.Fee' has invalid data."}}},

    {"Missing Amount in submit_multisigned Payment.",
     __LINE__,
     R"({
    "command": "submit_multisigned",
    "tx_json": {
        "Account": "rHb9CJAWyB4rj91VRWn96DkukG4bwdtyTh",
        "Destination": "rnUy2SHTrB9DubsPmkJZUXTf5FcNDGrYEA",
        "Fee": 50000000,
        "Sequence": 0,
        "Signers": [
            {
                "Signer": {
                    "Account": "rPcNzota6B8YBokhYtcTNqQVCngtbnWfux",
                    "TxnSignature": "3045022100F9ED357606932697A4FAB2BE7F222C21DD93CA4CFDD90357AADD07465E8457D6022038173193E3DFFFB5D78DD738CC0905395F885DA65B98FDB9793901FE3FD26ECE",
                    "SigningPubKey": "02FE36A690D6973D55F88553F5D2C4202DE75F2CF8A6D0E17C70AC223F044501F8"
                }
            }
        ],
        "SigningPubKey": "",
        "TransactionType": "Payment"
    }
})",
     {{"Missing field 'secret'.",
       "Missing field 'secret'.",
       "Missing field 'account'.",
       "Missing field 'tx_json.Amount'."}}},

    {"Invalid Amount in submit_multisigned Payment.",
     __LINE__,
     R"({
    "command": "submit_multisigned",
    "tx_json": {
        "Account": "rHb9CJAWyB4rj91VRWn96DkukG4bwdtyTh",
        "Amount": "NotANumber",
        "Destination": "rnUy2SHTrB9DubsPmkJZUXTf5FcNDGrYEA",
        "Fee": 50,
        "Sequence": 0,
        "Signers": [
            {
                "Signer": {
                    "Account": "rPcNzota6B8YBokhYtcTNqQVCngtbnWfux",
                    "TxnSignature": "3045022100F9ED357606932697A4FAB2BE7F222C21DD93CA4CFDD90357AADD07465E8457D6022038173193E3DFFFB5D78DD738CC0905395F885DA65B98FDB9793901FE3FD26ECE",
                    "SigningPubKey": "02FE36A690D6973D55F88553F5D2C4202DE75F2CF8A6D0E17C70AC223F044501F8"
                }
            }
        ],
        "SigningPubKey": "",
        "TransactionType": "Payment"
    }
})",
     {{"Missing field 'secret'.",
       "Missing field 'secret'.",
       "Missing field 'account'.",
       "Invalid field 'tx_json.Amount'."}}},

    {"No build_path in submit_multisigned.",
     __LINE__,
     R"({
    "command": "submit_multisigned",
    "build_path": 1,
    "tx_json": {
        "Account": "rHb9CJAWyB4rj91VRWn96DkukG4bwdtyTh",
        "Amount": "1000000000",
        "Destination": "rnUy2SHTrB9DubsPmkJZUXTf5FcNDGrYEA",
        "Fee": 50,
        "Sequence": 0,
        "Signers": [
            {
                "Signer": {
                    "Account": "rPcNzota6B8YBokhYtcTNqQVCngtbnWfux",
                    "TxnSignature": "3045022100F9ED357606932697A4FAB2BE7F222C21DD93CA4CFDD90357AADD07465E8457D6022038173193E3DFFFB5D78DD738CC0905395F885DA65B98FDB9793901FE3FD26ECE",
                    "SigningPubKey": "02FE36A690D6973D55F88553F5D2C4202DE75F2CF8A6D0E17C70AC223F044501F8"
                }
            }
        ],
        "SigningPubKey": "",
        "TransactionType": "Payment"
    }
})",
     {{"Missing field 'secret'.",
       "Missing field 'secret'.",
       "Missing field 'account'.",
       "Field 'build_path' not allowed in this context."}}},

    {"Missing Destination in submit_multisigned Payment.",
     __LINE__,
     R"({
    "command": "submit_multisigned",
    "tx_json": {
        "Account": "rHb9CJAWyB4rj91VRWn96DkukG4bwdtyTh",
        "Amount": "1000000000",
        "Fee": 50,
        "Sequence": 0,
        "Signers": [
            {
                "Signer": {
                    "Account": "rPcNzota6B8YBokhYtcTNqQVCngtbnWfux",
                    "TxnSignature": "3045022100F9ED357606932697A4FAB2BE7F222C21DD93CA4CFDD90357AADD07465E8457D6022038173193E3DFFFB5D78DD738CC0905395F885DA65B98FDB9793901FE3FD26ECE",
                    "SigningPubKey": "02FE36A690D6973D55F88553F5D2C4202DE75F2CF8A6D0E17C70AC223F044501F8"
                }
            }
        ],
        "SigningPubKey": "",
        "TransactionType": "Payment"
    }
})",
     {{"Missing field 'secret'.",
       "Missing field 'secret'.",
       "Missing field 'account'.",
       "Missing field 'tx_json.Destination'."}}},

    {"Malformed Destination in submit_multisigned Payment.",
     __LINE__,
     R"({
    "command": "submit_multisigned",
    "tx_json": {
        "Account": "rHb9CJAWyB4rj91VRWn96DkukG4bwdtyTh",
        "Amount": "1000000000",
        "Destination": "NotADestination",
        "Fee": 50,
        "Sequence": 0,
        "Signers": [
            {
                "Signer": {
                    "Account": "rPcNzota6B8YBokhYtcTNqQVCngtbnWfux",
                    "TxnSignature": "3045022100F9ED357606932697A4FAB2BE7F222C21DD93CA4CFDD90357AADD07465E8457D6022038173193E3DFFFB5D78DD738CC0905395F885DA65B98FDB9793901FE3FD26ECE",
                    "SigningPubKey": "02FE36A690D6973D55F88553F5D2C4202DE75F2CF8A6D0E17C70AC223F044501F8"
                }
            }
        ],
        "SigningPubKey": "",
        "TransactionType": "Payment"
    }
})",
     {{"Missing field 'secret'.",
       "Missing field 'secret'.",
       "Missing field 'account'.",
       "Invalid field 'tx_json.Destination'."}}},

    {"Missing Signers field in submit_multisigned.",
     __LINE__,
     R"({
    "command": "submit_multisigned",
    "tx_json": {
        "Account": "rHb9CJAWyB4rj91VRWn96DkukG4bwdtyTh",
        "Amount": "1000000000",
        "Destination": "rnUy2SHTrB9DubsPmkJZUXTf5FcNDGrYEA",
        "Fee": 50,
        "Sequence": 0,
        "SigningPubKey": "",
        "TransactionType": "Payment"
    }
})",
     {{"Missing field 'secret'.",
       "Missing field 'secret'.",
       "Missing field 'account'.",
       "Missing field 'tx_json.Signers'."}}},

    {"Signers not an array in submit_multisigned.",
     __LINE__,
     R"({
    "command": "submit_multisigned",
    "tx_json": {
        "Account": "rHb9CJAWyB4rj91VRWn96DkukG4bwdtyTh",
        "Amount": "1000000000",
        "Destination": "rnUy2SHTrB9DubsPmkJZUXTf5FcNDGrYEA",
        "Fee": 50,
        "Sequence": 0,
        "Signers": {
            "Account": "rPcNzota6B8YBokhYtcTNqQVCngtbnWfux",
            "TxnSignature": "3045022100F9ED357606932697A4FAB2BE7F222C21DD93CA4CFDD90357AADD07465E8457D6022038173193E3DFFFB5D78DD738CC0905395F885DA65B98FDB9793901FE3FD26ECE",
            "SigningPubKey": "02FE36A690D6973D55F88553F5D2C4202DE75F2CF8A6D0E17C70AC223F044501F8"
        },
        "SigningPubKey": "",
        "TransactionType": "Payment"
    }
})",
     {{"Missing field 'secret'.",
       "Missing field 'secret'.",
       "Missing field 'account'.",
       "Field 'tx_json.Signers' is not a JSON array."}}},

    {"Empty Signers array in submit_multisigned.",
     __LINE__,
     R"({
    "command": "submit_multisigned",
    "tx_json": {
        "Account": "rHb9CJAWyB4rj91VRWn96DkukG4bwdtyTh",
        "Amount": "1000000000",
        "Destination": "rnUy2SHTrB9DubsPmkJZUXTf5FcNDGrYEA",
        "Fee": 50,
        "Sequence": 0,
        "Signers": [
        ],
        "SigningPubKey": "",
        "TransactionType": "Payment"
    }
})",
     {{"Missing field 'secret'.",
       "Missing field 'secret'.",
       "Missing field 'account'.",
       "tx_json.Signers array may not be empty."}}},

    {"Duplicate Signer in submit_multisigned.",
     __LINE__,
     R"({
    "command": "submit_multisigned",
    "tx_json": {
        "Account": "rHb9CJAWyB4rj91VRWn96DkukG4bwdtyTh",
        "Amount": "1000000000",
        "Destination": "rnUy2SHTrB9DubsPmkJZUXTf5FcNDGrYEA",
        "Fee": 50,
        "Sequence": 0,
        "Signers": [
            {
                "Signer": {
                    "Account": "rPcNzota6B8YBokhYtcTNqQVCngtbnWfux",
                    "TxnSignature": "3045022100F9ED357606932697A4FAB2BE7F222C21DD93CA4CFDD90357AADD07465E8457D6022038173193E3DFFFB5D78DD738CC0905395F885DA65B98FDB9793901FE3FD26ECE",
                    "SigningPubKey": "02FE36A690D6973D55F88553F5D2C4202DE75F2CF8A6D0E17C70AC223F044501F8"
                }
            },
            {
                "Signer": {
                    "Account": "rPcNzota6B8YBokhYtcTNqQVCngtbnWfux",
                    "TxnSignature": "3045022100F9ED357606932697A4FAB2BE7F222C21DD93CA4CFDD90357AADD07465E8457D6022038173193E3DFFFB5D78DD738CC0905395F885DA65B98FDB9793901FE3FD26ECE",
                    "SigningPubKey": "02FE36A690D6973D55F88553F5D2C4202DE75F2CF8A6D0E17C70AC223F044501F8"
                }
            }
        ],
        "SigningPubKey": "",
        "TransactionType": "Payment"
    }
})",
     {{"Missing field 'secret'.",
       "Missing field 'secret'.",
       "Missing field 'account'.",
       "Duplicate Signers:Signer:Account entries "
       "(rPcNzota6B8YBokhYtcTNqQVCngtbnWfux) are not allowed."}}},

    {"Signer is tx_json Account in submit_multisigned.",
     __LINE__,
     R"({
    "command": "submit_multisigned",
    "tx_json": {
        "Account": "rHb9CJAWyB4rj91VRWn96DkukG4bwdtyTh",
        "Amount": "1000000000",
        "Destination": "rnUy2SHTrB9DubsPmkJZUXTf5FcNDGrYEA",
        "Fee": 50,
        "Sequence": 0,
        "Signers": [
            {
                "Signer": {
                    "Account": "rHb9CJAWyB4rj91VRWn96DkukG4bwdtyTh",
                    "TxnSignature": "3045022100F9ED357606932697A4FAB2BE7F222C21DD93CA4CFDD90357AADD07465E8457D6022038173193E3DFFFB5D78DD738CC0905395F885DA65B98FDB9793901FE3FD26ECE",
                    "SigningPubKey": "02FE36A690D6973D55F88553F5D2C4202DE75F2CF8A6D0E17C70AC223F044501F8"
                }
            }
        ],
        "SigningPubKey": "",
        "TransactionType": "Payment"
    }
})",
     {{"Missing field 'secret'.",
       "Missing field 'secret'.",
       "Missing field 'account'.",
       "A Signer may not be the transaction's Account "
       "(rHb9CJAWyB4rj91VRWn96DkukG4bwdtyTh)."}}},

};

class JSONRPC_test : public beast::unit_test::suite
{
public:
    void
    testBadRpcCommand()
    {
        test::jtx::Env env(*this);
        Json::Value const result{
            env.rpc("bad_command", R"({"MakingThisUp": 0})")};

        BEAST_EXPECT(result[jss::result][jss::error] == "unknownCmd");
        BEAST_EXPECT(
            result[jss::result][jss::request][jss::command] == "bad_command");
    }

    void
    testAutoFillFees()
    {
        test::jtx::Env env(*this);
        auto ledger = env.current();
        auto const& feeTrack = env.app().getFeeTrack();

        {
            Json::Value req;
            Json::Reader().parse(
                "{ \"fee_mult_max\" : 1, \"tx_json\" : { } } ", req);
            Json::Value result = checkFee(
                req,
                Role::ADMIN,
                true,
                env.app().config(),
                feeTrack,
                env.app().getTxQ(),
                env.app());

            BEAST_EXPECT(!RPC::contains_error(result));
            BEAST_EXPECT(
                req[jss::tx_json].isMember(jss::Fee) &&
                req[jss::tx_json][jss::Fee] == 10);
        }

        {
            Json::Value req;
            Json::Reader().parse(
                "{ \"fee_mult_max\" : 3, \"fee_div_max\" : 2, "
                "\"tx_json\" : { } } ",
                req);
            Json::Value result = checkFee(
                req,
                Role::ADMIN,
                true,
                env.app().config(),
                feeTrack,
                env.app().getTxQ(),
                env.app());

            BEAST_EXPECT(!RPC::contains_error(result));
            BEAST_EXPECT(
                req[jss::tx_json].isMember(jss::Fee) &&
                req[jss::tx_json][jss::Fee] == 10);
        }

        {
            Json::Value req;
            Json::Reader().parse(
                "{ \"fee_mult_max\" : 0, \"tx_json\" : { } } ", req);
            Json::Value result = checkFee(
                req,
                Role::ADMIN,
                true,
                env.app().config(),
                feeTrack,
                env.app().getTxQ(),
                env.app());

            BEAST_EXPECT(RPC::contains_error(result));
            BEAST_EXPECT(!req[jss::tx_json].isMember(jss::Fee));
        }

        {
            // 3/6 = 1/2, but use the bigger number make sure
            // we're dividing.
            Json::Value req;
            Json::Reader().parse(
                "{ \"fee_mult_max\" : 3, \"fee_div_max\" : 6, "
                "\"tx_json\" : { } } ",
                req);
            Json::Value result = checkFee(
                req,
                Role::ADMIN,
                true,
                env.app().config(),
                feeTrack,
                env.app().getTxQ(),
                env.app());

            BEAST_EXPECT(RPC::contains_error(result));
            BEAST_EXPECT(!req[jss::tx_json].isMember(jss::Fee));
        }

        {
            Json::Value req;
            Json::Reader().parse(
                "{ \"fee_mult_max\" : 0, \"fee_div_max\" : 2, "
                "\"tx_json\" : { } } ",
                req);
            Json::Value result = checkFee(
                req,
                Role::ADMIN,
                true,
                env.app().config(),
                feeTrack,
                env.app().getTxQ(),
                env.app());

            BEAST_EXPECT(RPC::contains_error(result));
            BEAST_EXPECT(!req[jss::tx_json].isMember(jss::Fee));
        }

        {
            Json::Value req;
            Json::Reader().parse(
                "{ \"fee_mult_max\" : 10, \"fee_div_max\" : 0, "
                "\"tx_json\" : { } } ",
                req);
            Json::Value result = checkFee(
                req,
                Role::ADMIN,
                true,
                env.app().config(),
                feeTrack,
                env.app().getTxQ(),
                env.app());

            BEAST_EXPECT(RPC::contains_error(result));
            BEAST_EXPECT(!req[jss::tx_json].isMember(jss::Fee));
        }
    }

    void
    testAutoFillEscalatedFees()
    {
        using namespace test::jtx;
        Env env{*this, envconfig([](std::unique_ptr<Config> cfg) {
                    cfg->loadFromString("[" SECTION_SIGNING_SUPPORT "]\ntrue");
                    cfg->section("transaction_queue")
                        .set("minimum_txn_in_ledger_standalone", "3");
                    return cfg;
                })};
        LoadFeeTrack const& feeTrackOuter = env.app().getFeeTrack();

        {
            // high mult, no tx
            Json::Value req;
            Json::Reader().parse(
                R"({
                "fee_mult_max" : 1000,
                "tx_json" : { }
            })",
                req);
            Json::Value result = checkFee(
                req,
                Role::ADMIN,
                true,
                env.app().config(),
                feeTrackOuter,
                env.app().getTxQ(),
                env.app());

            BEAST_EXPECT(!RPC::contains_error(result));
            BEAST_EXPECT(
                req[jss::tx_json].isMember(jss::Fee) &&
                req[jss::tx_json][jss::Fee] == 10);
        }

        {
            // low mult, no tx
            Json::Value req;
            Json::Reader().parse(
                R"({
                "fee_mult_max" : 5,
                "tx_json" : { }
            })",
                req);
            Json::Value result = checkFee(
                req,
                Role::ADMIN,
                true,
                env.app().config(),
                feeTrackOuter,
                env.app().getTxQ(),
                env.app());

            BEAST_EXPECT(!RPC::contains_error(result));
            BEAST_EXPECT(
                req[jss::tx_json].isMember(jss::Fee) &&
                req[jss::tx_json][jss::Fee] == 10);
        }

        // put 4 transactions into the open ledger
        for (auto i = 0; i < 4; ++i)
        {
            env(noop(env.master));
        }

        {
            // high mult, 4 txs
            Json::Value req;
            Json::Reader().parse(
                R"({
                "fee_mult_max" : 1000,
                "tx_json" : { }
            })",
                req);
            Json::Value result = checkFee(
                req,
                Role::ADMIN,
                true,
                env.app().config(),
                feeTrackOuter,
                env.app().getTxQ(),
                env.app());

            BEAST_EXPECT(!RPC::contains_error(result));
            BEAST_EXPECT(
                req[jss::tx_json].isMember(jss::Fee) &&
                req[jss::tx_json][jss::Fee] == 8889);
        }

        {
            // low mult, 4 tx
            Json::Value req;
            Json::Reader().parse(
                R"({
                "fee_mult_max" : 5,
                "tx_json" : { }
            })",
                req);
            Json::Value result = checkFee(
                req,
                Role::ADMIN,
                true,
                env.app().config(),
                feeTrackOuter,
                env.app().getTxQ(),
                env.app());

            BEAST_EXPECT(RPC::contains_error(result));
            BEAST_EXPECT(!req[jss::tx_json].isMember(jss::Fee));
        }

        {
            // different low mult, 4 tx
            Json::Value req;
            Json::Reader().parse(
                R"({
                "fee_mult_max" : 1000,
                "fee_div_max" : 3,
                "tx_json" : { }
            })",
                req);
            Json::Value result = checkFee(
                req,
                Role::ADMIN,
                true,
                env.app().config(),
                feeTrackOuter,
                env.app().getTxQ(),
                env.app());

            BEAST_EXPECT(RPC::contains_error(result));
            BEAST_EXPECT(!req[jss::tx_json].isMember(jss::Fee));
        }

        {
            // high mult, 4 tx
            Json::Value req;
            Json::Reader().parse(
                R"({
                "fee_mult_max" : 8000,
                "fee_div_max" : 3,
                "tx_json" : { }
            })",
                req);
            Json::Value result = checkFee(
                req,
                Role::ADMIN,
                true,
                env.app().config(),
                feeTrackOuter,
                env.app().getTxQ(),
                env.app());

            BEAST_EXPECT(!RPC::contains_error(result));
            BEAST_EXPECT(
                req[jss::tx_json].isMember(jss::Fee) &&
                req[jss::tx_json][jss::Fee] == 8889);
        }

        {
            // negative mult
            Json::Value req;
            Json::Reader().parse(
                R"({
                "fee_mult_max" : -5,
                "tx_json" : { }
            })",
                req);
            Json::Value result = checkFee(
                req,
                Role::ADMIN,
                true,
                env.app().config(),
                feeTrackOuter,
                env.app().getTxQ(),
                env.app());

            BEAST_EXPECT(RPC::contains_error(result));
        }

        {
            // negative div
            Json::Value req;
            Json::Reader().parse(
                R"({
                "fee_div_max" : -2,
                "tx_json" : { }
            })",
                req);
            Json::Value result = checkFee(
                req,
                Role::ADMIN,
                true,
                env.app().config(),
                feeTrackOuter,
                env.app().getTxQ(),
                env.app());

            BEAST_EXPECT(RPC::contains_error(result));
        }

        {
            // negative mult & div
            Json::Value req;
            Json::Reader().parse(
                R"({
                "fee_mult_max" : -2,
                "fee_div_max" : -3,
                "tx_json" : { }
            })",
                req);
            Json::Value result = checkFee(
                req,
                Role::ADMIN,
                true,
                env.app().config(),
                feeTrackOuter,
                env.app().getTxQ(),
                env.app());

            BEAST_EXPECT(RPC::contains_error(result));
        }

        env.close();

        {
            // Call "sign" with nothing in the open ledger
            Json::Value toSign;
            toSign[jss::tx_json] = noop(env.master);
            toSign[jss::secret] = "masterpassphrase";
            auto rpcResult = env.rpc("json", "sign", to_string(toSign));
            auto result = rpcResult[jss::result];

            BEAST_EXPECT(!RPC::contains_error(result));
            BEAST_EXPECT(
                result[jss::tx_json].isMember(jss::Fee) &&
                result[jss::tx_json][jss::Fee] == "10");
            BEAST_EXPECT(
                result[jss::tx_json].isMember(jss::Sequence) &&
                result[jss::tx_json][jss::Sequence].isConvertibleTo(
                    Json::ValueType::uintValue));
        }

        {
            // Call "sign" with enough transactions in the open ledger
            // to escalate the fee.
            for (;;)
            {
                auto metrics = env.app().getTxQ().getMetrics(*env.current());
                if (metrics.openLedgerFeeLevel > metrics.minProcessingFeeLevel)
                    break;
                env(noop(env.master));
            }

            Json::Value toSign;
            toSign[jss::tx_json] = noop(env.master);
            toSign[jss::secret] = "masterpassphrase";
            toSign[jss::fee_mult_max] = 900;
            auto rpcResult = env.rpc("json", "sign", to_string(toSign));
            auto result = rpcResult[jss::result];

            BEAST_EXPECT(!RPC::contains_error(result));
            BEAST_EXPECT(
                result[jss::tx_json].isMember(jss::Fee) &&
                result[jss::tx_json][jss::Fee] == "7813");
            BEAST_EXPECT(
                result[jss::tx_json].isMember(jss::Sequence) &&
                result[jss::tx_json][jss::Sequence].isConvertibleTo(
                    Json::ValueType::uintValue));

            env.close();
        }

        {
            // Call "sign" with higher server load
            {
                auto& feeTrack = env.app().getFeeTrack();
                BEAST_EXPECT(feeTrack.getLoadFactor() == 256);
                for (int i = 0; i < 8; ++i)
                    feeTrack.raiseLocalFee();
                BEAST_EXPECT(feeTrack.getLoadFactor() == 1220);
            }

            Json::Value toSign;
            toSign[jss::tx_json] = noop(env.master);
            toSign[jss::secret] = "masterpassphrase";
            auto rpcResult = env.rpc("json", "sign", to_string(toSign));
            auto result = rpcResult[jss::result];

            BEAST_EXPECT(!RPC::contains_error(result));
            BEAST_EXPECT(
                result[jss::tx_json].isMember(jss::Fee) &&
                result[jss::tx_json][jss::Fee] == "47");
            BEAST_EXPECT(
                result[jss::tx_json].isMember(jss::Sequence) &&
                result[jss::tx_json][jss::Sequence].isConvertibleTo(
                    Json::ValueType::uintValue));
        }

        {
            // Call "sign" with higher server load and
            // enough transactions to escalate the fee
            BEAST_EXPECT(feeTrackOuter.getLoadFactor() == 1220);

            for (;;)
            {
                auto metrics = env.app().getTxQ().getMetrics(*env.current());
                if (metrics.openLedgerFeeLevel > metrics.minProcessingFeeLevel)
                    break;
                env(noop(env.master), fee(47));
            }

            Env_ss envs(env);

            Json::Value toSign;
            toSign[jss::tx_json] = noop(env.master);
            toSign[jss::secret] = "masterpassphrase";
            // Max fee = 7000 drops
            toSign[jss::fee_mult_max] = 700;
            auto rpcResult = env.rpc("json", "sign", to_string(toSign));
            auto result = rpcResult[jss::result];

            BEAST_EXPECT(!RPC::contains_error(result));
            BEAST_EXPECT(
                result[jss::tx_json].isMember(jss::Fee) &&
                result[jss::tx_json][jss::Fee] == "6806");
            BEAST_EXPECT(
                result[jss::tx_json].isMember(jss::Sequence) &&
                result[jss::tx_json][jss::Sequence].isConvertibleTo(
                    Json::ValueType::uintValue));
        }
    }

    // A function that can be called as though it would process a transaction.
    static void
    fakeProcessTransaction(
        std::shared_ptr<Transaction>&,
        bool,
        SubmitSync,
        NetworkOPs::FailHard)
    {
        ;
    }

    void
    testTransactionRPC()
    {
        using namespace std::chrono_literals;
        // Use jtx to set up a ledger so the tests will do the right thing.
        test::jtx::Account const a{"a"};  // rnUy2SHTrB9DubsPmkJZUXTf5FcNDGrYEA
        test::jtx::Account const g{"g"};  // rLPwWB1itaUGMV8kbMLLysjGkEpTM2Soy4
        auto const USD = g["USD"];

        // Account: rJrxi4Wxev4bnAGVNP9YCdKPdAoKfAmcsi
        // seed:    sh1yJfwoi98zCygwijUzuHmJDeVKd
        test::jtx::Account const ed{"ed", KeyType::ed25519};
        // master is rHb9CJAWyB4rj91VRWn96DkukG4bwdtyTh.
        // "b" (not in the ledger) is rDg53Haik2475DJx8bjMDSDPj4VX7htaMd.
        // "c" (phantom signer) is rPcNzota6B8YBokhYtcTNqQVCngtbnWfux.

        test::jtx::Env env(*this);
        env.fund(test::jtx::XRP(100000), a, ed, g);
        env.close();

        env(trust(a, USD(1000)));
        env(trust(env.master, USD(1000)));
        env(pay(g, a, USD(50)));
        env(pay(g, env.master, USD(50)));
        env.close();

        ProcessTransactionFn processTxn = fakeProcessTransaction;

        // A list of all the functions we want to test.
        using signFunc = Json::Value (*)(
            Json::Value params,
            NetworkOPs::FailHard failType,
            Role role,
            std::chrono::seconds validatedLedgerAge,
            Application & app);

        using submitFunc = Json::Value (*)(
            Json::Value params,
            NetworkOPs::FailHard failType,
            Role role,
            std::chrono::seconds validatedLedgerAge,
<<<<<<< HEAD
            Application& app,
            ProcessTransactionFn const& processTransaction);
=======
            Application & app,
            ProcessTransactionFn const& processTransaction,
            RPC::SubmitSync sync);
>>>>>>> f259cc1a

        using TestStuff =
            std::tuple<signFunc, submitFunc, char const*, unsigned int>;

        static TestStuff const testFuncs[] = {
            TestStuff{transactionSign, nullptr, "sign", 0},
            TestStuff{nullptr, transactionSubmit, "submit", 1},
            TestStuff{transactionSignFor, nullptr, "sign_for", 2},
            TestStuff{
                nullptr,
                transactionSubmitMultiSigned,
                "submit_multisigned",
                3}};

        for (auto testFunc : testFuncs)
        {
            // For each JSON test.
            for (auto const& txnTest : txnTestArray)
            {
                Json::Value req;
                Json::Reader().parse(txnTest.json, req);
                if (RPC::contains_error(req))
                    Throw<std::runtime_error>(
                        "Internal JSONRPC_test error.  Bad test JSON.");

                static Role const testedRoles[] = {
                    Role::GUEST, Role::USER, Role::ADMIN, Role::FORBID};

                for (Role testRole : testedRoles)
                {
                    Json::Value result;
                    auto const signFn = get<0>(testFunc);
                    if (signFn != nullptr)
                    {
                        assert(get<1>(testFunc) == nullptr);
                        result = signFn(
                            req,
                            NetworkOPs::FailHard::yes,
                            testRole,
                            1s,
                            env.app());
                    }
                    else
                    {
                        auto const submitFn = get<1>(testFunc);
                        assert(submitFn != nullptr);
                        result = submitFn(
                            req,
                            NetworkOPs::FailHard::yes,
                            testRole,
                            1s,
                            env.app(),
                            processTxn,
                            RPC::SubmitSync::sync);
                    }

                    std::string errStr;
                    if (RPC::contains_error(result))
                        errStr = result["error_message"].asString();

                    if (errStr == txnTest.expMsg[get<3>(testFunc)])
                    {
                        pass();
                    }
                    else
                    {
                        std::ostringstream description;
                        description << txnTest.description << "  Called "
                                    << get<2>(testFunc) << "().  Got \'"
                                    << errStr << "\'";
                        fail(description.str(), __FILE__, txnTest.line);
                    }
                }
            }
        }
    }

    void
    run() override
    {
        testBadRpcCommand();
        testAutoFillFees();
        testAutoFillEscalatedFees();
        testTransactionRPC();
    }
};

BEAST_DEFINE_TESTSUITE(JSONRPC, ripple_app, ripple);

}  // namespace RPC
}  // namespace ripple<|MERGE_RESOLUTION|>--- conflicted
+++ resolved
@@ -2432,14 +2432,9 @@
             NetworkOPs::FailHard failType,
             Role role,
             std::chrono::seconds validatedLedgerAge,
-<<<<<<< HEAD
-            Application& app,
-            ProcessTransactionFn const& processTransaction);
-=======
             Application & app,
             ProcessTransactionFn const& processTransaction,
             RPC::SubmitSync sync);
->>>>>>> f259cc1a
 
         using TestStuff =
             std::tuple<signFunc, submitFunc, char const*, unsigned int>;
