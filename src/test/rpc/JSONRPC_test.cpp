--- conflicted
+++ resolved
@@ -2431,14 +2431,8 @@
             NetworkOPs::FailHard failType,
             Role role,
             std::chrono::seconds validatedLedgerAge,
-<<<<<<< HEAD
-            Application& app,
-            ProcessTransactionFn const& processTransaction,
-            RPC::SubmitSync sync);
-=======
             Application & app,
             ProcessTransactionFn const& processTransaction);
->>>>>>> 9d4d8c22
 
         using TestStuff =
             std::tuple<signFunc, submitFunc, char const*, unsigned int>;
