//------------------------------------------------------------------------------
/*
    This file is part of rippled: https://github.com/ripple/rippled
    Copyright (c) 2012-2014 Ripple Labs Inc.

    Permission to use, copy, modify, and/or distribute this software for any
    purpose  with  or without fee is hereby granted, provided that the above
    copyright notice and this permission notice appear in all copies.

    THE  SOFTWARE IS PROVIDED "AS IS" AND THE AUTHOR DISCLAIMS ALL WARRANTIES
    WITH  REGARD  TO  THIS  SOFTWARE  INCLUDING  ALL  IMPLIED  WARRANTIES  OF
    MERCHANTABILITY  AND  FITNESS. IN NO EVENT SHALL THE AUTHOR BE LIABLE FOR
    ANY  SPECIAL ,  DIRECT, INDIRECT, OR CONSEQUENTIAL DAMAGES OR ANY DAMAGES
    WHATSOEVER  RESULTING  FROM  LOSS  OF USE, DATA OR PROFITS, WHETHER IN AN
    ACTION  OF  CONTRACT, NEGLIGENCE OR OTHER TORTIOUS ACTION, ARISING OUT OF
    OR IN CONNECTION WITH THE USE OR PERFORMANCE OF THIS SOFTWARE.
*/
//==============================================================================

#include <ripple/app/misc/LoadFeeTrack.h>
#include <ripple/app/misc/TxQ.h>
#include <ripple/basics/contract.h>
#include <ripple/beast/unit_test.h>
#include <ripple/core/ConfigSections.h>
#include <ripple/json/json_reader.h>
#include <ripple/protocol/ErrorCodes.h>
#include <ripple/protocol/Feature.h>
#include <ripple/rpc/impl/TransactionSign.h>
#include <test/jtx.h>
#include <test/jtx/envconfig.h>

namespace ripple {

namespace RPC {

struct TxnTestData
{
    char const* const description;
    int const line;
    char const* const json;
    // The JSON is applied to four different interfaces:
    //   1. sign,
    //   2. submit,
    //   3. sign_for, and
    //   4. submit_multisigned.
    // The JSON is not valid for all of these interfaces, but it should
    // crash none of them, and should provide reliable error messages.
    //
    // The expMsg array contains the expected error string for the above cases.
    std::array<char const* const, 4> const expMsg;

    constexpr TxnTestData(
        char const* description_,
        int line_,
        char const* json_,
        std::array<char const* const, 4> const& expMsg_)
        : description(description_), line(line_), json(json_), expMsg{expMsg_}
    {
    }

    TxnTestData() = delete;
    TxnTestData(TxnTestData const&) = delete;
    TxnTestData(TxnTestData&&) = delete;
    TxnTestData&
    operator=(TxnTestData const&) = delete;
    TxnTestData&
    operator=(TxnTestData&&) = delete;
};

static constexpr TxnTestData txnTestArray[] = {

    {"Minimal payment.",
     __LINE__,
     R"({
    "command": "doesnt_matter",
    "secret": "masterpassphrase",
    "tx_json": {
        "Account": "rHb9CJAWyB4rj91VRWn96DkukG4bwdtyTh",
        "Amount": "1000000000",
        "Destination": "rnUy2SHTrB9DubsPmkJZUXTf5FcNDGrYEA",
        "TransactionType": "Payment"
    }
})",
     {{"",
       "",
       "Missing field 'account'.",
       "Missing field 'tx_json.Sequence'."}}},

    {"Pass in Fee with minimal payment.",
     __LINE__,
     R"({
    "command": "doesnt_matter",
    "account": "rHb9CJAWyB4rj91VRWn96DkukG4bwdtyTh",
    "secret": "masterpassphrase",
    "tx_json": {
        "Fee": 10,
        "Account": "rHb9CJAWyB4rj91VRWn96DkukG4bwdtyTh",
        "Amount": "1000000000",
        "Destination": "rnUy2SHTrB9DubsPmkJZUXTf5FcNDGrYEA",
        "TransactionType": "Payment"
    }
})",
     {{"",
       "",
       "Missing field 'tx_json.Sequence'.",
       "Missing field 'tx_json.Sequence'."}}},

    {"Pass in Sequence.",
     __LINE__,
     R"({
    "command": "doesnt_matter",
    "account": "rHb9CJAWyB4rj91VRWn96DkukG4bwdtyTh",
    "secret": "masterpassphrase",
    "tx_json": {
        "Sequence": 0,
        "Account": "rHb9CJAWyB4rj91VRWn96DkukG4bwdtyTh",
        "Amount": "1000000000",
        "Destination": "rnUy2SHTrB9DubsPmkJZUXTf5FcNDGrYEA",
        "TransactionType": "Payment"
    }
})",
     {{"",
       "",
       "Missing field 'tx_json.Fee'.",
       "Missing field 'tx_json.SigningPubKey'."}}},

    {"Pass in Sequence and Fee with minimal payment.",
     __LINE__,
     R"({
    "command": "doesnt_matter",
    "account": "rHb9CJAWyB4rj91VRWn96DkukG4bwdtyTh",
    "secret": "masterpassphrase",
    "tx_json": {
        "Sequence": 0,
        "Fee": 10,
        "Account": "rHb9CJAWyB4rj91VRWn96DkukG4bwdtyTh",
        "Amount": "1000000000",
        "Destination": "rnUy2SHTrB9DubsPmkJZUXTf5FcNDGrYEA",
        "TransactionType": "Payment"
    }
})",
     {{"",
       "",
       "A Signer may not be the transaction's Account "
       "(rHb9CJAWyB4rj91VRWn96DkukG4bwdtyTh).",
       "Missing field 'tx_json.SigningPubKey'."}}},

    {"Add 'fee_mult_max' field.",
     __LINE__,
     R"({
    "command": "doesnt_matter",
    "account": "rHb9CJAWyB4rj91VRWn96DkukG4bwdtyTh",
    "secret": "masterpassphrase",
    "fee_mult_max": 7,
    "tx_json": {
        "Sequence": 0,
        "Account": "rHb9CJAWyB4rj91VRWn96DkukG4bwdtyTh",
        "Amount": "1000000000",
        "Destination": "rnUy2SHTrB9DubsPmkJZUXTf5FcNDGrYEA",
        "TransactionType": "Payment"
    }
})",
     {{"",
       "",
       "Missing field 'tx_json.Fee'.",
       "Missing field 'tx_json.SigningPubKey'."}}},

    {"Add 'fee_mult_max' and 'fee_div_max' field.",
     __LINE__,
     R"({
    "command": "doesnt_matter",
    "account": "rHb9CJAWyB4rj91VRWn96DkukG4bwdtyTh",
    "secret": "masterpassphrase",
    "fee_mult_max": 7,
    "fee_div_max": 4,
    "tx_json": {
        "Sequence": 0,
        "Account": "rHb9CJAWyB4rj91VRWn96DkukG4bwdtyTh",
        "Amount": "1000000000",
        "Destination": "rnUy2SHTrB9DubsPmkJZUXTf5FcNDGrYEA",
        "TransactionType": "Payment"
    }
})",
     {{"",
       "",
       "Missing field 'tx_json.Fee'.",
       "Missing field 'tx_json.SigningPubKey'."}}},

    {"fee_mult_max is ignored if 'Fee' is present.",
     __LINE__,
     R"({
    "command": "doesnt_matter",
    "account": "rHb9CJAWyB4rj91VRWn96DkukG4bwdtyTh",
    "secret": "masterpassphrase",
    "fee_mult_max": 0,
    "tx_json": {
        "Sequence": 0,
        "Fee": 10,
        "Account": "rHb9CJAWyB4rj91VRWn96DkukG4bwdtyTh",
        "Amount": "1000000000",
        "Destination": "rnUy2SHTrB9DubsPmkJZUXTf5FcNDGrYEA",
        "TransactionType": "Payment"
    }
})",
     {{"",
       "",
       "A Signer may not be the transaction's Account "
       "(rHb9CJAWyB4rj91VRWn96DkukG4bwdtyTh).",
       "Missing field 'tx_json.SigningPubKey'."}}},

    {"fee_div_max is ignored if 'Fee' is present.",
     __LINE__,
     R"({
    "command": "doesnt_matter",
    "account": "rHb9CJAWyB4rj91VRWn96DkukG4bwdtyTh",
    "secret": "masterpassphrase",
    "fee_mult_max": 100,
    "fee_div_max": 1000,
    "tx_json": {
        "Sequence": 0,
        "Fee": 10,
        "Account": "rHb9CJAWyB4rj91VRWn96DkukG4bwdtyTh",
        "Amount": "1000000000",
        "Destination": "rnUy2SHTrB9DubsPmkJZUXTf5FcNDGrYEA",
        "TransactionType": "Payment"
    }
})",
     {{"",
       "",
       "A Signer may not be the transaction's Account "
       "(rHb9CJAWyB4rj91VRWn96DkukG4bwdtyTh).",
       "Missing field 'tx_json.SigningPubKey'."}}},

    {"Invalid 'fee_mult_max' field.",
     __LINE__,
     R"({
    "command": "doesnt_matter",
    "account": "rHb9CJAWyB4rj91VRWn96DkukG4bwdtyTh",
    "secret": "masterpassphrase",
    "fee_mult_max": "NotAFeeMultiplier",
    "tx_json": {
        "Sequence": 0,
        "Account": "rHb9CJAWyB4rj91VRWn96DkukG4bwdtyTh",
        "Amount": "1000000000",
        "Destination": "rnUy2SHTrB9DubsPmkJZUXTf5FcNDGrYEA",
        "TransactionType": "Payment"
    }
})",
     {{"Invalid field 'fee_mult_max', not a positive integer.",
       "Invalid field 'fee_mult_max', not a positive integer.",
       "Missing field 'tx_json.Fee'.",
       "Missing field 'tx_json.SigningPubKey'."}}},

    {"Invalid 'fee_div_max' field.",
     __LINE__,
     R"({
    "command": "doesnt_matter",
    "account": "rHb9CJAWyB4rj91VRWn96DkukG4bwdtyTh",
    "secret": "masterpassphrase",
    "fee_mult_max": 5,
    "fee_div_max": "NotAFeeMultiplier",
    "tx_json": {
        "Sequence": 0,
        "Account": "rHb9CJAWyB4rj91VRWn96DkukG4bwdtyTh",
        "Amount": "1000000000",
        "Destination": "rnUy2SHTrB9DubsPmkJZUXTf5FcNDGrYEA",
        "TransactionType": "Payment"
    }
})",
     {{"Invalid field 'fee_div_max', not a positive integer.",
       "Invalid field 'fee_div_max', not a positive integer.",
       "Missing field 'tx_json.Fee'.",
       "Missing field 'tx_json.SigningPubKey'."}}},

    {"Invalid value for 'fee_mult_max' field.",
     __LINE__,
     R"({
    "command": "doesnt_matter",
    "account": "rHb9CJAWyB4rj91VRWn96DkukG4bwdtyTh",
    "secret": "masterpassphrase",
    "fee_mult_max": 0,
    "tx_json": {
        "Sequence": 0,
        "Account": "rHb9CJAWyB4rj91VRWn96DkukG4bwdtyTh",
        "Amount": "1000000000",
        "Destination": "rnUy2SHTrB9DubsPmkJZUXTf5FcNDGrYEA",
        "TransactionType": "Payment"
    }
})",
     {{"Fee of 10 exceeds the requested tx limit of 0",
       "Fee of 10 exceeds the requested tx limit of 0",
       "Missing field 'tx_json.Fee'.",
       "Missing field 'tx_json.SigningPubKey'."}}},

    {"Invalid value for 'fee_div_max' field.",
     __LINE__,
     R"({
    "command": "doesnt_matter",
    "account": "rHb9CJAWyB4rj91VRWn96DkukG4bwdtyTh",
    "secret": "masterpassphrase",
    "fee_mult_max": 4,
    "fee_div_max": 7,
    "tx_json": {
        "Sequence": 0,
        "Account": "rHb9CJAWyB4rj91VRWn96DkukG4bwdtyTh",
        "Amount": "1000000000",
        "Destination": "rnUy2SHTrB9DubsPmkJZUXTf5FcNDGrYEA",
        "TransactionType": "Payment"
    }
})",
     {{"Fee of 10 exceeds the requested tx limit of 5",
       "Fee of 10 exceeds the requested tx limit of 5",
       "Missing field 'tx_json.Fee'.",
       "Missing field 'tx_json.SigningPubKey'."}}},

    {"Invalid zero value for 'fee_div_max' field.",
     __LINE__,
     R"({
    "command": "doesnt_matter",
    "account": "rHb9CJAWyB4rj91VRWn96DkukG4bwdtyTh",
    "secret": "masterpassphrase",
    "fee_mult_max": 4,
    "fee_div_max": 0,
    "tx_json": {
        "Sequence": 0,
        "Account": "rHb9CJAWyB4rj91VRWn96DkukG4bwdtyTh",
        "Amount": "1000000000",
        "Destination": "rnUy2SHTrB9DubsPmkJZUXTf5FcNDGrYEA",
        "TransactionType": "Payment"
    }
})",
     {{"Invalid field 'fee_div_max', not a positive integer.",
       "Invalid field 'fee_div_max', not a positive integer.",
       "Missing field 'tx_json.Fee'.",
       "Missing field 'tx_json.SigningPubKey'."}}},

    {"Missing 'Amount'.",
     __LINE__,
     R"({
    "command": "doesnt_matter",
    "account": "rHb9CJAWyB4rj91VRWn96DkukG4bwdtyTh",
    "secret": "masterpassphrase",
    "tx_json": {
        "Account": "rHb9CJAWyB4rj91VRWn96DkukG4bwdtyTh",
        "Destination": "rnUy2SHTrB9DubsPmkJZUXTf5FcNDGrYEA",
        "TransactionType": "Payment"
    }
})",
     {{"Missing field 'tx_json.Amount'.",
       "Missing field 'tx_json.Amount'.",
       "Missing field 'tx_json.Sequence'.",
       "Missing field 'tx_json.Sequence'."}}},

    {"Invalid 'Amount'.",
     __LINE__,
     R"({
    "command": "doesnt_matter",
    "account": "rHb9CJAWyB4rj91VRWn96DkukG4bwdtyTh",
    "secret": "masterpassphrase",
    "tx_json": {
        "Account": "rHb9CJAWyB4rj91VRWn96DkukG4bwdtyTh",
        "Amount": "NotAnAmount",
        "Destination": "rnUy2SHTrB9DubsPmkJZUXTf5FcNDGrYEA",
        "TransactionType": "Payment"
    }
})",
     {{"Invalid field 'tx_json.Amount'.",
       "Invalid field 'tx_json.Amount'.",
       "Missing field 'tx_json.Sequence'.",
       "Missing field 'tx_json.Sequence'."}}},

    {"Missing 'Destination'.",
     __LINE__,
     R"({
    "command": "doesnt_matter",
    "account": "rHb9CJAWyB4rj91VRWn96DkukG4bwdtyTh",
    "secret": "masterpassphrase",
    "tx_json": {
        "Account": "rHb9CJAWyB4rj91VRWn96DkukG4bwdtyTh",
        "Amount": "1000000000",
        "TransactionType": "Payment"
    }
})",
     {{"Missing field 'tx_json.Destination'.",
       "Missing field 'tx_json.Destination'.",
       "Missing field 'tx_json.Sequence'.",
       "Missing field 'tx_json.Sequence'."}}},

    {"Invalid 'Destination'.",
     __LINE__,
     R"({
    "command": "doesnt_matter",
    "account": "rHb9CJAWyB4rj91VRWn96DkukG4bwdtyTh",
    "secret": "masterpassphrase",
    "tx_json": {
        "Account": "rHb9CJAWyB4rj91VRWn96DkukG4bwdtyTh",
        "Amount": "1000000000",
        "Destination": "NotADestination",
        "TransactionType": "Payment"
    }
})",
     {{"Invalid field 'tx_json.Destination'.",
       "Invalid field 'tx_json.Destination'.",
       "Missing field 'tx_json.Sequence'.",
       "Missing field 'tx_json.Sequence'."}}},

    {"Cannot create XRP to XRP paths.",
     __LINE__,
     R"({
    "command": "doesnt_matter",
    "account": "rHb9CJAWyB4rj91VRWn96DkukG4bwdtyTh",
    "secret": "masterpassphrase",
    "build_path": 1,
    "tx_json": {
        "Account": "rHb9CJAWyB4rj91VRWn96DkukG4bwdtyTh",
        "Amount": "1000000000",
        "Destination": "rnUy2SHTrB9DubsPmkJZUXTf5FcNDGrYEA",
        "TransactionType": "Payment"
    }
})",
     {{"Cannot build XRP to XRP paths.",
       "Cannot build XRP to XRP paths.",
       "Missing field 'tx_json.Sequence'.",
       "Missing field 'tx_json.Sequence'."}}},

    {"Successful 'build_path'.",
     __LINE__,
     R"({
    "command": "doesnt_matter",
    "account": "rHb9CJAWyB4rj91VRWn96DkukG4bwdtyTh",
    "secret": "masterpassphrase",
    "build_path": 1,
    "tx_json": {
        "Account": "rHb9CJAWyB4rj91VRWn96DkukG4bwdtyTh",
        "Amount": {
            "value": "10",
            "currency": "USD",
            "issuer": "rLPwWB1itaUGMV8kbMLLysjGkEpTM2Soy4"
        },
        "Destination": "rnUy2SHTrB9DubsPmkJZUXTf5FcNDGrYEA",
        "TransactionType": "Payment"
    }
})",
     {{"",
       "",
       "Missing field 'tx_json.Sequence'.",
       "Missing field 'tx_json.Sequence'."}}},

    {"Not valid to include both 'Paths' and 'build_path'.",
     __LINE__,
     R"({
    "command": "doesnt_matter",
    "account": "rHb9CJAWyB4rj91VRWn96DkukG4bwdtyTh",
    "secret": "masterpassphrase",
    "build_path": 1,
    "tx_json": {
        "Account": "rHb9CJAWyB4rj91VRWn96DkukG4bwdtyTh",
        "Amount": {
            "value": "10",
            "currency": "USD",
            "issuer": "rLPwWB1itaUGMV8kbMLLysjGkEpTM2Soy4"
        },
        "Destination": "rnUy2SHTrB9DubsPmkJZUXTf5FcNDGrYEA",
        "Paths": "",
        "TransactionType": "Payment"
    }
})",
     {{"Cannot specify both 'tx_json.Paths' and 'build_path'",
       "Cannot specify both 'tx_json.Paths' and 'build_path'",
       "Missing field 'tx_json.Sequence'.",
       "Missing field 'tx_json.Sequence'."}}},

    {"Successful 'SendMax'.",
     __LINE__,
     R"({
    "command": "doesnt_matter",
    "account": "rHb9CJAWyB4rj91VRWn96DkukG4bwdtyTh",
    "secret": "masterpassphrase",
    "build_path": 1,
    "tx_json": {
        "Account": "rHb9CJAWyB4rj91VRWn96DkukG4bwdtyTh",
        "Amount": {
            "value": "10",
            "currency": "USD",
            "issuer": "rLPwWB1itaUGMV8kbMLLysjGkEpTM2Soy4"
        },
        "SendMax": {
            "value": "5",
            "currency": "USD",
            "issuer": "rLPwWB1itaUGMV8kbMLLysjGkEpTM2Soy4"
        },
        "Destination": "rnUy2SHTrB9DubsPmkJZUXTf5FcNDGrYEA",
        "TransactionType": "Payment"
    }
})",
     {{"",
       "",
       "Missing field 'tx_json.Sequence'.",
       "Missing field 'tx_json.Sequence'."}}},

    {"'Amount' may not be XRP for pathfinding, but 'SendMax' may be XRP.",
     __LINE__,
     R"({
    "command": "doesnt_matter",
    "account": "rHb9CJAWyB4rj91VRWn96DkukG4bwdtyTh",
    "secret": "masterpassphrase",
    "build_path": 1,
    "tx_json": {
        "Account": "rHb9CJAWyB4rj91VRWn96DkukG4bwdtyTh",
        "Amount": {
            "value": "10",
            "currency": "USD",
            "issuer": "rLPwWB1itaUGMV8kbMLLysjGkEpTM2Soy4"
        },
        "SendMax": 10000,
        "Destination": "rnUy2SHTrB9DubsPmkJZUXTf5FcNDGrYEA",
        "TransactionType": "Payment"
    }
})",
     {{"",
       "",
       "Missing field 'tx_json.Sequence'.",
       "Missing field 'tx_json.Sequence'."}}},

    {"'secret' must be present.",
     __LINE__,
     R"({
    "command": "doesnt_matter",
    "account": "rHb9CJAWyB4rj91VRWn96DkukG4bwdtyTh",
    "tx_json": {
        "Account": "rHb9CJAWyB4rj91VRWn96DkukG4bwdtyTh",
        "Amount": "1000000000",
        "Destination": "rnUy2SHTrB9DubsPmkJZUXTf5FcNDGrYEA",
        "TransactionType": "Payment"
    }
})",
     {{"Missing field 'secret'.",
       "Missing field 'secret'.",
       "Missing field 'tx_json.Sequence'.",
       "Missing field 'tx_json.Sequence'."}}},

    {"'secret' must be non-empty.",
     __LINE__,
     R"({
    "command": "doesnt_matter",
    "account": "rHb9CJAWyB4rj91VRWn96DkukG4bwdtyTh",
    "secret": "",
    "tx_json": {
        "Account": "rHb9CJAWyB4rj91VRWn96DkukG4bwdtyTh",
        "Amount": "1000000000",
        "Destination": "rnUy2SHTrB9DubsPmkJZUXTf5FcNDGrYEA",
        "TransactionType": "Payment"
    }
})",
     {{"Invalid field 'secret'.",
       "Invalid field 'secret'.",
       "Missing field 'tx_json.Sequence'.",
       "Missing field 'tx_json.Sequence'."}}},

    {"Use 'seed' instead of 'secret'.",
     __LINE__,
     R"({
    "command": "doesnt_matter",
    "account": "rJrxi4Wxev4bnAGVNP9YCdKPdAoKfAmcsi",
    "key_type": "ed25519",
    "seed": "sh1yJfwoi98zCygwijUzuHmJDeVKd",
    "tx_json": {
        "Account": "rJrxi4Wxev4bnAGVNP9YCdKPdAoKfAmcsi",
        "Amount": "1000000000",
        "Destination": "rnUy2SHTrB9DubsPmkJZUXTf5FcNDGrYEA",
        "TransactionType": "Payment"
    }
})",
     {{"",
       "",
       "Missing field 'tx_json.Sequence'.",
       "Missing field 'tx_json.Sequence'."}}},

    {"Malformed 'seed'.",
     __LINE__,
     R"({
    "command": "doesnt_matter",
    "account": "rJrxi4Wxev4bnAGVNP9YCdKPdAoKfAmcsi",
    "key_type": "ed25519",
    "seed": "not a seed",
    "tx_json": {
        "Account": "rJrxi4Wxev4bnAGVNP9YCdKPdAoKfAmcsi",
        "Amount": "1000000000",
        "Destination": "rnUy2SHTrB9DubsPmkJZUXTf5FcNDGrYEA",
        "TransactionType": "Payment"
    }
})",
     {{"Disallowed seed.",
       "Disallowed seed.",
       "Missing field 'tx_json.Sequence'.",
       "Missing field 'tx_json.Sequence'."}}},

    {"'tx_json' must be present.",
     __LINE__,
     R"({
    "command": "doesnt_matter",
    "account": "rHb9CJAWyB4rj91VRWn96DkukG4bwdtyTh",
    "secret": "masterpassphrase",
    "rx_json": {
        "Account": "rHb9CJAWyB4rj91VRWn96DkukG4bwdtyTh",
        "Amount": "1000000000",
        "Destination": "rnUy2SHTrB9DubsPmkJZUXTf5FcNDGrYEA",
        "TransactionType": "Payment"
    }
})",
     {{"Missing field 'tx_json'.",
       "Missing field 'tx_json'.",
       "Missing field 'tx_json'.",
       "Missing field 'tx_json'."}}},

    {"'TransactionType' must be present.",
     __LINE__,
     R"({
    "command": "doesnt_matter",
    "account": "rHb9CJAWyB4rj91VRWn96DkukG4bwdtyTh",
    "secret": "masterpassphrase",
    "tx_json": {
        "Account": "rHb9CJAWyB4rj91VRWn96DkukG4bwdtyTh",
        "Amount": "1000000000",
        "Destination": "rnUy2SHTrB9DubsPmkJZUXTf5FcNDGrYEA",
    }
})",
     {{"Missing field 'tx_json.TransactionType'.",
       "Missing field 'tx_json.TransactionType'.",
       "Missing field 'tx_json.Sequence'.",
       "Missing field 'tx_json.Sequence'."}}},

    {"The 'TransactionType' must be a pre-established transaction type.",
     __LINE__,
     R"({
    "command": "doesnt_matter",
    "account": "rHb9CJAWyB4rj91VRWn96DkukG4bwdtyTh",
    "secret": "masterpassphrase",
    "tx_json": {
        "Account": "rHb9CJAWyB4rj91VRWn96DkukG4bwdtyTh",
        "Amount": "1000000000",
        "Destination": "rnUy2SHTrB9DubsPmkJZUXTf5FcNDGrYEA",
        "TransactionType": "tt"
    }
})",
     {{"Field 'tx_json.TransactionType' has invalid data.",
       "Field 'tx_json.TransactionType' has invalid data.",
       "Missing field 'tx_json.Sequence'.",
       "Missing field 'tx_json.Sequence'."}}},

    {"The 'TransactionType' may be represented with an integer.",
     __LINE__,
     R"({
    "command": "doesnt_matter",
    "account": "rHb9CJAWyB4rj91VRWn96DkukG4bwdtyTh",
    "secret": "masterpassphrase",
    "tx_json": {
        "Account": "rHb9CJAWyB4rj91VRWn96DkukG4bwdtyTh",
        "Amount": "1000000000",
        "Destination": "rnUy2SHTrB9DubsPmkJZUXTf5FcNDGrYEA",
        "TransactionType": 0
    }
})",
     {{"",
       "",
       "Missing field 'tx_json.Sequence'.",
       "Missing field 'tx_json.Sequence'."}}},

    {"'Account' must be present.",
     __LINE__,
     R"({
    "command": "doesnt_matter",
    "account": "rHb9CJAWyB4rj91VRWn96DkukG4bwdtyTh",
    "secret": "masterpassphrase",
    "tx_json": {
        "Amount": "1000000000",
        "Destination": "rnUy2SHTrB9DubsPmkJZUXTf5FcNDGrYEA",
        "TransactionType": "Payment"
    }
})",
     {{"Missing field 'tx_json.Account'.",
       "Missing field 'tx_json.Account'.",
       "Missing field 'tx_json.Sequence'.",
       "Missing field 'tx_json.Sequence'."}}},

    {"'Account' must be well formed.",
     __LINE__,
     R"({
    "command": "doesnt_matter",
    "account": "rHb9CJAWyB4rj91VRWn96DkukG4bwdtyTh",
    "secret": "masterpassphrase",
    "tx_json": {
        "Account": "NotAnAccount",
        "Amount": "1000000000",
        "Destination": "rnUy2SHTrB9DubsPmkJZUXTf5FcNDGrYEA",
        "TransactionType": "Payment"
    }
})",
     {{"Invalid field 'tx_json.Account'.",
       "Invalid field 'tx_json.Account'.",
       "Missing field 'tx_json.Sequence'.",
       "Missing field 'tx_json.Sequence'."}}},

    {"The 'offline' tag may be added to the transaction.",
     __LINE__,
     R"({
    "command": "doesnt_matter",
    "account": "rHb9CJAWyB4rj91VRWn96DkukG4bwdtyTh",
    "secret": "masterpassphrase",
    "offline": 0,
    "tx_json": {
        "Account": "rHb9CJAWyB4rj91VRWn96DkukG4bwdtyTh",
        "Amount": "1000000000",
        "Destination": "rnUy2SHTrB9DubsPmkJZUXTf5FcNDGrYEA",
        "TransactionType": "Payment"
    }
})",
     {{"",
       "",
       "Missing field 'tx_json.Sequence'.",
       "Missing field 'tx_json.Sequence'."}}},

    {"If 'offline' is true then a 'Sequence' field must be supplied.",
     __LINE__,
     R"({
    "command": "doesnt_matter",
    "account": "rHb9CJAWyB4rj91VRWn96DkukG4bwdtyTh",
    "secret": "masterpassphrase",
    "offline": 1,
    "tx_json": {
        "Fee": 10,
        "Account": "rHb9CJAWyB4rj91VRWn96DkukG4bwdtyTh",
        "Amount": "1000000000",
        "Destination": "rnUy2SHTrB9DubsPmkJZUXTf5FcNDGrYEA",
        "TransactionType": "Payment"
    }
})",
     {{"Missing field 'tx_json.Sequence'.",
       "Missing field 'tx_json.Sequence'.",
       "Missing field 'tx_json.Sequence'.",
       "Missing field 'tx_json.Sequence'."}}},

    {"If 'offline' is true then a 'Fee' field must be supplied.",
     __LINE__,
     R"({
    "command": "doesnt_matter",
    "account": "rHb9CJAWyB4rj91VRWn96DkukG4bwdtyTh",
    "secret": "masterpassphrase",
    "offline": 1,
    "tx_json": {
        "Sequence": 0,
        "Account": "rHb9CJAWyB4rj91VRWn96DkukG4bwdtyTh",
        "Amount": "1000000000",
        "Destination": "rnUy2SHTrB9DubsPmkJZUXTf5FcNDGrYEA",
        "TransactionType": "Payment"
    }
})",
     {{"Missing field 'tx_json.Fee'.",
       "Missing field 'tx_json.Fee'.",
       "Missing field 'tx_json.Fee'.",
       "Missing field 'tx_json.SigningPubKey'."}}},

    {"Valid transaction if 'offline' is true.",
     __LINE__,
     R"({
    "command": "doesnt_matter",
    "account": "rHb9CJAWyB4rj91VRWn96DkukG4bwdtyTh",
    "secret": "masterpassphrase",
    "offline": 1,
    "tx_json": {
        "Sequence": 0,
        "Fee": 10,
        "Account": "rHb9CJAWyB4rj91VRWn96DkukG4bwdtyTh",
        "Amount": "1000000000",
        "Destination": "rnUy2SHTrB9DubsPmkJZUXTf5FcNDGrYEA",
        "TransactionType": "Payment"
    }
})",
     {{"",
       "",
       "A Signer may not be the transaction's Account "
       "(rHb9CJAWyB4rj91VRWn96DkukG4bwdtyTh).",
       "Missing field 'tx_json.SigningPubKey'."}}},

    {"'offline' and 'build_path' are mutually exclusive.",
     __LINE__,
     R"({
    "command": "doesnt_matter",
    "account": "rHb9CJAWyB4rj91VRWn96DkukG4bwdtyTh",
    "secret": "masterpassphrase",
    "offline": 1,
    "build_path": 1,
    "tx_json": {
        "Sequence": 0,
        "Fee": 10,
        "Account": "rHb9CJAWyB4rj91VRWn96DkukG4bwdtyTh",
        "Amount": "1000000000",
        "Destination": "rnUy2SHTrB9DubsPmkJZUXTf5FcNDGrYEA",
        "TransactionType": "Payment"
    }
})",
     {{"Field 'build_path' not allowed in this context.",
       "Field 'build_path' not allowed in this context.",
       "Field 'build_path' not allowed in this context.",
       "Missing field 'tx_json.SigningPubKey'."}}},

    {"A 'Flags' field may be specified.",
     __LINE__,
     R"({
    "command": "doesnt_matter",
    "account": "rHb9CJAWyB4rj91VRWn96DkukG4bwdtyTh",
    "secret": "masterpassphrase",
    "tx_json": {
        "Flags": 0,
        "Account": "rHb9CJAWyB4rj91VRWn96DkukG4bwdtyTh",
        "Amount": "1000000000",
        "Destination": "rnUy2SHTrB9DubsPmkJZUXTf5FcNDGrYEA",
        "TransactionType": "Payment"
    }
})",
     {{"",
       "",
       "Missing field 'tx_json.Sequence'.",
       "Missing field 'tx_json.Sequence'."}}},

    {"The 'Flags' field must be numeric.",
     __LINE__,
     R"({
    "command": "doesnt_matter",
    "account": "rHb9CJAWyB4rj91VRWn96DkukG4bwdtyTh",
    "secret": "masterpassphrase",
    "tx_json": {
        "Flags": "NotGoodFlags",
        "Account": "rHb9CJAWyB4rj91VRWn96DkukG4bwdtyTh",
        "Amount": "1000000000",
        "Destination": "rnUy2SHTrB9DubsPmkJZUXTf5FcNDGrYEA",
        "TransactionType": "Payment"
    }
})",
     {{"Field 'tx_json.Flags' has invalid data.",
       "Field 'tx_json.Flags' has invalid data.",
       "Missing field 'tx_json.Sequence'.",
       "Missing field 'tx_json.Sequence'."}}},

    {"It's okay to add a 'debug_signing' field.",
     __LINE__,
     R"({
    "command": "doesnt_matter",
    "account": "rHb9CJAWyB4rj91VRWn96DkukG4bwdtyTh",
    "secret": "masterpassphrase",
    "debug_signing": 0,
    "tx_json": {
        "Account": "rHb9CJAWyB4rj91VRWn96DkukG4bwdtyTh",
        "Amount": "1000000000",
        "Destination": "rnUy2SHTrB9DubsPmkJZUXTf5FcNDGrYEA",
        "TransactionType": "Payment"
    }
})",
     {{"",
       "",
       "Missing field 'tx_json.Sequence'.",
       "Missing field 'tx_json.Sequence'."}}},

    {"Single-sign a multisigned transaction.",
     __LINE__,
     R"({
    "command": "doesnt_matter",
    "account": "rPcNzota6B8YBokhYtcTNqQVCngtbnWfux",
    "secret": "a",
    "tx_json": {
        "Account" : "rnUy2SHTrB9DubsPmkJZUXTf5FcNDGrYEA",
        "Amount" : "1000000000",
        "Destination" : "rHb9CJAWyB4rj91VRWn96DkukG4bwdtyTh",
        "Fee" : "50",
        "Sequence" : 0,
        "Signers" : [
            {
                "Signer" : {
                    "Account" : "rHb9CJAWyB4rj91VRWn96DkukG4bwdtyTh",
                    "SigningPubKey" : "0330E7FC9D56BB25D6893BA3F317AE5BCF33B3291BD63DB32654A313222F7FD020",
                    "TxnSignature" : "304502210080EB23E78A841DDC5E3A4F10DE6EAF052207D6B519BF8954467ADB221B3F349002202CA458E8D4E4DE7176D27A91628545E7B295A5DFC8ADF0B5CD3E279B6FA02998"
                }
            }
        ],
        "SigningPubKey" : "",
        "TransactionType" : "Payment"
    }
})",
     {{"Already multisigned.",
       "Already multisigned.",
       "Secret does not match account.",
       ""}}},

    {"Minimal sign_for.",
     __LINE__,
     R"({
    "command": "doesnt_matter",
    "account": "rHb9CJAWyB4rj91VRWn96DkukG4bwdtyTh",
    "secret": "masterpassphrase",
    "tx_json": {
        "Account": "rnUy2SHTrB9DubsPmkJZUXTf5FcNDGrYEA",
        "Amount": "1000000000",
        "Destination": "rHb9CJAWyB4rj91VRWn96DkukG4bwdtyTh",
        "Fee": 50,
        "Sequence": 0,
        "SigningPubKey": "",
        "TransactionType": "Payment"
    }
})",
     {{"Secret does not match account.",
       "Secret does not match account.",
       "",
       "Missing field 'tx_json.Signers'."}}},

    {"Minimal offline sign_for.",
     __LINE__,
     R"({
    "command": "doesnt_matter",
    "account": "rHb9CJAWyB4rj91VRWn96DkukG4bwdtyTh",
    "secret": "masterpassphrase",
    "offline": 1,
    "tx_json": {
        "Account": "rnUy2SHTrB9DubsPmkJZUXTf5FcNDGrYEA",
        "Amount": "1000000000",
        "Destination": "rHb9CJAWyB4rj91VRWn96DkukG4bwdtyTh",
        "Fee": 50,
        "Sequence": 0,
        "SigningPubKey": "",
        "TransactionType": "Payment"
    }
})",
     {{"", "", "", "Missing field 'tx_json.Signers'."}}},

    {"Offline sign_for using 'seed' instead of 'secret'.",
     __LINE__,
     R"({
    "command": "doesnt_matter",
    "account": "rJrxi4Wxev4bnAGVNP9YCdKPdAoKfAmcsi",
    "key_type": "ed25519",
    "seed": "sh1yJfwoi98zCygwijUzuHmJDeVKd",
    "offline": 1,
    "tx_json": {
        "Account": "rnUy2SHTrB9DubsPmkJZUXTf5FcNDGrYEA",
        "Amount": "1000000000",
        "Destination": "rJrxi4Wxev4bnAGVNP9YCdKPdAoKfAmcsi",
        "Fee": 50,
        "Sequence": 0,
        "SigningPubKey": "",
        "TransactionType": "Payment"
    }
})",
     {{"", "", "", "Missing field 'tx_json.Signers'."}}},

    {"Malformed seed in sign_for.",
     __LINE__,
     R"({
    "command": "doesnt_matter",
    "account": "rJrxi4Wxev4bnAGVNP9YCdKPdAoKfAmcsi",
    "key_type": "ed25519",
    "seed": "sh1yJfwoi98zCygwjUzuHmJDeVKd",
    "offline": 1,
    "tx_json": {
        "Account": "rnUy2SHTrB9DubsPmkJZUXTf5FcNDGrYEA",
        "Amount": "1000000000",
        "Destination": "rJrxi4Wxev4bnAGVNP9YCdKPdAoKfAmcsi",
        "Fee": 50,
        "Sequence": 0,
        "SigningPubKey": "",
        "TransactionType": "Payment"
    }
})",
     {{"Disallowed seed.",
       "Disallowed seed.",
       "Disallowed seed.",
       "Missing field 'tx_json.Signers'."}}},

    {"Missing 'Account' in sign_for.",
     __LINE__,
     R"({
    "command": "doesnt_matter",
    "account": "rHb9CJAWyB4rj91VRWn96DkukG4bwdtyTh",
    "secret": "masterpassphrase",
    "tx_json": {
        "Amount": "1000000000",
        "Destination": "rHb9CJAWyB4rj91VRWn96DkukG4bwdtyTh",
        "Fee": 50,
        "Sequence": 0,
        "SigningPubKey": "",
        "TransactionType": "Payment"
    }
})",
     {{"Missing field 'tx_json.Account'.",
       "Missing field 'tx_json.Account'.",
       "Missing field 'tx_json.Account'.",
       "Missing field 'tx_json.Account'."}}},

    {"Missing 'Amount' in sign_for.",
     __LINE__,
     R"({
    "command": "doesnt_matter",
    "account": "rHb9CJAWyB4rj91VRWn96DkukG4bwdtyTh",
    "secret": "masterpassphrase",
    "tx_json": {
        "Account": "rnUy2SHTrB9DubsPmkJZUXTf5FcNDGrYEA",
        "Destination": "rHb9CJAWyB4rj91VRWn96DkukG4bwdtyTh",
        "Fee": 50,
        "Sequence": 0,
        "SigningPubKey": "",
        "TransactionType": "Payment"
    }
})",
     {{"Missing field 'tx_json.Amount'.",
       "Missing field 'tx_json.Amount'.",
       "Missing field 'tx_json.Amount'.",
       "Missing field 'tx_json.Amount'."}}},

    {"Missing 'Destination' in sign_for.",
     __LINE__,
     R"({
    "command": "doesnt_matter",
    "account": "rHb9CJAWyB4rj91VRWn96DkukG4bwdtyTh",
    "secret": "masterpassphrase",
    "tx_json": {
        "Account": "rnUy2SHTrB9DubsPmkJZUXTf5FcNDGrYEA",
        "Amount": "1000000000",
        "Fee": 50,
        "Sequence": 0,
        "SigningPubKey": "",
        "TransactionType": "Payment"
    }
})",
     {{"Missing field 'tx_json.Destination'.",
       "Missing field 'tx_json.Destination'.",
       "Missing field 'tx_json.Destination'.",
       "Missing field 'tx_json.Destination'."}}},

    {"Missing 'Destination' in sign_for, use DeliverMax",
     __LINE__,
     R"({
    "command": "doesnt_matter",
    "account": "rHb9CJAWyB4rj91VRWn96DkukG4bwdtyTh",
    "secret": "masterpassphrase",
    "tx_json": {
        "Account": "rnUy2SHTrB9DubsPmkJZUXTf5FcNDGrYEA",
        "DeliverMax": "1000000000",
        "Fee": 50,
        "Sequence": 0,
        "SigningPubKey": "",
        "TransactionType": "Payment"
    }
})",
     {{"Missing field 'tx_json.Destination'.",
       "Missing field 'tx_json.Destination'.",
       "Missing field 'tx_json.Destination'.",
       "Missing field 'tx_json.Destination'."}}},

    {"Missing 'Fee' in sign_for.",
     __LINE__,
     R"({
    "command": "doesnt_matter",
    "account": "rHb9CJAWyB4rj91VRWn96DkukG4bwdtyTh",
    "secret": "masterpassphrase",
    "tx_json": {
        "Account": "rnUy2SHTrB9DubsPmkJZUXTf5FcNDGrYEA",
        "Amount": "1000000000",
        "Destination": "rHb9CJAWyB4rj91VRWn96DkukG4bwdtyTh",
        "Sequence": 0,
        "SigningPubKey": "",
        "TransactionType": "Payment"
    }
})",
     {{"Secret does not match account.",
       "Secret does not match account.",
       "Missing field 'tx_json.Fee'.",
       "Missing field 'tx_json.Fee'."}}},

    {"Missing 'Sequence' in sign_for.",
     __LINE__,
     R"({
    "command": "doesnt_matter",
    "account": "rHb9CJAWyB4rj91VRWn96DkukG4bwdtyTh",
    "secret": "masterpassphrase",
    "tx_json": {
        "Account": "rnUy2SHTrB9DubsPmkJZUXTf5FcNDGrYEA",
        "Amount": "1000000000",
        "Destination": "rHb9CJAWyB4rj91VRWn96DkukG4bwdtyTh",
        "Fee": 50,
        "SigningPubKey": "",
        "TransactionType": "Payment"
    }
})",
     {{"Secret does not match account.",
       "Secret does not match account.",
       "Missing field 'tx_json.Sequence'.",
       "Missing field 'tx_json.Sequence'."}}},

    {"Missing 'SigningPubKey' in sign_for is automatically filled in.",
     __LINE__,
     R"({
    "command": "doesnt_matter",
    "account": "rHb9CJAWyB4rj91VRWn96DkukG4bwdtyTh",
    "secret": "masterpassphrase",
    "tx_json": {
        "Account": "rnUy2SHTrB9DubsPmkJZUXTf5FcNDGrYEA",
        "Amount": "1000000000",
        "Destination": "rHb9CJAWyB4rj91VRWn96DkukG4bwdtyTh",
        "Fee": 50,
        "Sequence": 0,
        "TransactionType": "Payment"
    }
})",
     {{"Secret does not match account.",
       "Secret does not match account.",
       "",
       "Missing field 'tx_json.SigningPubKey'."}}},

    {"In sign_for, an account may not sign for itself.",
     __LINE__,
     R"({
    "command": "doesnt_matter",
    "account": "rnUy2SHTrB9DubsPmkJZUXTf5FcNDGrYEA",
    "secret": "a",
    "tx_json": {
        "Account": "rnUy2SHTrB9DubsPmkJZUXTf5FcNDGrYEA",
        "Amount": "1000000000",
        "Destination": "rHb9CJAWyB4rj91VRWn96DkukG4bwdtyTh",
        "Fee": 50,
        "Sequence": 0,
        "TransactionType": "Payment"
    }
})",
     {{"",
       "",
       "A Signer may not be the transaction's Account "
       "(rnUy2SHTrB9DubsPmkJZUXTf5FcNDGrYEA).",
       "Missing field 'tx_json.SigningPubKey'."}}},

    {"Cannot put duplicate accounts in Signers array",
     __LINE__,
     R"({
    "command": "doesnt_matter",
    "account": "rHb9CJAWyB4rj91VRWn96DkukG4bwdtyTh",
    "secret": "masterpassphrase",
    "tx_json": {
        "Account" : "rnUy2SHTrB9DubsPmkJZUXTf5FcNDGrYEA",
        "Amount" : "1000000000",
        "Destination" : "rHb9CJAWyB4rj91VRWn96DkukG4bwdtyTh",
        "Fee" : "50",
        "Sequence" : 0,
        "Signers" : [
            {
                "Signer" : {
                    "Account" : "rHb9CJAWyB4rj91VRWn96DkukG4bwdtyTh",
                    "SigningPubKey" : "0330E7FC9D56BB25D6893BA3F317AE5BCF33B3291BD63DB32654A313222F7FD020",
                    "TxnSignature" : "304502210080EB23E78A841DDC5E3A4F10DE6EAF052207D6B519BF8954467ADB221B3F349002202CA458E8D4E4DE7176D27A91628545E7B295A5DFC8ADF0B5CD3E279B6FA02998"
                }
            }
        ],
        "SigningPubKey" : "",
        "TransactionType" : "Payment"
    }
})",
     {{"Already multisigned.",
       "Already multisigned.",
       "Duplicate Signers:Signer:Account entries "
       "(rHb9CJAWyB4rj91VRWn96DkukG4bwdtyTh) are not allowed.",
       ""}}},

    {"Correctly append to pre-established Signers array",
     __LINE__,
     R"({
    "command": "doesnt_matter",
    "account": "rPcNzota6B8YBokhYtcTNqQVCngtbnWfux",
    "secret": "c",
    "tx_json": {
        "Account" : "rnUy2SHTrB9DubsPmkJZUXTf5FcNDGrYEA",
        "Amount" : "1000000000",
        "Destination" : "rHb9CJAWyB4rj91VRWn96DkukG4bwdtyTh",
        "Fee" : "50",
        "Sequence" : 0,
        "Signers" : [
            {
                "Signer" : {
                    "Account" : "rHb9CJAWyB4rj91VRWn96DkukG4bwdtyTh",
                    "SigningPubKey" : "0330E7FC9D56BB25D6893BA3F317AE5BCF33B3291BD63DB32654A313222F7FD020",
                    "TxnSignature" : "304502210080EB23E78A841DDC5E3A4F10DE6EAF052207D6B519BF8954467ADB221B3F349002202CA458E8D4E4DE7176D27A91628545E7B295A5DFC8ADF0B5CD3E279B6FA02998"
                }
            }
        ],
        "SigningPubKey" : "",
        "TransactionType" : "Payment"
    }
})",
     {{"Already multisigned.", "Already multisigned.", "", ""}}},

    {"Append to pre-established Signers array with bad signature",
     __LINE__,
     R"({
    "command": "doesnt_matter",
    "account": "rPcNzota6B8YBokhYtcTNqQVCngtbnWfux",
    "secret": "c",
    "tx_json": {
        "Account" : "rnUy2SHTrB9DubsPmkJZUXTf5FcNDGrYEA",
        "Amount" : "1000000000",
        "Destination" : "rHb9CJAWyB4rj91VRWn96DkukG4bwdtyTh",
        "Fee" : "50",
        "Sequence" : 0,
        "Signers" : [
            {
                "Signer" : {
                    "Account" : "rHb9CJAWyB4rj91VRWn96DkukG4bwdtyTh",
                    "SigningPubKey" : "0330E7FC9D56BB25D6893BA3F317AE5BCF33B3291BD63DB32654A313222F7FD020",
                    "TxnSignature" : "304502210080EB23E78A841DDC5E3A4F10DE6EAF052207D6B519BF8954467ACB221B3F349002202CA458E8D4E4DE7176D27A91628545E7B295A5DFC8ADF0B5CD3E279B6FA02998"
                }
            }
        ],
        "SigningPubKey" : "",
        "TransactionType" : "Payment"
    }
})",
     {{"Already multisigned.",
       "Already multisigned.",
       "Invalid signature.",
       "Invalid signature."}}},

    {"Non-empty 'SigningPubKey' in sign_for.",
     __LINE__,
     R"({
    "command": "doesnt_matter",
    "account": "rHb9CJAWyB4rj91VRWn96DkukG4bwdtyTh",
    "secret": "masterpassphrase",
    "tx_json": {
        "Account": "rnUy2SHTrB9DubsPmkJZUXTf5FcNDGrYEA",
        "Amount": "1000000000",
        "Destination": "rHb9CJAWyB4rj91VRWn96DkukG4bwdtyTh",
        "Fee": 50,
        "Sequence": 0,
        "SigningPubKey": "1",
        "TransactionType": "Payment"
    }
})",
     {{"Secret does not match account.",
       "Secret does not match account.",
       "When multi-signing 'tx_json.SigningPubKey' must be empty.",
       "When multi-signing 'tx_json.SigningPubKey' must be empty."}}},

    {"Missing 'TransactionType' in sign_for.",
     __LINE__,
     R"({
    "command": "doesnt_matter",
    "account": "rHb9CJAWyB4rj91VRWn96DkukG4bwdtyTh",
    "secret": "masterpassphrase",
    "tx_json": {
        "Account": "rnUy2SHTrB9DubsPmkJZUXTf5FcNDGrYEA",
        "Amount": "1000000000",
        "Destination": "rHb9CJAWyB4rj91VRWn96DkukG4bwdtyTh",
        "Fee": 50,
        "Sequence": 0,
        "SigningPubKey": "",
    }
})",
     {{"Missing field 'tx_json.TransactionType'.",
       "Missing field 'tx_json.TransactionType'.",
       "Missing field 'tx_json.TransactionType'.",
       "Missing field 'tx_json.TransactionType'."}}},

    {"TxnSignature in sign_for.",
     __LINE__,
     R"({
    "command": "doesnt_matter",
    "account": "rPcNzota6B8YBokhYtcTNqQVCngtbnWfux",
    "secret": "c",
    "tx_json": {
        "Account" : "rnUy2SHTrB9DubsPmkJZUXTf5FcNDGrYEA",
        "Amount" : "1000000000",
        "Destination" : "rHb9CJAWyB4rj91VRWn96DkukG4bwdtyTh",
        "Fee" : "50",
        "Sequence" : 0,
        "Signers" : [
            {
                "Signer" : {
                    "Account" : "rHb9CJAWyB4rj91VRWn96DkukG4bwdtyTh",
                    "SigningPubKey" : "0330E7FC9D56BB25D6893BA3F317AE5BCF33B3291BD63DB32654A313222F7FD020",
                    "TxnSignature" : "304502210080EB23E78A841DDC5E3A4F10DE6EAF052207D6B519BF8954467ADB221B3F349002202CA458E8D4E4DE7176D27A91628545E7B295A5DFC8ADF0B5CD3E279B6FA02998"
                }
            }
        ],
        "SigningPubKey" : "",
        "TxnSignature" : "304502210080EB23E78A841DDC5E3A4F10DE6EAF052207D6B519BF8954467ADB221B3F349002202CA458E8D4E4DE7176D27A91628545E7B295A5DFC8ADF0B5CD3E279B6FA02998",
        "TransactionType" : "Payment"
    }
})",
     {{"Already multisigned.",
       "Already multisigned.",
       "Already single-signed.",
       "Signing of transaction is malformed."}}},

    {"Invalid field 'tx_json': string instead of object",
     __LINE__,
     R"({
    "command": "doesnt_matter",
    "account": "rHb9CJAWyB4rj91VRWn96DkukG4bwdtyTh",
    "secret": "masterpassphrase",
    "tx_json": ""
})",
     {{"Invalid field 'tx_json', not object.",
       "Invalid field 'tx_json', not object.",
       "Invalid field 'tx_json', not object.",
       "Invalid field 'tx_json', not object."}}},

    {"Invalid field 'tx_json': integer instead of object",
     __LINE__,
     R"({
    "command": "doesnt_matter",
    "account": "rHb9CJAWyB4rj91VRWn96DkukG4bwdtyTh",
    "secret": "masterpassphrase",
    "tx_json": 20160331
})",
     {{"Invalid field 'tx_json', not object.",
       "Invalid field 'tx_json', not object.",
       "Invalid field 'tx_json', not object.",
       "Invalid field 'tx_json', not object."}}},

    {"Invalid field 'tx_json': array instead of object",
     __LINE__,
     R"({
    "command": "doesnt_matter",
    "account": "rHb9CJAWyB4rj91VRWn96DkukG4bwdtyTh",
    "secret": "masterpassphrase",
    "tx_json": [ "hello", "world" ]
})",
     {{"Invalid field 'tx_json', not object.",
       "Invalid field 'tx_json', not object.",
       "Invalid field 'tx_json', not object.",
       "Invalid field 'tx_json', not object."}}},

    {"Minimal submit_multisigned.",
     __LINE__,
     R"({
    "command": "submit_multisigned",
    "tx_json": {
        "Account": "rHb9CJAWyB4rj91VRWn96DkukG4bwdtyTh",
        "Amount": "1000000000",
        "Destination": "rnUy2SHTrB9DubsPmkJZUXTf5FcNDGrYEA",
        "Fee": 50,
        "Sequence": 0,
        "Signers" : [
             {
                "Signer" : {
                    "Account" : "rPcNzota6B8YBokhYtcTNqQVCngtbnWfux",
                    "SigningPubKey" : "02FE36A690D6973D55F88553F5D2C4202DE75F2CF8A6D0E17C70AC223F044501F8",
                    "TxnSignature" : "3045022100909D01399AFFAD1E30D250CE61F93975B7F61E47B5244D78C3E86D9806535D95022012E389E0ACB016334052B7FE07FA6CEFDC8BE82CB410FA841D5049641C89DC8F"
                }
            }
        ],
        "SigningPubKey": "",
        "TransactionType": "Payment"
    }
})",
     {{"Missing field 'secret'.",
       "Missing field 'secret'.",
       "Missing field 'account'.",
       ""}}},

    {"Minimal submit_multisigned with bad signature.",
     __LINE__,
     R"({
    "command": "submit_multisigned",
    "tx_json": {
        "Account": "rHb9CJAWyB4rj91VRWn96DkukG4bwdtyTh",
        "Amount": "1000000000",
        "Destination": "rnUy2SHTrB9DubsPmkJZUXTf5FcNDGrYEA",
        "Fee": 50,
        "Sequence": 0,
        "Signers": [
            {
                "Signer": {
                    "Account": "rPcNzota6B8YBokhYtcTNqQVCngtbnWfux",
                    "TxnSignature": "3045022100F9ED357606932697A4FAB2BE7F222C21DD93CA4CFDD90357AADD07465E8457D6022038173193E3DFFFB5D78DD738CC0905395F885DA65B98FDB9793901FE3FD26ECE",
                    "SigningPubKey": "02FE36A690D6973D55F88553F5D2C4202DE75F2CF8A6D0E17C70AC223F044501F8"
                }
            }
        ],
        "SigningPubKey": "",
        "TransactionType": "Payment"
    }
})",
     {{"Missing field 'secret'.",
       "Missing field 'secret'.",
       "Missing field 'account'.",
       "Invalid signature."}}},

    {"Missing tx_json in submit_multisigned.",
     __LINE__,
     R"({
    "command": "submit_multisigned",
    "Signers": [
        {
            "Signer": {
                "Account": "rPcNzota6B8YBokhYtcTNqQVCngtbnWfux",
                "TxnSignature": "3045022100F9ED357606932697A4FAB2BE7F222C21DD93CA4CFDD90357AADD07465E8457D6022038173193E3DFFFB5D78DD738CC0905395F885DA65B98FDB9793901FE3FD26ECE",
                "SigningPubKey": "02FE36A690D6973D55F88553F5D2C4202DE75F2CF8A6D0E17C70AC223F044501F8"
            }
        }
    ]
})",
     {{"Missing field 'secret'.",
       "Missing field 'secret'.",
       "Missing field 'account'.",
       "Missing field 'tx_json'."}}},

    {"Missing sequence in submit_multisigned.",
     __LINE__,
     R"({
    "command": "submit_multisigned",
    "tx_json": {
        "Account": "rHb9CJAWyB4rj91VRWn96DkukG4bwdtyTh",
        "Amount": "1000000000",
        "Destination": "rnUy2SHTrB9DubsPmkJZUXTf5FcNDGrYEA",
        "Fee": 50,
        "Signers": [
            {
                "Signer": {
                    "Account": "rPcNzota6B8YBokhYtcTNqQVCngtbnWfux",
                    "TxnSignature": "3045022100F9ED357606932697A4FAB2BE7F222C21DD93CA4CFDD90357AADD07465E8457D6022038173193E3DFFFB5D78DD738CC0905395F885DA65B98FDB9793901FE3FD26ECE",
                    "SigningPubKey": "02FE36A690D6973D55F88553F5D2C4202DE75F2CF8A6D0E17C70AC223F044501F8"
                }
            }
        ],
        "SigningPubKey": "",
        "TransactionType": "Payment"
    }
})",
     {{"Missing field 'secret'.",
       "Missing field 'secret'.",
       "Missing field 'account'.",
       "Missing field 'tx_json.Sequence'."}}},

    {"Missing SigningPubKey in submit_multisigned.",
     __LINE__,
     R"({
    "command": "submit_multisigned",
    "tx_json": {
        "Account": "rHb9CJAWyB4rj91VRWn96DkukG4bwdtyTh",
        "Amount": "1000000000",
        "Destination": "rnUy2SHTrB9DubsPmkJZUXTf5FcNDGrYEA",
        "Fee": 50,
        "Signers": [
            {
                "Signer": {
                    "Account": "rPcNzota6B8YBokhYtcTNqQVCngtbnWfux",
                    "TxnSignature": "3045022100F9ED357606932697A4FAB2BE7F222C21DD93CA4CFDD90357AADD07465E8457D6022038173193E3DFFFB5D78DD738CC0905395F885DA65B98FDB9793901FE3FD26ECE",
                    "SigningPubKey": "02FE36A690D6973D55F88553F5D2C4202DE75F2CF8A6D0E17C70AC223F044501F8"
                }
            }
        ],
        "Sequence": 0,
        "TransactionType": "Payment"
    }
})",
     {{"Missing field 'secret'.",
       "Missing field 'secret'.",
       "Missing field 'account'.",
       "Missing field 'tx_json.SigningPubKey'."}}},

    {"Non-empty SigningPubKey in submit_multisigned.",
     __LINE__,
     R"({
    "command": "submit_multisigned",
    "tx_json": {
        "Account": "rHb9CJAWyB4rj91VRWn96DkukG4bwdtyTh",
        "Amount": "1000000000",
        "Destination": "rnUy2SHTrB9DubsPmkJZUXTf5FcNDGrYEA",
        "Fee": 50,
        "Sequence": 0,
        "Signers": [
            {
                "Signer": {
                    "Account": "rPcNzota6B8YBokhYtcTNqQVCngtbnWfux",
                    "TxnSignature": "3045022100F9ED357606932697A4FAB2BE7F222C21DD93CA4CFDD90357AADD07465E8457D6022038173193E3DFFFB5D78DD738CC0905395F885DA65B98FDB9793901FE3FD26ECE",
                    "SigningPubKey": "02FE36A690D6973D55F88553F5D2C4202DE75F2CF8A6D0E17C70AC223F044501F8"
                }
            }
        ],
        "SigningPubKey": "02FE36A690D6973D55F88553F5D2C4202DE75F2CF8A6D0E17C70AC223F044501F8",
        "TransactionType": "Payment"
    }
})",
     {{"Missing field 'secret'.",
       "Missing field 'secret'.",
       "Missing field 'account'.",
       "When multi-signing 'tx_json.SigningPubKey' must be empty."}}},

    {"Missing TransactionType in submit_multisigned.",
     __LINE__,
     R"({
    "command": "submit_multisigned",
    "tx_json": {
        "Account": "rHb9CJAWyB4rj91VRWn96DkukG4bwdtyTh",
        "Amount": "1000000000",
        "Destination": "rnUy2SHTrB9DubsPmkJZUXTf5FcNDGrYEA",
        "Fee": 50,
        "Signers": [
            {
                "Signer": {
                    "Account": "rPcNzota6B8YBokhYtcTNqQVCngtbnWfux",
                    "TxnSignature": "3045022100F9ED357606932697A4FAB2BE7F222C21DD93CA4CFDD90357AADD07465E8457D6022038173193E3DFFFB5D78DD738CC0905395F885DA65B98FDB9793901FE3FD26ECE",
                    "SigningPubKey": "02FE36A690D6973D55F88553F5D2C4202DE75F2CF8A6D0E17C70AC223F044501F8"
                }
            }
        ],
        "Sequence": 0,
        "SigningPubKey": "",
    }
})",
     {{"Missing field 'secret'.",
       "Missing field 'secret'.",
       "Missing field 'account'.",
       "Missing field 'tx_json.TransactionType'."}}},

    {"Missing Account in submit_multisigned.",
     __LINE__,
     R"({
    "command": "submit_multisigned",
    "tx_json": {
        "Amount": "1000000000",
        "Destination": "rnUy2SHTrB9DubsPmkJZUXTf5FcNDGrYEA",
        "Fee": 50,
        "Sequence": 0,
        "Signers": [
            {
                "Signer": {
                    "Account": "rPcNzota6B8YBokhYtcTNqQVCngtbnWfux",
                    "TxnSignature": "3045022100F9ED357606932697A4FAB2BE7F222C21DD93CA4CFDD90357AADD07465E8457D6022038173193E3DFFFB5D78DD738CC0905395F885DA65B98FDB9793901FE3FD26ECE",
                    "SigningPubKey": "02FE36A690D6973D55F88553F5D2C4202DE75F2CF8A6D0E17C70AC223F044501F8"
                }
            }
        ],
        "SigningPubKey": "",
        "TransactionType": "Payment"
    }
})",
     {{"Missing field 'secret'.",
       "Missing field 'secret'.",
       "Missing field 'account'.",
       "Missing field 'tx_json.Account'."}}},

    {"Malformed Account in submit_multisigned.",
     __LINE__,
     R"({
    "command": "submit_multisigned",
    "tx_json": {
        "Account": "NotAnAccount",
        "Amount": "1000000000",
        "Destination": "rnUy2SHTrB9DubsPmkJZUXTf5FcNDGrYEA",
        "Fee": 50,
        "Sequence": 0,
        "Signers": [
            {
                "Signer": {
                    "Account": "rPcNzota6B8YBokhYtcTNqQVCngtbnWfux",
                    "TxnSignature": "3045022100F9ED357606932697A4FAB2BE7F222C21DD93CA4CFDD90357AADD07465E8457D6022038173193E3DFFFB5D78DD738CC0905395F885DA65B98FDB9793901FE3FD26ECE",
                    "SigningPubKey": "02FE36A690D6973D55F88553F5D2C4202DE75F2CF8A6D0E17C70AC223F044501F8"
                }
            }
        ],
        "SigningPubKey": "",
        "TransactionType": "Payment"
    }
})",
     {{"Missing field 'secret'.",
       "Missing field 'secret'.",
       "Missing field 'account'.",
       "Invalid field 'tx_json.Account'."}}},

    {"Account not in ledger in submit_multisigned.",
     __LINE__,
     R"({
    "command": "submit_multisigned",
    "tx_json": {
        "Account": "rDg53Haik2475DJx8bjMDSDPj4VX7htaMd",
        "Amount": "1000000000",
        "Destination": "rnUy2SHTrB9DubsPmkJZUXTf5FcNDGrYEA",
        "Fee": 50,
        "Sequence": 0,
        "Signers": [
            {
                "Signer": {
                    "Account": "rPcNzota6B8YBokhYtcTNqQVCngtbnWfux",
                    "TxnSignature": "3045022100F9ED357606932697A4FAB2BE7F222C21DD93CA4CFDD90357AADD07465E8457D6022038173193E3DFFFB5D78DD738CC0905395F885DA65B98FDB9793901FE3FD26ECE",
                    "SigningPubKey": "02FE36A690D6973D55F88553F5D2C4202DE75F2CF8A6D0E17C70AC223F044501F8"
                }
            }
        ],
        "SigningPubKey": "",
        "TransactionType": "Payment"
    }
})",
     {{"Missing field 'secret'.",
       "Missing field 'secret'.",
       "Missing field 'account'.",
       "Source account not found."}}},

    {"Missing Fee in submit_multisigned.",
     __LINE__,
     R"({
    "command": "submit_multisigned",
    "tx_json": {
        "Account": "rHb9CJAWyB4rj91VRWn96DkukG4bwdtyTh",
        "Amount": "1000000000",
        "Destination": "rnUy2SHTrB9DubsPmkJZUXTf5FcNDGrYEA",
        "Sequence": 0,
        "Signers": [
            {
                "Signer": {
                    "Account": "rPcNzota6B8YBokhYtcTNqQVCngtbnWfux",
                    "TxnSignature": "3045022100F9ED357606932697A4FAB2BE7F222C21DD93CA4CFDD90357AADD07465E8457D6022038173193E3DFFFB5D78DD738CC0905395F885DA65B98FDB9793901FE3FD26ECE",
                    "SigningPubKey": "02FE36A690D6973D55F88553F5D2C4202DE75F2CF8A6D0E17C70AC223F044501F8"
                }
            }
        ],
        "SigningPubKey": "",
        "TransactionType": "Payment"
    }
})",
     {{"Missing field 'secret'.",
       "Missing field 'secret'.",
       "Missing field 'account'.",
       "Missing field 'tx_json.Fee'."}}},

    {"Non-numeric Fee in submit_multisigned.",
     __LINE__,
     R"({
    "command": "submit_multisigned",
    "tx_json": {
        "Account": "rHb9CJAWyB4rj91VRWn96DkukG4bwdtyTh",
        "Amount": "1000000000",
        "Destination": "rnUy2SHTrB9DubsPmkJZUXTf5FcNDGrYEA",
        "Fee": 50.1,
        "Sequence": 0,
        "Signers": [
            {
                "Signer": {
                    "Account": "rPcNzota6B8YBokhYtcTNqQVCngtbnWfux",
                    "TxnSignature": "3045022100F9ED357606932697A4FAB2BE7F222C21DD93CA4CFDD90357AADD07465E8457D6022038173193E3DFFFB5D78DD738CC0905395F885DA65B98FDB9793901FE3FD26ECE",
                    "SigningPubKey": "02FE36A690D6973D55F88553F5D2C4202DE75F2CF8A6D0E17C70AC223F044501F8"
                }
            }
        ],
        "SigningPubKey": "",
        "TransactionType": "Payment"
    }
})",
     {{"Missing field 'secret'.",
       "Missing field 'secret'.",
       "Missing field 'account'.",
       "Field 'tx_json.Fee' has invalid data."}}},

    {"Missing Amount in submit_multisigned Payment.",
     __LINE__,
     R"({
    "command": "submit_multisigned",
    "tx_json": {
        "Account": "rHb9CJAWyB4rj91VRWn96DkukG4bwdtyTh",
        "Destination": "rnUy2SHTrB9DubsPmkJZUXTf5FcNDGrYEA",
        "Fee": 50000000,
        "Sequence": 0,
        "Signers": [
            {
                "Signer": {
                    "Account": "rPcNzota6B8YBokhYtcTNqQVCngtbnWfux",
                    "TxnSignature": "3045022100F9ED357606932697A4FAB2BE7F222C21DD93CA4CFDD90357AADD07465E8457D6022038173193E3DFFFB5D78DD738CC0905395F885DA65B98FDB9793901FE3FD26ECE",
                    "SigningPubKey": "02FE36A690D6973D55F88553F5D2C4202DE75F2CF8A6D0E17C70AC223F044501F8"
                }
            }
        ],
        "SigningPubKey": "",
        "TransactionType": "Payment"
    }
})",
     {{"Missing field 'secret'.",
       "Missing field 'secret'.",
       "Missing field 'account'.",
       "Missing field 'tx_json.Amount'."}}},

    {"Invalid Amount in submit_multisigned Payment.",
     __LINE__,
     R"({
    "command": "submit_multisigned",
    "tx_json": {
        "Account": "rHb9CJAWyB4rj91VRWn96DkukG4bwdtyTh",
        "Amount": "NotANumber",
        "Destination": "rnUy2SHTrB9DubsPmkJZUXTf5FcNDGrYEA",
        "Fee": 50,
        "Sequence": 0,
        "Signers": [
            {
                "Signer": {
                    "Account": "rPcNzota6B8YBokhYtcTNqQVCngtbnWfux",
                    "TxnSignature": "3045022100F9ED357606932697A4FAB2BE7F222C21DD93CA4CFDD90357AADD07465E8457D6022038173193E3DFFFB5D78DD738CC0905395F885DA65B98FDB9793901FE3FD26ECE",
                    "SigningPubKey": "02FE36A690D6973D55F88553F5D2C4202DE75F2CF8A6D0E17C70AC223F044501F8"
                }
            }
        ],
        "SigningPubKey": "",
        "TransactionType": "Payment"
    }
})",
     {{"Missing field 'secret'.",
       "Missing field 'secret'.",
       "Missing field 'account'.",
       "Invalid field 'tx_json.Amount'."}}},

    {"Invalid DeliverMax in submit_multisigned Payment.",
     __LINE__,
     R"({
    "command": "submit_multisigned",
    "tx_json": {
        "Account": "rHb9CJAWyB4rj91VRWn96DkukG4bwdtyTh",
        "DeliverMax": "NotANumber",
        "Destination": "rnUy2SHTrB9DubsPmkJZUXTf5FcNDGrYEA",
        "Fee": 50,
        "Sequence": 0,
        "Signers": [
            {
                "Signer": {
                    "Account": "rPcNzota6B8YBokhYtcTNqQVCngtbnWfux",
                    "TxnSignature": "3045022100F9ED357606932697A4FAB2BE7F222C21DD93CA4CFDD90357AADD07465E8457D6022038173193E3DFFFB5D78DD738CC0905395F885DA65B98FDB9793901FE3FD26ECE",
                    "SigningPubKey": "02FE36A690D6973D55F88553F5D2C4202DE75F2CF8A6D0E17C70AC223F044501F8"
                }
            }
        ],
        "SigningPubKey": "",
        "TransactionType": "Payment"
    }
})",
     {{"Missing field 'secret'.",
       "Missing field 'secret'.",
       "Missing field 'account'.",
       "Invalid field 'tx_json.Amount'."}}},

    {"No build_path in submit_multisigned.",
     __LINE__,
     R"({
    "command": "submit_multisigned",
    "build_path": 1,
    "tx_json": {
        "Account": "rHb9CJAWyB4rj91VRWn96DkukG4bwdtyTh",
        "Amount": "1000000000",
        "Destination": "rnUy2SHTrB9DubsPmkJZUXTf5FcNDGrYEA",
        "Fee": 50,
        "Sequence": 0,
        "Signers": [
            {
                "Signer": {
                    "Account": "rPcNzota6B8YBokhYtcTNqQVCngtbnWfux",
                    "TxnSignature": "3045022100F9ED357606932697A4FAB2BE7F222C21DD93CA4CFDD90357AADD07465E8457D6022038173193E3DFFFB5D78DD738CC0905395F885DA65B98FDB9793901FE3FD26ECE",
                    "SigningPubKey": "02FE36A690D6973D55F88553F5D2C4202DE75F2CF8A6D0E17C70AC223F044501F8"
                }
            }
        ],
        "SigningPubKey": "",
        "TransactionType": "Payment"
    }
})",
     {{"Missing field 'secret'.",
       "Missing field 'secret'.",
       "Missing field 'account'.",
       "Field 'build_path' not allowed in this context."}}},

    {"Missing Destination in submit_multisigned Payment.",
     __LINE__,
     R"({
    "command": "submit_multisigned",
    "tx_json": {
        "Account": "rHb9CJAWyB4rj91VRWn96DkukG4bwdtyTh",
        "Amount": "1000000000",
        "Fee": 50,
        "Sequence": 0,
        "Signers": [
            {
                "Signer": {
                    "Account": "rPcNzota6B8YBokhYtcTNqQVCngtbnWfux",
                    "TxnSignature": "3045022100F9ED357606932697A4FAB2BE7F222C21DD93CA4CFDD90357AADD07465E8457D6022038173193E3DFFFB5D78DD738CC0905395F885DA65B98FDB9793901FE3FD26ECE",
                    "SigningPubKey": "02FE36A690D6973D55F88553F5D2C4202DE75F2CF8A6D0E17C70AC223F044501F8"
                }
            }
        ],
        "SigningPubKey": "",
        "TransactionType": "Payment"
    }
})",
     {{"Missing field 'secret'.",
       "Missing field 'secret'.",
       "Missing field 'account'.",
       "Missing field 'tx_json.Destination'."}}},

    {"Malformed Destination in submit_multisigned Payment.",
     __LINE__,
     R"({
    "command": "submit_multisigned",
    "tx_json": {
        "Account": "rHb9CJAWyB4rj91VRWn96DkukG4bwdtyTh",
        "Amount": "1000000000",
        "Destination": "NotADestination",
        "Fee": 50,
        "Sequence": 0,
        "Signers": [
            {
                "Signer": {
                    "Account": "rPcNzota6B8YBokhYtcTNqQVCngtbnWfux",
                    "TxnSignature": "3045022100F9ED357606932697A4FAB2BE7F222C21DD93CA4CFDD90357AADD07465E8457D6022038173193E3DFFFB5D78DD738CC0905395F885DA65B98FDB9793901FE3FD26ECE",
                    "SigningPubKey": "02FE36A690D6973D55F88553F5D2C4202DE75F2CF8A6D0E17C70AC223F044501F8"
                }
            }
        ],
        "SigningPubKey": "",
        "TransactionType": "Payment"
    }
})",
     {{"Missing field 'secret'.",
       "Missing field 'secret'.",
       "Missing field 'account'.",
       "Invalid field 'tx_json.Destination'."}}},

    {"Missing Signers field in submit_multisigned.",
     __LINE__,
     R"({
    "command": "submit_multisigned",
    "tx_json": {
        "Account": "rHb9CJAWyB4rj91VRWn96DkukG4bwdtyTh",
        "Amount": "1000000000",
        "Destination": "rnUy2SHTrB9DubsPmkJZUXTf5FcNDGrYEA",
        "Fee": 50,
        "Sequence": 0,
        "SigningPubKey": "",
        "TransactionType": "Payment"
    }
})",
     {{"Missing field 'secret'.",
       "Missing field 'secret'.",
       "Missing field 'account'.",
       "Missing field 'tx_json.Signers'."}}},

    {"Signers not an array in submit_multisigned.",
     __LINE__,
     R"({
    "command": "submit_multisigned",
    "tx_json": {
        "Account": "rHb9CJAWyB4rj91VRWn96DkukG4bwdtyTh",
        "Amount": "1000000000",
        "Destination": "rnUy2SHTrB9DubsPmkJZUXTf5FcNDGrYEA",
        "Fee": 50,
        "Sequence": 0,
        "Signers": {
            "Account": "rPcNzota6B8YBokhYtcTNqQVCngtbnWfux",
            "TxnSignature": "3045022100F9ED357606932697A4FAB2BE7F222C21DD93CA4CFDD90357AADD07465E8457D6022038173193E3DFFFB5D78DD738CC0905395F885DA65B98FDB9793901FE3FD26ECE",
            "SigningPubKey": "02FE36A690D6973D55F88553F5D2C4202DE75F2CF8A6D0E17C70AC223F044501F8"
        },
        "SigningPubKey": "",
        "TransactionType": "Payment"
    }
})",
     {{"Missing field 'secret'.",
       "Missing field 'secret'.",
       "Missing field 'account'.",
       "Field 'tx_json.Signers' is not a JSON array."}}},

    {"Empty Signers array in submit_multisigned.",
     __LINE__,
     R"({
    "command": "submit_multisigned",
    "tx_json": {
        "Account": "rHb9CJAWyB4rj91VRWn96DkukG4bwdtyTh",
        "Amount": "1000000000",
        "Destination": "rnUy2SHTrB9DubsPmkJZUXTf5FcNDGrYEA",
        "Fee": 50,
        "Sequence": 0,
        "Signers": [
        ],
        "SigningPubKey": "",
        "TransactionType": "Payment"
    }
})",
     {{"Missing field 'secret'.",
       "Missing field 'secret'.",
       "Missing field 'account'.",
       "tx_json.Signers array may not be empty."}}},

    {"Duplicate Signer in submit_multisigned.",
     __LINE__,
     R"({
    "command": "submit_multisigned",
    "tx_json": {
        "Account": "rHb9CJAWyB4rj91VRWn96DkukG4bwdtyTh",
        "Amount": "1000000000",
        "Destination": "rnUy2SHTrB9DubsPmkJZUXTf5FcNDGrYEA",
        "Fee": 50,
        "Sequence": 0,
        "Signers": [
            {
                "Signer": {
                    "Account": "rPcNzota6B8YBokhYtcTNqQVCngtbnWfux",
                    "TxnSignature": "3045022100F9ED357606932697A4FAB2BE7F222C21DD93CA4CFDD90357AADD07465E8457D6022038173193E3DFFFB5D78DD738CC0905395F885DA65B98FDB9793901FE3FD26ECE",
                    "SigningPubKey": "02FE36A690D6973D55F88553F5D2C4202DE75F2CF8A6D0E17C70AC223F044501F8"
                }
            },
            {
                "Signer": {
                    "Account": "rPcNzota6B8YBokhYtcTNqQVCngtbnWfux",
                    "TxnSignature": "3045022100F9ED357606932697A4FAB2BE7F222C21DD93CA4CFDD90357AADD07465E8457D6022038173193E3DFFFB5D78DD738CC0905395F885DA65B98FDB9793901FE3FD26ECE",
                    "SigningPubKey": "02FE36A690D6973D55F88553F5D2C4202DE75F2CF8A6D0E17C70AC223F044501F8"
                }
            }
        ],
        "SigningPubKey": "",
        "TransactionType": "Payment"
    }
})",
     {{"Missing field 'secret'.",
       "Missing field 'secret'.",
       "Missing field 'account'.",
       "Duplicate Signers:Signer:Account entries "
       "(rPcNzota6B8YBokhYtcTNqQVCngtbnWfux) are not allowed."}}},

    {"Signer is tx_json Account in submit_multisigned.",
     __LINE__,
     R"({
    "command": "submit_multisigned",
    "tx_json": {
        "Account": "rHb9CJAWyB4rj91VRWn96DkukG4bwdtyTh",
        "Amount": "1000000000",
        "Destination": "rnUy2SHTrB9DubsPmkJZUXTf5FcNDGrYEA",
        "Fee": 50,
        "Sequence": 0,
        "Signers": [
            {
                "Signer": {
                    "Account": "rHb9CJAWyB4rj91VRWn96DkukG4bwdtyTh",
                    "TxnSignature": "3045022100F9ED357606932697A4FAB2BE7F222C21DD93CA4CFDD90357AADD07465E8457D6022038173193E3DFFFB5D78DD738CC0905395F885DA65B98FDB9793901FE3FD26ECE",
                    "SigningPubKey": "02FE36A690D6973D55F88553F5D2C4202DE75F2CF8A6D0E17C70AC223F044501F8"
                }
            }
        ],
        "SigningPubKey": "",
        "TransactionType": "Payment"
    }
})",
     {{"Missing field 'secret'.",
       "Missing field 'secret'.",
       "Missing field 'account'.",
       "A Signer may not be the transaction's Account "
       "(rHb9CJAWyB4rj91VRWn96DkukG4bwdtyTh)."}}},

    {"Empty Signers array in submit_multisigned, use DeliverMax",
     __LINE__,
     R"({
    "command": "submit_multisigned",
    "tx_json": {
        "Account": "rHb9CJAWyB4rj91VRWn96DkukG4bwdtyTh",
        "DeliverMax": "10000000",
        "Destination": "rnUy2SHTrB9DubsPmkJZUXTf5FcNDGrYEA",
        "Fee": 50,
        "Sequence": 0,
        "Signers": [
        ],
        "SigningPubKey": "",
        "TransactionType": "Payment"
    }
})",
     {{"Missing field 'secret'.",
       "Missing field 'secret'.",
       "Missing field 'account'.",
       "tx_json.Signers array may not be empty."}}},

    {"Empty Signers array in submit_multisigned, use DeliverMax and Amount",
     __LINE__,
     R"({
    "command": "submit_multisigned",
    "tx_json": {
        "Account": "rHb9CJAWyB4rj91VRWn96DkukG4bwdtyTh",
        "Amount": "10000000",
        "DeliverMax": "10000000",
        "Destination": "rnUy2SHTrB9DubsPmkJZUXTf5FcNDGrYEA",
        "Fee": 50,
        "Sequence": 0,
        "Signers": [
        ],
        "SigningPubKey": "",
        "TransactionType": "Payment"
    }
})",
     {{"Missing field 'secret'.",
       "Missing field 'secret'.",
       "Missing field 'account'.",
       "tx_json.Signers array may not be empty."}}},

    {"Payment cannot specify different DeliverMax and Amount.",
     __LINE__,
     R"({
    "command": "doesnt_matter",
    "account": "rHb9CJAWyB4rj91VRWn96DkukG4bwdtyTh",
    "secret": "masterpassphrase",
    "debug_signing": 0,
    "tx_json": {
        "Account": "rHb9CJAWyB4rj91VRWn96DkukG4bwdtyTh",
        "Amount": "1000000000",
        "DeliverMax": "1000000020",
        "Destination": "rnUy2SHTrB9DubsPmkJZUXTf5FcNDGrYEA",
        "Fee": 50,
        "Sequence": 0,
        "SigningPubKey": "",
        "TransactionType": "Payment"
    }
})",
     {{"Cannot specify differing 'Amount' and 'DeliverMax'",
       "Cannot specify differing 'Amount' and 'DeliverMax'",
       "Cannot specify differing 'Amount' and 'DeliverMax'",
       "Cannot specify differing 'Amount' and 'DeliverMax'"}}},

};

class JSONRPC_test : public beast::unit_test::suite
{
public:
    void
    testBadRpcCommand()
    {
        test::jtx::Env env(*this);
        Json::Value const result{
            env.rpc("bad_command", R"({"MakingThisUp": 0})")};

        BEAST_EXPECT(result[jss::result][jss::error] == "unknownCmd");
        BEAST_EXPECT(
            result[jss::result][jss::request][jss::command] == "bad_command");
    }

    void
    testAutoFillFees()
    {
        test::jtx::Env env(*this);
        auto ledger = env.current();
        auto const& feeTrack = env.app().getFeeTrack();

        {
            Json::Value req;
            Json::Reader().parse(
                "{ \"fee_mult_max\" : 1, \"tx_json\" : { } } ", req);
            Json::Value result = checkFee(
                req,
                Role::ADMIN,
                true,
                env.app().config(),
                feeTrack,
                env.app().getTxQ(),
                env.app());

            BEAST_EXPECT(!RPC::contains_error(result));
            BEAST_EXPECT(
                req[jss::tx_json].isMember(jss::Fee) &&
                req[jss::tx_json][jss::Fee] == 10);
        }

        {
            Json::Value req;
            Json::Reader().parse(
                "{ \"fee_mult_max\" : 3, \"fee_div_max\" : 2, "
                "\"tx_json\" : { } } ",
                req);
            Json::Value result = checkFee(
                req,
                Role::ADMIN,
                true,
                env.app().config(),
                feeTrack,
                env.app().getTxQ(),
                env.app());

            BEAST_EXPECT(!RPC::contains_error(result));
            BEAST_EXPECT(
                req[jss::tx_json].isMember(jss::Fee) &&
                req[jss::tx_json][jss::Fee] == 10);
        }

        {
            Json::Value req;
            Json::Reader().parse(
                "{ \"fee_mult_max\" : 0, \"tx_json\" : { } } ", req);
            Json::Value result = checkFee(
                req,
                Role::ADMIN,
                true,
                env.app().config(),
                feeTrack,
                env.app().getTxQ(),
                env.app());

            BEAST_EXPECT(RPC::contains_error(result));
            BEAST_EXPECT(!req[jss::tx_json].isMember(jss::Fee));
        }

        {
            // 3/6 = 1/2, but use the bigger number make sure
            // we're dividing.
            Json::Value req;
            Json::Reader().parse(
                "{ \"fee_mult_max\" : 3, \"fee_div_max\" : 6, "
                "\"tx_json\" : { } } ",
                req);
            Json::Value result = checkFee(
                req,
                Role::ADMIN,
                true,
                env.app().config(),
                feeTrack,
                env.app().getTxQ(),
                env.app());

            BEAST_EXPECT(RPC::contains_error(result));
            BEAST_EXPECT(!req[jss::tx_json].isMember(jss::Fee));
        }

        {
            Json::Value req;
            Json::Reader().parse(
                "{ \"fee_mult_max\" : 0, \"fee_div_max\" : 2, "
                "\"tx_json\" : { } } ",
                req);
            Json::Value result = checkFee(
                req,
                Role::ADMIN,
                true,
                env.app().config(),
                feeTrack,
                env.app().getTxQ(),
                env.app());

            BEAST_EXPECT(RPC::contains_error(result));
            BEAST_EXPECT(!req[jss::tx_json].isMember(jss::Fee));
        }

        {
            Json::Value req;
            Json::Reader().parse(
                "{ \"fee_mult_max\" : 10, \"fee_div_max\" : 0, "
                "\"tx_json\" : { } } ",
                req);
            Json::Value result = checkFee(
                req,
                Role::ADMIN,
                true,
                env.app().config(),
                feeTrack,
                env.app().getTxQ(),
                env.app());

            BEAST_EXPECT(RPC::contains_error(result));
            BEAST_EXPECT(!req[jss::tx_json].isMember(jss::Fee));
        }
    }

    void
    testAutoFillEscalatedFees()
    {
        using namespace test::jtx;
        Env env{*this, envconfig([](std::unique_ptr<Config> cfg) {
                    cfg->loadFromString("[" SECTION_SIGNING_SUPPORT "]\ntrue");
                    cfg->section("transaction_queue")
                        .set("minimum_txn_in_ledger_standalone", "3");
                    return cfg;
                })};
        LoadFeeTrack const& feeTrackOuter = env.app().getFeeTrack();

        {
            // high mult, no tx
            Json::Value req;
            Json::Reader().parse(
                R"({
                "fee_mult_max" : 1000,
                "tx_json" : { }
            })",
                req);
            Json::Value result = checkFee(
                req,
                Role::ADMIN,
                true,
                env.app().config(),
                feeTrackOuter,
                env.app().getTxQ(),
                env.app());

            BEAST_EXPECT(!RPC::contains_error(result));
            BEAST_EXPECT(
                req[jss::tx_json].isMember(jss::Fee) &&
                req[jss::tx_json][jss::Fee] == 10);
        }

        {
            // low mult, no tx
            Json::Value req;
            Json::Reader().parse(
                R"({
                "fee_mult_max" : 5,
                "tx_json" : { }
            })",
                req);
            Json::Value result = checkFee(
                req,
                Role::ADMIN,
                true,
                env.app().config(),
                feeTrackOuter,
                env.app().getTxQ(),
                env.app());

            BEAST_EXPECT(!RPC::contains_error(result));
            BEAST_EXPECT(
                req[jss::tx_json].isMember(jss::Fee) &&
                req[jss::tx_json][jss::Fee] == 10);
        }

        // put 4 transactions into the open ledger
        for (auto i = 0; i < 4; ++i)
        {
            env(noop(env.master));
        }

        {
            // high mult, 4 txs
            Json::Value req;
            Json::Reader().parse(
                R"({
                "fee_mult_max" : 1000,
                "tx_json" : { }
            })",
                req);
            Json::Value result = checkFee(
                req,
                Role::ADMIN,
                true,
                env.app().config(),
                feeTrackOuter,
                env.app().getTxQ(),
                env.app());

            BEAST_EXPECT(!RPC::contains_error(result));
            BEAST_EXPECT(
                req[jss::tx_json].isMember(jss::Fee) &&
                req[jss::tx_json][jss::Fee] == 8889);
        }

        {
            // low mult, 4 tx
            Json::Value req;
            Json::Reader().parse(
                R"({
                "fee_mult_max" : 5,
                "tx_json" : { }
            })",
                req);
            Json::Value result = checkFee(
                req,
                Role::ADMIN,
                true,
                env.app().config(),
                feeTrackOuter,
                env.app().getTxQ(),
                env.app());

            BEAST_EXPECT(RPC::contains_error(result));
            BEAST_EXPECT(!req[jss::tx_json].isMember(jss::Fee));
        }

        {
            // different low mult, 4 tx
            Json::Value req;
            Json::Reader().parse(
                R"({
                "fee_mult_max" : 1000,
                "fee_div_max" : 3,
                "tx_json" : { }
            })",
                req);
            Json::Value result = checkFee(
                req,
                Role::ADMIN,
                true,
                env.app().config(),
                feeTrackOuter,
                env.app().getTxQ(),
                env.app());

            BEAST_EXPECT(RPC::contains_error(result));
            BEAST_EXPECT(!req[jss::tx_json].isMember(jss::Fee));
        }

        {
            // high mult, 4 tx
            Json::Value req;
            Json::Reader().parse(
                R"({
                "fee_mult_max" : 8000,
                "fee_div_max" : 3,
                "tx_json" : { }
            })",
                req);
            Json::Value result = checkFee(
                req,
                Role::ADMIN,
                true,
                env.app().config(),
                feeTrackOuter,
                env.app().getTxQ(),
                env.app());

            BEAST_EXPECT(!RPC::contains_error(result));
            BEAST_EXPECT(
                req[jss::tx_json].isMember(jss::Fee) &&
                req[jss::tx_json][jss::Fee] == 8889);
        }

        {
            // negative mult
            Json::Value req;
            Json::Reader().parse(
                R"({
                "fee_mult_max" : -5,
                "tx_json" : { }
            })",
                req);
            Json::Value result = checkFee(
                req,
                Role::ADMIN,
                true,
                env.app().config(),
                feeTrackOuter,
                env.app().getTxQ(),
                env.app());

            BEAST_EXPECT(RPC::contains_error(result));
        }

        {
            // negative div
            Json::Value req;
            Json::Reader().parse(
                R"({
                "fee_div_max" : -2,
                "tx_json" : { }
            })",
                req);
            Json::Value result = checkFee(
                req,
                Role::ADMIN,
                true,
                env.app().config(),
                feeTrackOuter,
                env.app().getTxQ(),
                env.app());

            BEAST_EXPECT(RPC::contains_error(result));
        }

        {
            // negative mult & div
            Json::Value req;
            Json::Reader().parse(
                R"({
                "fee_mult_max" : -2,
                "fee_div_max" : -3,
                "tx_json" : { }
            })",
                req);
            Json::Value result = checkFee(
                req,
                Role::ADMIN,
                true,
                env.app().config(),
                feeTrackOuter,
                env.app().getTxQ(),
                env.app());

            BEAST_EXPECT(RPC::contains_error(result));
        }

        env.close();

        {
            // Call "sign" with nothing in the open ledger
            Json::Value toSign;
            toSign[jss::tx_json] = noop(env.master);
            toSign[jss::secret] = "masterpassphrase";
            auto rpcResult = env.rpc("json", "sign", to_string(toSign));
            auto result = rpcResult[jss::result];

            BEAST_EXPECT(!RPC::contains_error(result));
            BEAST_EXPECT(
                result[jss::tx_json].isMember(jss::Fee) &&
                result[jss::tx_json][jss::Fee] == "10");
            BEAST_EXPECT(
                result[jss::tx_json].isMember(jss::Sequence) &&
                result[jss::tx_json][jss::Sequence].isConvertibleTo(
                    Json::ValueType::uintValue));
        }

        {
            // Call "sign" with enough transactions in the open ledger
            // to escalate the fee.
            for (;;)
            {
                auto metrics = env.app().getTxQ().getMetrics(*env.current());
                if (metrics.openLedgerFeeLevel > metrics.minProcessingFeeLevel)
                    break;
                env(noop(env.master));
            }

            Json::Value toSign;
            toSign[jss::tx_json] = noop(env.master);
            toSign[jss::secret] = "masterpassphrase";
            toSign[jss::fee_mult_max] = 900;
            auto rpcResult = env.rpc("json", "sign", to_string(toSign));
            auto result = rpcResult[jss::result];

            BEAST_EXPECT(!RPC::contains_error(result));
            BEAST_EXPECT(
                result[jss::tx_json].isMember(jss::Fee) &&
                result[jss::tx_json][jss::Fee] == "7813");
            BEAST_EXPECT(
                result[jss::tx_json].isMember(jss::Sequence) &&
                result[jss::tx_json][jss::Sequence].isConvertibleTo(
                    Json::ValueType::uintValue));

            env.close();
        }

        {
            // Call "sign" with higher server load
            {
                auto& feeTrack = env.app().getFeeTrack();
                BEAST_EXPECT(feeTrack.getLoadFactor() == 256);
                for (int i = 0; i < 8; ++i)
                    feeTrack.raiseLocalFee();
                BEAST_EXPECT(feeTrack.getLoadFactor() == 1220);
            }

            Json::Value toSign;
            toSign[jss::tx_json] = noop(env.master);
            toSign[jss::secret] = "masterpassphrase";
            auto rpcResult = env.rpc("json", "sign", to_string(toSign));
            auto result = rpcResult[jss::result];

            BEAST_EXPECT(!RPC::contains_error(result));
            BEAST_EXPECT(
                result[jss::tx_json].isMember(jss::Fee) &&
                result[jss::tx_json][jss::Fee] == "47");
            BEAST_EXPECT(
                result[jss::tx_json].isMember(jss::Sequence) &&
                result[jss::tx_json][jss::Sequence].isConvertibleTo(
                    Json::ValueType::uintValue));
        }

        {
            // Call "sign" with higher server load and
            // enough transactions to escalate the fee
            BEAST_EXPECT(feeTrackOuter.getLoadFactor() == 1220);

            for (;;)
            {
                auto metrics = env.app().getTxQ().getMetrics(*env.current());
                if (metrics.openLedgerFeeLevel > metrics.minProcessingFeeLevel)
                    break;
                env(noop(env.master), fee(47));
            }

            Env_ss envs(env);

            Json::Value toSign;
            toSign[jss::tx_json] = noop(env.master);
            toSign[jss::secret] = "masterpassphrase";
            // Max fee = 7000 drops
            toSign[jss::fee_mult_max] = 700;
            auto rpcResult = env.rpc("json", "sign", to_string(toSign));
            auto result = rpcResult[jss::result];

            BEAST_EXPECT(!RPC::contains_error(result));
            BEAST_EXPECT(
                result[jss::tx_json].isMember(jss::Fee) &&
                result[jss::tx_json][jss::Fee] == "6806");
            BEAST_EXPECT(
                result[jss::tx_json].isMember(jss::Sequence) &&
                result[jss::tx_json][jss::Sequence].isConvertibleTo(
                    Json::ValueType::uintValue));
        }
    }

    // A function that can be called as though it would process a transaction.
    static void
    fakeProcessTransaction(
        std::shared_ptr<Transaction>&,
        bool,
        bool,
        NetworkOPs::FailHard)
    {
        ;
    }

    void
    testTransactionRPC()
    {
        using namespace std::chrono_literals;
        // Use jtx to set up a ledger so the tests will do the right thing.
        test::jtx::Account const a{"a"};  // rnUy2SHTrB9DubsPmkJZUXTf5FcNDGrYEA
        test::jtx::Account const g{"g"};  // rLPwWB1itaUGMV8kbMLLysjGkEpTM2Soy4
        auto const USD = g["USD"];

        // Account: rJrxi4Wxev4bnAGVNP9YCdKPdAoKfAmcsi
        // seed:    sh1yJfwoi98zCygwijUzuHmJDeVKd
        test::jtx::Account const ed{"ed", KeyType::ed25519};
        // master is rHb9CJAWyB4rj91VRWn96DkukG4bwdtyTh.
        // "b" (not in the ledger) is rDg53Haik2475DJx8bjMDSDPj4VX7htaMd.
        // "c" (phantom signer) is rPcNzota6B8YBokhYtcTNqQVCngtbnWfux.

        test::jtx::Env env(*this);
        env.fund(test::jtx::XRP(100000), a, ed, g);
        env.close();

        env(trust(a, USD(1000)));
        env(trust(env.master, USD(1000)));
        env(pay(g, a, USD(50)));
        env(pay(g, env.master, USD(50)));
        env.close();

        ProcessTransactionFn processTxn = fakeProcessTransaction;

        // A list of all the functions we want to test.
        using signFunc = Json::Value (*)(
            Json::Value params,
            unsigned int apiVersion,
            NetworkOPs::FailHard failType,
            Role role,
            std::chrono::seconds validatedLedgerAge,
            Application& app);

        using submitFunc = Json::Value (*)(
            Json::Value params,
            unsigned int apiVersion,
            NetworkOPs::FailHard failType,
            Role role,
            std::chrono::seconds validatedLedgerAge,
            Application& app,
<<<<<<< HEAD
            ProcessTransactionFn const& processTransaction,
            RPC::SubmitSync sync);
=======
            ProcessTransactionFn const& processTransaction);
>>>>>>> ca319816

        using TestStuff =
            std::tuple<signFunc, submitFunc, char const*, unsigned int>;

        static TestStuff const testFuncs[] = {
            TestStuff{transactionSign, nullptr, "sign", 0},
            TestStuff{nullptr, transactionSubmit, "submit", 1},
            TestStuff{transactionSignFor, nullptr, "sign_for", 2},
            TestStuff{
                nullptr,
                transactionSubmitMultiSigned,
                "submit_multisigned",
                3}};

        for (auto testFunc : testFuncs)
        {
            // For each JSON test.
            for (auto const& txnTest : txnTestArray)
            {
                Json::Value req;
                Json::Reader().parse(txnTest.json, req);
                if (RPC::contains_error(req))
                    Throw<std::runtime_error>(
                        "Internal JSONRPC_test error.  Bad test JSON.");

                static Role const testedRoles[] = {
                    Role::GUEST, Role::USER, Role::ADMIN, Role::FORBID};

                for (Role testRole : testedRoles)
                {
                    Json::Value result;
                    auto const signFn = get<0>(testFunc);
                    if (signFn != nullptr)
                    {
                        assert(get<1>(testFunc) == nullptr);
                        result = signFn(
                            req,
                            1,
                            NetworkOPs::FailHard::yes,
                            testRole,
                            1s,
                            env.app());
                    }
                    else
                    {
                        auto const submitFn = get<1>(testFunc);
                        assert(submitFn != nullptr);
                        result = submitFn(
                            req,
                            1,
                            NetworkOPs::FailHard::yes,
                            testRole,
                            1s,
                            env.app(),
                            processTxn);
                    }

                    std::string errStr;
                    if (RPC::contains_error(result))
                        errStr = result["error_message"].asString();

                    if (errStr == txnTest.expMsg[get<3>(testFunc)])
                    {
                        pass();
                    }
                    else
                    {
                        std::ostringstream description;
                        description << txnTest.description << "  Called "
                                    << get<2>(testFunc) << "().  Got \'"
                                    << errStr << "\'";
                        fail(description.str(), __FILE__, txnTest.line);
                    }
                }
            }
        }
    }

    void
    run() override
    {
        testBadRpcCommand();
        testAutoFillFees();
        testAutoFillEscalatedFees();
        testTransactionRPC();
    }
};

BEAST_DEFINE_TESTSUITE(JSONRPC, ripple_app, ripple);

}  // namespace RPC
}  // namespace ripple<|MERGE_RESOLUTION|>--- conflicted
+++ resolved
@@ -2548,12 +2548,7 @@
             Role role,
             std::chrono::seconds validatedLedgerAge,
             Application& app,
-<<<<<<< HEAD
-            ProcessTransactionFn const& processTransaction,
-            RPC::SubmitSync sync);
-=======
             ProcessTransactionFn const& processTransaction);
->>>>>>> ca319816
 
         using TestStuff =
             std::tuple<signFunc, submitFunc, char const*, unsigned int>;
