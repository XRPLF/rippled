--- conflicted
+++ resolved
@@ -1485,7 +1485,83 @@
     }
 
     void
-<<<<<<< HEAD
+    testSuccessfulTransactionAdditionalMetadata()
+    {
+        testcase("Successful transaction with additional metadata");
+
+        using namespace jtx;
+        Env env{*this, envconfig([&](std::unique_ptr<Config> cfg) {
+                    cfg->NETWORK_ID = 1025;
+                    return cfg;
+                })};
+
+        Account const alice("alice");
+
+        env.fund(XRP(10000), alice);
+        env.close();
+
+        {
+            auto validateOutput = [&](Json::Value const& resp,
+                                      Json::Value const& tx,
+                                      Json::Value const& expectedMetadataKey) {
+                auto result = resp[jss::result];
+
+                BEAST_EXPECT(result[jss::engine_result] == "tesSUCCESS");
+                BEAST_EXPECT(result[jss::engine_result_code] == 0);
+                BEAST_EXPECT(
+                    result[jss::engine_result_message] ==
+                    "The simulated transaction would have been applied.");
+
+                if (BEAST_EXPECT(
+                        result.isMember(jss::meta) ||
+                        result.isMember(jss::meta_blob)))
+                {
+                    Json::Value const metadata = getJsonMetadata(result);
+
+                    BEAST_EXPECT(metadata[sfTransactionIndex.jsonName] == 0);
+                    BEAST_EXPECT(
+                        metadata[sfTransactionResult.jsonName] == "tesSUCCESS");
+                    BEAST_EXPECT(
+                        metadata.isMember(expectedMetadataKey.asString()));
+                }
+            };
+
+            {
+                Json::Value tx;
+                tx[jss::Account] = env.master.human();
+                tx[jss::TransactionType] = jss::Payment;
+                tx[sfDestination] = alice.human();
+                tx[sfAmount] = "100";
+
+                // test delivered amount
+                testTxJsonMetadataField(
+                    env, tx, validateOutput, jss::delivered_amount);
+            }
+
+            {
+                Json::Value tx;
+                tx[jss::Account] = env.master.human();
+                tx[jss::TransactionType] = jss::NFTokenMint;
+                tx[sfNFTokenTaxon] = 1;
+
+                // test nft synthetic
+                testTxJsonMetadataField(
+                    env, tx, validateOutput, jss::nftoken_id);
+            }
+
+            {
+                Json::Value tx;
+                tx[jss::Account] = env.master.human();
+                tx[jss::TransactionType] = jss::MPTokenIssuanceCreate;
+
+                // test mpt issuance id
+                testTxJsonMetadataField(
+                    env, tx, validateOutput, jss::mpt_issuance_id);
+            }
+        }
+    }
+
+    void
     testSuccessfulPastLedger()
     {
         testcase("Successful past transaction");
@@ -1528,30 +1604,6 @@
                 BEAST_EXPECTS(
                     result[jss::engine_result] == "tesSUCCESS",
                     result.toStyledString());
-=======
-    testSuccessfulTransactionAdditionalMetadata()
-    {
-        testcase("Successful transaction with additional metadata");
-
-        using namespace jtx;
-        Env env{*this, envconfig([&](std::unique_ptr<Config> cfg) {
-                    cfg->NETWORK_ID = 1025;
-                    return cfg;
-                })};
-
-        Account const alice("alice");
-
-        env.fund(XRP(10000), alice);
-        env.close();
-
-        {
-            auto validateOutput = [&](Json::Value const& resp,
-                                      Json::Value const& tx,
-                                      Json::Value const& expectedMetadataKey) {
-                auto result = resp[jss::result];
-
-                BEAST_EXPECT(result[jss::engine_result] == "tesSUCCESS");
->>>>>>> 73ff5414
                 BEAST_EXPECT(result[jss::engine_result_code] == 0);
                 BEAST_EXPECT(
                     result[jss::engine_result_message] ==
@@ -1563,7 +1615,6 @@
                 {
                     Json::Value const metadata = getJsonMetadata(result);
 
-<<<<<<< HEAD
                     if (BEAST_EXPECT(
                             metadata.isMember(sfAffectedNodes.jsonName)))
                     {
@@ -1859,49 +1910,6 @@
         };
 
         validateOutput(env.rpc("json", "simulate", to_string(params)), batchTx);
-=======
-                    BEAST_EXPECT(metadata[sfTransactionIndex.jsonName] == 0);
-                    BEAST_EXPECT(
-                        metadata[sfTransactionResult.jsonName] == "tesSUCCESS");
-                    BEAST_EXPECT(
-                        metadata.isMember(expectedMetadataKey.asString()));
-                }
-            };
-
-            {
-                Json::Value tx;
-                tx[jss::Account] = env.master.human();
-                tx[jss::TransactionType] = jss::Payment;
-                tx[sfDestination] = alice.human();
-                tx[sfAmount] = "100";
-
-                // test delivered amount
-                testTxJsonMetadataField(
-                    env, tx, validateOutput, jss::delivered_amount);
-            }
-
-            {
-                Json::Value tx;
-                tx[jss::Account] = env.master.human();
-                tx[jss::TransactionType] = jss::NFTokenMint;
-                tx[sfNFTokenTaxon] = 1;
-
-                // test nft synthetic
-                testTxJsonMetadataField(
-                    env, tx, validateOutput, jss::nftoken_id);
-            }
-
-            {
-                Json::Value tx;
-                tx[jss::Account] = env.master.human();
-                tx[jss::TransactionType] = jss::MPTokenIssuanceCreate;
-
-                // test mpt issuance id
-                testTxJsonMetadataField(
-                    env, tx, validateOutput, jss::mpt_issuance_id);
-            }
-        }
->>>>>>> 73ff5414
     }
 
 public:
@@ -1919,13 +1927,10 @@
         testMultisignedBadPubKey();
         testDeleteExpiredCredentials();
         testSuccessfulTransactionNetworkID();
-<<<<<<< HEAD
+        testSuccessfulTransactionAdditionalMetadata();
         testSuccessfulPastLedger();
         testMultipleTransactions();
         testBatchTransaction();
-=======
-        testSuccessfulTransactionAdditionalMetadata();
->>>>>>> 73ff5414
     }
 };
 
