//------------------------------------------------------------------------------
/*
    This file is part of rippled: https://github.com/ripple/rippled
    Copyright (c) 2012, 2013 Ripple Labs Inc.
    Permission to use, copy, modify, and/or distribute this software for any
    purpose  with  or without fee is hereby granted, provided that the above
    copyright notice and this permission notice appear in all copies.
    THE  SOFTWARE IS PROVIDED "AS IS" AND THE AUTHOR DISCLAIMS ALL WARRANTIES
    WITH  REGARD  TO  THIS  SOFTWARE  INCLUDING  ALL  IMPLIED  WARRANTIES  OF
    MERCHANTABILITY  AND  FITNESS. IN NO EVENT SHALL THE AUTHOR BE LIABLE FOR
    ANY  SPECIAL ,  DIRECT, INDIRECT, OR CONSEQUENTIAL DAMAGES OR ANY DAMAGES
    WHATSOEVER  RESULTING  FROM  LOSS  OF USE, DATA OR PROFITS, WHETHER IN AN
    ACTION  OF  CONTRACT, NEGLIGENCE OR OTHER TORTIOUS ACTION, ARISING OUT OF
    OR IN CONNECTION WITH THE USE OR PERFORMANCE OF THIS SOFTWARE.
*/
//==============================================================================

#include <test/jtx.h>
#include <test/jtx/WSClient.h>

#include <xrpld/rpc/detail/RPCHelpers.h>

#include <xrpl/beast/unit_test.h>
#include <xrpl/protocol/Feature.h>
#include <xrpl/protocol/jss.h>

namespace ripple {
namespace test {

class GatewayBalances_test : public beast::unit_test::suite
{
public:
    void
    testGWB(FeatureBitset features)
    {
        using namespace std::chrono_literals;
        using namespace jtx;
        Env env(*this, features);

        {
            // Gateway account and assets
            Account const alice{"alice"};
            env.fund(XRP(10000), "alice");
            auto USD = alice["USD"];
            auto CNY = alice["CNY"];
            auto JPY = alice["JPY"];

            // Create a hotwallet
            Account const hw{"hw"};
            env.fund(XRP(10000), "hw");
            env.close();
            env(trust(hw, USD(10000)));
            env(trust(hw, JPY(10000)));
            env(pay(alice, hw, USD(5000)));
            env(pay(alice, hw, JPY(5000)));

            // Create some clients
            Account const bob{"bob"};
            env.fund(XRP(10000), "bob");
            env.close();
            env(trust(bob, USD(100)));
            env(trust(bob, CNY(100)));
            env(pay(alice, bob, USD(50)));

            Account const charley{"charley"};
            env.fund(XRP(10000), "charley");
            env.close();
            env(trust(charley, CNY(500)));
            env(trust(charley, JPY(500)));
            env(pay(alice, charley, CNY(250)));
            env(pay(alice, charley, JPY(250)));

            Account const dave{"dave"};
            env.fund(XRP(10000), "dave");
            env.close();
            env(trust(dave, CNY(100)));
            env(pay(alice, dave, CNY(30)));

            // give the gateway an asset
            env(trust(alice, charley["USD"](50)));
            env(pay(charley, alice, USD(10)));

            // freeze dave
            env(trust(alice, dave["CNY"](0), dave, tfSetFreeze));

            env.close();

            auto wsc = makeWSClient(env.app().config());

            Json::Value qry;
            qry[jss::account] = alice.human();
            qry[jss::hotwallet] = hw.human();

            auto jv = wsc->invoke("gateway_balances", qry);
            expect(jv[jss::status] == "success");
            if (wsc->version() == 2)
            {
                expect(jv.isMember(jss::jsonrpc) && jv[jss::jsonrpc] == "2.0");
                expect(
                    jv.isMember(jss::ripplerpc) && jv[jss::ripplerpc] == "2.0");
                expect(jv.isMember(jss::id) && jv[jss::id] == 5);
            }

            auto const& result = jv[jss::result];
            expect(result[jss::account] == alice.human());
            expect(result[jss::status] == "success");

            {
                auto const& balances = result[jss::balances];
                expect(balances.isObject(), "balances is not an object");
                expect(balances.size() == 1, "balances size is not 1");

                auto const& hwBalance = balances[hw.human()];
                expect(hwBalance.isArray(), "hwBalance is not an array");
                expect(hwBalance.size() == 2);
                auto c1 = hwBalance[0u][jss::currency];
                auto c2 = hwBalance[1u][jss::currency];
                expect(c1 == "USD" || c2 == "USD");
                expect(c1 == "JPY" || c2 == "JPY");
                expect(
                    hwBalance[0u][jss::value] == "5000" &&
                    hwBalance[1u][jss::value] == "5000");
            }

            {
                auto const& fBalances = result[jss::frozen_balances];
                expect(fBalances.isObject());
                expect(fBalances.size() == 1);

                auto const& fBal = fBalances[dave.human()];
                expect(fBal.isArray());
                expect(fBal.size() == 1);
                expect(fBal[0u].isObject());
                expect(fBal[0u][jss::currency] == "CNY");
                expect(fBal[0u][jss::value] == "30");
            }

            {
                auto const& assets = result[jss::assets];
                expect(assets.isObject(), "assets it not an object");
                expect(assets.size() == 1, "assets size is not 1");

                auto const& cAssets = assets[charley.human()];
                expect(cAssets.isArray());
                expect(cAssets.size() == 1);
                expect(cAssets[0u][jss::currency] == "USD");
                expect(cAssets[0u][jss::value] == "10");
            }

            {
                auto const& obligations = result[jss::obligations];
                expect(obligations.isObject(), "obligations is not an object");
                expect(obligations.size() == 3);
                expect(obligations["CNY"] == "250");
                expect(obligations["JPY"] == "250");
                expect(obligations["USD"] == "50");
            }
        }
    }

    void
    testGWBApiVersions(FeatureBitset features)
    {
        using namespace std::chrono_literals;
        using namespace jtx;
        Env env(*this, features);

        // Gateway account and assets
        Account const alice{"alice"};
        env.fund(XRP(10000), alice);
        Account const hw{"hw"};
        env.fund(XRP(10000), hw);
        env.close();

        auto wsc = makeWSClient(env.app().config());

        Json::Value qry2;
        qry2[jss::account] = alice.human();
        qry2[jss::hotwallet] = "asdf";

        forAllApiVersions([&, this](unsigned apiVersion) {
            qry2[jss::api_version] = apiVersion;
            auto jv = wsc->invoke("gateway_balances", qry2);
            expect(jv[jss::status] == "error");

            auto response = jv[jss::result];
            auto const error =
                apiVersion < 2u ? "invalidHotWallet" : "invalidParams";
            BEAST_EXPECT(response[jss::error] == error);
        });
    }

    void
    testGWBOverflow()
    {
        using namespace std::chrono_literals;
        using namespace jtx;
        Env env(*this);

        // Gateway account and assets
        Account const alice{"alice"};
        env.fund(XRP(10000), alice);
        env.close();
        auto USD = alice["USD"];

        // The largest valid STAmount of USD:
        STAmount const maxUSD(USD, STAmount::cMaxValue, STAmount::cMaxOffset);

        // Create a hotwallet
        Account const hw{"hw"};
        env.fund(XRP(10000), hw);
        env.close();
        env(trust(hw, maxUSD));
        env.close();
        env(pay(alice, hw, maxUSD));

        // Create some clients
        Account const bob{"bob"};
        env.fund(XRP(10000), bob);
        env.close();
        env(trust(bob, maxUSD));
        env.close();
        env(pay(alice, bob, maxUSD));

        Account const charley{"charley"};
        env.fund(XRP(10000), charley);
        env.close();
        env(trust(charley, maxUSD));
        env.close();
        env(pay(alice, charley, maxUSD));

        env.close();

        auto wsc = makeWSClient(env.app().config());

        Json::Value query;
        query[jss::account] = alice.human();
        query[jss::hotwallet] = hw.human();

        // Note that the sum of bob's and charley's USD balances exceeds
        // the amount that can be represented in an STAmount.  Nevertheless
        // we get a valid "obligations" that shows the maximum valid
        // STAmount.
        auto jv = wsc->invoke("gateway_balances", query);
        expect(jv[jss::status] == "success");
        expect(jv[jss::result][jss::obligations]["USD"] == maxUSD.getText());
    }

    void
    run() override
    {
        using namespace jtx;
<<<<<<< HEAD
        auto const sa = supported_amendments();
=======
        auto const sa = testable_amendments();
>>>>>>> e7a7bb83
        for (auto feature : {sa - featurePermissionedDEX, sa})
        {
            testGWB(feature);
            testGWBApiVersions(feature);
        }

        testGWBOverflow();
    }
};

BEAST_DEFINE_TESTSUITE(GatewayBalances, app, ripple);

}  // namespace test
}  // namespace ripple<|MERGE_RESOLUTION|>--- conflicted
+++ resolved
@@ -250,11 +250,7 @@
     run() override
     {
         using namespace jtx;
-<<<<<<< HEAD
-        auto const sa = supported_amendments();
-=======
         auto const sa = testable_amendments();
->>>>>>> e7a7bb83
         for (auto feature : {sa - featurePermissionedDEX, sa})
         {
             testGWB(feature);
