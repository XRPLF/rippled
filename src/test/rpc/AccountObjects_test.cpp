//------------------------------------------------------------------------------
/*
    This file is part of rippled: https://github.com/ripple/rippled
    Copyright (c) 2016 Ripple Labs Inc.

    Permission to use, copy, modify, and/or distribute this software for any
    purpose  with  or without fee is hereby granted, provided that the above
    copyright notice and this permission notice appear in all copies.

    THE  SOFTWARE IS PROVIDED "AS IS" AND THE AUTHOR DISCLAIMS ALL WARRANTIES
    WITH  REGARD  TO  THIS  SOFTWARE  INCLUDING  ALL  IMPLIED  WARRANTIES  OF
    MERCHANTABILITY  AND  FITNESS. IN NO EVENT SHALL THE AUTHOR BE LIABLE FOR
    ANY  SPECIAL ,  DIRECT, INDIRECT, OR CONSEQUENTIAL DAMAGES OR ANY DAMAGES
    WHATSOEVER  RESULTING  FROM  LOSS  OF USE, DATA OR PROFITS, WHETHER IN AN
    ACTION  OF  CONTRACT, NEGLIGENCE OR OTHER TORTIOUS ACTION, ARISING OUT OF
    OR IN CONNECTION WITH THE USE OR PERFORMANCE OF THIS SOFTWARE.
*/
//==============================================================================

#include <ripple/json/json_reader.h>
#include <ripple/json/json_value.h>
#include <ripple/json/to_string.h>
#include <ripple/protocol/jss.h>
#include <test/jtx.h>
#include <test/jtx/AMM.h>
#include <test/jtx/xchain_bridge.h>

#include <boost/utility/string_ref.hpp>

#include <algorithm>

namespace ripple {
namespace test {

static char const* bobs_account_objects[] = {
    R"json({
  "Account" : "rPMh7Pi9ct699iZUTWaytJUoHcJ7cgyziK",
  "BookDirectory" : "50AD0A9E54D2B381288D535EB724E4275FFBF41580D28A925D038D7EA4C68000",
  "BookNode" : "0",
  "Flags" : 65536,
  "LedgerEntryType" : "Offer",
  "OwnerNode" : "0",
  "Sequence" : 6,
  "TakerGets" : {
    "currency" : "USD",
    "issuer" : "rPMh7Pi9ct699iZUTWaytJUoHcJ7cgyziK",
    "value" : "1"
  },
  "TakerPays" : "100000000",
  "index" : "29665262716C19830E26AEEC0916E476FC7D8EF195FF3B4F06829E64F82A3B3E"
})json",
    R"json({
    "Balance" : {
        "currency" : "USD",
        "issuer" : "rrrrrrrrrrrrrrrrrrrrBZbvji",
        "value" : "-1000"
    },
    "Flags" : 131072,
    "HighLimit" : {
        "currency" : "USD",
        "issuer" : "rPMh7Pi9ct699iZUTWaytJUoHcJ7cgyziK",
        "value" : "1000"
    },
    "HighNode" : "0",
    "LedgerEntryType" : "RippleState",
    "LowLimit" : {
        "currency" : "USD",
        "issuer" : "r9cZvwKU3zzuZK9JFovGg1JC5n7QiqNL8L",
        "value" : "0"
    },
    "LowNode" : "0",
    "index" : "D13183BCFFC9AAC9F96AEBB5F66E4A652AD1F5D10273AEB615478302BEBFD4A4"
})json",
    R"json({
    "Balance" : {
        "currency" : "USD",
        "issuer" : "rrrrrrrrrrrrrrrrrrrrBZbvji",
        "value" : "-1000"
    },
    "Flags" : 131072,
    "HighLimit" : {
        "currency" : "USD",
        "issuer" : "rPMh7Pi9ct699iZUTWaytJUoHcJ7cgyziK",
        "value" : "1000"
    },
    "HighNode" : "0",
    "LedgerEntryType" : "RippleState",
    "LowLimit" : {
        "currency" : "USD",
        "issuer" : "r32rQHyesiTtdWFU7UJVtff4nCR5SHCbJW",
        "value" : "0"
    },
    "LowNode" : "0",
    "index" : "D89BC239086183EB9458C396E643795C1134963E6550E682A190A5F021766D43"
})json",
    R"json({
    "Account" : "rPMh7Pi9ct699iZUTWaytJUoHcJ7cgyziK",
    "BookDirectory" : "B025997A323F5C3E03DDF1334471F5984ABDE31C59D463525D038D7EA4C68000",
    "BookNode" : "0",
    "Flags" : 65536,
    "LedgerEntryType" : "Offer",
    "OwnerNode" : "0",
    "Sequence" : 7,
    "TakerGets" : {
        "currency" : "USD",
        "issuer" : "r32rQHyesiTtdWFU7UJVtff4nCR5SHCbJW",
        "value" : "1"
    },
    "TakerPays" : "100000000",
    "index" : "F03ABE26CB8C5F4AFB31A86590BD25C64C5756FCE5CE9704C27AFE291A4A29A1"
})json"};

class AccountObjects_test : public beast::unit_test::suite
{
public:
    void
    testErrors()
    {
        testcase("error cases");

        using namespace jtx;
        Env env(*this);

        // test error on no account
        {
            auto resp = env.rpc("json", "account_objects");
            BEAST_EXPECT(resp[jss::error_message] == "Syntax error.");
        }
        // test error on  malformed account string.
        {
            Json::Value params;
            params[jss::account] =
                "n94JNrQYkDrpt62bbSR7nVEhdyAvcJXRAsjEkFYyqRkh9SUTYEqV";
            auto resp = env.rpc("json", "account_objects", to_string(params));
            BEAST_EXPECT(
                resp[jss::result][jss::error_message] == "Account malformed.");
        }
        // test error on account that's not in the ledger.
        {
            Json::Value params;
            params[jss::account] = Account{"bogie"}.human();
            auto resp = env.rpc("json", "account_objects", to_string(params));
            BEAST_EXPECT(
                resp[jss::result][jss::error_message] == "Account not found.");
        }
        Account const bob{"bob"};
        // test error on large ledger_index.
        {
            Json::Value params;
            params[jss::account] = bob.human();
            params[jss::ledger_index] = 10;
            auto resp = env.rpc("json", "account_objects", to_string(params));
            BEAST_EXPECT(
                resp[jss::result][jss::error_message] == "ledgerNotFound");
        }

        env.fund(XRP(1000), bob);
        // test error on type param not a string
        {
            Json::Value params;
            params[jss::account] = bob.human();
            params[jss::type] = 10;
            auto resp = env.rpc("json", "account_objects", to_string(params));
            BEAST_EXPECT(
                resp[jss::result][jss::error_message] ==
                "Invalid field 'type', not string.");
        }
        // test error on type param not a valid type
        {
            Json::Value params;
            params[jss::account] = bob.human();
            params[jss::type] = "expedited";
            auto resp = env.rpc("json", "account_objects", to_string(params));
            BEAST_EXPECT(
                resp[jss::result][jss::error_message] ==
                "Invalid field 'type'.");
        }
        // test error on limit -ve
        {
            Json::Value params;
            params[jss::account] = bob.human();
            params[jss::limit] = -1;
            auto resp = env.rpc("json", "account_objects", to_string(params));
            BEAST_EXPECT(
                resp[jss::result][jss::error_message] ==
                "Invalid field 'limit', not unsigned integer.");
        }
        // test errors on marker
        {
            Account const gw{"G"};
            env.fund(XRP(1000), gw);
            auto const USD = gw["USD"];
            env.trust(USD(1000), bob);
            env(pay(gw, bob, XRP(1)));
            env(offer(bob, XRP(100), bob["USD"](1)), txflags(tfPassive));

            Json::Value params;
            params[jss::account] = bob.human();
            params[jss::limit] = 1;
            auto resp = env.rpc("json", "account_objects", to_string(params));

            auto resume_marker = resp[jss::result][jss::marker];
            std::string mark = to_string(resume_marker);
            params[jss::marker] = 10;
            resp = env.rpc("json", "account_objects", to_string(params));
            BEAST_EXPECT(
                resp[jss::result][jss::error_message] ==
                "Invalid field 'marker', not string.");

            params[jss::marker] = "This is a string with no comma";
            resp = env.rpc("json", "account_objects", to_string(params));
            BEAST_EXPECT(
                resp[jss::result][jss::error_message] ==
                "Invalid field 'marker'.");

            params[jss::marker] = "This string has a comma, but is not hex";
            resp = env.rpc("json", "account_objects", to_string(params));
            BEAST_EXPECT(
                resp[jss::result][jss::error_message] ==
                "Invalid field 'marker'.");

            params[jss::marker] = std::string(&mark[1U], 64);
            resp = env.rpc("json", "account_objects", to_string(params));
            BEAST_EXPECT(
                resp[jss::result][jss::error_message] ==
                "Invalid field 'marker'.");

            params[jss::marker] = std::string(&mark[1U], 65);
            resp = env.rpc("json", "account_objects", to_string(params));
            BEAST_EXPECT(
                resp[jss::result][jss::error_message] ==
                "Invalid field 'marker'.");

            params[jss::marker] = std::string(&mark[1U], 65) + "not hex";
            resp = env.rpc("json", "account_objects", to_string(params));
            BEAST_EXPECT(
                resp[jss::result][jss::error_message] ==
                "Invalid field 'marker'.");

            // Should this be an error?
            // A hex digit is absent from the end of marker.
            // No account objects returned.
            params[jss::marker] = std::string(&mark[1U], 128);
            resp = env.rpc("json", "account_objects", to_string(params));
            BEAST_EXPECT(resp[jss::result][jss::account_objects].size() == 0);
        }
    }

    void
    testUnsteppedThenStepped()
    {
        testcase("unsteppedThenStepped");

        using namespace jtx;
        Env env(*this);

        Account const gw1{"G1"};
        Account const gw2{"G2"};
        Account const bob{"bob"};

        auto const USD1 = gw1["USD"];
        auto const USD2 = gw2["USD"];

        env.fund(XRP(1000), gw1, gw2, bob);
        env.trust(USD1(1000), bob);
        env.trust(USD2(1000), bob);

        env(pay(gw1, bob, USD1(1000)));
        env(pay(gw2, bob, USD2(1000)));

        env(offer(bob, XRP(100), bob["USD"](1)), txflags(tfPassive));
        env(offer(bob, XRP(100), USD1(1)), txflags(tfPassive));

        Json::Value bobj[4];
        for (int i = 0; i < 4; ++i)
            Json::Reader{}.parse(bobs_account_objects[i], bobj[i]);

        // test 'unstepped'
        // i.e. request account objects without explicit limit/marker paging
        {
            Json::Value params;
            params[jss::account] = bob.human();
            auto resp = env.rpc("json", "account_objects", to_string(params));
            BEAST_EXPECT(!resp.isMember(jss::marker));

            BEAST_EXPECT(resp[jss::result][jss::account_objects].size() == 4);
            for (int i = 0; i < 4; ++i)
            {
                auto& aobj = resp[jss::result][jss::account_objects][i];
                aobj.removeMember("PreviousTxnID");
                aobj.removeMember("PreviousTxnLgrSeq");
                BEAST_EXPECT(aobj == bobj[i]);
            }
        }
        // test request with type parameter as filter, unstepped
        {
            Json::Value params;
            params[jss::account] = bob.human();
            params[jss::type] = jss::state;
            auto resp = env.rpc("json", "account_objects", to_string(params));
            BEAST_EXPECT(!resp.isMember(jss::marker));

            BEAST_EXPECT(resp[jss::result][jss::account_objects].size() == 2);
            for (int i = 0; i < 2; ++i)
            {
                auto& aobj = resp[jss::result][jss::account_objects][i];
                aobj.removeMember("PreviousTxnID");
                aobj.removeMember("PreviousTxnLgrSeq");
                BEAST_EXPECT(aobj == bobj[i + 1]);
            }
        }
        // test stepped one-at-a-time with limit=1, resume from prev marker
        {
            Json::Value params;
            params[jss::account] = bob.human();
            params[jss::limit] = 1;
            for (int i = 0; i < 4; ++i)
            {
                auto resp =
                    env.rpc("json", "account_objects", to_string(params));
                auto& aobjs = resp[jss::result][jss::account_objects];
                BEAST_EXPECT(aobjs.size() == 1);
                auto& aobj = aobjs[0U];
                if (i < 3)
                    BEAST_EXPECT(resp[jss::result][jss::limit] == 1);
                else
                    BEAST_EXPECT(!resp[jss::result].isMember(jss::limit));

                aobj.removeMember("PreviousTxnID");
                aobj.removeMember("PreviousTxnLgrSeq");

                BEAST_EXPECT(aobj == bobj[i]);

                params[jss::marker] = resp[jss::result][jss::marker];
            }
        }
    }

    void
    testUnsteppedThenSteppedWithNFTs()
    {
        // The preceding test case, unsteppedThenStepped(), found a bug in the
        // support for NFToken Pages.  So we're leaving that test alone when
        // adding tests to exercise NFTokenPages.
        testcase("unsteppedThenSteppedWithNFTs");

        using namespace jtx;
        Env env(*this);

        Account const gw1{"G1"};
        Account const gw2{"G2"};
        Account const bob{"bob"};

        auto const USD1 = gw1["USD"];
        auto const USD2 = gw2["USD"];

        env.fund(XRP(1000), gw1, gw2, bob);
        env.close();

        // Check behavior if there are no account objects.
        {
            // Unpaged
            Json::Value params;
            params[jss::account] = bob.human();
            auto resp = env.rpc("json", "account_objects", to_string(params));
            BEAST_EXPECT(!resp.isMember(jss::marker));
            BEAST_EXPECT(resp[jss::result][jss::account_objects].size() == 0);

            // Limit == 1
            params[jss::limit] = 1;
            resp = env.rpc("json", "account_objects", to_string(params));
            BEAST_EXPECT(!resp.isMember(jss::marker));
            BEAST_EXPECT(resp[jss::result][jss::account_objects].size() == 0);
        }

        // Check behavior if there are only NFTokens.
        env(token::mint(bob, 0u), txflags(tfTransferable));
        env.close();

        // test 'unstepped'
        // i.e. request account objects without explicit limit/marker paging
        Json::Value unpaged;
        {
            Json::Value params;
            params[jss::account] = bob.human();
            auto resp = env.rpc("json", "account_objects", to_string(params));
            BEAST_EXPECT(!resp.isMember(jss::marker));

            unpaged = resp[jss::result][jss::account_objects];
            BEAST_EXPECT(unpaged.size() == 1);
        }
        // test request with type parameter as filter, unstepped
        {
            Json::Value params;
            params[jss::account] = bob.human();
            params[jss::type] = jss::nft_page;
            auto resp = env.rpc("json", "account_objects", to_string(params));
            BEAST_EXPECT(!resp.isMember(jss::marker));
            Json::Value& aobjs = resp[jss::result][jss::account_objects];
            BEAST_EXPECT(aobjs.size() == 1);
            BEAST_EXPECT(
                aobjs[0u][sfLedgerEntryType.jsonName] == jss::NFTokenPage);
            BEAST_EXPECT(aobjs[0u][sfNFTokens.jsonName].size() == 1);
        }
        // test stepped one-at-a-time with limit=1, resume from prev marker
        {
            Json::Value params;
            params[jss::account] = bob.human();
            params[jss::limit] = 1;

            Json::Value resp =
                env.rpc("json", "account_objects", to_string(params));
            Json::Value& aobjs = resp[jss::result][jss::account_objects];
            BEAST_EXPECT(aobjs.size() == 1);
            auto& aobj = aobjs[0U];
            BEAST_EXPECT(!resp[jss::result].isMember(jss::limit));
            BEAST_EXPECT(!resp[jss::result].isMember(jss::marker));

            BEAST_EXPECT(aobj == unpaged[0u]);
        }

        // Add more objects in addition to the NFToken Page.
        env.trust(USD1(1000), bob);
        env.trust(USD2(1000), bob);

        env(pay(gw1, bob, USD1(1000)));
        env(pay(gw2, bob, USD2(1000)));

        env(offer(bob, XRP(100), bob["USD"](1)), txflags(tfPassive));
        env(offer(bob, XRP(100), USD1(1)), txflags(tfPassive));
        env.close();

        // test 'unstepped'
        {
            Json::Value params;
            params[jss::account] = bob.human();
            auto resp = env.rpc("json", "account_objects", to_string(params));
            BEAST_EXPECT(!resp.isMember(jss::marker));

            unpaged = resp[jss::result][jss::account_objects];
            BEAST_EXPECT(unpaged.size() == 5);
        }
        // test request with type parameter as filter, unstepped
        {
            Json::Value params;
            params[jss::account] = bob.human();
            params[jss::type] = jss::nft_page;
            auto resp = env.rpc("json", "account_objects", to_string(params));
            BEAST_EXPECT(!resp.isMember(jss::marker));
            Json::Value& aobjs = resp[jss::result][jss::account_objects];
            BEAST_EXPECT(aobjs.size() == 1);
            BEAST_EXPECT(
                aobjs[0u][sfLedgerEntryType.jsonName] == jss::NFTokenPage);
            BEAST_EXPECT(aobjs[0u][sfNFTokens.jsonName].size() == 1);
        }
        // test stepped one-at-a-time with limit=1, resume from prev marker
        {
            Json::Value params;
            params[jss::account] = bob.human();
            params[jss::limit] = 1;
            for (int i = 0; i < 5; ++i)
            {
                Json::Value resp =
                    env.rpc("json", "account_objects", to_string(params));
                Json::Value& aobjs = resp[jss::result][jss::account_objects];
                BEAST_EXPECT(aobjs.size() == 1);
                auto& aobj = aobjs[0U];
                if (i < 4)
                {
                    BEAST_EXPECT(resp[jss::result][jss::limit] == 1);
                    BEAST_EXPECT(resp[jss::result].isMember(jss::marker));
                }
                else
                {
                    BEAST_EXPECT(!resp[jss::result].isMember(jss::limit));
                    BEAST_EXPECT(!resp[jss::result].isMember(jss::marker));
                }

                BEAST_EXPECT(aobj == unpaged[i]);

                params[jss::marker] = resp[jss::result][jss::marker];
            }
        }

        // Make sure things still work if there is more than 1 NFT Page.
        for (int i = 0; i < 32; ++i)
        {
            env(token::mint(bob, 0u), txflags(tfTransferable));
            env.close();
        }
        // test 'unstepped'
        {
            Json::Value params;
            params[jss::account] = bob.human();
            auto resp = env.rpc("json", "account_objects", to_string(params));
            BEAST_EXPECT(!resp.isMember(jss::marker));

            unpaged = resp[jss::result][jss::account_objects];
            BEAST_EXPECT(unpaged.size() == 6);
        }
        // test request with type parameter as filter, unstepped
        {
            Json::Value params;
            params[jss::account] = bob.human();
            params[jss::type] = jss::nft_page;
            auto resp = env.rpc("json", "account_objects", to_string(params));
            BEAST_EXPECT(!resp.isMember(jss::marker));
            Json::Value& aobjs = resp[jss::result][jss::account_objects];
            BEAST_EXPECT(aobjs.size() == 2);
        }
        // test stepped one-at-a-time with limit=1, resume from prev marker
        {
            Json::Value params;
            params[jss::account] = bob.human();
            params[jss::limit] = 1;
            for (int i = 0; i < 6; ++i)
            {
                Json::Value resp =
                    env.rpc("json", "account_objects", to_string(params));
                Json::Value& aobjs = resp[jss::result][jss::account_objects];
                BEAST_EXPECT(aobjs.size() == 1);
                auto& aobj = aobjs[0U];
                if (i < 5)
                {
                    BEAST_EXPECT(resp[jss::result][jss::limit] == 1);
                    BEAST_EXPECT(resp[jss::result].isMember(jss::marker));
                }
                else
                {
                    BEAST_EXPECT(!resp[jss::result].isMember(jss::limit));
                    BEAST_EXPECT(!resp[jss::result].isMember(jss::marker));
                }

                BEAST_EXPECT(aobj == unpaged[i]);

                params[jss::marker] = resp[jss::result][jss::marker];
            }
        }
    }

    void
    testObjectTypes()
    {
        testcase("object types");

        // Give gw a bunch of ledger objects and make sure we can retrieve
        // them by type.
        using namespace jtx;

        Account const alice{"alice"};
        Account const gw{"gateway"};
        auto const USD = gw["USD"];

        auto const features =
            supported_amendments() | FeatureBitset{featureXChainBridge};
        Env env(*this, features);

        // Make a lambda we can use to get "account_objects" easily.
        auto acct_objs = [&env](
                             AccountID const& acct,
                             std::optional<Json::StaticString> const& type,
                             std::optional<std::uint16_t> limit = std::nullopt,
                             std::optional<std::string> marker = std::nullopt) {
            Json::Value params;
            params[jss::account] = to_string(acct);
            if (type)
                params[jss::type] = *type;
            if (limit)
                params[jss::limit] = *limit;
            if (marker)
                params[jss::marker] = *marker;
            params[jss::ledger_index] = "validated";
            return env.rpc("json", "account_objects", to_string(params));
        };

        // Make a lambda that easily identifies the size of account objects.
        auto acct_objs_is_size = [](Json::Value const& resp, unsigned size) {
            return resp[jss::result][jss::account_objects].isArray() &&
                (resp[jss::result][jss::account_objects].size() == size);
        };

        env.fund(XRP(10000), gw, alice);
        env.close();

        // Since the account is empty now, all account objects should come
        // back empty.
        BEAST_EXPECT(acct_objs_is_size(acct_objs(gw, jss::account), 0));
        BEAST_EXPECT(acct_objs_is_size(acct_objs(gw, jss::amendments), 0));
        BEAST_EXPECT(acct_objs_is_size(acct_objs(gw, jss::check), 0));
        BEAST_EXPECT(acct_objs_is_size(acct_objs(gw, jss::deposit_preauth), 0));
        BEAST_EXPECT(acct_objs_is_size(acct_objs(gw, jss::directory), 0));
        BEAST_EXPECT(acct_objs_is_size(acct_objs(gw, jss::escrow), 0));
        BEAST_EXPECT(acct_objs_is_size(acct_objs(gw, jss::fee), 0));
        BEAST_EXPECT(acct_objs_is_size(acct_objs(gw, jss::hashes), 0));
        BEAST_EXPECT(acct_objs_is_size(acct_objs(gw, jss::nft_page), 0));
        BEAST_EXPECT(acct_objs_is_size(acct_objs(gw, jss::offer), 0));
        BEAST_EXPECT(acct_objs_is_size(acct_objs(gw, jss::payment_channel), 0));
        BEAST_EXPECT(acct_objs_is_size(acct_objs(gw, jss::signer_list), 0));
        BEAST_EXPECT(acct_objs_is_size(acct_objs(gw, jss::state), 0));
        BEAST_EXPECT(acct_objs_is_size(acct_objs(gw, jss::ticket), 0));
<<<<<<< HEAD
        BEAST_EXPECT(acct_objs_is_size(acct_objs(gw, jss::did), 0));
=======
        BEAST_EXPECT(acct_objs_is_size(acct_objs(gw, jss::amm), 0));
>>>>>>> 237b406e

        // gw mints an NFT so we can find it.
        uint256 const nftID{token::getNextID(env, gw, 0u, tfTransferable)};
        env(token::mint(gw, 0u), txflags(tfTransferable));
        env.close();
        {
            // Find the NFToken page and make sure it's the right one.
            Json::Value const resp = acct_objs(gw, jss::nft_page);
            BEAST_EXPECT(acct_objs_is_size(resp, 1));

            auto const& nftPage = resp[jss::result][jss::account_objects][0u];
            BEAST_EXPECT(nftPage[sfNFTokens.jsonName].size() == 1);
            BEAST_EXPECT(
                nftPage[sfNFTokens.jsonName][0u][sfNFToken.jsonName]
                       [sfNFTokenID.jsonName] == to_string(nftID));
        }

        // Set up a trust line so we can find it.
        env.trust(USD(1000), alice);
        env.close();
        env(pay(gw, alice, USD(5)));
        env.close();
        {
            // Find the trustline and make sure it's the right one.
            Json::Value const resp = acct_objs(gw, jss::state);
            BEAST_EXPECT(acct_objs_is_size(resp, 1));

            auto const& state = resp[jss::result][jss::account_objects][0u];
            BEAST_EXPECT(state[sfBalance.jsonName][jss::value].asInt() == -5);
            BEAST_EXPECT(
                state[sfHighLimit.jsonName][jss::value].asUInt() == 1000);
        }
        // gw writes a check for USD(10) to alice.
        env(check::create(gw, alice, USD(10)));
        env.close();
        {
            // Find the check.
            Json::Value const resp = acct_objs(gw, jss::check);
            BEAST_EXPECT(acct_objs_is_size(resp, 1));

            auto const& check = resp[jss::result][jss::account_objects][0u];
            BEAST_EXPECT(check[sfAccount.jsonName] == gw.human());
            BEAST_EXPECT(check[sfDestination.jsonName] == alice.human());
            BEAST_EXPECT(check[sfSendMax.jsonName][jss::value].asUInt() == 10);
        }
        // gw preauthorizes payments from alice.
        env(deposit::auth(gw, alice));
        env.close();
        {
            // Find the preauthorization.
            Json::Value const resp = acct_objs(gw, jss::deposit_preauth);
            BEAST_EXPECT(acct_objs_is_size(resp, 1));

            auto const& preauth = resp[jss::result][jss::account_objects][0u];
            BEAST_EXPECT(preauth[sfAccount.jsonName] == gw.human());
            BEAST_EXPECT(preauth[sfAuthorize.jsonName] == alice.human());
        }
        {
            // gw creates an escrow that we can look for in the ledger.
            Json::Value jvEscrow;
            jvEscrow[jss::TransactionType] = jss::EscrowCreate;
            jvEscrow[jss::Flags] = tfUniversal;
            jvEscrow[jss::Account] = gw.human();
            jvEscrow[jss::Destination] = gw.human();
            jvEscrow[jss::Amount] = XRP(100).value().getJson(JsonOptions::none);
            jvEscrow[sfFinishAfter.jsonName] =
                env.now().time_since_epoch().count() + 1;
            env(jvEscrow);
            env.close();
        }
        {
            // Find the escrow.
            Json::Value const resp = acct_objs(gw, jss::escrow);
            BEAST_EXPECT(acct_objs_is_size(resp, 1));

            auto const& escrow = resp[jss::result][jss::account_objects][0u];
            BEAST_EXPECT(escrow[sfAccount.jsonName] == gw.human());
            BEAST_EXPECT(escrow[sfDestination.jsonName] == gw.human());
            BEAST_EXPECT(escrow[sfAmount.jsonName].asUInt() == 100'000'000);
        }
        {
            // Create a bridge
            test::jtx::XChainBridgeObjects x;
            Env scEnv(*this, envconfig(port_increment, 3), features);
            x.createScBridgeObjects(scEnv);

            auto scenv_acct_objs = [&](Account const& acct, char const* type) {
                Json::Value params;
                params[jss::account] = acct.human();
                params[jss::type] = type;
                params[jss::ledger_index] = "validated";
                return scEnv.rpc("json", "account_objects", to_string(params));
            };

            Json::Value const resp =
                scenv_acct_objs(Account::master, jss::bridge);

            BEAST_EXPECT(acct_objs_is_size(resp, 1));
            auto const& acct_bridge =
                resp[jss::result][jss::account_objects][0u];
            BEAST_EXPECT(
                acct_bridge[sfAccount.jsonName] == Account::master.human());
            BEAST_EXPECT(
                acct_bridge[sfLedgerEntryType.getJsonName()] == "Bridge");
            BEAST_EXPECT(
                acct_bridge[sfXChainClaimID.getJsonName()].asUInt() == 0);
            BEAST_EXPECT(
                acct_bridge[sfXChainAccountClaimCount.getJsonName()].asUInt() ==
                0);
            BEAST_EXPECT(
                acct_bridge[sfXChainAccountCreateCount.getJsonName()]
                    .asUInt() == 0);
            BEAST_EXPECT(
                acct_bridge[sfMinAccountCreateAmount.getJsonName()].asUInt() ==
                20000000);
            BEAST_EXPECT(
                acct_bridge[sfSignatureReward.getJsonName()].asUInt() ==
                1000000);
            BEAST_EXPECT(acct_bridge[sfXChainBridge.getJsonName()] == x.jvb);
        }
        {
            // Alice and Bob create a xchain sequence number that we can look
            // for in the ledger.
            test::jtx::XChainBridgeObjects x;
            Env scEnv(*this, envconfig(port_increment, 3), features);
            x.createScBridgeObjects(scEnv);

            scEnv(
                xchain_create_claim_id(x.scAlice, x.jvb, x.reward, x.mcAlice));
            scEnv.close();
            scEnv(xchain_create_claim_id(x.scBob, x.jvb, x.reward, x.mcBob));
            scEnv.close();

            auto scenv_acct_objs = [&](Account const& acct, char const* type) {
                Json::Value params;
                params[jss::account] = acct.human();
                params[jss::type] = type;
                params[jss::ledger_index] = "validated";
                return scEnv.rpc("json", "account_objects", to_string(params));
            };

            {
                // Find the xchain sequence number for Andrea.
                Json::Value const resp =
                    scenv_acct_objs(x.scAlice, jss::xchain_owned_claim_id);
                BEAST_EXPECT(acct_objs_is_size(resp, 1));

                auto const& xchain_seq =
                    resp[jss::result][jss::account_objects][0u];
                BEAST_EXPECT(
                    xchain_seq[sfAccount.jsonName] == x.scAlice.human());
                BEAST_EXPECT(
                    xchain_seq[sfXChainClaimID.getJsonName()].asUInt() == 1);
            }
            {
                // and the one for Bob
                Json::Value const resp =
                    scenv_acct_objs(x.scBob, jss::xchain_owned_claim_id);
                BEAST_EXPECT(acct_objs_is_size(resp, 1));

                auto const& xchain_seq =
                    resp[jss::result][jss::account_objects][0u];
                BEAST_EXPECT(xchain_seq[sfAccount.jsonName] == x.scBob.human());
                BEAST_EXPECT(
                    xchain_seq[sfXChainClaimID.getJsonName()].asUInt() == 2);
            }
        }
        {
            test::jtx::XChainBridgeObjects x;
            Env scEnv(*this, envconfig(port_increment, 3), features);
            x.createScBridgeObjects(scEnv);
            auto const amt = XRP(1000);

            // send first batch of account create attestations, so the
            // xchain_create_account_claim_id should be present on the door
            // account (Account::master) to collect the signatures until a
            // quorum is reached
            scEnv(test::jtx::create_account_attestation(
                x.scAttester,
                x.jvb,
                x.mcCarol,
                amt,
                x.reward,
                x.payees[0],
                true,
                1,
                x.scuAlice,
                x.signers[0]));
            scEnv.close();

            auto scenv_acct_objs = [&](Account const& acct, char const* type) {
                Json::Value params;
                params[jss::account] = acct.human();
                params[jss::type] = type;
                params[jss::ledger_index] = "validated";
                return scEnv.rpc("json", "account_objects", to_string(params));
            };

            {
                // Find the xchain_create_account_claim_id
                Json::Value const resp = scenv_acct_objs(
                    Account::master, jss::xchain_owned_create_account_claim_id);
                BEAST_EXPECT(acct_objs_is_size(resp, 1));

                auto const& xchain_create_account_claim_id =
                    resp[jss::result][jss::account_objects][0u];
                BEAST_EXPECT(
                    xchain_create_account_claim_id[sfAccount.jsonName] ==
                    Account::master.human());
                BEAST_EXPECT(
                    xchain_create_account_claim_id[sfXChainAccountCreateCount
                                                       .getJsonName()]
                        .asUInt() == 1);
            }
        }

        // gw creates an offer that we can look for in the ledger.
        env(offer(gw, USD(7), XRP(14)));
        env.close();
        {
            // Find the offer.
            Json::Value const resp = acct_objs(gw, jss::offer);
            BEAST_EXPECT(acct_objs_is_size(resp, 1));

            auto const& offer = resp[jss::result][jss::account_objects][0u];
            BEAST_EXPECT(offer[sfAccount.jsonName] == gw.human());
            BEAST_EXPECT(offer[sfTakerGets.jsonName].asUInt() == 14'000'000);
            BEAST_EXPECT(offer[sfTakerPays.jsonName][jss::value].asUInt() == 7);
        }
        {
            // Create a payment channel from qw to alice that we can look
            // for.
            Json::Value jvPayChan;
            jvPayChan[jss::TransactionType] = jss::PaymentChannelCreate;
            jvPayChan[jss::Flags] = tfUniversal;
            jvPayChan[jss::Account] = gw.human();
            jvPayChan[jss::Destination] = alice.human();
            jvPayChan[jss::Amount] =
                XRP(300).value().getJson(JsonOptions::none);
            jvPayChan[sfSettleDelay.jsonName] = 24 * 60 * 60;
            jvPayChan[sfPublicKey.jsonName] = strHex(gw.pk().slice());
            env(jvPayChan);
            env.close();
        }
        {
            // Find the payment channel.
            Json::Value const resp = acct_objs(gw, jss::payment_channel);
            BEAST_EXPECT(acct_objs_is_size(resp, 1));

            auto const& payChan = resp[jss::result][jss::account_objects][0u];
            BEAST_EXPECT(payChan[sfAccount.jsonName] == gw.human());
            BEAST_EXPECT(payChan[sfAmount.jsonName].asUInt() == 300'000'000);
            BEAST_EXPECT(
                payChan[sfSettleDelay.jsonName].asUInt() == 24 * 60 * 60);
        }

        {
            // gw creates a DID that we can look for in the ledger.
            Json::Value jvDID;
            jvDID[jss::TransactionType] = jss::DIDSet;
            jvDID[jss::Flags] = tfUniversal;
            jvDID[jss::Account] = gw.human();
            jvDID[sfURI.jsonName] = strHex(std::string{"uri"});
            env(jvDID);
            env.close();
        }
        {
            // Find the DID.
            Json::Value const resp = acct_objs(gw, jss::did);
            BEAST_EXPECT(acct_objs_is_size(resp, 1));

            auto const& did = resp[jss::result][jss::account_objects][0u];
            BEAST_EXPECT(did[sfAccount.jsonName] == gw.human());
            BEAST_EXPECT(did[sfURI.jsonName] == strHex(std::string{"uri"}));
        }
        // Make gw multisigning by adding a signerList.
        env(jtx::signers(gw, 6, {{alice, 7}}));
        env.close();
        {
            // Find the signer list.
            Json::Value const resp = acct_objs(gw, jss::signer_list);
            BEAST_EXPECT(acct_objs_is_size(resp, 1));

            auto const& signerList =
                resp[jss::result][jss::account_objects][0u];
            BEAST_EXPECT(signerList[sfSignerQuorum.jsonName] == 6);
            auto const& entry = signerList[sfSignerEntries.jsonName][0u]
                                          [sfSignerEntry.jsonName];
            BEAST_EXPECT(entry[sfAccount.jsonName] == alice.human());
            BEAST_EXPECT(entry[sfSignerWeight.jsonName].asUInt() == 7);
        }
        // Create a Ticket for gw.
        env(ticket::create(gw, 1));
        env.close();
        {
            // Find the ticket.
            Json::Value const resp = acct_objs(gw, jss::ticket);
            BEAST_EXPECT(acct_objs_is_size(resp, 1));

            auto const& ticket = resp[jss::result][jss::account_objects][0u];
            BEAST_EXPECT(ticket[sfAccount.jsonName] == gw.human());
            BEAST_EXPECT(ticket[sfLedgerEntryType.jsonName] == jss::Ticket);
            BEAST_EXPECT(ticket[sfTicketSequence.jsonName].asUInt() == 14);
        }
        {
            // See how "deletion_blockers_only" handles gw's directory.
            Json::Value params;
            params[jss::account] = gw.human();
            params[jss::deletion_blockers_only] = true;
            auto resp = env.rpc("json", "account_objects", to_string(params));

            std::vector<std::string> const expectedLedgerTypes = [] {
                std::vector<std::string> v{
                    jss::Escrow.c_str(),
                    jss::Check.c_str(),
                    jss::NFTokenPage.c_str(),
                    jss::RippleState.c_str(),
                    jss::PayChannel.c_str()};
                std::sort(v.begin(), v.end());
                return v;
            }();

            std::uint32_t const expectedAccountObjects{
                static_cast<std::uint32_t>(std::size(expectedLedgerTypes))};

            if (BEAST_EXPECT(acct_objs_is_size(resp, expectedAccountObjects)))
            {
                auto const& aobjs = resp[jss::result][jss::account_objects];
                std::vector<std::string> gotLedgerTypes;
                gotLedgerTypes.reserve(expectedAccountObjects);
                for (std::uint32_t i = 0; i < expectedAccountObjects; ++i)
                {
                    gotLedgerTypes.push_back(
                        aobjs[i]["LedgerEntryType"].asString());
                }
                std::sort(gotLedgerTypes.begin(), gotLedgerTypes.end());
                BEAST_EXPECT(gotLedgerTypes == expectedLedgerTypes);
            }
        }
        {
            // See how "deletion_blockers_only" with `type` handles gw's
            // directory.
            Json::Value params;
            params[jss::account] = gw.human();
            params[jss::deletion_blockers_only] = true;
            params[jss::type] = jss::escrow;
            auto resp = env.rpc("json", "account_objects", to_string(params));

            if (BEAST_EXPECT(acct_objs_is_size(resp, 1u)))
            {
                auto const& aobjs = resp[jss::result][jss::account_objects];
                BEAST_EXPECT(aobjs[0u]["LedgerEntryType"] == jss::Escrow);
            }
        }
        {
            // Make a lambda to get the types
            auto getTypes = [&](Json::Value const& resp,
                                std::vector<std::string>& typesOut) {
                auto const objs = resp[jss::result][jss::account_objects];
                for (auto const& obj : resp[jss::result][jss::account_objects])
                    typesOut.push_back(
                        obj[sfLedgerEntryType.fieldName].asString());
                std::sort(typesOut.begin(), typesOut.end());
            };
            // Make a lambda we can use to check the number of fetched
            // account objects and their ledger type
            auto expectObjects =
                [&](Json::Value const& resp,
                    std::vector<std::string> const& types) -> bool {
                if (!acct_objs_is_size(resp, types.size()))
                    return false;
                std::vector<std::string> typesOut;
                getTypes(resp, typesOut);
                return types == typesOut;
            };
            // Find AMM objects
            AMM amm(env, gw, XRP(1'000), USD(1'000));
            amm.deposit(alice, USD(1));
            // AMM account has 4 objects: AMM object and 3 trustlines
            auto const lines = getAccountLines(env, amm.ammAccount());
            BEAST_EXPECT(lines[jss::lines].size() == 3);
            // request AMM only, doesn't depend on the limit
            BEAST_EXPECT(
                acct_objs_is_size(acct_objs(amm.ammAccount(), jss::amm), 1));
            // request first two objects
            auto resp = acct_objs(amm.ammAccount(), std::nullopt, 2);
            std::vector<std::string> typesOut;
            getTypes(resp, typesOut);
            // request next two objects
            resp = acct_objs(
                amm.ammAccount(),
                std::nullopt,
                10,
                resp[jss::result][jss::marker].asString());
            getTypes(resp, typesOut);
            BEAST_EXPECT(
                (typesOut ==
                 std::vector<std::string>{
                     jss::AMM.c_str(),
                     jss::RippleState.c_str(),
                     jss::RippleState.c_str(),
                     jss::RippleState.c_str()}));
            // filter by state: there are three trustlines
            resp = acct_objs(amm.ammAccount(), jss::state, 10);
            BEAST_EXPECT(expectObjects(
                resp,
                {jss::RippleState.c_str(),
                 jss::RippleState.c_str(),
                 jss::RippleState.c_str()}));
            // AMM account doesn't own offers
            BEAST_EXPECT(
                acct_objs_is_size(acct_objs(amm.ammAccount(), jss::offer), 0));
            // gw account doesn't own AMM object
            BEAST_EXPECT(acct_objs_is_size(acct_objs(gw, jss::amm), 0));
        }

        // Run up the number of directory entries so gw has two
        // directory nodes.
        for (int d = 1'000'032; d >= 1'000'000; --d)
        {
            env(offer(gw, USD(1), drops(d)));
            env.close();
        }

        // Verify that the non-returning types still don't return anything.
        BEAST_EXPECT(acct_objs_is_size(acct_objs(gw, jss::account), 0));
        BEAST_EXPECT(acct_objs_is_size(acct_objs(gw, jss::amendments), 0));
        BEAST_EXPECT(acct_objs_is_size(acct_objs(gw, jss::directory), 0));
        BEAST_EXPECT(acct_objs_is_size(acct_objs(gw, jss::fee), 0));
        BEAST_EXPECT(acct_objs_is_size(acct_objs(gw, jss::hashes), 0));
    }

    void
    run() override
    {
        testErrors();
        testUnsteppedThenStepped();
        testUnsteppedThenSteppedWithNFTs();
        testObjectTypes();
    }
};

BEAST_DEFINE_TESTSUITE(AccountObjects, app, ripple);

}  // namespace test
}  // namespace ripple<|MERGE_RESOLUTION|>--- conflicted
+++ resolved
@@ -598,11 +598,8 @@
         BEAST_EXPECT(acct_objs_is_size(acct_objs(gw, jss::signer_list), 0));
         BEAST_EXPECT(acct_objs_is_size(acct_objs(gw, jss::state), 0));
         BEAST_EXPECT(acct_objs_is_size(acct_objs(gw, jss::ticket), 0));
-<<<<<<< HEAD
+        BEAST_EXPECT(acct_objs_is_size(acct_objs(gw, jss::amm), 0));
         BEAST_EXPECT(acct_objs_is_size(acct_objs(gw, jss::did), 0));
-=======
-        BEAST_EXPECT(acct_objs_is_size(acct_objs(gw, jss::amm), 0));
->>>>>>> 237b406e
 
         // gw mints an NFT so we can find it.
         uint256 const nftID{token::getNextID(env, gw, 0u, tfTransferable)};
