--- conflicted
+++ resolved
@@ -19,13 +19,9 @@
 
 #include <test/jtx.h>
 #include <test/jtx/WSClient.h>
-<<<<<<< HEAD
+
 #include <xrpl/beast/unit_test.h>
-=======
-
-#include <xrpl/beast/unit_test.h>
-
->>>>>>> c17676a9
+
 #include <string>
 #include <unordered_map>
 
