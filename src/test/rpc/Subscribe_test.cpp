//------------------------------------------------------------------------------
/*
    This file is part of rippled: https://github.com/ripple/rippled
    Copyright (c) 2012, 2013 Ripple Labs Inc.
    Permission to use, copy, modify, and/or distribute this software for any
    purpose  with  or without fee is hereby granted, provided that the above
    copyright notice and this permission notice appear in all copies.
    THE  SOFTWARE IS PROVIDED "AS IS" AND THE AUTHOR DISCLAIMS ALL WARRANTIES
    WITH  REGARD  TO  THIS  SOFTWARE  INCLUDING  ALL  IMPLIED  WARRANTIES  OF
    MERCHANTABILITY  AND  FITNESS. IN NO EVENT SHALL THE AUTHOR BE LIABLE FOR
    ANY  SPECIAL ,  DIRECT, INDIRECT, OR CONSEQUENTIAL DAMAGES OR ANY DAMAGES
    WHATSOEVER  RESULTING  FROM  LOSS  OF USE, DATA OR PROFITS, WHETHER IN AN
    ACTION  OF  CONTRACT, NEGLIGENCE OR OTHER TORTIOUS ACTION, ARISING OUT OF
    OR IN CONNECTION WITH THE USE OR PERFORMANCE OF THIS SOFTWARE.
*/
//==============================================================================

#include <test/jtx.h>
#include <test/jtx/WSClient.h>
#include <test/jtx/envconfig.h>

#include <xrpld/app/main/LoadManager.h>
#include <xrpld/app/misc/LoadFeeTrack.h>
#include <xrpld/app/misc/NetworkOPs.h>
#include <xrpld/core/ConfigSections.h>

#include <xrpl/beast/unit_test.h>
#include <xrpl/json/json_value.h>
#include <xrpl/protocol/Feature.h>
#include <xrpl/protocol/jss.h>

#include <tuple>

namespace ripple {
namespace test {

class Subscribe_test : public beast::unit_test::suite
{
public:
    void
    testServer()
    {
        using namespace std::chrono_literals;
        using namespace jtx;
        Env env(*this);
        auto wsc = makeWSClient(env.app().config());
        Json::Value stream;

        {
            // RPC subscribe to server stream
            stream[jss::streams] = Json::arrayValue;
            stream[jss::streams].append("server");
            auto jv = wsc->invoke("subscribe", stream);
            if (wsc->version() == 2)
            {
                BEAST_EXPECT(
                    jv.isMember(jss::jsonrpc) && jv[jss::jsonrpc] == "2.0");
                BEAST_EXPECT(
                    jv.isMember(jss::ripplerpc) && jv[jss::ripplerpc] == "2.0");
                BEAST_EXPECT(jv.isMember(jss::id) && jv[jss::id] == 5);
            }
            BEAST_EXPECT(jv[jss::status] == "success");
        }

        // here we forcibly stop the load manager because it can (rarely but
        // every-so-often) cause fees to raise or lower AFTER we've called the
        // first findMsg but BEFORE we unsubscribe, thus causing the final
        // findMsg check to fail since there is one unprocessed ws msg created
        // by the loadmanager
        env.app().getLoadManager().stop();
        {
            // Raise fee to cause an update
            auto& feeTrack = env.app().getFeeTrack();
            for (int i = 0; i < 5; ++i)
                feeTrack.raiseLocalFee();
            env.app().getOPs().reportFeeChange();

            // Check stream update
            BEAST_EXPECT(wsc->findMsg(5s, [&](auto const& jv) {
                return jv[jss::type] == "serverStatus";
            }));
        }

        {
            // RPC unsubscribe
            auto jv = wsc->invoke("unsubscribe", stream);
            if (wsc->version() == 2)
            {
                BEAST_EXPECT(
                    jv.isMember(jss::jsonrpc) && jv[jss::jsonrpc] == "2.0");
                BEAST_EXPECT(
                    jv.isMember(jss::ripplerpc) && jv[jss::ripplerpc] == "2.0");
                BEAST_EXPECT(jv.isMember(jss::id) && jv[jss::id] == 5);
            }
            BEAST_EXPECT(jv[jss::status] == "success");
        }

        {
            // Raise fee to cause an update
            auto& feeTrack = env.app().getFeeTrack();
            for (int i = 0; i < 5; ++i)
                feeTrack.raiseLocalFee();
            env.app().getOPs().reportFeeChange();

            // Check stream update
            auto jvo = wsc->getMsg(10ms);
            BEAST_EXPECTS(!jvo, "getMsg: " + to_string(jvo.value()));
        }
    }

    void
    testLedger()
    {
        using namespace std::chrono_literals;
        using namespace jtx;
        Env env(*this);
        auto wsc = makeWSClient(env.app().config());
        Json::Value stream;

        {
            // RPC subscribe to ledger stream
            stream[jss::streams] = Json::arrayValue;
            stream[jss::streams].append("ledger");
            auto jv = wsc->invoke("subscribe", stream);
            if (wsc->version() == 2)
            {
                BEAST_EXPECT(
                    jv.isMember(jss::jsonrpc) && jv[jss::jsonrpc] == "2.0");
                BEAST_EXPECT(
                    jv.isMember(jss::ripplerpc) && jv[jss::ripplerpc] == "2.0");
                BEAST_EXPECT(jv.isMember(jss::id) && jv[jss::id] == 5);
            }
            BEAST_EXPECT(jv[jss::result][jss::ledger_index] == 2);
        }

        {
            // Accept a ledger
            env.close();

            // Check stream update
            BEAST_EXPECT(wsc->findMsg(5s, [&](auto const& jv) {
                return jv[jss::ledger_index] == 3;
            }));
        }

        {
            // Accept another ledger
            env.close();

            // Check stream update
            BEAST_EXPECT(wsc->findMsg(5s, [&](auto const& jv) {
                return jv[jss::ledger_index] == 4;
            }));
        }

        // RPC unsubscribe
        auto jv = wsc->invoke("unsubscribe", stream);
        if (wsc->version() == 2)
        {
            BEAST_EXPECT(
                jv.isMember(jss::jsonrpc) && jv[jss::jsonrpc] == "2.0");
            BEAST_EXPECT(
                jv.isMember(jss::ripplerpc) && jv[jss::ripplerpc] == "2.0");
            BEAST_EXPECT(jv.isMember(jss::id) && jv[jss::id] == 5);
        }
        BEAST_EXPECT(jv[jss::status] == "success");
    }

    void
    testTransactions_APIv1()
    {
        using namespace std::chrono_literals;
        using namespace jtx;
        Env env(*this);
        auto baseFee = env.current()->fees().base.drops();
        auto wsc = makeWSClient(env.app().config());
        Json::Value stream;

        {
            // RPC subscribe to transactions stream
            stream[jss::streams] = Json::arrayValue;
            stream[jss::streams].append("transactions");
            auto jv = wsc->invoke("subscribe", stream);
            if (wsc->version() == 2)
            {
                BEAST_EXPECT(
                    jv.isMember(jss::jsonrpc) && jv[jss::jsonrpc] == "2.0");
                BEAST_EXPECT(
                    jv.isMember(jss::ripplerpc) && jv[jss::ripplerpc] == "2.0");
                BEAST_EXPECT(jv.isMember(jss::id) && jv[jss::id] == 5);
            }
            BEAST_EXPECT(jv[jss::status] == "success");
        }

        {
            env.fund(XRP(10000), "alice");
            env.close();

            // Check stream update for payment transaction
            BEAST_EXPECT(wsc->findMsg(5s, [&](auto const& jv) {
                return jv[jss::meta]["AffectedNodes"][1u]["CreatedNode"]
                         ["NewFields"][jss::Account]  //
                    == Account("alice").human() &&
                    jv[jss::transaction][jss::TransactionType]  //
                    == jss::Payment &&
                    jv[jss::transaction][jss::DeliverMax]  //
                    == std::to_string(10000000000 + baseFee) &&
                    jv[jss::transaction][jss::Fee]  //
                    == std::to_string(baseFee) &&
                    jv[jss::transaction][jss::Sequence]  //
                    == 1;
            }));

            // Check stream update for accountset transaction
            BEAST_EXPECT(wsc->findMsg(5s, [&](auto const& jv) {
                return jv[jss::meta]["AffectedNodes"][0u]["ModifiedNode"]
                         ["FinalFields"][jss::Account] ==
                    Account("alice").human();
            }));

            env.fund(XRP(10000), "bob");
            env.close();

            // Check stream update for payment transaction
            BEAST_EXPECT(wsc->findMsg(5s, [&](auto const& jv) {
                return jv[jss::meta]["AffectedNodes"][1u]["CreatedNode"]
                         ["NewFields"][jss::Account]  //
                    == Account("bob").human() &&
                    jv[jss::transaction][jss::TransactionType]  //
                    == jss::Payment &&
                    jv[jss::transaction][jss::DeliverMax]  //
                    == std::to_string(10000000000 + baseFee) &&
                    jv[jss::transaction][jss::Fee]  //
                    == std::to_string(baseFee) &&
                    jv[jss::transaction][jss::Sequence]  //
                    == 2;
            }));

            // Check stream update for accountset transaction
            BEAST_EXPECT(wsc->findMsg(5s, [&](auto const& jv) {
                return jv[jss::meta]["AffectedNodes"][0u]["ModifiedNode"]
                         ["FinalFields"][jss::Account] ==
                    Account("bob").human();
            }));
        }

        {
            // RPC unsubscribe
            auto jv = wsc->invoke("unsubscribe", stream);
            if (wsc->version() == 2)
            {
                BEAST_EXPECT(
                    jv.isMember(jss::jsonrpc) && jv[jss::jsonrpc] == "2.0");
                BEAST_EXPECT(
                    jv.isMember(jss::ripplerpc) && jv[jss::ripplerpc] == "2.0");
                BEAST_EXPECT(jv.isMember(jss::id) && jv[jss::id] == 5);
            }
            BEAST_EXPECT(jv[jss::status] == "success");
        }

        {
            // RPC subscribe to accounts stream
            stream = Json::objectValue;
            stream[jss::accounts] = Json::arrayValue;
            stream[jss::accounts].append(Account("alice").human());
            auto jv = wsc->invoke("subscribe", stream);
            if (wsc->version() == 2)
            {
                BEAST_EXPECT(
                    jv.isMember(jss::jsonrpc) && jv[jss::jsonrpc] == "2.0");
                BEAST_EXPECT(
                    jv.isMember(jss::ripplerpc) && jv[jss::ripplerpc] == "2.0");
                BEAST_EXPECT(jv.isMember(jss::id) && jv[jss::id] == 5);
            }
            BEAST_EXPECT(jv[jss::status] == "success");
        }

        {
            // Transaction that does not affect stream
            env.fund(XRP(10000), "carol");
            env.close();
            BEAST_EXPECT(!wsc->getMsg(10ms));

            // Transactions concerning alice
            env.trust(Account("bob")["USD"](100), "alice");
            env.close();

            // Check stream updates
            BEAST_EXPECT(wsc->findMsg(5s, [&](auto const& jv) {
                return jv[jss::meta]["AffectedNodes"][1u]["ModifiedNode"]
                         ["FinalFields"][jss::Account] ==
                    Account("alice").human();
            }));

            BEAST_EXPECT(wsc->findMsg(5s, [&](auto const& jv) {
                return jv[jss::meta]["AffectedNodes"][1u]["CreatedNode"]
                         ["NewFields"]["LowLimit"][jss::issuer] ==
                    Account("alice").human();
            }));
        }

        // RPC unsubscribe
        auto jv = wsc->invoke("unsubscribe", stream);
        if (wsc->version() == 2)
        {
            BEAST_EXPECT(
                jv.isMember(jss::jsonrpc) && jv[jss::jsonrpc] == "2.0");
            BEAST_EXPECT(
                jv.isMember(jss::ripplerpc) && jv[jss::ripplerpc] == "2.0");
            BEAST_EXPECT(jv.isMember(jss::id) && jv[jss::id] == 5);
        }
        BEAST_EXPECT(jv[jss::status] == "success");
    }

    void
    testTransactions_APIv2()
    {
        testcase("transactions API version 2");

        using namespace std::chrono_literals;
        using namespace jtx;
        Env env(*this, envconfig([](std::unique_ptr<Config> cfg) {
            cfg->FEES.reference_fee = 10;
            return cfg;
        }));
        auto wsc = makeWSClient(env.app().config());
        Json::Value stream{Json::objectValue};

        {
            // RPC subscribe to transactions stream
            stream[jss::api_version] = 2;
            stream[jss::streams] = Json::arrayValue;
            stream[jss::streams].append("transactions");
            auto jv = wsc->invoke("subscribe", stream);
            if (wsc->version() == 2)
            {
                BEAST_EXPECT(
                    jv.isMember(jss::jsonrpc) && jv[jss::jsonrpc] == "2.0");
                BEAST_EXPECT(
                    jv.isMember(jss::ripplerpc) && jv[jss::ripplerpc] == "2.0");
                BEAST_EXPECT(jv.isMember(jss::id) && jv[jss::id] == 5);
            }
            BEAST_EXPECT(jv[jss::status] == "success");
        }

        {
            env.fund(XRP(10000), "alice");
            env.close();

            // Check stream update for payment transaction
            BEAST_EXPECT(wsc->findMsg(5s, [&](auto const& jv) {
                return jv[jss::meta]["AffectedNodes"][1u]["CreatedNode"]
                         ["NewFields"][jss::Account]  //
                    == Account("alice").human() &&
                    jv[jss::close_time_iso]  //
                    == "2000-01-01T00:00:10Z" &&
                    jv[jss::validated] == true &&  //
                    jv[jss::ledger_hash] ==
                    "0F1A9E0C109ADEF6DA2BDE19217C12BBEC57174CBDBD212B0EBDC1CEDB"
                    "853185" &&  //
                    !jv[jss::inLedger] &&
                    jv[jss::ledger_index] == 3 &&           //
                    jv[jss::tx_json][jss::TransactionType]  //
                    == jss::Payment &&
                    jv[jss::tx_json][jss::DeliverMax]  //
                    == "10000000010" &&
                    !jv[jss::tx_json].isMember(jss::Amount) &&
                    jv[jss::tx_json][jss::Fee]  //
                    == "10" &&
                    jv[jss::tx_json][jss::Sequence]  //
                    == 1;
            }));

            // Check stream update for accountset transaction
            BEAST_EXPECT(wsc->findMsg(5s, [&](auto const& jv) {
                return jv[jss::meta]["AffectedNodes"][0u]["ModifiedNode"]
                         ["FinalFields"][jss::Account] ==
                    Account("alice").human();
            }));
        }

        {
            // RPC unsubscribe
            auto jv = wsc->invoke("unsubscribe", stream);
            if (wsc->version() == 2)
            {
                BEAST_EXPECT(
                    jv.isMember(jss::jsonrpc) && jv[jss::jsonrpc] == "2.0");
                BEAST_EXPECT(
                    jv.isMember(jss::ripplerpc) && jv[jss::ripplerpc] == "2.0");
                BEAST_EXPECT(jv.isMember(jss::id) && jv[jss::id] == 5);
            }
            BEAST_EXPECT(jv[jss::status] == "success");
        }
    }

    void
    testManifests()
    {
        using namespace jtx;
        Env env(*this);
        auto wsc = makeWSClient(env.app().config());
        Json::Value stream;

        {
            // RPC subscribe to manifests stream
            stream[jss::streams] = Json::arrayValue;
            stream[jss::streams].append("manifests");
            auto jv = wsc->invoke("subscribe", stream);
            if (wsc->version() == 2)
            {
                BEAST_EXPECT(
                    jv.isMember(jss::jsonrpc) && jv[jss::jsonrpc] == "2.0");
                BEAST_EXPECT(
                    jv.isMember(jss::ripplerpc) && jv[jss::ripplerpc] == "2.0");
                BEAST_EXPECT(jv.isMember(jss::id) && jv[jss::id] == 5);
            }
            BEAST_EXPECT(jv[jss::status] == "success");
        }

        // RPC unsubscribe
        auto jv = wsc->invoke("unsubscribe", stream);
        if (wsc->version() == 2)
        {
            BEAST_EXPECT(
                jv.isMember(jss::jsonrpc) && jv[jss::jsonrpc] == "2.0");
            BEAST_EXPECT(
                jv.isMember(jss::ripplerpc) && jv[jss::ripplerpc] == "2.0");
            BEAST_EXPECT(jv.isMember(jss::id) && jv[jss::id] == 5);
        }
        BEAST_EXPECT(jv[jss::status] == "success");
    }

    void
    testValidations(FeatureBitset features)
    {
        using namespace jtx;

        Env env{*this, envconfig(validator, ""), features};
        auto& cfg = env.app().config();
        if (!BEAST_EXPECT(cfg.section(SECTION_VALIDATION_SEED).empty()))
            return;
        auto const parsedseed =
            parseBase58<Seed>(cfg.section(SECTION_VALIDATION_SEED).values()[0]);
        if (!BEAST_EXPECT(parsedseed))
            return;

        std::string const valPublicKey = toBase58(
            TokenType::NodePublic,
            derivePublicKey(
                KeyType::secp256k1,
                generateSecretKey(KeyType::secp256k1, *parsedseed)));

        auto wsc = makeWSClient(env.app().config());
        Json::Value stream;

        {
            // RPC subscribe to validations stream
            stream[jss::streams] = Json::arrayValue;
            stream[jss::streams].append("validations");
            auto jv = wsc->invoke("subscribe", stream);
            if (wsc->version() == 2)
            {
                BEAST_EXPECT(
                    jv.isMember(jss::jsonrpc) && jv[jss::jsonrpc] == "2.0");
                BEAST_EXPECT(
                    jv.isMember(jss::ripplerpc) && jv[jss::ripplerpc] == "2.0");
                BEAST_EXPECT(jv.isMember(jss::id) && jv[jss::id] == 5);
            }
            BEAST_EXPECT(jv[jss::status] == "success");
        }

        {
            // Lambda to check ledger validations from the stream.
            auto validValidationFields = [&env, &valPublicKey](
                                             Json::Value const& jv) {
                if (jv[jss::type] != "validationReceived")
                    return false;

                if (jv[jss::validation_public_key].asString() != valPublicKey)
                    return false;

                if (jv[jss::ledger_hash] !=
                    to_string(env.closed()->info().hash))
                    return false;

                if (jv[jss::ledger_index] !=
                    std::to_string(env.closed()->info().seq))
                    return false;

                if (jv[jss::flags] != (vfFullyCanonicalSig | vfFullValidation))
                    return false;

                if (jv[jss::full] != true)
                    return false;

                if (jv.isMember(jss::load_fee))
                    return false;

                if (!jv.isMember(jss::signature))
                    return false;

                if (!jv.isMember(jss::signing_time))
                    return false;

                if (!jv.isMember(jss::cookie))
                    return false;

                if (!jv.isMember(jss::validated_hash))
                    return false;

                // Certain fields are only added on a flag ledger.
                bool const isFlagLedger =
                    (env.closed()->info().seq + 1) % 256 == 0;

                if (jv.isMember(jss::server_version) != isFlagLedger)
                    return false;

                if (jv.isMember(jss::reserve_base) != isFlagLedger)
                    return false;

                if (jv.isMember(jss::reserve_inc) != isFlagLedger)
                    return false;

                if (env.closed()->rules().enabled(featureSmartEscrow))
                {
                    if (jv.isMember(jss::extension_compute) != isFlagLedger)
                        return false;

                    if (jv.isMember(jss::extension_size) != isFlagLedger)
                        return false;
                }
                else
                {
                    if (jv.isMember(jss::extension_compute))
                        return false;

                    if (jv.isMember(jss::extension_size))
                        return false;
                }
                return true;
            };

            // Check stream update.  Look at enough stream entries so we see
            // at least one flag ledger.
            while (env.closed()->info().seq < 300)
            {
                env.close();
                using namespace std::chrono_literals;
                BEAST_EXPECT(wsc->findMsg(5s, validValidationFields));
            }
        }

        // RPC unsubscribe
        auto jv = wsc->invoke("unsubscribe", stream);
        if (wsc->version() == 2)
        {
            BEAST_EXPECT(
                jv.isMember(jss::jsonrpc) && jv[jss::jsonrpc] == "2.0");
            BEAST_EXPECT(
                jv.isMember(jss::ripplerpc) && jv[jss::ripplerpc] == "2.0");
            BEAST_EXPECT(jv.isMember(jss::id) && jv[jss::id] == 5);
        }
        BEAST_EXPECT(jv[jss::status] == "success");
    }

    void
    testSubByUrl()
    {
        using namespace jtx;
        testcase("Subscribe by url");
        Env env{*this};

        Json::Value jv;
        jv[jss::url] = "http://localhost/events";
        jv[jss::url_username] = "admin";
        jv[jss::url_password] = "password";
        jv[jss::streams] = Json::arrayValue;
        jv[jss::streams][0u] = "validations";
        auto jr = env.rpc("json", "subscribe", to_string(jv))[jss::result];
        BEAST_EXPECT(jr[jss::status] == "success");

        jv[jss::streams][0u] = "ledger";
        jr = env.rpc("json", "subscribe", to_string(jv))[jss::result];
        BEAST_EXPECT(jr[jss::status] == "success");

        jr = env.rpc("json", "unsubscribe", to_string(jv))[jss::result];
        BEAST_EXPECT(jr[jss::status] == "success");

        jv[jss::streams][0u] = "validations";
        jr = env.rpc("json", "unsubscribe", to_string(jv))[jss::result];
        BEAST_EXPECT(jr[jss::status] == "success");
    }

    void
    testSubErrors(bool subscribe)
    {
        using namespace jtx;
        auto const method = subscribe ? "subscribe" : "unsubscribe";
        testcase << "Error cases for " << method;

        Env env{*this};
        auto wsc = makeWSClient(env.app().config());

        {
            auto jr = env.rpc("json", method, "{}")[jss::result];
            BEAST_EXPECT(jr[jss::error] == "invalidParams");
            BEAST_EXPECT(jr[jss::error_message] == "Invalid parameters.");
        }

        {
            Json::Value jv;
            jv[jss::url] = "not-a-url";
            jv[jss::username] = "admin";
            jv[jss::password] = "password";
            auto jr = env.rpc("json", method, to_string(jv))[jss::result];
            if (subscribe)
            {
                BEAST_EXPECT(jr[jss::error] == "invalidParams");
                BEAST_EXPECT(jr[jss::error_message] == "Failed to parse url.");
            }
            // else TODO: why isn't this an error for unsubscribe ?
            // (findRpcSub returns null)
        }

        {
            Json::Value jv;
            jv[jss::url] = "ftp://scheme.not.supported.tld";
            auto jr = env.rpc("json", method, to_string(jv))[jss::result];
            if (subscribe)
            {
                BEAST_EXPECT(jr[jss::error] == "invalidParams");
                BEAST_EXPECT(
                    jr[jss::error_message] ==
                    "Only http and https is supported.");
            }
        }

        {
            Env env_nonadmin{*this, no_admin(envconfig())};
            Json::Value jv;
            jv[jss::url] = "no-url";
            auto jr =
                env_nonadmin.rpc("json", method, to_string(jv))[jss::result];
            BEAST_EXPECT(jr[jss::error] == "noPermission");
            BEAST_EXPECT(
                jr[jss::error_message] ==
                "You don't have permission for this command.");
        }

        std::initializer_list<Json::Value> const nonArrays{
            Json::nullValue,
            Json::intValue,
            Json::uintValue,
            Json::realValue,
            "",
            Json::booleanValue,
            Json::objectValue};

        for (auto const& f : {jss::accounts_proposed, jss::accounts})
        {
            for (auto const& nonArray : nonArrays)
            {
                Json::Value jv;
                jv[f] = nonArray;
                auto jr = wsc->invoke(method, jv)[jss::result];
                BEAST_EXPECT(jr[jss::error] == "invalidParams");
                BEAST_EXPECT(jr[jss::error_message] == "Invalid parameters.");
            }

            {
                Json::Value jv;
                jv[f] = Json::arrayValue;
                auto jr = wsc->invoke(method, jv)[jss::result];
                BEAST_EXPECT(jr[jss::error] == "actMalformed");
                BEAST_EXPECT(jr[jss::error_message] == "Account malformed.");
            }
        }

        for (auto const& nonArray : nonArrays)
        {
            Json::Value jv;
            jv[jss::books] = nonArray;
            auto jr = wsc->invoke(method, jv)[jss::result];
            BEAST_EXPECT(jr[jss::error] == "invalidParams");
            BEAST_EXPECT(jr[jss::error_message] == "Invalid parameters.");
        }

        {
            Json::Value jv;
            jv[jss::books] = Json::arrayValue;
            jv[jss::books][0u] = 1;
            auto jr = wsc->invoke(method, jv)[jss::result];
            BEAST_EXPECT(jr[jss::error] == "invalidParams");
            BEAST_EXPECT(jr[jss::error_message] == "Invalid parameters.");
        }

        {
            Json::Value jv;
            jv[jss::books] = Json::arrayValue;
            jv[jss::books][0u] = Json::objectValue;
            jv[jss::books][0u][jss::taker_gets] = Json::objectValue;
            jv[jss::books][0u][jss::taker_pays] = Json::objectValue;
            auto jr = wsc->invoke(method, jv)[jss::result];
            BEAST_EXPECT(jr[jss::error] == "srcCurMalformed");
            BEAST_EXPECT(
                jr[jss::error_message] == "Source currency is malformed.");
        }

        {
            Json::Value jv;
            jv[jss::books] = Json::arrayValue;
            jv[jss::books][0u] = Json::objectValue;
            jv[jss::books][0u][jss::taker_gets] = Json::objectValue;
            jv[jss::books][0u][jss::taker_pays] = Json::objectValue;
            jv[jss::books][0u][jss::taker_pays][jss::currency] = "ZZZZ";
            auto jr = wsc->invoke(method, jv)[jss::result];
            BEAST_EXPECT(jr[jss::error] == "srcCurMalformed");
            BEAST_EXPECT(
                jr[jss::error_message] == "Source currency is malformed.");
        }

        {
            Json::Value jv;
            jv[jss::books] = Json::arrayValue;
            jv[jss::books][0u] = Json::objectValue;
            jv[jss::books][0u][jss::taker_gets] = Json::objectValue;
            jv[jss::books][0u][jss::taker_pays] = Json::objectValue;
            jv[jss::books][0u][jss::taker_pays][jss::currency] = "USD";
            jv[jss::books][0u][jss::taker_pays][jss::issuer] = 1;
            auto jr = wsc->invoke(method, jv)[jss::result];
            BEAST_EXPECT(jr[jss::error] == "srcIsrMalformed");
            BEAST_EXPECT(
                jr[jss::error_message] == "Source issuer is malformed.");
        }

        {
            Json::Value jv;
            jv[jss::books] = Json::arrayValue;
            jv[jss::books][0u] = Json::objectValue;
            jv[jss::books][0u][jss::taker_gets] = Json::objectValue;
            jv[jss::books][0u][jss::taker_pays] = Json::objectValue;
            jv[jss::books][0u][jss::taker_pays][jss::currency] = "USD";
            jv[jss::books][0u][jss::taker_pays][jss::issuer] =
                Account{"gateway"}.human() + "DEAD";
            auto jr = wsc->invoke(method, jv)[jss::result];
            BEAST_EXPECT(jr[jss::error] == "srcIsrMalformed");
            BEAST_EXPECT(
                jr[jss::error_message] == "Source issuer is malformed.");
        }

        {
            Json::Value jv;
            jv[jss::books] = Json::arrayValue;
            jv[jss::books][0u] = Json::objectValue;
            jv[jss::books][0u][jss::taker_pays] =
                Account{"gateway"}["USD"](1).value().getJson(
                    JsonOptions::include_date);
            jv[jss::books][0u][jss::taker_gets] = Json::objectValue;
            auto jr = wsc->invoke(method, jv)[jss::result];
            // NOTE: this error is slightly incongruous with the
            // equivalent source currency error
            BEAST_EXPECT(jr[jss::error] == "dstAmtMalformed");
            BEAST_EXPECT(
                jr[jss::error_message] ==
                "Destination amount/currency/issuer is malformed.");
        }

        {
            Json::Value jv;
            jv[jss::books] = Json::arrayValue;
            jv[jss::books][0u] = Json::objectValue;
            jv[jss::books][0u][jss::taker_pays] =
                Account{"gateway"}["USD"](1).value().getJson(
                    JsonOptions::include_date);
            jv[jss::books][0u][jss::taker_gets][jss::currency] = "ZZZZ";
            auto jr = wsc->invoke(method, jv)[jss::result];
            // NOTE: this error is slightly incongruous with the
            // equivalent source currency error
            BEAST_EXPECT(jr[jss::error] == "dstAmtMalformed");
            BEAST_EXPECT(
                jr[jss::error_message] ==
                "Destination amount/currency/issuer is malformed.");
        }

        {
            Json::Value jv;
            jv[jss::books] = Json::arrayValue;
            jv[jss::books][0u] = Json::objectValue;
            jv[jss::books][0u][jss::taker_pays] =
                Account{"gateway"}["USD"](1).value().getJson(
                    JsonOptions::include_date);
            jv[jss::books][0u][jss::taker_gets][jss::currency] = "USD";
            jv[jss::books][0u][jss::taker_gets][jss::issuer] = 1;
            auto jr = wsc->invoke(method, jv)[jss::result];
            BEAST_EXPECT(jr[jss::error] == "dstIsrMalformed");
            BEAST_EXPECT(
                jr[jss::error_message] == "Destination issuer is malformed.");
        }

        {
            Json::Value jv;
            jv[jss::books] = Json::arrayValue;
            jv[jss::books][0u] = Json::objectValue;
            jv[jss::books][0u][jss::taker_pays] =
                Account{"gateway"}["USD"](1).value().getJson(
                    JsonOptions::include_date);
            jv[jss::books][0u][jss::taker_gets][jss::currency] = "USD";
            jv[jss::books][0u][jss::taker_gets][jss::issuer] =
                Account{"gateway"}.human() + "DEAD";
            auto jr = wsc->invoke(method, jv)[jss::result];
            BEAST_EXPECT(jr[jss::error] == "dstIsrMalformed");
            BEAST_EXPECT(
                jr[jss::error_message] == "Destination issuer is malformed.");
        }

        {
            Json::Value jv;
            jv[jss::books] = Json::arrayValue;
            jv[jss::books][0u] = Json::objectValue;
            jv[jss::books][0u][jss::taker_pays] =
                Account{"gateway"}["USD"](1).value().getJson(
                    JsonOptions::include_date);
            jv[jss::books][0u][jss::taker_gets] =
                Account{"gateway"}["USD"](1).value().getJson(
                    JsonOptions::include_date);
            auto jr = wsc->invoke(method, jv)[jss::result];
            BEAST_EXPECT(jr[jss::error] == "badMarket");
            BEAST_EXPECT(jr[jss::error_message] == "No such market.");
        }

        for (auto const& nonArray : nonArrays)
        {
            Json::Value jv;
            jv[jss::streams] = nonArray;
            auto jr = wsc->invoke(method, jv)[jss::result];
            BEAST_EXPECT(jr[jss::error] == "invalidParams");
            BEAST_EXPECT(jr[jss::error_message] == "Invalid parameters.");
        }

        {
            Json::Value jv;
            jv[jss::streams] = Json::arrayValue;
            jv[jss::streams][0u] = 1;
            auto jr = wsc->invoke(method, jv)[jss::result];
            BEAST_EXPECT(jr[jss::error] == "malformedStream");
            BEAST_EXPECT(jr[jss::error_message] == "Stream malformed.");
        }

        {
            Json::Value jv;
            jv[jss::streams] = Json::arrayValue;
            jv[jss::streams][0u] = "not_a_stream";
            auto jr = wsc->invoke(method, jv)[jss::result];
            BEAST_EXPECT(jr[jss::error] == "malformedStream");
            BEAST_EXPECT(jr[jss::error_message] == "Stream malformed.");
        }
    }

    void
    testHistoryTxStream()
    {
        testcase("HistoryTxStream");

        using namespace std::chrono_literals;
        using namespace jtx;
        using IdxHashVec = std::vector<std::tuple<int, std::string, bool, int>>;

        Account alice("alice");
        Account bob("bob");
        Account carol("carol");
        Account david("david");
        ///////////////////////////////////////////////////////////////////

        /*
         * return true if the subscribe or unsubscribe result is a success
         */
        auto goodSubRPC = [](Json::Value const& subReply) -> bool {
            return subReply.isMember(jss::result) &&
                subReply[jss::result].isMember(jss::status) &&
                subReply[jss::result][jss::status] == jss::success;
        };

        /*
         * try to receive txns from the tx stream subscription via the WSClient.
         * return {true, true} if received numReplies replies and also
         * received a tx with the account_history_tx_first == true
         */
        auto getTxHash = [](WSClient& wsc,
                            IdxHashVec& v,
                            int numReplies) -> std::pair<bool, bool> {
            bool first_flag = false;

            for (int i = 0; i < numReplies; ++i)
            {
                std::uint32_t idx{0};
                auto reply = wsc.getMsg(100ms);
                if (reply)
                {
                    auto r = *reply;
                    if (r.isMember(jss::account_history_tx_index))
                        idx = r[jss::account_history_tx_index].asInt();
                    if (r.isMember(jss::account_history_tx_first))
                        first_flag = true;
                    bool boundary = r.isMember(jss::account_history_boundary);
                    int ledger_idx = r[jss::ledger_index].asInt();
                    if (r.isMember(jss::transaction) &&
                        r[jss::transaction].isMember(jss::hash))
                    {
                        auto t{r[jss::transaction]};
                        v.emplace_back(
                            idx, t[jss::hash].asString(), boundary, ledger_idx);
                        continue;
                    }
                }
                return {false, first_flag};
            }

            return {true, first_flag};
        };

        /*
         * send payments between the two accounts a and b,
         * and close ledgersToClose ledgers
         */
        auto sendPayments = [](Env& env,
                               Account const& a,
                               Account const& b,
                               int newTxns,
                               std::uint32_t ledgersToClose,
                               int numXRP = 10) {
            env.memoize(a);
            env.memoize(b);
            for (int i = 0; i < newTxns; ++i)
            {
                auto& from = (i % 2 == 0) ? a : b;
                auto& to = (i % 2 == 0) ? b : a;
                env.apply(
                    pay(from, to, jtx::XRP(numXRP)),
                    jtx::seq(jtx::autofill),
                    jtx::fee(jtx::autofill),
                    jtx::sig(jtx::autofill));
            }
            for (int i = 0; i < ledgersToClose; ++i)
                env.close();
            return newTxns;
        };

        /*
         * Check if txHistoryVec has every item of accountVec,
         * and in the same order.
         * If sizeCompare is false, txHistoryVec is allowed to be larger.
         */
        auto hashCompare = [](IdxHashVec const& accountVec,
                              IdxHashVec const& txHistoryVec,
                              bool sizeCompare) -> bool {
            if (accountVec.empty() || txHistoryVec.empty())
                return false;
            if (sizeCompare && accountVec.size() != (txHistoryVec.size()))
                return false;

            hash_map<std::string, int> txHistoryMap;
            for (auto const& tx : txHistoryVec)
            {
                txHistoryMap.emplace(std::get<1>(tx), std::get<0>(tx));
            }

            auto getHistoryIndex = [&](std::size_t i) -> std::optional<int> {
                if (i >= accountVec.size())
                    return {};
                auto it = txHistoryMap.find(std::get<1>(accountVec[i]));
                if (it == txHistoryMap.end())
                    return {};
                return it->second;
            };

            auto firstHistoryIndex = getHistoryIndex(0);
            if (!firstHistoryIndex)
                return false;
            for (std::size_t i = 1; i < accountVec.size(); ++i)
            {
                if (auto idx = getHistoryIndex(i);
                    !idx || *idx != *firstHistoryIndex + i)
                    return false;
            }
            return true;
        };

        // example of vector created from the return of `subscribe` rpc
        // with jss::accounts
        // boundary == true on last tx of ledger
        // ------------------------------------------------------------
        // (0, "E5B8B...", false, 4
        // (0, "39E1C...", false, 4
        // (0, "14EF1...", false, 4
        // (0, "386E6...", false, 4
        // (0, "00F3B...", true,  4
        // (0, "1DCDC...", false, 5
        // (0, "BD02A...", false, 5
        // (0, "D3E16...", false, 5
        // (0, "CB593...", false, 5
        // (0, "8F28B...", true,  5
        //
        // example of vector created from the return of `subscribe` rpc
        // with jss::account_history_tx_stream.
        // boundary == true on first tx of ledger
        // ------------------------------------------------------------
        // (-1, "8F28B...", false, 5
        // (-2, "CB593...", false, 5
        // (-3, "D3E16...", false, 5
        // (-4, "BD02A...", false, 5
        // (-5, "1DCDC...", true,  5
        // (-6, "00F3B...", false, 4
        // (-7, "386E6...", false, 4
        // (-8, "14EF1...", false, 4
        // (-9, "39E1C...", false, 4
        // (-10, "E5B8B...", true, 4

        auto checkBoundary = [](IdxHashVec const& vec, bool /* forward */) {
            size_t num_tx = vec.size();
            for (size_t i = 0; i < num_tx; ++i)
            {
                auto [idx, hash, boundary, ledger] = vec[i];
                if ((i + 1 == num_tx || ledger != std::get<3>(vec[i + 1])) !=
                    boundary)
                    return false;
            }
            return true;
        };

        ///////////////////////////////////////////////////////////////////

        {
            /*
             * subscribe to an account twice with same WS client,
             * the second should fail
             *
             * also test subscribe to the account before it is created
             */
            Env env(*this);
            auto wscTxHistory = makeWSClient(env.app().config());
            Json::Value request;
            request[jss::account_history_tx_stream] = Json::objectValue;
            request[jss::account_history_tx_stream][jss::account] =
                alice.human();
            auto jv = wscTxHistory->invoke("subscribe", request);
            if (!BEAST_EXPECT(goodSubRPC(jv)))
                return;

            jv = wscTxHistory->invoke("subscribe", request);
            BEAST_EXPECT(!goodSubRPC(jv));

            /*
             * unsubscribe history only, future txns should still be streamed
             */
            request[jss::account_history_tx_stream][jss::stop_history_tx_only] =
                true;
            jv = wscTxHistory->invoke("unsubscribe", request);
            if (!BEAST_EXPECT(goodSubRPC(jv)))
                return;

            sendPayments(env, env.master, alice, 1, 1, 123456);

            IdxHashVec vec;
            auto r = getTxHash(*wscTxHistory, vec, 1);
            if (!BEAST_EXPECT(r.first && r.second))
                return;

            /*
             * unsubscribe, future txns should not be streamed
             */
            request[jss::account_history_tx_stream][jss::stop_history_tx_only] =
                false;
            jv = wscTxHistory->invoke("unsubscribe", request);
            BEAST_EXPECT(goodSubRPC(jv));

            sendPayments(env, env.master, alice, 1, 1);
            r = getTxHash(*wscTxHistory, vec, 1);
            BEAST_EXPECT(!r.first);
        }
        {
            /*
             * subscribe genesis account tx history without txns
             * subscribe to bob's account after it is created
             */
            Env env(*this);
            auto wscTxHistory = makeWSClient(env.app().config());
            Json::Value request;
            request[jss::account_history_tx_stream] = Json::objectValue;
            request[jss::account_history_tx_stream][jss::account] =
                "rHb9CJAWyB4rj91VRWn96DkukG4bwdtyTh";
            auto jv = wscTxHistory->invoke("subscribe", request);
            if (!BEAST_EXPECT(goodSubRPC(jv)))
                return;
            IdxHashVec genesisFullHistoryVec;
            if (!BEAST_EXPECT(
                    !getTxHash(*wscTxHistory, genesisFullHistoryVec, 1).first))
                return;

            /*
             * create bob's account with one tx
             * the two subscriptions should both stream it
             */
            sendPayments(env, env.master, bob, 1, 1, 654321);

            auto r = getTxHash(*wscTxHistory, genesisFullHistoryVec, 1);
            if (!BEAST_EXPECT(r.first && r.second))
                return;

            request[jss::account_history_tx_stream][jss::account] = bob.human();
            jv = wscTxHistory->invoke("subscribe", request);
            if (!BEAST_EXPECT(goodSubRPC(jv)))
                return;
            IdxHashVec bobFullHistoryVec;
            r = getTxHash(*wscTxHistory, bobFullHistoryVec, 1);
            if (!BEAST_EXPECT(r.first && r.second))
                return;
            BEAST_EXPECT(
                std::get<1>(bobFullHistoryVec.back()) ==
                std::get<1>(genesisFullHistoryVec.back()));

            /*
             * unsubscribe to prepare next test
             */
            jv = wscTxHistory->invoke("unsubscribe", request);
            if (!BEAST_EXPECT(goodSubRPC(jv)))
                return;
            request[jss::account_history_tx_stream][jss::account] =
                "rHb9CJAWyB4rj91VRWn96DkukG4bwdtyTh";
            jv = wscTxHistory->invoke("unsubscribe", request);
            BEAST_EXPECT(goodSubRPC(jv));

            /*
             * add more txns, then subscribe bob tx history and
             * genesis account tx history. Their earliest txns should match.
             */
            sendPayments(env, env.master, bob, 30, 300);
            wscTxHistory = makeWSClient(env.app().config());
            request[jss::account_history_tx_stream][jss::account] = bob.human();
            jv = wscTxHistory->invoke("subscribe", request);

            bobFullHistoryVec.clear();
            BEAST_EXPECT(
                getTxHash(*wscTxHistory, bobFullHistoryVec, 31).second);
            jv = wscTxHistory->invoke("unsubscribe", request);

            request[jss::account_history_tx_stream][jss::account] =
                "rHb9CJAWyB4rj91VRWn96DkukG4bwdtyTh";
            jv = wscTxHistory->invoke("subscribe", request);
            genesisFullHistoryVec.clear();
            BEAST_EXPECT(
                getTxHash(*wscTxHistory, genesisFullHistoryVec, 31).second);
            jv = wscTxHistory->invoke("unsubscribe", request);

            BEAST_EXPECT(
                std::get<1>(bobFullHistoryVec.back()) ==
                std::get<1>(genesisFullHistoryVec.back()));
        }

        {
            /*
             * subscribe account and subscribe account tx history
             * and compare txns streamed
             */
            Env env(*this);
            auto wscAccount = makeWSClient(env.app().config());
            auto wscTxHistory = makeWSClient(env.app().config());

            std::array<Account, 2> accounts = {alice, bob};
            env.fund(XRP(222222), accounts);
            env.close();

            // subscribe account
            Json::Value stream = Json::objectValue;
            stream[jss::accounts] = Json::arrayValue;
            stream[jss::accounts].append(alice.human());
            auto jv = wscAccount->invoke("subscribe", stream);

            sendPayments(env, alice, bob, 5, 1);
            sendPayments(env, alice, bob, 5, 1);
            IdxHashVec accountVec;
            if (!BEAST_EXPECT(getTxHash(*wscAccount, accountVec, 10).first))
                return;

            // subscribe account tx history
            Json::Value request;
            request[jss::account_history_tx_stream] = Json::objectValue;
            request[jss::account_history_tx_stream][jss::account] =
                alice.human();
            jv = wscTxHistory->invoke("subscribe", request);

            // compare historical txns
            IdxHashVec txHistoryVec;
            if (!BEAST_EXPECT(getTxHash(*wscTxHistory, txHistoryVec, 10).first))
                return;
            if (!BEAST_EXPECT(hashCompare(accountVec, txHistoryVec, true)))
                return;

            // check boundary tags
            // only account_history_tx_stream has ledger boundary information.
            if (!BEAST_EXPECT(checkBoundary(txHistoryVec, false)))
                return;

            {
                // take out all history txns from stream to prepare next test
                IdxHashVec initFundTxns;
                if (!BEAST_EXPECT(
                        getTxHash(*wscTxHistory, initFundTxns, 10).second) ||
                    !BEAST_EXPECT(checkBoundary(initFundTxns, false)))
                    return;
            }

            // compare future txns
            sendPayments(env, alice, bob, 10, 1);
            if (!BEAST_EXPECT(getTxHash(*wscAccount, accountVec, 10).first))
                return;
            if (!BEAST_EXPECT(getTxHash(*wscTxHistory, txHistoryVec, 10).first))
                return;
            if (!BEAST_EXPECT(hashCompare(accountVec, txHistoryVec, true)))
                return;

            // check boundary tags
            // only account_history_tx_stream has ledger boundary information.
            if (!BEAST_EXPECT(checkBoundary(txHistoryVec, false)))
                return;

            wscTxHistory->invoke("unsubscribe", request);
            wscAccount->invoke("unsubscribe", stream);
        }

        {
            /*
             * alice issues USD to carol
             * mix USD and XRP payments
             */
            Env env(*this);
            auto const USD_a = alice["USD"];

            std::array<Account, 2> accounts = {alice, carol};
            env.fund(XRP(333333), accounts);
            env.trust(USD_a(20000), carol);
            env.close();

            auto mixedPayments = [&]() -> int {
                sendPayments(env, alice, carol, 1, 0);
                env(pay(alice, carol, USD_a(100)));
                env.close();
                return 2;
            };

            // subscribe
            Json::Value request;
            request[jss::account_history_tx_stream] = Json::objectValue;
            request[jss::account_history_tx_stream][jss::account] =
                carol.human();
            auto ws = makeWSClient(env.app().config());
            auto jv = ws->invoke("subscribe", request);
            {
                // take out existing txns from the stream
                IdxHashVec tempVec;
                getTxHash(*ws, tempVec, 100);
            }

            auto count = mixedPayments();
            IdxHashVec vec1;
            if (!BEAST_EXPECT(getTxHash(*ws, vec1, count).first))
                return;
            ws->invoke("unsubscribe", request);
        }

        {
            /*
             * long transaction history
             */
            Env env(*this);
            std::array<Account, 2> accounts = {alice, carol};
            env.fund(XRP(444444), accounts);
            env.close();

            // many payments, and close lots of ledgers
            auto oneRound = [&](int numPayments) {
                return sendPayments(env, alice, carol, numPayments, 300);
            };

            // subscribe
            Json::Value request;
            request[jss::account_history_tx_stream] = Json::objectValue;
            request[jss::account_history_tx_stream][jss::account] =
                carol.human();
            auto wscLong = makeWSClient(env.app().config());
            auto jv = wscLong->invoke("subscribe", request);
            {
                // take out existing txns from the stream
                IdxHashVec tempVec;
                getTxHash(*wscLong, tempVec, 100);
            }

            // repeat the payments many rounds
            for (int kk = 2; kk < 10; ++kk)
            {
                auto count = oneRound(kk);
                IdxHashVec vec1;
                if (!BEAST_EXPECT(getTxHash(*wscLong, vec1, count).first))
                    return;

                // another subscribe, only for this round
                auto wscShort = makeWSClient(env.app().config());
                auto jv = wscShort->invoke("subscribe", request);
                IdxHashVec vec2;
                if (!BEAST_EXPECT(getTxHash(*wscShort, vec2, count).first))
                    return;
                if (!BEAST_EXPECT(hashCompare(vec1, vec2, true)))
                    return;
                wscShort->invoke("unsubscribe", request);
            }
        }
    }

    void
    testSubBookChanges()
    {
        testcase("SubBookChanges");
        using namespace jtx;
        using namespace std::chrono_literals;
        FeatureBitset const all{
            jtx::testable_amendments() | featurePermissionedDomains |
            featureCredentials | featurePermissionedDEX};

        Env env(*this, all);
        PermissionedDEX permDex(env);
        auto const alice = permDex.alice;
        auto const bob = permDex.bob;
        auto const carol = permDex.carol;
        auto const domainID = permDex.domainID;
        auto const gw = permDex.gw;
        auto const USD = permDex.USD;

        auto wsc = makeWSClient(env.app().config());

        Json::Value streams;
        streams[jss::streams] = Json::arrayValue;
        streams[jss::streams][0u] = "book_changes";

        auto jv = wsc->invoke("subscribe", streams);
        if (!BEAST_EXPECT(jv[jss::status] == "success"))
            return;
        env(offer(alice, XRP(10), USD(10)),
            domain(domainID),
            txflags(tfHybrid));
        env.close();

        env(pay(bob, carol, USD(5)),
            path(~USD),
            sendmax(XRP(5)),
            domain(domainID));
        env.close();

        BEAST_EXPECT(wsc->findMsg(5s, [&](auto const& jv) {
            if (jv[jss::changes].size() != 1)
                return false;

            auto const jrOffer = jv[jss::changes][0u];
            return (jv[jss::changes][0u][jss::domain]).asString() ==
                strHex(domainID) &&
                jrOffer[jss::currency_a].asString() == "XRP_drops" &&
                jrOffer[jss::volume_a].asString() == "5000000" &&
                jrOffer[jss::currency_b].asString() ==
                "rHUKYAZyUFn8PCZWbPfwHfbVQXTYrYKkHb/USD" &&
                jrOffer[jss::volume_b].asString() == "5";
        }));
    }

    void
    testNFToken(FeatureBitset features)
    {
        // `nftoken_id` is added for `transaction` stream in the `subscribe`
        // response for NFTokenMint and NFTokenAcceptOffer.
        //
        // `nftoken_ids` is added for `transaction` stream in the `subscribe`
        // response for NFTokenCancelOffer
        //
        // `offer_id` is added for `transaction` stream in the `subscribe`
        // response for NFTokenCreateOffer
        //
        // The values of these fields are dependent on the NFTokenID/OfferID
        // changed in its corresponding transaction. We want to validate each
        // response to make sure the synethic fields hold the right values.

        testcase("Test synthetic fields from Subscribe response");

        using namespace test::jtx;
        using namespace std::chrono_literals;

        Account const alice{"alice"};
        Account const bob{"bob"};
        Account const broker{"broker"};

        Env env{*this, features};
        env.fund(XRP(10000), alice, bob, broker);
        env.close();

        auto wsc = test::makeWSClient(env.app().config());
        Json::Value stream;
        stream[jss::streams] = Json::arrayValue;
        stream[jss::streams].append("transactions");
        auto jv = wsc->invoke("subscribe", stream);

        // Verify `nftoken_id` value equals to the NFTokenID that was
        // changed in the most recent NFTokenMint or NFTokenAcceptOffer
        // transaction
        auto verifyNFTokenID = [&](uint256 const& actualNftID) {
            BEAST_EXPECT(wsc->findMsg(5s, [&](auto const& jv) {
                uint256 nftID;
                BEAST_EXPECT(
                    nftID.parseHex(jv[jss::meta][jss::nftoken_id].asString()));
                return nftID == actualNftID;
            }));
        };

        // Verify `nftoken_ids` value equals to the NFTokenIDs that were
        // changed in the most recent NFTokenCancelOffer transaction
        auto verifyNFTokenIDsInCancelOffer =
            [&](std::vector<uint256> actualNftIDs) {
                BEAST_EXPECT(wsc->findMsg(5s, [&](auto const& jv) {
                    std::vector<uint256> metaIDs;
                    std::transform(
                        jv[jss::meta][jss::nftoken_ids].begin(),
                        jv[jss::meta][jss::nftoken_ids].end(),
                        std::back_inserter(metaIDs),
                        [this](Json::Value id) {
                            uint256 nftID;
                            BEAST_EXPECT(nftID.parseHex(id.asString()));
                            return nftID;
                        });
                    // Sort both array to prepare for comparison
                    std::sort(metaIDs.begin(), metaIDs.end());
                    std::sort(actualNftIDs.begin(), actualNftIDs.end());

                    // Make sure the expect number of NFTs is correct
                    BEAST_EXPECT(metaIDs.size() == actualNftIDs.size());

                    // Check the value of NFT ID in the meta with the
                    // actual values
                    for (size_t i = 0; i < metaIDs.size(); ++i)
                        BEAST_EXPECT(metaIDs[i] == actualNftIDs[i]);
                    return true;
                }));
            };

        // Verify `offer_id` value equals to the offerID that was
        // changed in the most recent NFTokenCreateOffer tx
        auto verifyNFTokenOfferID = [&](uint256 const& offerID) {
            BEAST_EXPECT(wsc->findMsg(5s, [&](auto const& jv) {
                uint256 metaOfferID;
                BEAST_EXPECT(metaOfferID.parseHex(
                    jv[jss::meta][jss::offer_id].asString()));
                return metaOfferID == offerID;
            }));
        };

        // Check new fields in tx meta when for all NFTtransactions
        {
            // Alice mints 2 NFTs
            // Verify the NFTokenIDs are correct in the NFTokenMint tx meta
            uint256 const nftId1{
                token::getNextID(env, alice, 0u, tfTransferable)};
            env(token::mint(alice, 0u), txflags(tfTransferable));
            env.close();
            verifyNFTokenID(nftId1);

            uint256 const nftId2{
                token::getNextID(env, alice, 0u, tfTransferable)};
            env(token::mint(alice, 0u), txflags(tfTransferable));
            env.close();
            verifyNFTokenID(nftId2);

            // Alice creates one sell offer for each NFT
            // Verify the offer indexes are correct in the NFTokenCreateOffer tx
            // meta
            uint256 const aliceOfferIndex1 =
                keylet::nftoffer(alice, env.seq(alice)).key;
            env(token::createOffer(alice, nftId1, drops(1)),
                txflags(tfSellNFToken));
            env.close();
            verifyNFTokenOfferID(aliceOfferIndex1);

            uint256 const aliceOfferIndex2 =
                keylet::nftoffer(alice, env.seq(alice)).key;
            env(token::createOffer(alice, nftId2, drops(1)),
                txflags(tfSellNFToken));
            env.close();
            verifyNFTokenOfferID(aliceOfferIndex2);

            // Alice cancels two offers she created
            // Verify the NFTokenIDs are correct in the NFTokenCancelOffer tx
            // meta
            env(token::cancelOffer(
                alice, {aliceOfferIndex1, aliceOfferIndex2}));
            env.close();
            verifyNFTokenIDsInCancelOffer({nftId1, nftId2});

            // Bobs creates a buy offer for nftId1
            // Verify the offer id is correct in the NFTokenCreateOffer tx meta
            auto const bobBuyOfferIndex =
                keylet::nftoffer(bob, env.seq(bob)).key;
            env(token::createOffer(bob, nftId1, drops(1)), token::owner(alice));
            env.close();
            verifyNFTokenOfferID(bobBuyOfferIndex);

            // Alice accepts bob's buy offer
            // Verify the NFTokenID is correct in the NFTokenAcceptOffer tx meta
            env(token::acceptBuyOffer(alice, bobBuyOfferIndex));
            env.close();
            verifyNFTokenID(nftId1);
        }

        // Check `nftoken_ids` in brokered mode
        {
            // Alice mints a NFT
            uint256 const nftId{
                token::getNextID(env, alice, 0u, tfTransferable)};
            env(token::mint(alice, 0u), txflags(tfTransferable));
            env.close();
            verifyNFTokenID(nftId);

            // Alice creates sell offer and set broker as destination
            uint256 const offerAliceToBroker =
                keylet::nftoffer(alice, env.seq(alice)).key;
            env(token::createOffer(alice, nftId, drops(1)),
                token::destination(broker),
                txflags(tfSellNFToken));
            env.close();
            verifyNFTokenOfferID(offerAliceToBroker);

            // Bob creates buy offer
            uint256 const offerBobToBroker =
                keylet::nftoffer(bob, env.seq(bob)).key;
            env(token::createOffer(bob, nftId, drops(1)), token::owner(alice));
            env.close();
            verifyNFTokenOfferID(offerBobToBroker);

            // Check NFTokenID meta for NFTokenAcceptOffer in brokered mode
            env(token::brokerOffers(
                broker, offerBobToBroker, offerAliceToBroker));
            env.close();
            verifyNFTokenID(nftId);
        }

        // Check if there are no duplicate nft id in Cancel transactions where
        // multiple offers are cancelled for the same NFT
        {
            // Alice mints a NFT
            uint256 const nftId{
                token::getNextID(env, alice, 0u, tfTransferable)};
            env(token::mint(alice, 0u), txflags(tfTransferable));
            env.close();
            verifyNFTokenID(nftId);

            // Alice creates 2 sell offers for the same NFT
            uint256 const aliceOfferIndex1 =
                keylet::nftoffer(alice, env.seq(alice)).key;
            env(token::createOffer(alice, nftId, drops(1)),
                txflags(tfSellNFToken));
            env.close();
            verifyNFTokenOfferID(aliceOfferIndex1);

            uint256 const aliceOfferIndex2 =
                keylet::nftoffer(alice, env.seq(alice)).key;
            env(token::createOffer(alice, nftId, drops(1)),
                txflags(tfSellNFToken));
            env.close();
            verifyNFTokenOfferID(aliceOfferIndex2);

            // Make sure the metadata only has 1 nft id, since both offers are
            // for the same nft
            env(token::cancelOffer(
                alice, {aliceOfferIndex1, aliceOfferIndex2}));
            env.close();
            verifyNFTokenIDsInCancelOffer({nftId});
        }

        if (features[featureNFTokenMintOffer])
        {
            uint256 const aliceMintWithOfferIndex1 =
                keylet::nftoffer(alice, env.seq(alice)).key;
            env(token::mint(alice), token::amount(XRP(0)));
            env.close();
            verifyNFTokenOfferID(aliceMintWithOfferIndex1);
        }
    }

    void
    run() override
    {
        using namespace test::jtx;
<<<<<<< HEAD
        FeatureBitset const all{supported_amendments()};
=======
        FeatureBitset const all{testable_amendments()};
        FeatureBitset const xrpFees{featureXRPFees};
>>>>>>> 80d82c5b

        testServer();
        testLedger();
        testTransactions_APIv1();
        testTransactions_APIv2();
        testManifests();
        testValidations(all - featureXRPFees - featureSmartEscrow);
        testValidations(all - featureSmartEscrow);
        testValidations(all);
        testSubErrors(true);
        testSubErrors(false);
        testSubByUrl();
        testHistoryTxStream();
        testSubBookChanges();
        testNFToken(all);
        testNFToken(all - featureNFTokenMintOffer);
    }
};

BEAST_DEFINE_TESTSUITE(Subscribe, app, ripple);

}  // namespace test
}  // namespace ripple<|MERGE_RESOLUTION|>--- conflicted
+++ resolved
@@ -1593,12 +1593,8 @@
     run() override
     {
         using namespace test::jtx;
-<<<<<<< HEAD
-        FeatureBitset const all{supported_amendments()};
-=======
         FeatureBitset const all{testable_amendments()};
         FeatureBitset const xrpFees{featureXRPFees};
->>>>>>> 80d82c5b
 
         testServer();
         testLedger();
