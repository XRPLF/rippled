--- conflicted
+++ resolved
@@ -20,11 +20,9 @@
 #include <test/jtx.h>
 #include <test/jtx/AMM.h>
 #include <test/jtx/AMMTest.h>
-<<<<<<< HEAD
-=======
-
->>>>>>> c17676a9
+
 #include <xrpl/protocol/jss.h>
+
 #include <unordered_map>
 
 namespace ripple {
