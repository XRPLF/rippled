--- conflicted
+++ resolved
@@ -20,10 +20,7 @@
 #include <test/jtx.h>
 
 #include <xrpl/protocol/Feature.h>
-<<<<<<< HEAD
-=======
 
->>>>>>> c17676a9
 #include <functional>
 #include <vector>
 
