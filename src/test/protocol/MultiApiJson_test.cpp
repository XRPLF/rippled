//------------------------------------------------------------------------------
/*
    This file is part of rippled: https://github.com/XRPLF/rippled/
    Copyright (c) 2023 Ripple Labs Inc.

    Permission to use, copy, modify, and/or distribute this software for any
    purpose  with  or without fee is hereby granted, provided that the above
    copyright notice and this permission notice appear in all copies.

    THE  SOFTWARE IS PROVIDED "AS IS" AND THE AUTHOR DISCLAIMS ALL WARRANTIES
    WITH  REGARD  TO  THIS  SOFTWARE  INCLUDING  ALL  IMPLIED  WARRANTIES  OF
    MERCHANTABILITY  AND  FITNESS. IN NO EVENT SHALL THE AUTHOR BE LIABLE FOR
    ANY  SPECIAL ,  DIRECT, INDIRECT, OR CONSEQUENTIAL DAMAGES OR ANY DAMAGES
    WHATSOEVER  RESULTING  FROM  LOSS  OF USE, DATA OR PROFITS, WHETHER IN AN
    ACTION  OF  CONTRACT, NEGLIGENCE OR OTHER TORTIOUS ACTION, ARISING OUT OF
    OR IN CONNECTION WITH THE USE OR PERFORMANCE OF THIS SOFTWARE.
*/
//==============================================================================

#include <ripple/beast/unit_test.h>
#include <ripple/protocol/MultiApiJson.h>

#include <cstdint>
#include <limits>
#include <optional>
#include <type_traits>
#include <utility>

namespace ripple {
namespace test {

namespace {

// This needs to be in a namespace because of deduction guide
template <typename... Ts>
struct Overload : Ts...
{
    using Ts::operator()...;
};
template <typename... Ts>
Overload(Ts...) -> Overload<Ts...>;

}  // namespace

struct MultiApiJson_test : beast::unit_test::suite
{
    static auto
    makeJson(const char* key, int val)
    {
        Json::Value obj1(Json::objectValue);
        obj1[key] = val;
        return obj1;
    }

<<<<<<< HEAD
    template <int size>
    constexpr static auto valid = [](unsigned int v) constexpr noexcept -> bool
    {
        return v > 0 && v <= size;
    };

=======
>>>>>>> c88166e0
    void
    run() override
    {
        using ripple::detail::MultiApiJson;

        Json::Value const obj1 = makeJson("value", 1);
        Json::Value const obj2 = makeJson("value", 2);
        Json::Value const obj3 = makeJson("value", 3);
        Json::Value const jsonNull{};

        MultiApiJson<1, 3> subject{};
        static_assert(sizeof(subject) == sizeof(subject.val));
        static_assert(subject.size == subject.val.size());
        static_assert(
            std::is_same_v<decltype(subject.val), std::array<Json::Value, 3>>);

        BEAST_EXPECT(subject.val.size() == 3);
        BEAST_EXPECT(
            (subject.val ==
             std::array<Json::Value, 3>{jsonNull, jsonNull, jsonNull}));

        subject.val[0] = obj1;
        subject.val[1] = obj2;

        {
            testcase("forApiVersions, forAllApiVersions");

            // Some static data for test inputs
            static const int primes[] = {2,  3,  5,  7,  11, 13, 17, 19, 23,
                                         29, 31, 37, 41, 43, 47, 53, 59, 61,
                                         67, 71, 73, 79, 83, 89, 97};
            static_assert(std::size(primes) > RPC::apiMaximumValidVersion);

            MultiApiJson<1, 3> s1{};
            static_assert(
                s1.size ==
                RPC::apiMaximumValidVersion + 1 -
                    RPC::apiMinimumSupportedVersion);

            int productAllVersions = 1;
            for (unsigned i = RPC::apiMinimumSupportedVersion;
                 i <= RPC::apiMaximumValidVersion;
                 ++i)
            {
                auto const index = i - RPC::apiMinimumSupportedVersion;
                BEAST_EXPECT(index == s1.index(i));
                BEAST_EXPECT(s1.valid(i));
                s1.val[index] = makeJson("value", primes[i]);
                productAllVersions *= primes[i];
            }
            BEAST_EXPECT(!s1.valid(0));
            BEAST_EXPECT(!s1.valid(RPC::apiMaximumValidVersion + 1));
            BEAST_EXPECT(
                !s1.valid(std::numeric_limits<decltype(
                              RPC::apiMaximumValidVersion.value)>::max()));

            int result = 1;
            static_assert(
                RPC::apiMinimumSupportedVersion + 1 <=
                RPC::apiMaximumValidVersion);
            forApiVersions<
                RPC::apiMinimumSupportedVersion,
                RPC::apiMinimumSupportedVersion + 1>(
                std::as_const(s1).visit(),
                [this](
                    Json::Value const& json,
                    unsigned int version,
                    int* result) {
                    BEAST_EXPECT(
                        version >= RPC::apiMinimumSupportedVersion &&
                        version <= RPC::apiMinimumSupportedVersion + 1);
                    if (BEAST_EXPECT(json.isMember("value")))
                    {
                        *result *= json["value"].asInt();
                    }
                },
                &result);
            BEAST_EXPECT(
                result ==
                primes[RPC::apiMinimumSupportedVersion] *
                    primes[RPC::apiMinimumSupportedVersion + 1]);

            // Check all the values with mutable data
            forAllApiVersions(
                s1.visit(), [&s1, this](Json::Value& json, auto version) {
                    BEAST_EXPECT(s1.val[s1.index(version)] == json);
                    if (BEAST_EXPECT(json.isMember("value")))
                    {
                        BEAST_EXPECT(json["value"].asInt() == primes[version]);
                    }
                });

            result = 1;
            forAllApiVersions(
                std::as_const(s1).visit(),
                [this](
                    Json::Value const& json,
                    unsigned int version,
                    int* result) {
                    BEAST_EXPECT(
                        version >= RPC::apiMinimumSupportedVersion &&
                        version <= RPC::apiMaximumValidVersion);
                    if (BEAST_EXPECT(json.isMember("value")))
                    {
                        *result *= json["value"].asInt();
                    }
                },
                &result);

            BEAST_EXPECT(result == productAllVersions);

            // Several overloads we want to fail
            static_assert([](auto&& v) {
                return !requires
                {
                    forAllApiVersions(
                        std::forward<decltype(v)>(v).visit(),  //
                        [](Json::Value&, auto) {});            // missing const
                };
            }(std::as_const(s1)));
            static_assert([](auto&& v) {
                return !requires
                {
                    forAllApiVersions(
                        std::forward<decltype(v)>(v).visit(),  //
                        [](Json::Value&) {});                  // missing const
                };
            }(std::as_const(s1)));
            static_assert([](auto&& v) {
                return !requires
                {
                    forAllApiVersions(
                        std::forward<decltype(v)>(v).visit(),  //
                        []() {});  // missing parameters
                };
            }(std::as_const(s1)));
            static_assert([](auto&& v) {
                return !requires
                {
                    forAllApiVersions(
                        std::forward<decltype(v)>(v).visit(),  //
                        [](auto) {},
                        1);  // missing parameters
                };
            }(std::as_const(s1)));
            static_assert([](auto&& v) {
                return !requires
                {
                    forAllApiVersions(
                        std::forward<decltype(v)>(v).visit(),  //
                        [](auto, auto) {},
                        1);  // missing parameters
                };
            }(std::as_const(s1)));
            static_assert([](auto&& v) {
                return !requires
                {
                    forAllApiVersions(
                        std::forward<decltype(v)>(v).visit(),  //
                        [](auto, auto, const char*) {},
                        1);  // parameter type mismatch
                };
            }(std::as_const(s1)));

            // Sanity checks
            static_assert([](auto&& v) {
                return requires
                {
                    forAllApiVersions(
                        std::forward<decltype(v)>(v).visit(),  //
                        [](auto) {});
                };
            }(s1));
            static_assert([](auto&& v) {
                return requires
                {
                    forAllApiVersions(
                        std::forward<decltype(v)>(v).visit(),  //
                        [](Json::Value const&) {});
                };
            }(std::as_const(s1)));
            static_assert([](auto&& v) {
                return requires
                {
                    forAllApiVersions(
                        std::forward<decltype(v)>(v).visit(),  //
                        [](auto...) {});
                };
            }(s1));
            static_assert([](auto&& v) {
                return requires
                {
                    forAllApiVersions(
                        std::forward<decltype(v)>(v).visit(),  //
                        [](Json::Value const&, auto...) {});
                };
            }(std::as_const(s1)));
            static_assert([](auto&& v) {
                return requires
                {
                    forAllApiVersions(
                        std::forward<decltype(v)>(v).visit(),  //
                        [](Json::Value&, auto, auto, auto...) {},
                        0,
                        "");
                };
            }(s1));
            static_assert([](auto&& v) {
                return requires
                {
                    forAllApiVersions(
                        std::forward<decltype(v)>(v).visit(),  //
                        []<unsigned int Version>(
                            Json::Value const&,
                            std::integral_constant<unsigned int, Version>,
                            int,
                            const char*) {},
                        0,
                        "");
                };
            }(std::as_const(s1)));
            static_assert([](auto&& v) {
                return requires
                {
                    forAllApiVersions(
                        std::forward<decltype(v)>(v).visit(),  //
                        [](auto...) {});
                };
            }(std::move(s1)));
            static_assert([](auto&& v) {
                return requires
                {
                    forAllApiVersions(
                        std::forward<decltype(v)>(v).visit(),  //
                        [](auto...) {});
                };
            }(std::move(std::as_const(s1))));
        }

        {
            testcase("default copy construction / assignment");

            MultiApiJson<1, 3> x{subject};

            BEAST_EXPECT(x.val.size() == subject.val.size());
            BEAST_EXPECT(x.val[0] == subject.val[0]);
            BEAST_EXPECT(x.val[1] == subject.val[1]);
            BEAST_EXPECT(x.val[2] == subject.val[2]);
            BEAST_EXPECT(x.val == subject.val);
            BEAST_EXPECT(&x.val[0] != &subject.val[0]);
            BEAST_EXPECT(&x.val[1] != &subject.val[1]);
            BEAST_EXPECT(&x.val[2] != &subject.val[2]);

            MultiApiJson<1, 3> y;
            BEAST_EXPECT((y.val == std::array<Json::Value, 3>{}));
            y = subject;
            BEAST_EXPECT(y.val == subject.val);
            BEAST_EXPECT(&y.val[0] != &subject.val[0]);
            BEAST_EXPECT(&y.val[1] != &subject.val[1]);
            BEAST_EXPECT(&y.val[2] != &subject.val[2]);

            y = std::move(x);
            BEAST_EXPECT(y.val == subject.val);
            BEAST_EXPECT(&y.val[0] != &subject.val[0]);
            BEAST_EXPECT(&y.val[1] != &subject.val[1]);
            BEAST_EXPECT(&y.val[2] != &subject.val[2]);
        }

        {
            testcase("set");

            auto x = MultiApiJson<1, 2>{Json::objectValue};
            x.set("name1", 42);
            BEAST_EXPECT(x.val[0].isMember("name1"));
            BEAST_EXPECT(x.val[1].isMember("name1"));
            BEAST_EXPECT(x.val[0]["name1"].isInt());
            BEAST_EXPECT(x.val[1]["name1"].isInt());
            BEAST_EXPECT(x.val[0]["name1"].asInt() == 42);
            BEAST_EXPECT(x.val[1]["name1"].asInt() == 42);

            x.set("name2", "bar");
            BEAST_EXPECT(x.val[0].isMember("name2"));
            BEAST_EXPECT(x.val[1].isMember("name2"));
            BEAST_EXPECT(x.val[0]["name2"].isString());
            BEAST_EXPECT(x.val[1]["name2"].isString());
            BEAST_EXPECT(x.val[0]["name2"].asString() == "bar");
            BEAST_EXPECT(x.val[1]["name2"].asString() == "bar");

            // Tests of requires clause - these are expected to match
            static_assert([](auto&& v) {
                return requires
                {
                    v.set("name", Json::nullValue);
                };
            }(x));
            static_assert([](auto&& v) {
                return requires
                {
                    v.set("name", "value");
                };
            }(x));
            static_assert([](auto&& v) {
                return requires
                {
                    v.set("name", true);
                };
            }(x));
            static_assert([](auto&& v) {
                return requires
                {
                    v.set("name", 42);
                };
            }(x));

            // Tests of requires clause - these are expected NOT to match
            struct foo_t final
            {
            };
            static_assert([](auto&& v) {
                return !requires
                {
                    v.set("name", foo_t{});
                };
            }(x));
            static_assert([](auto&& v) {
                return !requires
                {
                    v.set("name", std::nullopt);
                };
            }(x));
        }

        {
            testcase("isMember");

            // Well defined behaviour even if we have different types of members
            BEAST_EXPECT(subject.isMember("foo") == decltype(subject)::none);

            {
                // All variants have element "One", none have element "Two"
                MultiApiJson<1, 2> s1{};
                s1.val[0] = makeJson("One", 12);
                s1.val[1] = makeJson("One", 42);
                BEAST_EXPECT(s1.isMember("One") == decltype(s1)::all);
                BEAST_EXPECT(s1.isMember("Two") == decltype(s1)::none);
            }

            {
                // Some variants have element "One" and some have "Two"
                MultiApiJson<1, 2> s2{};
                s2.val[0] = makeJson("One", 12);
                s2.val[1] = makeJson("Two", 42);
                BEAST_EXPECT(s2.isMember("One") == decltype(s2)::some);
                BEAST_EXPECT(s2.isMember("Two") == decltype(s2)::some);
            }

            {
                // Not all variants have element "One", because last one is null
                MultiApiJson<1, 3> s3{};
                s3.val[0] = makeJson("One", 12);
                s3.val[1] = makeJson("One", 42);
                BEAST_EXPECT(s3.isMember("One") == decltype(s3)::some);
                BEAST_EXPECT(s3.isMember("Two") == decltype(s3)::none);
            }
        }

        {
            testcase("visitor");

            MultiApiJson<1, 3> s1{};
            s1.val[0] = makeJson("value", 2);
            s1.val[1] = makeJson("value", 3);
            s1.val[2] = makeJson("value", 5);

            BEAST_EXPECT(not s1.valid(0));
            BEAST_EXPECT(s1.index(0) == 0);

            BEAST_EXPECT(s1.valid(1));
            BEAST_EXPECT(s1.index(1) == 0);

            BEAST_EXPECT(not s1.valid(4));

            // Test different overloads
            static_assert([](auto&& v) {
                return requires
                {
                    v.visitor(
                        v,
                        std::integral_constant<unsigned, 1>{},
                        [](Json::Value&, std::integral_constant<unsigned, 1>) {
                        });
                };
            }(s1));
            BEAST_EXPECT(
                s1.visitor(
                    s1,
                    std::integral_constant<unsigned, 1>{},
                    Overload{
                        [](Json::Value& v,
                           std::integral_constant<unsigned, 1>) {
                            return v["value"].asInt();
                        },
                        [](Json::Value const&, auto) { return 0; },
                        [](auto, auto) { return 0; }}) == 2);

            static_assert([](auto&& v) {
                return requires
                {
                    v.visitor(
                        v,
                        std::integral_constant<unsigned, 1>{},
                        [](Json::Value&) {});
                };
            }(s1));
            BEAST_EXPECT(
                s1.visitor(
                    s1,
                    std::integral_constant<unsigned, 1>{},
                    Overload{
                        [](Json::Value& v) { return v["value"].asInt(); },
                        [](Json::Value const&) { return 0; },
                        [](auto...) { return 0; }}) == 2);

            static_assert([](auto&& v) {
                return requires
                {
                    v.visitor(
                        v,
                        std::integral_constant<unsigned, 1>{},
                        [](Json::Value const&,
                           std::integral_constant<unsigned, 1>) {});
                };
            }(std::as_const(s1)));
            BEAST_EXPECT(
                s1.visitor(
                    std::as_const(s1),
                    std::integral_constant<unsigned, 2>{},
                    Overload{
                        [](Json::Value const& v,
                           std::integral_constant<unsigned, 2>) {
                            return v["value"].asInt();
                        },
                        [](Json::Value&, auto) { return 0; },
                        [](auto, auto) { return 0; }}) == 3);

            static_assert([](auto&& v) {
                return requires
                {
                    v.visitor(
                        v,
                        std::integral_constant<unsigned, 1>{},
                        [](Json::Value const&) {});
                };
            }(std::as_const(s1)));
            BEAST_EXPECT(
                s1.visitor(
                    std::as_const(s1),
                    std::integral_constant<unsigned, 2>{},
                    Overload{
                        [](Json::Value const& v) { return v["value"].asInt(); },
                        [](Json::Value&) { return 0; },
                        [](auto...) { return 0; }}) == 3);

            static_assert([](auto&& v) {
                return requires
                {
                    v.visitor(v, 1, [](Json::Value&, unsigned) {});
                };
            }(s1));
            BEAST_EXPECT(
                s1.visitor(
                    s1,  //
                    3u,
                    Overload{
                        [](Json::Value& v, unsigned) {
                            return v["value"].asInt();
                        },
                        [](Json::Value const&, unsigned) { return 0; },
                        [](auto, auto) { return 0; }}) == 5);

            static_assert([](auto&& v) {
                return requires
                {
                    v.visitor(v, 1, [](Json::Value&) {});
                };
            }(s1));
            BEAST_EXPECT(
                s1.visitor(
                    s1,  //
                    3,
                    Overload{
                        [](Json::Value& v) { return v["value"].asInt(); },
                        [](Json::Value const&) { return 0; },
                        [](auto...) { return 0; }}) == 5);

            static_assert([](auto&& v) {
                return requires
                {
                    v.visitor(v, 1, [](Json::Value const&, unsigned) {});
                };
            }(std::as_const(s1)));
            BEAST_EXPECT(
                s1.visitor(
                    std::as_const(s1),  //
                    2u,
                    Overload{
                        [](Json::Value const& v, unsigned) {
                            return v["value"].asInt();
                        },
                        [](Json::Value const&, auto) { return 0; },
                        [](auto, auto) { return 0; }}) == 3);

            static_assert([](auto&& v) {
                return requires
                {
                    v.visitor(v, 1, [](Json::Value const&) {});
                };
            }(std::as_const(s1)));
            BEAST_EXPECT(
                s1.visitor(
                    std::as_const(s1),  //
                    2,
                    Overload{
                        [](Json::Value const& v) { return v["value"].asInt(); },
                        [](Json::Value&) { return 0; },
                        [](auto...) { return 0; }}) == 3);

            // Test type conversions
            BEAST_EXPECT(
                s1.visitor(
                    s1,
                    std::integral_constant<unsigned, 1>{},  // to unsigned
                    [](Json::Value& v, unsigned) {
                        return v["value"].asInt();
                    }) == 2);
            BEAST_EXPECT(
                s1.visitor(
                    std::as_const(s1),
                    std::integral_constant<unsigned, 2>{},  // to unsigned
                    [](Json::Value const& v, unsigned) {
                        return v["value"].asInt();
                    }) == 3);
            BEAST_EXPECT(
                s1.visitor(
                    s1,  // to const
                    std::integral_constant<unsigned, 3>{},
                    [](Json::Value const& v, auto) {
                        return v["value"].asInt();
                    }) == 5);
            BEAST_EXPECT(
                s1.visitor(
                    s1,  // to const
                    std::integral_constant<unsigned, 3>{},
                    [](Json::Value const& v) { return v["value"].asInt(); }) ==
                5);
            BEAST_EXPECT(
                s1.visitor(
                    s1,
                    3,  // to long
                    [](Json::Value& v, long) { return v["value"].asInt(); }) ==
                5);
            BEAST_EXPECT(
                s1.visitor(
                    std::as_const(s1),
                    1,  // to long
                    [](Json::Value const& v, long) {
                        return v["value"].asInt();
                    }) == 2);
            BEAST_EXPECT(
                s1.visitor(
                    s1,  // to const
                    2,
                    [](Json::Value const& v, auto) {
                        return v["value"].asInt();
                    }) == 3);
            BEAST_EXPECT(
                s1.visitor(
                    s1,  // type deduction
                    2,
                    [](auto& v, auto) { return v["value"].asInt(); }) == 3);
            BEAST_EXPECT(
                s1.visitor(
                    s1,  // to const, type deduction
                    2,
                    [](auto const& v, auto) { return v["value"].asInt(); }) ==
                3);
            BEAST_EXPECT(
                s1.visitor(
                    s1,  // type deduction
                    2,
                    [](auto& v) { return v["value"].asInt(); }) == 3);
            BEAST_EXPECT(
                s1.visitor(
                    s1,  // to const, type deduction
                    2,
                    [](auto const& v) { return v["value"].asInt(); }) == 3);

            // Test passing of additional arguments
            BEAST_EXPECT(
                s1.visitor(
                    s1,
                    std::integral_constant<unsigned, 2>{},
                    [](Json::Value& v, auto ver, auto a1, auto a2) {
                        return ver * a1 * a2 * v["value"].asInt();
                    },
                    5,
                    7) == 2 * 5 * 7 * 3);
            BEAST_EXPECT(
                s1.visitor(
                    s1,
                    std::integral_constant<unsigned, 2>{},
                    [](Json::Value& v, auto ver, auto... args) {
                        return ver * (1 * ... * args) * v["value"].asInt();
                    },
                    5,
                    7) == 2 * 5 * 7 * 3);

            // Several overloads we want to fail
            static_assert([](auto&& v) {
                return !requires
                {
                    v.visitor(
                        v,
                        1,                           //
                        [](Json::Value&, auto) {});  // missing const
                };
            }(std::as_const(s1)));

            static_assert([](auto&& v) {
                return !requires
                {
                    v.visitor(
                        std::move(v),  // cannot bind rvalue
                        1,
                        [](Json::Value&, auto) {});
                };
            }(s1));

            static_assert([](auto&& v) {
                return !requires
                {
                    v.visitor(
                        v,
                        1,         //
                        []() {});  // missing parameter
                };
            }(s1));

            static_assert([](auto&& v) {
                return !requires
                {
                    v.visitor(
                        v,
                        1,                               //
                        [](Json::Value&, int, int) {});  // too many parameters
                };
            }(s1));

            // Want these to be unambiguous
            static_assert([](auto&& v) {
                return requires
                {
                    v.visitor(v, 1, [](auto) {});
                };
            }(s1));

            static_assert([](auto&& v) {
                return requires
                {
                    v.visitor(v, 1, [](Json::Value&) {});
                };
            }(s1));

            static_assert([](auto&& v) {
                return requires
                {
                    v.visitor(v, 1, [](Json::Value&, auto...) {});
                };
            }(s1));

            static_assert([](auto&& v) {
                return requires
                {
                    v.visitor(v, 1, [](Json::Value const&) {});
                };
            }(s1));

            static_assert([](auto&& v) {
                return requires
                {
                    v.visitor(v, 1, [](Json::Value const&, auto...) {});
                };
            }(s1));

            static_assert([](auto&& v) {
                return requires
                {
                    v.visitor(v, 1, [](auto...) {});
                };
            }(s1));

            static_assert([](auto&& v) {
                return requires
                {
                    v.visitor(v, 1, [](auto, auto...) {});
                };
            }(s1));

            static_assert([](auto&& v) {
                return requires
                {
                    v.visitor(v, 1, [](auto, auto, auto...) {});
                };
            }(s1));

            static_assert([](auto&& v) {
                return requires
                {
                    v.visitor(
                        v, 1, [](auto, auto, auto...) {}, "");
                };
            }(s1));

            static_assert([](auto&& v) {
                return requires
                {
                    v.visitor(
                        v, 1, [](auto, auto, auto, auto...) {}, "");
                };
            }(s1));
        }

        {
            testcase("visit");

            MultiApiJson<1, 3> s1{};
            s1.val[0] = makeJson("value", 2);
            s1.val[1] = makeJson("value", 3);
            s1.val[2] = makeJson("value", 5);

            // Test different overloads
            static_assert([](auto&& v) {
                return requires
                {
                    v.visit(
                        std::integral_constant<unsigned, 1>{},
                        [](Json::Value&, std::integral_constant<unsigned, 1>) {
                        });
                };
            }(s1));
            BEAST_EXPECT(
                s1.visit(
                    std::integral_constant<unsigned, 1>{},
                    Overload{
                        [](Json::Value& v,
                           std::integral_constant<unsigned, 1>) {
                            return v["value"].asInt();
                        },
                        [](Json::Value const&, auto) { return 0; },
                        [](auto, auto) { return 0; }}) == 2);
            static_assert([](auto&& v) {
                return requires
                {
                    v.visit()(
                        std::integral_constant<unsigned, 1>{},
                        [](Json::Value&, std::integral_constant<unsigned, 1>) {
                        });
                };
            }(s1));
            BEAST_EXPECT(
                s1.visit()(
                    std::integral_constant<unsigned, 1>{},
                    Overload{
                        [](Json::Value& v,
                           std::integral_constant<unsigned, 1>) {
                            return v["value"].asInt();
                        },
                        [](Json::Value const&, auto) { return 0; },
                        [](auto, auto) { return 0; }}) == 2);

            static_assert([](auto&& v) {
                return requires
                {
                    v.visit(
                        std::integral_constant<unsigned, 1>{},
                        [](Json::Value&) {});
                };
            }(s1));
            BEAST_EXPECT(
                s1.visit(
                    std::integral_constant<unsigned, 1>{},
                    Overload{
                        [](Json::Value& v) { return v["value"].asInt(); },
                        [](Json::Value const&) { return 0; },
                        [](auto...) { return 0; }}) == 2);
            static_assert([](auto&& v) {
                return requires
                {
                    v.visit()(
                        std::integral_constant<unsigned, 1>{},
                        [](Json::Value&) {});
                };
            }(s1));
            BEAST_EXPECT(
                s1.visit()(
                    std::integral_constant<unsigned, 1>{},
                    Overload{
                        [](Json::Value& v) { return v["value"].asInt(); },
                        [](Json::Value const&) { return 0; },
                        [](auto...) { return 0; }}) == 2);

            static_assert([](auto&& v) {
                return requires
                {
                    v.visit(
                        std::integral_constant<unsigned, 1>{},
                        [](Json::Value const&,
                           std::integral_constant<unsigned, 1>) {});
                };
            }(std::as_const(s1)));
            BEAST_EXPECT(
                std::as_const(s1).visit(
                    std::integral_constant<unsigned, 2>{},
                    Overload{
                        [](Json::Value const& v,
                           std::integral_constant<unsigned, 2>) {
                            return v["value"].asInt();
                        },
                        [](Json::Value&, auto) { return 0; },
                        [](auto, auto) { return 0; }}) == 3);
            static_assert([](auto&& v) {
                return requires
                {
                    v.visit()(
                        std::integral_constant<unsigned, 1>{},
                        [](Json::Value const&,
                           std::integral_constant<unsigned, 1>) {});
                };
            }(std::as_const(s1)));
            BEAST_EXPECT(
                std::as_const(s1).visit()(
                    std::integral_constant<unsigned, 2>{},
                    Overload{
                        [](Json::Value const& v,
                           std::integral_constant<unsigned, 2>) {
                            return v["value"].asInt();
                        },
                        [](Json::Value&, auto) { return 0; },
                        [](auto, auto) { return 0; }}) == 3);

            static_assert([](auto&& v) {
                return requires
                {
                    v.visit(
                        std::integral_constant<unsigned, 1>{},
                        [](Json::Value const&) {});
                };
            }(std::as_const(s1)));
            BEAST_EXPECT(
                std::as_const(s1).visit(
                    std::integral_constant<unsigned, 2>{},
                    Overload{
                        [](Json::Value const& v) { return v["value"].asInt(); },
                        [](Json::Value&) { return 0; },
                        [](auto...) { return 0; }}) == 3);
            static_assert([](auto&& v) {
                return requires
                {
                    v.visit()(
                        std::integral_constant<unsigned, 1>{},
                        [](Json::Value const&) {});
                };
            }(std::as_const(s1)));
            BEAST_EXPECT(
                std::as_const(s1).visit()(
                    std::integral_constant<unsigned, 2>{},
                    Overload{
                        [](Json::Value const& v) { return v["value"].asInt(); },
                        [](Json::Value&) { return 0; },
                        [](auto...) { return 0; }}) == 3);

            static_assert([](auto&& v) {
                return requires
                {
                    v.visit(1, [](Json::Value&, unsigned) {});
                };
            }(s1));
            BEAST_EXPECT(
                s1.visit(
                    3u,
                    Overload{
                        [](Json::Value& v, unsigned) {
                            return v["value"].asInt();
                        },
                        [](Json::Value const&, unsigned) { return 0; },
                        [](Json::Value&, auto) { return 0; },
                        [](auto, auto) { return 0; }}) == 5);
            static_assert([](auto&& v) {
                return requires
                {
                    v.visit()(1, [](Json::Value&, unsigned) {});
                };
            }(s1));
            BEAST_EXPECT(
                s1.visit()(
                    3u,
                    Overload{
                        [](Json::Value& v, unsigned) {
                            return v["value"].asInt();
                        },
                        [](Json::Value const&, unsigned) { return 0; },
                        [](Json::Value&, auto) { return 0; },
                        [](auto, auto) { return 0; }}) == 5);

            static_assert([](auto&& v) {
                return requires
                {
                    v.visit(1, [](Json::Value&) {});
                };
            }(s1));
            BEAST_EXPECT(
                s1.visit(
                    3,
                    Overload{
                        [](Json::Value& v) { return v["value"].asInt(); },
                        [](Json::Value const&) { return 0; },
                        [](auto...) { return 0; }}) == 5);
            static_assert([](auto&& v) {
                return requires
                {
                    v.visit()(1, [](Json::Value&) {});
                };
            }(s1));
            BEAST_EXPECT(
                s1.visit()(
                    3,
                    Overload{
                        [](Json::Value& v) { return v["value"].asInt(); },
                        [](Json::Value const&) { return 0; },
                        [](auto...) { return 0; }}) == 5);

            static_assert([](auto&& v) {
                return requires
                {
                    v.visit(1, [](Json::Value const&, unsigned) {});
                };
            }(std::as_const(s1)));
            BEAST_EXPECT(
                std::as_const(s1).visit(
                    2u,
                    Overload{
                        [](Json::Value const& v, unsigned) {
                            return v["value"].asInt();
                        },
                        [](Json::Value const&, auto) { return 0; },
                        [](Json::Value&, unsigned) { return 0; },
                        [](auto, auto) { return 0; }}) == 3);
            static_assert([](auto&& v) {
                return requires
                {
                    v.visit()(1, [](Json::Value const&, unsigned) {});
                };
            }(std::as_const(s1)));
            BEAST_EXPECT(
                std::as_const(s1).visit()(
                    2u,
                    Overload{
                        [](Json::Value const& v, unsigned) {
                            return v["value"].asInt();
                        },
                        [](Json::Value const&, auto) { return 0; },
                        [](Json::Value&, unsigned) { return 0; },
                        [](auto, auto) { return 0; }}) == 3);

            static_assert([](auto&& v) {
                return requires
                {
                    v.visit(1, [](Json::Value const&) {});
                };
            }(std::as_const(s1)));
            BEAST_EXPECT(
                std::as_const(s1).visit(
                    2,
                    Overload{
                        [](Json::Value const& v) { return v["value"].asInt(); },
                        [](Json::Value&) { return 0; },
                        [](auto...) { return 0; }}) == 3);
            static_assert([](auto&& v) {
                return requires
                {
                    v.visit()(1, [](Json::Value const&) {});
                };
            }(std::as_const(s1)));
            BEAST_EXPECT(
                std::as_const(s1).visit()(
                    2,
                    Overload{
                        [](Json::Value const& v) { return v["value"].asInt(); },
                        [](Json::Value&) { return 0; },
                        [](auto...) { return 0; }}) == 3);

            // Rvalue MultivarJson visitor only binds to regular reference
            static_assert([](auto&& v) {
                return !requires
                {
                    std::forward<decltype(v)>(v).visit(1, [](Json::Value&&) {});
                };
            }(std::move(s1)));
            static_assert([](auto&& v) {
                return !requires
                {
                    std::forward<decltype(v)>(v).visit(
                        1, [](Json::Value const&&) {});
                };
            }(std::move(s1)));
            static_assert([](auto&& v) {
                return requires
                {
                    std::forward<decltype(v)>(v).visit(1, [](Json::Value&) {});
                };
            }(std::move(s1)));
            static_assert([](auto&& v) {
                return requires
                {
                    std::forward<decltype(v)>(v).visit(
                        1, [](Json::Value const&) {});
                };
            }(std::move(s1)));
            static_assert([](auto&& v) {
                return !requires
                {
                    std::forward<decltype(v)>(v).visit()(
                        1, [](Json::Value&&) {});
                };
            }(std::move(s1)));
            static_assert([](auto&& v) {
                return !requires
                {
                    std::forward<decltype(v)>(v).visit()(
                        1, [](Json::Value const&&) {});
                };
            }(std::move(s1)));
            static_assert([](auto&& v) {
                return requires
                {
                    std::forward<decltype(v)>(v).visit()(
                        1, [](Json::Value&) {});
                };
            }(std::move(s1)));
            static_assert([](auto&& v) {
                return requires
                {
                    std::forward<decltype(v)>(v).visit()(
                        1, [](Json::Value const&) {});
                };
            }(std::move(s1)));
            static_assert([](auto&& v) {
                return !requires
                {
                    std::forward<decltype(v)>(v).visit(
                        1, [](Json::Value const&&) {});
                };
            }(std::move(std::as_const(s1))));
            static_assert([](auto&& v) {
                return requires
                {
                    std::forward<decltype(v)>(v).visit(
                        1, [](Json::Value const&) {});
                };
            }(std::move(std::as_const(s1))));
            static_assert([](auto&& v) {
                return !requires
                {
                    std::forward<decltype(v)>(v).visit()(
                        1, [](Json::Value const&&) {});
                };
            }(std::move(std::as_const(s1))));
            static_assert([](auto&& v) {
                return requires
                {
                    std::forward<decltype(v)>(v).visit()(
                        1, [](Json::Value const&) {});
                };
            }(std::move(std::as_const(s1))));

            // Missing const
            static_assert([](auto&& v) {
                return !requires
                {
                    std::forward<decltype(v)>(v).visit(
                        1, [](Json::Value&, auto) {});
                };
            }(std::as_const(s1)));
            static_assert([](auto&& v) {
                return !requires
                {
                    std::forward<decltype(v)>(v).visit()(
                        1, [](Json::Value&, auto) {});
                };
            }(std::as_const(s1)));

            // Missing parameter
            static_assert([](auto&& v) {
                return !requires
                {
                    std::forward<decltype(v)>(v).visit(1, []() {});
                };
            }(s1));
            static_assert([](auto&& v) {
                return !requires
                {
                    std::forward<decltype(v)>(v).visit()(1, []() {});
                };
            }(s1));

            // Sanity checks
            static_assert([](auto&& v) {
                return requires
                {
                    std::forward<decltype(v)>(v).visit(1, [](auto...) {});
                };
            }(std::as_const(s1)));
            static_assert([](auto&& v) {
                return requires
                {
                    std::forward<decltype(v)>(v).visit()(1, [](auto...) {});
                };
            }(std::as_const(s1)));
        }
    }
};

BEAST_DEFINE_TESTSUITE(MultiApiJson, protocol, ripple);

}  // namespace test
}  // namespace ripple<|MERGE_RESOLUTION|>--- conflicted
+++ resolved
@@ -52,15 +52,6 @@
         return obj1;
     }
 
-<<<<<<< HEAD
-    template <int size>
-    constexpr static auto valid = [](unsigned int v) constexpr noexcept -> bool
-    {
-        return v > 0 && v <= size;
-    };
-
-=======
->>>>>>> c88166e0
     void
     run() override
     {
