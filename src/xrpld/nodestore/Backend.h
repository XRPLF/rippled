--- conflicted
+++ resolved
@@ -21,10 +21,7 @@
 #define RIPPLE_NODESTORE_BACKEND_H_INCLUDED
 
 #include <xrpld/nodestore/Types.h>
-<<<<<<< HEAD
-=======
 
->>>>>>> c17676a9
 #include <cstdint>
 
 namespace ripple {
