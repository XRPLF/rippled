//------------------------------------------------------------------------------
/*
    This file is part of rippled: https://github.com/ripple/rippled
    Copyright (c) 2012, 2013 Ripple Labs Inc.

    Permission to use, copy, modify, and/or distribute this software for any
    purpose  with  or without fee is hereby granted, provided that the above
    copyright notice and this permission notice appear in all copies.

    THE  SOFTWARE IS PROVIDED "AS IS" AND THE AUTHOR DISCLAIMS ALL WARRANTIES
    WITH  REGARD  TO  THIS  SOFTWARE  INCLUDING  ALL  IMPLIED  WARRANTIES  OF
    MERCHANTABILITY  AND  FITNESS. IN NO EVENT SHALL THE AUTHOR BE LIABLE FOR
    ANY  SPECIAL ,  DIRECT, INDIRECT, OR CONSEQUENTIAL DAMAGES OR ANY DAMAGES
    WHATSOEVER  RESULTING  FROM  LOSS  OF USE, DATA OR PROFITS, WHETHER IN AN
    ACTION  OF  CONTRACT, NEGLIGENCE OR OTHER TORTIOUS ACTION, ARISING OUT OF
    OR IN CONNECTION WITH THE USE OR PERFORMANCE OF THIS SOFTWARE.
*/
//==============================================================================

#ifndef RIPPLE_LEDGER_VIEW_H_INCLUDED
#define RIPPLE_LEDGER_VIEW_H_INCLUDED

#include <xrpld/ledger/ApplyView.h>
#include <xrpld/ledger/OpenView.h>
#include <xrpld/ledger/ReadView.h>

#include <xrpl/beast/utility/Journal.h>
#include <xrpl/protocol/MPTIssue.h>
#include <xrpl/protocol/Protocol.h>
#include <xrpl/protocol/Rate.h>
#include <xrpl/protocol/STLedgerEntry.h>
#include <xrpl/protocol/STObject.h>
#include <xrpl/protocol/Serializer.h>
#include <xrpl/protocol/TER.h>

#include <functional>
#include <map>
#include <utility>

namespace ripple {

enum class WaiveTransferFee : bool { No = false, Yes };
enum class SkipEntry : bool { No = false, Yes };

//------------------------------------------------------------------------------
//
// Observers
//
//------------------------------------------------------------------------------

/** Determines whether the given expiration time has passed.

    In the XRP Ledger, expiration times are defined as the number of whole
    seconds after the "Ripple Epoch" which, for historical reasons, is set
    to January 1, 2000 (00:00 UTC).

    This is like the way the Unix epoch works, except the Ripple Epoch is
    precisely 946,684,800 seconds after the Unix Epoch.

    See https://xrpl.org/basic-data-types.html#specifying-time

    Expiration is defined in terms of the close time of the parent ledger,
    because we definitively know the time that it closed (since consensus
    agrees on time) but we do not know the closing time of the ledger that
    is under construction.

    @param view The ledger whose parent time is used as the clock.
    @param exp The optional expiration time we want to check.

    @returns `true` if `exp` is in the past; `false` otherwise.
 */
[[nodiscard]] bool
hasExpired(ReadView const& view, std::optional<std::uint32_t> const& exp);

/** Controls the treatment of frozen account balances */
enum FreezeHandling { fhIGNORE_FREEZE, fhZERO_IF_FROZEN };

/** Controls the treatment of unauthorized MPT balances */
enum AuthHandling { ahIGNORE_AUTH, ahZERO_IF_UNAUTHORIZED };

[[nodiscard]] bool
isGlobalFrozen(ReadView const& view, AccountID const& issuer);

[[nodiscard]] bool
isGlobalFrozen(ReadView const& view, MPTIssue const& mptIssue);

[[nodiscard]] bool
isGlobalFrozen(ReadView const& view, Asset const& asset);

[[nodiscard]] bool
isIndividualFrozen(
    ReadView const& view,
    AccountID const& account,
    Currency const& currency,
    AccountID const& issuer);

[[nodiscard]] inline bool
isIndividualFrozen(
    ReadView const& view,
    AccountID const& account,
    Issue const& issue)
{
    return isIndividualFrozen(view, account, issue.currency, issue.account);
}

[[nodiscard]] bool
isIndividualFrozen(
    ReadView const& view,
    AccountID const& account,
    MPTIssue const& mptIssue);

[[nodiscard]] inline bool
isIndividualFrozen(
    ReadView const& view,
    AccountID const& account,
    Asset const& asset)
{
    return std::visit(
        [&](auto const& issue) {
            return isIndividualFrozen(view, account, issue);
        },
        asset.value());
}

[[nodiscard]] bool
isFrozen(
    ReadView const& view,
    AccountID const& account,
    Currency const& currency,
    AccountID const& issuer);

[[nodiscard]] inline bool
isFrozen(ReadView const& view, AccountID const& account, Issue const& issue)
{
    return isFrozen(view, account, issue.currency, issue.account);
}

[[nodiscard]] bool
isFrozen(
    ReadView const& view,
    AccountID const& account,
    MPTIssue const& mptIssue);

[[nodiscard]] inline bool
isFrozen(ReadView const& view, AccountID const& account, Asset const& asset)
{
    return std::visit(
        [&](auto const& issue) { return isFrozen(view, account, issue); },
        asset.value());
}

[[nodiscard]] bool
isDeepFrozen(
    ReadView const& view,
    AccountID const& account,
    Currency const& currency,
    AccountID const& issuer);

[[nodiscard]] bool
isLPTokenFrozen(
    ReadView const& view,
    AccountID const& account,
    Asset const& asset,
    Asset const& asset2);

// Returns the amount an account can spend without going into debt.
//
// <-- saAmount: amount of currency held by account. May be negative.
[[nodiscard]] STAmount
accountHolds(
    ReadView const& view,
    AccountID const& account,
    Currency const& currency,
    AccountID const& issuer,
    FreezeHandling zeroIfFrozen,
    beast::Journal j);

[[nodiscard]] STAmount
accountHolds(
    ReadView const& view,
    AccountID const& account,
    Issue const& issue,
    FreezeHandling zeroIfFrozen,
    beast::Journal j);

[[nodiscard]] STAmount
accountHolds(
    ReadView const& view,
    AccountID const& account,
    MPTIssue const& mptIssue,
    FreezeHandling zeroIfFrozen,
    AuthHandling zeroIfUnauthorized,
    beast::Journal j);

[[nodiscard]] STAmount
accountHolds(
    ReadView const& view,
    AccountID const& account,
    Asset const& issue,
    FreezeHandling zeroIfFrozen,
    AuthHandling zeroIfUnauthorized,
    beast::Journal j);

// Returns the amount an account can spend of the currency type saDefault, or
// returns saDefault if this account is the issuer of the currency in
// question. Should be used in favor of accountHolds when questioning how much
// an account can spend while also allowing currency issuers to spend
// unlimited amounts of their own currency (since they can always issue more).
[[nodiscard]] STAmount
accountFunds(
    ReadView const& view,
    AccountID const& id,
    STAmount const& saDefault,
    FreezeHandling freezeHandling,
    beast::Journal j);

[[nodiscard]] STAmount
accountFunds(
    ReadView const& view,
    AccountID const& id,
    STAmount const& saDefault,
    FreezeHandling freezeHandling,
    AuthHandling authHandling,
    beast::Journal j);

// Return the account's liquid (not reserved) XRP.  Generally prefer
// calling accountHolds() over this interface.  However, this interface
// allows the caller to temporarily adjust the owner count should that be
// necessary.
//
// @param ownerCountAdj positive to add to count, negative to reduce count.
[[nodiscard]] XRPAmount
xrpLiquid(
    ReadView const& view,
    AccountID const& id,
    std::int32_t ownerCountAdj,
    beast::Journal j);

/** Iterate all items in the given directory. */
void
forEachItem(
    ReadView const& view,
    Keylet const& root,
    std::function<void(std::shared_ptr<SLE const> const&)> const& f);

/** Iterate all items after an item in the given directory.
    @param after The key of the item to start after
    @param hint The directory page containing `after`
    @param limit The maximum number of items to return
    @return `false` if the iteration failed
*/
bool
forEachItemAfter(
    ReadView const& view,
    Keylet const& root,
    uint256 const& after,
    std::uint64_t const hint,
    unsigned int limit,
    std::function<bool(std::shared_ptr<SLE const> const&)> const& f);

/** Iterate all items in an account's owner directory. */
inline void
forEachItem(
    ReadView const& view,
    AccountID const& id,
    std::function<void(std::shared_ptr<SLE const> const&)> const& f)
{
    return forEachItem(view, keylet::ownerDir(id), f);
}

/** Iterate all items after an item in an owner directory.
    @param after The key of the item to start after
    @param hint The directory page containing `after`
    @param limit The maximum number of items to return
    @return `false` if the iteration failed
*/
inline bool
forEachItemAfter(
    ReadView const& view,
    AccountID const& id,
    uint256 const& after,
    std::uint64_t const hint,
    unsigned int limit,
    std::function<bool(std::shared_ptr<SLE const> const&)> const& f)
{
    return forEachItemAfter(view, keylet::ownerDir(id), after, hint, limit, f);
}

/** Returns IOU issuer transfer fee as Rate. Rate specifies
 * the fee as fractions of 1 billion. For example, 1% transfer rate
 * is represented as 1,010,000,000.
 * @param issuer The IOU issuer
 */
[[nodiscard]] Rate
transferRate(ReadView const& view, AccountID const& issuer);

/** Returns MPT transfer fee as Rate. Rate specifies
 * the fee as fractions of 1 billion. For example, 1% transfer rate
 * is represented as 1,010,000,000.
 * @param issuanceID MPTokenIssuanceID of MPTTokenIssuance object
 */
[[nodiscard]] Rate
transferRate(ReadView const& view, MPTID const& issuanceID);

/** Returns `true` if the directory is empty
    @param key The key of the directory
*/
[[nodiscard]] bool
dirIsEmpty(ReadView const& view, Keylet const& k);

// Return the list of enabled amendments
[[nodiscard]] std::set<uint256>
getEnabledAmendments(ReadView const& view);

// Return a map of amendments that have achieved majority
using majorityAmendments_t = std::map<uint256, NetClock::time_point>;
[[nodiscard]] majorityAmendments_t
getMajorityAmendments(ReadView const& view);

/** Return the hash of a ledger by sequence.
    The hash is retrieved by looking up the "skip list"
    in the passed ledger. As the skip list is limited
    in size, if the requested ledger sequence number is
    out of the range of ledgers represented in the skip
    list, then std::nullopt is returned.
    @return The hash of the ledger with the
            given sequence number or std::nullopt.
*/
[[nodiscard]] std::optional<uint256>
hashOfSeq(ReadView const& ledger, LedgerIndex seq, beast::Journal journal);

/** Find a ledger index from which we could easily get the requested ledger

    The index that we return should meet two requirements:
        1) It must be the index of a ledger that has the hash of the ledger
            we are looking for. This means that its sequence must be equal to
            greater than the sequence that we want but not more than 256 greater
            since each ledger contains the hashes of the 256 previous ledgers.

        2) Its hash must be easy for us to find. This means it must be 0 mod 256
            because every such ledger is permanently enshrined in a LedgerHashes
            page which we can easily retrieve via the skip list.
*/
inline LedgerIndex
getCandidateLedger(LedgerIndex requested)
{
    return (requested + 255) & (~255);
}

/** Return false if the test ledger is provably incompatible
    with the valid ledger, that is, they could not possibly
    both be valid. Use the first form if you have both ledgers,
    use the second form if you have not acquired the valid ledger yet
*/
[[nodiscard]] bool
areCompatible(
    ReadView const& validLedger,
    ReadView const& testLedger,
    beast::Journal::Stream& s,
    char const* reason);

[[nodiscard]] bool
areCompatible(
    uint256 const& validHash,
    LedgerIndex validIndex,
    ReadView const& testLedger,
    beast::Journal::Stream& s,
    char const* reason);

//------------------------------------------------------------------------------
//
// Modifiers
//
//------------------------------------------------------------------------------

/** Adjust the owner count up or down. */
void
adjustOwnerCount(
    ApplyView& view,
    std::shared_ptr<SLE> const& sle,
    std::int32_t amount,
    beast::Journal j);

/** @{ */
/** Returns the first entry in the directory, advancing the index

    @deprecated These are legacy function that are considered deprecated
                and will soon be replaced with an iterator-based model
                that is easier to use. You should not use them in new code.

    @param view The view against which to operate
    @param root The root (i.e. first page) of the directory to iterate
    @param page The current page
    @param index The index inside the current page
    @param entry The entry at the current index

    @return true if the directory isn't empty; false otherwise
 */
bool
cdirFirst(
    ReadView const& view,
    uint256 const& root,
    std::shared_ptr<SLE const>& page,
    unsigned int& index,
    uint256& entry);

bool
dirFirst(
    ApplyView& view,
    uint256 const& root,
    std::shared_ptr<SLE>& page,
    unsigned int& index,
    uint256& entry);
/** @} */

/** @{ */
/** Returns the next entry in the directory, advancing the index

    @deprecated These are legacy function that are considered deprecated
                and will soon be replaced with an iterator-based model
                that is easier to use. You should not use them in new code.

    @param view The view against which to operate
    @param root The root (i.e. first page) of the directory to iterate
    @param page The current page
    @param index The index inside the current page
    @param entry The entry at the current index

    @return true if the directory isn't empty; false otherwise
 */
bool
cdirNext(
    ReadView const& view,
    uint256 const& root,
    std::shared_ptr<SLE const>& page,
    unsigned int& index,
    uint256& entry);

bool
dirNext(
    ApplyView& view,
    uint256 const& root,
    std::shared_ptr<SLE>& page,
    unsigned int& index,
    uint256& entry);
/** @} */

[[nodiscard]] std::function<void(SLE::ref)>
describeOwnerDir(AccountID const& account);

// VFALCO NOTE Both STAmount parameters should just
//             be "Amount", a unit-less number.
//
/** Create a trust line

    This can set an initial balance.
*/
[[nodiscard]] TER
trustCreate(
    ApplyView& view,
    bool const bSrcHigh,
    AccountID const& uSrcAccountID,
    AccountID const& uDstAccountID,
    uint256 const& uIndex,      // --> ripple state entry
    SLE::ref sleAccount,        // --> the account being set.
    bool const bAuth,           // --> authorize account.
    bool const bNoRipple,       // --> others cannot ripple through
    bool const bFreeze,         // --> funds cannot leave
    bool bDeepFreeze,           // --> can neither receive nor send funds
    STAmount const& saBalance,  // --> balance of account being set.
                                // Issuer should be noAccount()
    STAmount const& saLimit,    // --> limit for account being set.
                                // Issuer should be the account being set.
    std::uint32_t uSrcQualityIn,
    std::uint32_t uSrcQualityOut,
    beast::Journal j);

[[nodiscard]] TER
trustDelete(
    ApplyView& view,
    std::shared_ptr<SLE> const& sleRippleState,
    AccountID const& uLowAccountID,
    AccountID const& uHighAccountID,
    beast::Journal j);

/** Delete an offer.

    Requirements:
        The passed `sle` be obtained from a prior
        call to view.peek()
*/
// [[nodiscard]] // nodiscard commented out so Flow, BookTip and others compile.
TER
offerDelete(ApplyView& view, std::shared_ptr<SLE> const& sle, beast::Journal j);

//------------------------------------------------------------------------------

//
// Money Transfers
//

// Direct send w/o fees:
// - Redeeming IOUs and/or sending sender's own IOUs.
// - Create trust line of needed.
// --> bCheckIssuer : normally require issuer to be involved.
// [[nodiscard]] // nodiscard commented out so DirectStep.cpp compiles.

/** Calls static rippleCreditIOU if saAmount represents Issue.
 * Calls static rippleCreditMPT if saAmount represents MPTIssue.
 */
TER
rippleCredit(
    ApplyView& view,
    AccountID const& uSenderID,
    AccountID const& uReceiverID,
    STAmount const& saAmount,
    bool bCheckIssuer,
    beast::Journal j);

/** Calls static accountSendIOU if saAmount represents Issue.
 * Calls static accountSendMPT if saAmount represents MPTIssue.
 */
[[nodiscard]] TER
accountSend(
    ApplyView& view,
    AccountID const& from,
    AccountID const& to,
    STAmount const& saAmount,
    beast::Journal j,
    WaiveTransferFee waiveFee = WaiveTransferFee::No);

[[nodiscard]] TER
issueIOU(
    ApplyView& view,
    AccountID const& account,
    STAmount const& amount,
    Issue const& issue,
    beast::Journal j);

[[nodiscard]] TER
redeemIOU(
    ApplyView& view,
    AccountID const& account,
    STAmount const& amount,
    Issue const& issue,
    beast::Journal j);

[[nodiscard]] TER
transferXRP(
    ApplyView& view,
    AccountID const& from,
    AccountID const& to,
    STAmount const& amount,
    beast::Journal j);

/* Check if MPToken exists:
 * - StrongAuth - before checking lsfMPTRequireAuth is set
 * - WeakAuth - after checking if lsfMPTRequireAuth is set
 */
enum class MPTAuthType : bool { StrongAuth = true, WeakAuth = false };

/** Check if the account lacks required authorization.
 *   Return tecNO_AUTH or tecNO_LINE if it does
 *   and tesSUCCESS otherwise.
 */
[[nodiscard]] TER
requireAuth(ReadView const& view, Issue const& issue, AccountID const& account);
/* If StrongAuth then return tecNO_AUTH if MPToken doesn't exist or
 * lsfMPTRequireAuth is set and MPToken is not authorized. If WeakAuth then
 * return tecNO_AUTH if lsfMPTRequireAuth is set and MPToken doesn't exist or is
 * not authorized.
 */
[[nodiscard]] TER
requireAuth(
    ReadView const& view,
    MPTIssue const& mptIssue,
    AccountID const& account,
    MPTAuthType authType = MPTAuthType::StrongAuth);
[[nodiscard]] TER inline requireAuth(
    ReadView const& view,
    Asset const& asset,
    AccountID const& account,
    MPTAuthType authType = MPTAuthType::StrongAuth)
{
    return std::visit(
        [&]<ValidIssueType TIss>(TIss const& issue_) {
            if constexpr (std::is_same_v<TIss, Issue>)
                return requireAuth(view, issue_, account);
            else
                return requireAuth(view, issue_, account, authType);
        },
        asset.value());
}

/** Check if the destination account is allowed
 *  to receive MPT. Return tecNO_AUTH if it doesn't
 *  and tesSUCCESS otherwise.
 */
[[nodiscard]] TER
canTransfer(
    ReadView const& view,
    MPTIssue const& mptIssue,
    AccountID const& from,
    AccountID const& to);

/** Deleter function prototype. Returns the status of the entry deletion
 * (if should not be skipped) and if the entry should be skipped. The status
 * is always tesSUCCESS if the entry should be skipped.
 */
using EntryDeleter = std::function<std::pair<TER, SkipEntry>(
    LedgerEntryType,
    uint256 const&,
    std::shared_ptr<SLE>&)>;
/** Cleanup owner directory entries on account delete.
 * Used for a regular and AMM accounts deletion. The caller
 * has to provide the deleter function, which handles details of
 * specific account-owned object deletion.
 * @return tecINCOMPLETE indicates maxNodesToDelete
 * are deleted and there remains more nodes to delete.
 */
[[nodiscard]] TER
cleanupOnAccountDelete(
    ApplyView& view,
    Keylet const& ownerDirKeylet,
    EntryDeleter const& deleter,
    beast::Journal j,
    std::optional<std::uint16_t> maxNodesToDelete = std::nullopt);

/** Delete trustline to AMM. The passed `sle` must be obtained from a prior
 * call to view.peek(). Fail if neither side of the trustline is AMM or
 * if ammAccountID is seated and is not one of the trustline's side.
 */
[[nodiscard]] TER
deleteAMMTrustLine(
    ApplyView& view,
    std::shared_ptr<SLE> sleState,
    std::optional<AccountID> const& ammAccountID,
    beast::Journal j);

<<<<<<< HEAD
/** Delete AMMs MPToken. The passed `sle` must be obtained from a prior
 * call to view.peek().
 */
[[nodiscard]] TER
deleteAMMMPToken(
    ApplyView& view,
    std::shared_ptr<SLE> sleMPT,
    AccountID const& ammAccountID,
    beast::Journal j);
=======
/** Has the specified time passed?

    @param now  the current time
    @param mark the cutoff point
    @return true if \a now refers to a time strictly after \a mark, else false.
*/
bool
after(NetClock::time_point now, std::uint32_t mark);
>>>>>>> 09690f1b

}  // namespace ripple

#endif<|MERGE_RESOLUTION|>--- conflicted
+++ resolved
@@ -637,7 +637,6 @@
     std::optional<AccountID> const& ammAccountID,
     beast::Journal j);
 
-<<<<<<< HEAD
 /** Delete AMMs MPToken. The passed `sle` must be obtained from a prior
  * call to view.peek().
  */
@@ -647,7 +646,7 @@
     std::shared_ptr<SLE> sleMPT,
     AccountID const& ammAccountID,
     beast::Journal j);
-=======
+
 /** Has the specified time passed?
 
     @param now  the current time
@@ -656,7 +655,6 @@
 */
 bool
 after(NetClock::time_point now, std::uint32_t mark);
->>>>>>> 09690f1b
 
 }  // namespace ripple
 
