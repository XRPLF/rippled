//------------------------------------------------------------------------------
/*
    This file is part of rippled: https://github.com/ripple/rippled
    Copyright (c) 2012, 2013 Ripple Labs Inc.

    Permission to use, copy, modify, and/or distribute this software for any
    purpose  with  or without fee is hereby granted, provided that the above
    copyright notice and this permission notice appear in all copies.

    THE  SOFTWARE IS PROVIDED "AS IS" AND THE AUTHOR DISCLAIMS ALL WARRANTIES
    WITH  REGARD  TO  THIS  SOFTWARE  INCLUDING  ALL  IMPLIED  WARRANTIES  OF
    MERCHANTABILITY  AND  FITNESS. IN NO EVENT SHALL THE AUTHOR BE LIABLE FOR
    ANY  SPECIAL ,  DIRECT, INDIRECT, OR CONSEQUENTIAL DAMAGES OR ANY DAMAGES
    WHATSOEVER  RESULTING  FROM  LOSS  OF USE, DATA OR PROFITS, WHETHER IN AN
    ACTION  OF  CONTRACT, NEGLIGENCE OR OTHER TORTIOUS ACTION, ARISING OUT OF
    OR IN CONNECTION WITH THE USE OR PERFORMANCE OF THIS SOFTWARE.
*/
//==============================================================================

#ifndef RIPPLE_LEDGER_VIEW_H_INCLUDED
#define RIPPLE_LEDGER_VIEW_H_INCLUDED

#include <xrpld/ledger/ApplyView.h>
#include <xrpld/ledger/OpenView.h>
#include <xrpld/ledger/ReadView.h>

#include <xrpl/beast/utility/Journal.h>
#include <xrpl/protocol/Indexes.h>
#include <xrpl/protocol/MPTIssue.h>
#include <xrpl/protocol/Protocol.h>
#include <xrpl/protocol/Rate.h>
#include <xrpl/protocol/STLedgerEntry.h>
#include <xrpl/protocol/STObject.h>
#include <xrpl/protocol/Serializer.h>
#include <xrpl/protocol/TER.h>

#include <functional>
#include <map>
#include <utility>

namespace ripple {

enum class WaiveTransferFee : bool { No = false, Yes };
enum class SkipEntry : bool { No = false, Yes };

//------------------------------------------------------------------------------
//
// Observers
//
//------------------------------------------------------------------------------

/** Determines whether the given expiration time has passed.

    In the XRP Ledger, expiration times are defined as the number of whole
    seconds after the "Ripple Epoch" which, for historical reasons, is set
    to January 1, 2000 (00:00 UTC).

    This is like the way the Unix epoch works, except the Ripple Epoch is
    precisely 946,684,800 seconds after the Unix Epoch.

    See https://xrpl.org/basic-data-types.html#specifying-time

    Expiration is defined in terms of the close time of the parent ledger,
    because we definitively know the time that it closed (since consensus
    agrees on time) but we do not know the closing time of the ledger that
    is under construction.

    @param view The ledger whose parent time is used as the clock.
    @param exp The optional expiration time we want to check.

    @returns `true` if `exp` is in the past; `false` otherwise.
 */
[[nodiscard]] bool
hasExpired(ReadView const& view, std::optional<std::uint32_t> const& exp);

/** Controls the treatment of frozen account balances */
enum FreezeHandling { fhIGNORE_FREEZE, fhZERO_IF_FROZEN };

/** Controls the treatment of unauthorized MPT balances */
enum AuthHandling { ahIGNORE_AUTH, ahZERO_IF_UNAUTHORIZED };

[[nodiscard]] bool
isGlobalFrozen(ReadView const& view, AccountID const& issuer);

[[nodiscard]] bool
isGlobalFrozen(ReadView const& view, MPTIssue const& mptIssue);

[[nodiscard]] bool
isGlobalFrozen(ReadView const& view, Asset const& asset);

// Note, depth parameter is used to limit the recursion depth
[[nodiscard]] bool
isVaultPseudoAccountFrozen(
    ReadView const& view,
    AccountID const& account,
    MPTIssue const& mptShare,
    int depth);

[[nodiscard]] bool
isIndividualFrozen(
    ReadView const& view,
    AccountID const& account,
    Currency const& currency,
    AccountID const& issuer);

[[nodiscard]] inline bool
isIndividualFrozen(
    ReadView const& view,
    AccountID const& account,
    Issue const& issue)
{
    return isIndividualFrozen(view, account, issue.currency, issue.account);
}

[[nodiscard]] bool
isIndividualFrozen(
    ReadView const& view,
    AccountID const& account,
    MPTIssue const& mptIssue);

[[nodiscard]] inline bool
isIndividualFrozen(
    ReadView const& view,
    AccountID const& account,
    Asset const& asset)
{
    return std::visit(
        [&](auto const& issue) {
            return isIndividualFrozen(view, account, issue);
        },
        asset.value());
}

[[nodiscard]] bool
isFrozen(
    ReadView const& view,
    AccountID const& account,
    Currency const& currency,
    AccountID const& issuer);

[[nodiscard]] inline bool
isFrozen(
    ReadView const& view,
    AccountID const& account,
    Issue const& issue,
    int = 0 /*ignored*/)
{
    return isFrozen(view, account, issue.currency, issue.account);
}

[[nodiscard]] bool
isFrozen(
    ReadView const& view,
    AccountID const& account,
    MPTIssue const& mptIssue,
    int depth = 0);

[[nodiscard]] inline bool
isFrozen(
    ReadView const& view,
    AccountID const& account,
    Asset const& asset,
    int depth = 0)
{
    return std::visit(
        [&](auto const& issue) {
            return isFrozen(view, account, issue, depth);
        },
        asset.value());
}

[[nodiscard]] bool
isAnyFrozen(
    ReadView const& view,
    AccountID const& account1,
    AccountID const& account2,
    MPTIssue const& mptIssue,
    int depth = 0);

[[nodiscard]] inline bool
isAnyFrozen(
    ReadView const& view,
    AccountID const& account1,
    AccountID const& account2,
    Issue const& issue)
{
    return isFrozen(view, account1, issue.currency, issue.account) ||
        isFrozen(view, account2, issue.currency, issue.account);
}

[[nodiscard]] inline bool
isAnyFrozen(
    ReadView const& view,
    AccountID const& account1,
    AccountID const& account2,
    Asset const& asset,
    int depth = 0)
{
    return std::visit(
        [&]<ValidIssueType TIss>(TIss const& issue) {
            if constexpr (std::is_same_v<TIss, Issue>)
                return isAnyFrozen(view, account1, account2, issue);
            else
                return isAnyFrozen(view, account1, account2, issue, depth);
        },
        asset.value());
}

[[nodiscard]] bool
isDeepFrozen(
    ReadView const& view,
    AccountID const& account,
    Currency const& currency,
    AccountID const& issuer);

[[nodiscard]] bool
isLPTokenFrozen(
    ReadView const& view,
    AccountID const& account,
    Issue const& asset,
    Issue const& asset2);

// Returns the amount an account can spend without going into debt.
//
// <-- saAmount: amount of currency held by account. May be negative.
[[nodiscard]] STAmount
accountHolds(
    ReadView const& view,
    AccountID const& account,
    Currency const& currency,
    AccountID const& issuer,
    FreezeHandling zeroIfFrozen,
    beast::Journal j);

[[nodiscard]] STAmount
accountHolds(
    ReadView const& view,
    AccountID const& account,
    Issue const& issue,
    FreezeHandling zeroIfFrozen,
    beast::Journal j);

[[nodiscard]] STAmount
accountHolds(
    ReadView const& view,
    AccountID const& account,
    MPTIssue const& mptIssue,
    FreezeHandling zeroIfFrozen,
    AuthHandling zeroIfUnauthorized,
    beast::Journal j);

[[nodiscard]] STAmount
accountHolds(
    ReadView const& view,
    AccountID const& account,
    Asset const& asset,
    FreezeHandling zeroIfFrozen,
    AuthHandling zeroIfUnauthorized,
    beast::Journal j);

// Returns the amount an account can spend of the currency type saDefault, or
// returns saDefault if this account is the issuer of the currency in
// question. Should be used in favor of accountHolds when questioning how much
// an account can spend while also allowing currency issuers to spend
// unlimited amounts of their own currency (since they can always issue more).
[[nodiscard]] STAmount
accountFunds(
    ReadView const& view,
    AccountID const& id,
    STAmount const& saDefault,
    FreezeHandling freezeHandling,
    beast::Journal j);

// Return the account's liquid (not reserved) XRP.  Generally prefer
// calling accountHolds() over this interface.  However, this interface
// allows the caller to temporarily adjust the owner count should that be
// necessary.
//
// @param ownerCountAdj positive to add to count, negative to reduce count.
[[nodiscard]] XRPAmount
xrpLiquid(
    ReadView const& view,
    AccountID const& id,
    std::int32_t ownerCountAdj,
    beast::Journal j);

/** Iterate all items in the given directory. */
void
forEachItem(
    ReadView const& view,
    Keylet const& root,
    std::function<void(std::shared_ptr<SLE const> const&)> const& f);

/** Iterate all items after an item in the given directory.
    @param after The key of the item to start after
    @param hint The directory page containing `after`
    @param limit The maximum number of items to return
    @return `false` if the iteration failed
*/
bool
forEachItemAfter(
    ReadView const& view,
    Keylet const& root,
    uint256 const& after,
    std::uint64_t const hint,
    unsigned int limit,
    std::function<bool(std::shared_ptr<SLE const> const&)> const& f);

/** Iterate all items in an account's owner directory. */
inline void
forEachItem(
    ReadView const& view,
    AccountID const& id,
    std::function<void(std::shared_ptr<SLE const> const&)> const& f)
{
    return forEachItem(view, keylet::ownerDir(id), f);
}

/** Iterate all items after an item in an owner directory.
    @param after The key of the item to start after
    @param hint The directory page containing `after`
    @param limit The maximum number of items to return
    @return `false` if the iteration failed
*/
inline bool
forEachItemAfter(
    ReadView const& view,
    AccountID const& id,
    uint256 const& after,
    std::uint64_t const hint,
    unsigned int limit,
    std::function<bool(std::shared_ptr<SLE const> const&)> const& f)
{
    return forEachItemAfter(view, keylet::ownerDir(id), after, hint, limit, f);
}

/** Returns IOU issuer transfer fee as Rate. Rate specifies
 * the fee as fractions of 1 billion. For example, 1% transfer rate
 * is represented as 1,010,000,000.
 * @param issuer The IOU issuer
 */
[[nodiscard]] Rate
transferRate(ReadView const& view, AccountID const& issuer);

/** Returns MPT transfer fee as Rate. Rate specifies
 * the fee as fractions of 1 billion. For example, 1% transfer rate
 * is represented as 1,010,000,000.
 * @param issuanceID MPTokenIssuanceID of MPTTokenIssuance object
 */
[[nodiscard]] Rate
transferRate(ReadView const& view, MPTID const& issuanceID);

/** Returns `true` if the directory is empty
    @param key The key of the directory
*/
[[nodiscard]] bool
dirIsEmpty(ReadView const& view, Keylet const& k);

// Return the list of enabled amendments
[[nodiscard]] std::set<uint256>
getEnabledAmendments(ReadView const& view);

// Return a map of amendments that have achieved majority
using majorityAmendments_t = std::map<uint256, NetClock::time_point>;
[[nodiscard]] majorityAmendments_t
getMajorityAmendments(ReadView const& view);

/** Return the hash of a ledger by sequence.
    The hash is retrieved by looking up the "skip list"
    in the passed ledger. As the skip list is limited
    in size, if the requested ledger sequence number is
    out of the range of ledgers represented in the skip
    list, then std::nullopt is returned.
    @return The hash of the ledger with the
            given sequence number or std::nullopt.
*/
[[nodiscard]] std::optional<uint256>
hashOfSeq(ReadView const& ledger, LedgerIndex seq, beast::Journal journal);

/** Find a ledger index from which we could easily get the requested ledger

    The index that we return should meet two requirements:
        1) It must be the index of a ledger that has the hash of the ledger
            we are looking for. This means that its sequence must be equal to
            greater than the sequence that we want but not more than 256 greater
            since each ledger contains the hashes of the 256 previous ledgers.

        2) Its hash must be easy for us to find. This means it must be 0 mod 256
            because every such ledger is permanently enshrined in a LedgerHashes
            page which we can easily retrieve via the skip list.
*/
inline LedgerIndex
getCandidateLedger(LedgerIndex requested)
{
    return (requested + 255) & (~255);
}

/** Return false if the test ledger is provably incompatible
    with the valid ledger, that is, they could not possibly
    both be valid. Use the first form if you have both ledgers,
    use the second form if you have not acquired the valid ledger yet
*/
[[nodiscard]] bool
areCompatible(
    ReadView const& validLedger,
    ReadView const& testLedger,
    beast::Journal::Stream& s,
    const char* reason);

[[nodiscard]] bool
areCompatible(
    uint256 const& validHash,
    LedgerIndex validIndex,
    ReadView const& testLedger,
    beast::Journal::Stream& s,
    const char* reason);

//------------------------------------------------------------------------------
//
// Modifiers
//
//------------------------------------------------------------------------------

/** Adjust the owner count up or down. */
void
adjustOwnerCount(
    ApplyView& view,
    std::shared_ptr<SLE> const& sle,
    std::int32_t amount,
    beast::Journal j);

/** @{ */
/** Returns the first entry in the directory, advancing the index

    @deprecated These are legacy function that are considered deprecated
                and will soon be replaced with an iterator-based model
                that is easier to use. You should not use them in new code.

    @param view The view against which to operate
    @param root The root (i.e. first page) of the directory to iterate
    @param page The current page
    @param index The index inside the current page
    @param entry The entry at the current index

    @return true if the directory isn't empty; false otherwise
 */
bool
cdirFirst(
    ReadView const& view,
    uint256 const& root,
    std::shared_ptr<SLE const>& page,
    unsigned int& index,
    uint256& entry);

bool
dirFirst(
    ApplyView& view,
    uint256 const& root,
    std::shared_ptr<SLE>& page,
    unsigned int& index,
    uint256& entry);
/** @} */

/** @{ */
/** Returns the next entry in the directory, advancing the index

    @deprecated These are legacy function that are considered deprecated
                and will soon be replaced with an iterator-based model
                that is easier to use. You should not use them in new code.

    @param view The view against which to operate
    @param root The root (i.e. first page) of the directory to iterate
    @param page The current page
    @param index The index inside the current page
    @param entry The entry at the current index

    @return true if the directory isn't empty; false otherwise
 */
bool
cdirNext(
    ReadView const& view,
    uint256 const& root,
    std::shared_ptr<SLE const>& page,
    unsigned int& index,
    uint256& entry);

bool
dirNext(
    ApplyView& view,
    uint256 const& root,
    std::shared_ptr<SLE>& page,
    unsigned int& index,
    uint256& entry);
/** @} */

[[nodiscard]] std::function<void(SLE::ref)>
describeOwnerDir(AccountID const& account);

[[nodiscard]] TER
dirLink(ApplyView& view, AccountID const& owner, std::shared_ptr<SLE>& object);

AccountID
pseudoAccountAddress(ReadView const& view, uint256 const& pseudoOwnerKey);

// Which of the owner-object fields should we set: sfAMMID, sfVaultID
enum class PseudoAccountOwnerType : int { AMM, Vault };

[[nodiscard]] Expected<std::shared_ptr<SLE>, TER>
createPseudoAccount(
    ApplyView& view,
    uint256 const& pseudoOwnerKey,
    PseudoAccountOwnerType type);

// Returns true iff sleAcct is a pseudo-account.
//
// Returns false if sleAcct is
// * NOT a pseudo-account OR
// * NOT a ltACCOUNT_ROOT OR
// * null pointer
[[nodiscard]] bool
isPseudoAccount(std::shared_ptr<SLE const> sleAcct);

[[nodiscard]] inline bool
isPseudoAccount(ReadView const& view, AccountID accountId)
{
    return isPseudoAccount(view.read(keylet::account(accountId)));
}

[[nodiscard]] TER
addEmptyHolding(
    ApplyView& view,
    AccountID const& accountID,
    XRPAmount priorBalance,
    Issue const& issue,
    beast::Journal journal);

[[nodiscard]] TER
addEmptyHolding(
    ApplyView& view,
    AccountID const& accountID,
    XRPAmount priorBalance,
    MPTIssue const& mptIssue,
    beast::Journal journal);

[[nodiscard]] inline TER
addEmptyHolding(
    ApplyView& view,
    AccountID const& accountID,
    XRPAmount priorBalance,
    Asset const& asset,
    beast::Journal journal)
{
    return std::visit(
        [&]<ValidIssueType TIss>(TIss const& issue) -> TER {
            return addEmptyHolding(
                view, accountID, priorBalance, issue, journal);
        },
        asset.value());
}

// VFALCO NOTE Both STAmount parameters should just
//             be "Amount", a unit-less number.
//
/** Create a trust line

    This can set an initial balance.
*/
[[nodiscard]] TER
trustCreate(
    ApplyView& view,
    const bool bSrcHigh,
    AccountID const& uSrcAccountID,
    AccountID const& uDstAccountID,
    uint256 const& uIndex,      // --> ripple state entry
    SLE::ref sleAccount,        // --> the account being set.
    const bool bAuth,           // --> authorize account.
    const bool bNoRipple,       // --> others cannot ripple through
    const bool bFreeze,         // --> funds cannot leave
    bool bDeepFreeze,           // --> can neither receive nor send funds
    STAmount const& saBalance,  // --> balance of account being set.
                                // Issuer should be noAccount()
    STAmount const& saLimit,    // --> limit for account being set.
                                // Issuer should be the account being set.
    std::uint32_t uSrcQualityIn,
    std::uint32_t uSrcQualityOut,
    beast::Journal j);

[[nodiscard]] TER
removeEmptyHolding(
    ApplyView& view,
    AccountID const& accountID,
    Issue const& issue,
    beast::Journal journal);

[[nodiscard]] TER
removeEmptyHolding(
    ApplyView& view,
    AccountID const& accountID,
    MPTIssue const& mptIssue,
    beast::Journal journal);

[[nodiscard]] inline TER
removeEmptyHolding(
    ApplyView& view,
    AccountID const& accountID,
    Asset const& asset,
    beast::Journal journal)
{
    return std::visit(
        [&]<ValidIssueType TIss>(TIss const& issue) -> TER {
            return removeEmptyHolding(view, accountID, issue, journal);
        },
        asset.value());
}

[[nodiscard]] TER
trustDelete(
    ApplyView& view,
    std::shared_ptr<SLE> const& sleRippleState,
    AccountID const& uLowAccountID,
    AccountID const& uHighAccountID,
    beast::Journal j);

/** Delete an offer.

    Requirements:
        The passed `sle` be obtained from a prior
        call to view.peek()
*/
// [[nodiscard]] // nodiscard commented out so Flow, BookTip and others compile.
TER
offerDelete(ApplyView& view, std::shared_ptr<SLE> const& sle, beast::Journal j);

//------------------------------------------------------------------------------

//
// Money Transfers
//

// Direct send w/o fees:
// - Redeeming IOUs and/or sending sender's own IOUs.
// - Create trust line of needed.
// --> bCheckIssuer : normally require issuer to be involved.
// [[nodiscard]] // nodiscard commented out so DirectStep.cpp compiles.

/** Calls static rippleCreditIOU if saAmount represents Issue.
 * Calls static rippleCreditMPT if saAmount represents MPTIssue.
 */
TER
rippleCredit(
    ApplyView& view,
    AccountID const& uSenderID,
    AccountID const& uReceiverID,
    STAmount const& saAmount,
    bool bCheckIssuer,
    beast::Journal j);

/** Calls static accountSendIOU if saAmount represents Issue.
 * Calls static accountSendMPT if saAmount represents MPTIssue.
 */
[[nodiscard]] TER
accountSend(
    ApplyView& view,
    AccountID const& from,
    AccountID const& to,
    STAmount const& saAmount,
    beast::Journal j,
    WaiveTransferFee waiveFee = WaiveTransferFee::No);

[[nodiscard]] TER
issueIOU(
    ApplyView& view,
    AccountID const& account,
    STAmount const& amount,
    Issue const& issue,
    beast::Journal j);

[[nodiscard]] TER
redeemIOU(
    ApplyView& view,
    AccountID const& account,
    STAmount const& amount,
    Issue const& issue,
    beast::Journal j);

[[nodiscard]] TER
transferXRP(
    ApplyView& view,
    AccountID const& from,
    AccountID const& to,
    STAmount const& amount,
    beast::Journal j);

struct TokenDescriptor
{
    std::shared_ptr<SLE const> token;
    std::shared_ptr<SLE const> issuance;
};

/** Check if the account lacks required authorization.
 *
 *   Return tecNO_AUTH or tecNO_LINE if it does
 *   and tesSUCCESS otherwise.
 */
[[nodiscard]] TER
requireAuth(ReadView const& view, Issue const& issue, AccountID const& account);

/** Check if the account lacks required authorization.
 *
 *   This will also check for expired credentials. If it is called directly
 *   from preclaim, the user should convert result tecEXPIRED to tesSUCCESS and
 *   proceed to also check permissions with enforceMPTokenAuthorization inside
 *   doApply. This will ensure that any expired credentials are deleted.
 */
[[nodiscard]] TER
requireAuth(
    ReadView const& view,
    MPTIssue const& mptIssue,
    AccountID const& account,
    int depth = 0);

/** Enforce account has MPToken to match its authorization.
 *
 *   Called from doApply - it will check for expired (and delete if found any)
 *   credentials matching DomainID set in MPTokenIssuance. Must be called if
 *   requireAuth(...MPTIssue...) returned tesSUCCESS or tecEXPIRED in preclaim,
 *   which implies that preclaim should replace `tecEXPIRED` with `tesSUCCESS`
 *   in order for the transactor to proceed to doApply.
 *
 *   This function will create MPToken (if needed) on the basis of any
 *   non-expired credentals and will delete any expired credentials, indirectly
 *   via verifyValidDomain, as per DomainID (if set in MPTokenIssuance).
 *
 *   The caller does NOT need to ensure that DomainID is actually set - this
 *   function handles gracefully both cases when DomainID is set and when not.
 *
 *   The caller does NOT need to look for existing MPToken to match
 *   mptIssue/account - this function checks lsfMPTAuthorized of an existing
 *   MPToken iff DomainID is not set.
 *
 *   Do not use for accounts which hold implied permission e.g. object owners or
 *   if MPTokenIssuance does not require authorization. In both cases use
 *   MPTokenAuthorize::authorize if MPToken does not yet exist.
 */
[[nodiscard]] TER
enforceMPTokenAuthorization(
    ApplyView& view,
    MPTIssue const& mptIssue,
    AccountID const& account,
    XRPAmount const& priorBalance,
    beast::Journal j);

/** Check if the destination account is allowed
 *  to receive MPT. Return tecNO_AUTH if it doesn't
 *  and tesSUCCESS otherwise.
 */
[[nodiscard]] TER
canTransfer(
    ReadView const& view,
    MPTIssue const& mptIssue,
    AccountID const& from,
    AccountID const& to);

/** Deleter function prototype. Returns the status of the entry deletion
 * (if should not be skipped) and if the entry should be skipped. The status
 * is always tesSUCCESS if the entry should be skipped.
 */
using EntryDeleter = std::function<std::pair<TER, SkipEntry>(
    LedgerEntryType,
    uint256 const&,
    std::shared_ptr<SLE>&)>;
/** Cleanup owner directory entries on account delete.
 * Used for a regular and AMM accounts deletion. The caller
 * has to provide the deleter function, which handles details of
 * specific account-owned object deletion.
 * @return tecINCOMPLETE indicates maxNodesToDelete
 * are deleted and there remains more nodes to delete.
 */
[[nodiscard]] TER
cleanupOnAccountDelete(
    ApplyView& view,
    Keylet const& ownerDirKeylet,
    EntryDeleter const& deleter,
    beast::Journal j,
    std::optional<std::uint16_t> maxNodesToDelete = std::nullopt);

/** Delete trustline to AMM. The passed `sle` must be obtained from a prior
 * call to view.peek(). Fail if neither side of the trustline is AMM or
 * if ammAccountID is seated and is not one of the trustline's side.
 */
[[nodiscard]] TER
deleteAMMTrustLine(
    ApplyView& view,
    std::shared_ptr<SLE> sleState,
    std::optional<AccountID> const& ammAccountID,
    beast::Journal j);

<<<<<<< HEAD
// From the perspective of a vault,
// return the number of shares to give the depositor
// when they deposit a fixed amount of assets.
[[nodiscard]] STAmount
assetsToSharesDeposit(
    std::shared_ptr<SLE const> const& vault,
    std::shared_ptr<SLE const> const& issuance,
    STAmount const& assets);

// From the perspective of a vault,
// return the number of shares to demand from the depositor
// when they ask to withdraw a fixed amount of assets.
[[nodiscard]] STAmount
assetsToSharesWithdraw(
    std::shared_ptr<SLE const> const& vault,
    std::shared_ptr<SLE const> const& issuance,
    STAmount const& assets);

// From the perspective of a vault,
// return the number of assets to give the depositor
// when they redeem a fixed amount of shares.
[[nodiscard]] STAmount
sharesToAssetsWithdraw(
    std::shared_ptr<SLE const> const& vault,
    std::shared_ptr<SLE const> const& issuance,
    STAmount const& shares);
=======
/** Has the specified time passed?

    @param now  the current time
    @param mark the cutoff point
    @return true if \a now refers to a time strictly after \a mark, else false.
*/
bool
after(NetClock::time_point now, std::uint32_t mark);
>>>>>>> a574ec60

}  // namespace ripple

#endif<|MERGE_RESOLUTION|>--- conflicted
+++ resolved
@@ -795,7 +795,6 @@
     std::optional<AccountID> const& ammAccountID,
     beast::Journal j);
 
-<<<<<<< HEAD
 // From the perspective of a vault,
 // return the number of shares to give the depositor
 // when they deposit a fixed amount of assets.
@@ -822,7 +821,7 @@
     std::shared_ptr<SLE const> const& vault,
     std::shared_ptr<SLE const> const& issuance,
     STAmount const& shares);
-=======
+
 /** Has the specified time passed?
 
     @param now  the current time
@@ -831,7 +830,6 @@
 */
 bool
 after(NetClock::time_point now, std::uint32_t mark);
->>>>>>> a574ec60
 
 }  // namespace ripple
 
