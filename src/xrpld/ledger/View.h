//------------------------------------------------------------------------------
/*
    This file is part of rippled: https://github.com/ripple/rippled
    Copyright (c) 2012, 2013 Ripple Labs Inc.

    Permission to use, copy, modify, and/or distribute this software for any
    purpose  with  or without fee is hereby granted, provided that the above
    copyright notice and this permission notice appear in all copies.

    THE  SOFTWARE IS PROVIDED "AS IS" AND THE AUTHOR DISCLAIMS ALL WARRANTIES
    WITH  REGARD  TO  THIS  SOFTWARE  INCLUDING  ALL  IMPLIED  WARRANTIES  OF
    MERCHANTABILITY  AND  FITNESS. IN NO EVENT SHALL THE AUTHOR BE LIABLE FOR
    ANY  SPECIAL ,  DIRECT, INDIRECT, OR CONSEQUENTIAL DAMAGES OR ANY DAMAGES
    WHATSOEVER  RESULTING  FROM  LOSS  OF USE, DATA OR PROFITS, WHETHER IN AN
    ACTION  OF  CONTRACT, NEGLIGENCE OR OTHER TORTIOUS ACTION, ARISING OUT OF
    OR IN CONNECTION WITH THE USE OR PERFORMANCE OF THIS SOFTWARE.
*/
//==============================================================================

#ifndef RIPPLE_LEDGER_VIEW_H_INCLUDED
#define RIPPLE_LEDGER_VIEW_H_INCLUDED

#include <xrpld/core/Config.h>
#include <xrpld/ledger/ApplyView.h>
#include <xrpld/ledger/OpenView.h>
#include <xrpld/ledger/RawView.h>
#include <xrpld/ledger/ReadView.h>
#include <xrpl/beast/utility/Journal.h>
#include <xrpl/protocol/MPTIssue.h>
#include <xrpl/protocol/Protocol.h>
#include <xrpl/protocol/Rate.h>
#include <xrpl/protocol/STLedgerEntry.h>
#include <xrpl/protocol/STObject.h>
#include <xrpl/protocol/STTx.h>
#include <xrpl/protocol/Serializer.h>
#include <xrpl/protocol/TER.h>
#include <functional>
#include <map>
#include <memory>
#include <utility>

#include <vector>

namespace ripple {

enum class WaiveTransferFee : bool { No = false, Yes };
enum class SkipEntry : bool { No = false, Yes };

//------------------------------------------------------------------------------
//
// Observers
//
//------------------------------------------------------------------------------

/** Determines whether the given expiration time has passed.

    In the XRP Ledger, expiration times are defined as the number of whole
    seconds after the "Ripple Epoch" which, for historical reasons, is set
    to January 1, 2000 (00:00 UTC).

    This is like the way the Unix epoch works, except the Ripple Epoch is
    precisely 946,684,800 seconds after the Unix Epoch.

    See https://xrpl.org/basic-data-types.html#specifying-time

    Expiration is defined in terms of the close time of the parent ledger,
    because we definitively know the time that it closed (since consensus
    agrees on time) but we do not know the closing time of the ledger that
    is under construction.

    @param view The ledger whose parent time is used as the clock.
    @param exp The optional expiration time we want to check.

    @returns `true` if `exp` is in the past; `false` otherwise.
 */
[[nodiscard]] bool
hasExpired(ReadView const& view, std::optional<std::uint32_t> const& exp);

/** Controls the treatment of frozen account balances */
enum FreezeHandling { fhIGNORE_FREEZE, fhZERO_IF_FROZEN };

/** Controls the treatment of unauthorized MPT balances */
enum AuthHandling { ahIGNORE_AUTH, ahZERO_IF_UNAUTHORIZED };

[[nodiscard]] bool
isGlobalFrozen(ReadView const& view, AccountID const& issuer);

[[nodiscard]] bool
isGlobalFrozen(ReadView const& view, MPTIssue const& mptIssue);

[[nodiscard]] bool
isGlobalFrozen(ReadView const& view, Asset const& asset);

[[nodiscard]] bool
isIndividualFrozen(
    ReadView const& view,
    AccountID const& account,
    Currency const& currency,
    AccountID const& issuer);

[[nodiscard]] inline bool
isIndividualFrozen(
    ReadView const& view,
    AccountID const& account,
    Issue const& issue)
{
    return isIndividualFrozen(view, account, issue.currency, issue.account);
}

[[nodiscard]] bool
isIndividualFrozen(
    ReadView const& view,
    AccountID const& account,
    MPTIssue const& mptIssue);

[[nodiscard]] inline bool
isIndividualFrozen(
    ReadView const& view,
    AccountID const& account,
    Asset const& asset)
{
    return std::visit(
        [&](auto const& issue) {
            return isIndividualFrozen(view, account, issue);
        },
        asset.value());
}

[[nodiscard]] bool
isFrozen(
    ReadView const& view,
    AccountID const& account,
    Currency const& currency,
    AccountID const& issuer);

[[nodiscard]] inline bool
isFrozen(ReadView const& view, AccountID const& account, Issue const& issue)
{
    return isFrozen(view, account, issue.currency, issue.account);
}

[[nodiscard]] bool
isFrozen(
    ReadView const& view,
    AccountID const& account,
    MPTIssue const& mptIssue);

[[nodiscard]] inline bool
isFrozen(ReadView const& view, AccountID const& account, Asset const& asset)
{
    return std::visit(
        [&](auto const& issue) { return isFrozen(view, account, issue); },
        asset.value());
}

[[nodiscard]] bool
<<<<<<< HEAD
isLPTokenFrozen(
    ReadView const& view,
    AccountID const& account,
    Issue const& asset,
    Issue const& asset2);
=======
isDeepFrozen(
    ReadView const& view,
    AccountID const& account,
    Currency const& currency,
    AccountID const& issuer);
>>>>>>> 33e1c425

// Returns the amount an account can spend without going into debt.
//
// <-- saAmount: amount of currency held by account. May be negative.
[[nodiscard]] STAmount
accountHolds(
    ReadView const& view,
    AccountID const& account,
    Currency const& currency,
    AccountID const& issuer,
    FreezeHandling zeroIfFrozen,
    beast::Journal j);

[[nodiscard]] STAmount
accountHolds(
    ReadView const& view,
    AccountID const& account,
    Issue const& issue,
    FreezeHandling zeroIfFrozen,
    beast::Journal j);

[[nodiscard]] STAmount
accountHolds(
    ReadView const& view,
    AccountID const& account,
    MPTIssue const& mptIssue,
    FreezeHandling zeroIfFrozen,
    AuthHandling zeroIfUnauthorized,
    beast::Journal j);

// Returns the amount an account can spend of the currency type saDefault, or
// returns saDefault if this account is the issuer of the currency in
// question. Should be used in favor of accountHolds when questioning how much
// an account can spend while also allowing currency issuers to spend
// unlimited amounts of their own currency (since they can always issue more).
[[nodiscard]] STAmount
accountFunds(
    ReadView const& view,
    AccountID const& id,
    STAmount const& saDefault,
    FreezeHandling freezeHandling,
    beast::Journal j);

// Return the account's liquid (not reserved) XRP.  Generally prefer
// calling accountHolds() over this interface.  However, this interface
// allows the caller to temporarily adjust the owner count should that be
// necessary.
//
// @param ownerCountAdj positive to add to count, negative to reduce count.
[[nodiscard]] XRPAmount
xrpLiquid(
    ReadView const& view,
    AccountID const& id,
    std::int32_t ownerCountAdj,
    beast::Journal j);

/** Iterate all items in the given directory. */
void
forEachItem(
    ReadView const& view,
    Keylet const& root,
    std::function<void(std::shared_ptr<SLE const> const&)> const& f);

/** Iterate all items after an item in the given directory.
    @param after The key of the item to start after
    @param hint The directory page containing `after`
    @param limit The maximum number of items to return
    @return `false` if the iteration failed
*/
bool
forEachItemAfter(
    ReadView const& view,
    Keylet const& root,
    uint256 const& after,
    std::uint64_t const hint,
    unsigned int limit,
    std::function<bool(std::shared_ptr<SLE const> const&)> const& f);

/** Iterate all items in an account's owner directory. */
inline void
forEachItem(
    ReadView const& view,
    AccountID const& id,
    std::function<void(std::shared_ptr<SLE const> const&)> const& f)
{
    return forEachItem(view, keylet::ownerDir(id), f);
}

/** Iterate all items after an item in an owner directory.
    @param after The key of the item to start after
    @param hint The directory page containing `after`
    @param limit The maximum number of items to return
    @return `false` if the iteration failed
*/
inline bool
forEachItemAfter(
    ReadView const& view,
    AccountID const& id,
    uint256 const& after,
    std::uint64_t const hint,
    unsigned int limit,
    std::function<bool(std::shared_ptr<SLE const> const&)> const& f)
{
    return forEachItemAfter(view, keylet::ownerDir(id), after, hint, limit, f);
}

/** Returns IOU issuer transfer fee as Rate. Rate specifies
 * the fee as fractions of 1 billion. For example, 1% transfer rate
 * is represented as 1,010,000,000.
 * @param issuer The IOU issuer
 */
[[nodiscard]] Rate
transferRate(ReadView const& view, AccountID const& issuer);

/** Returns MPT transfer fee as Rate. Rate specifies
 * the fee as fractions of 1 billion. For example, 1% transfer rate
 * is represented as 1,010,000,000.
 * @param issuanceID MPTokenIssuanceID of MPTTokenIssuance object
 */
[[nodiscard]] Rate
transferRate(ReadView const& view, MPTID const& issuanceID);

/** Returns `true` if the directory is empty
    @param key The key of the directory
*/
[[nodiscard]] bool
dirIsEmpty(ReadView const& view, Keylet const& k);

// Return the list of enabled amendments
[[nodiscard]] std::set<uint256>
getEnabledAmendments(ReadView const& view);

// Return a map of amendments that have achieved majority
using majorityAmendments_t = std::map<uint256, NetClock::time_point>;
[[nodiscard]] majorityAmendments_t
getMajorityAmendments(ReadView const& view);

/** Return the hash of a ledger by sequence.
    The hash is retrieved by looking up the "skip list"
    in the passed ledger. As the skip list is limited
    in size, if the requested ledger sequence number is
    out of the range of ledgers represented in the skip
    list, then std::nullopt is returned.
    @return The hash of the ledger with the
            given sequence number or std::nullopt.
*/
[[nodiscard]] std::optional<uint256>
hashOfSeq(ReadView const& ledger, LedgerIndex seq, beast::Journal journal);

/** Find a ledger index from which we could easily get the requested ledger

    The index that we return should meet two requirements:
        1) It must be the index of a ledger that has the hash of the ledger
            we are looking for. This means that its sequence must be equal to
            greater than the sequence that we want but not more than 256 greater
            since each ledger contains the hashes of the 256 previous ledgers.

        2) Its hash must be easy for us to find. This means it must be 0 mod 256
            because every such ledger is permanently enshrined in a LedgerHashes
            page which we can easily retrieve via the skip list.
*/
inline LedgerIndex
getCandidateLedger(LedgerIndex requested)
{
    return (requested + 255) & (~255);
}

/** Return false if the test ledger is provably incompatible
    with the valid ledger, that is, they could not possibly
    both be valid. Use the first form if you have both ledgers,
    use the second form if you have not acquired the valid ledger yet
*/
[[nodiscard]] bool
areCompatible(
    ReadView const& validLedger,
    ReadView const& testLedger,
    beast::Journal::Stream& s,
    const char* reason);

[[nodiscard]] bool
areCompatible(
    uint256 const& validHash,
    LedgerIndex validIndex,
    ReadView const& testLedger,
    beast::Journal::Stream& s,
    const char* reason);

//------------------------------------------------------------------------------
//
// Modifiers
//
//------------------------------------------------------------------------------

/** Adjust the owner count up or down. */
void
adjustOwnerCount(
    ApplyView& view,
    std::shared_ptr<SLE> const& sle,
    std::int32_t amount,
    beast::Journal j);

/** @{ */
/** Returns the first entry in the directory, advancing the index

    @deprecated These are legacy function that are considered deprecated
                and will soon be replaced with an iterator-based model
                that is easier to use. You should not use them in new code.

    @param view The view against which to operate
    @param root The root (i.e. first page) of the directory to iterate
    @param page The current page
    @param index The index inside the current page
    @param entry The entry at the current index

    @return true if the directory isn't empty; false otherwise
 */
bool
cdirFirst(
    ReadView const& view,
    uint256 const& root,
    std::shared_ptr<SLE const>& page,
    unsigned int& index,
    uint256& entry);

bool
dirFirst(
    ApplyView& view,
    uint256 const& root,
    std::shared_ptr<SLE>& page,
    unsigned int& index,
    uint256& entry);
/** @} */

/** @{ */
/** Returns the next entry in the directory, advancing the index

    @deprecated These are legacy function that are considered deprecated
                and will soon be replaced with an iterator-based model
                that is easier to use. You should not use them in new code.

    @param view The view against which to operate
    @param root The root (i.e. first page) of the directory to iterate
    @param page The current page
    @param index The index inside the current page
    @param entry The entry at the current index

    @return true if the directory isn't empty; false otherwise
 */
bool
cdirNext(
    ReadView const& view,
    uint256 const& root,
    std::shared_ptr<SLE const>& page,
    unsigned int& index,
    uint256& entry);

bool
dirNext(
    ApplyView& view,
    uint256 const& root,
    std::shared_ptr<SLE>& page,
    unsigned int& index,
    uint256& entry);
/** @} */

[[nodiscard]] std::function<void(SLE::ref)>
describeOwnerDir(AccountID const& account);

// VFALCO NOTE Both STAmount parameters should just
//             be "Amount", a unit-less number.
//
/** Create a trust line

    This can set an initial balance.
*/
[[nodiscard]] TER
trustCreate(
    ApplyView& view,
    const bool bSrcHigh,
    AccountID const& uSrcAccountID,
    AccountID const& uDstAccountID,
    uint256 const& uIndex,      // --> ripple state entry
    SLE::ref sleAccount,        // --> the account being set.
    const bool bAuth,           // --> authorize account.
    const bool bNoRipple,       // --> others cannot ripple through
    const bool bFreeze,         // --> funds cannot leave
    bool bDeepFreeze,           // --> can neither receive nor send funds
    STAmount const& saBalance,  // --> balance of account being set.
                                // Issuer should be noAccount()
    STAmount const& saLimit,    // --> limit for account being set.
                                // Issuer should be the account being set.
    std::uint32_t uSrcQualityIn,
    std::uint32_t uSrcQualityOut,
    beast::Journal j);

[[nodiscard]] TER
trustDelete(
    ApplyView& view,
    std::shared_ptr<SLE> const& sleRippleState,
    AccountID const& uLowAccountID,
    AccountID const& uHighAccountID,
    beast::Journal j);

/** Delete an offer.

    Requirements:
        The passed `sle` be obtained from a prior
        call to view.peek()
*/
// [[nodiscard]] // nodiscard commented out so Flow, BookTip and others compile.
TER
offerDelete(ApplyView& view, std::shared_ptr<SLE> const& sle, beast::Journal j);

//------------------------------------------------------------------------------

//
// Money Transfers
//

// Direct send w/o fees:
// - Redeeming IOUs and/or sending sender's own IOUs.
// - Create trust line of needed.
// --> bCheckIssuer : normally require issuer to be involved.
// [[nodiscard]] // nodiscard commented out so DirectStep.cpp compiles.

/** Calls static rippleCreditIOU if saAmount represents Issue.
 * Calls static rippleCreditMPT if saAmount represents MPTIssue.
 */
TER
rippleCredit(
    ApplyView& view,
    AccountID const& uSenderID,
    AccountID const& uReceiverID,
    STAmount const& saAmount,
    bool bCheckIssuer,
    beast::Journal j);

/** Calls static accountSendIOU if saAmount represents Issue.
 * Calls static accountSendMPT if saAmount represents MPTIssue.
 */
[[nodiscard]] TER
accountSend(
    ApplyView& view,
    AccountID const& from,
    AccountID const& to,
    STAmount const& saAmount,
    beast::Journal j,
    WaiveTransferFee waiveFee = WaiveTransferFee::No);

[[nodiscard]] TER
issueIOU(
    ApplyView& view,
    AccountID const& account,
    STAmount const& amount,
    Issue const& issue,
    beast::Journal j);

[[nodiscard]] TER
redeemIOU(
    ApplyView& view,
    AccountID const& account,
    STAmount const& amount,
    Issue const& issue,
    beast::Journal j);

[[nodiscard]] TER
transferXRP(
    ApplyView& view,
    AccountID const& from,
    AccountID const& to,
    STAmount const& amount,
    beast::Journal j);

/** Check if the account lacks required authorization.
 *   Return tecNO_AUTH or tecNO_LINE if it does
 *   and tesSUCCESS otherwise.
 */
[[nodiscard]] TER
requireAuth(ReadView const& view, Issue const& issue, AccountID const& account);
[[nodiscard]] TER
requireAuth(
    ReadView const& view,
    MPTIssue const& mptIssue,
    AccountID const& account);

/** Check if the destination account is allowed
 *  to receive MPT. Return tecNO_AUTH if it doesn't
 *  and tesSUCCESS otherwise.
 */
[[nodiscard]] TER
canTransfer(
    ReadView const& view,
    MPTIssue const& mptIssue,
    AccountID const& from,
    AccountID const& to);

/** Deleter function prototype. Returns the status of the entry deletion
 * (if should not be skipped) and if the entry should be skipped. The status
 * is always tesSUCCESS if the entry should be skipped.
 */
using EntryDeleter = std::function<std::pair<TER, SkipEntry>(
    LedgerEntryType,
    uint256 const&,
    std::shared_ptr<SLE>&)>;
/** Cleanup owner directory entries on account delete.
 * Used for a regular and AMM accounts deletion. The caller
 * has to provide the deleter function, which handles details of
 * specific account-owned object deletion.
 * @return tecINCOMPLETE indicates maxNodesToDelete
 * are deleted and there remains more nodes to delete.
 */
[[nodiscard]] TER
cleanupOnAccountDelete(
    ApplyView& view,
    Keylet const& ownerDirKeylet,
    EntryDeleter const& deleter,
    beast::Journal j,
    std::optional<std::uint16_t> maxNodesToDelete = std::nullopt);

/** Delete trustline to AMM. The passed `sle` must be obtained from a prior
 * call to view.peek(). Fail if neither side of the trustline is AMM or
 * if ammAccountID is seated and is not one of the trustline's side.
 */
[[nodiscard]] TER
deleteAMMTrustLine(
    ApplyView& view,
    std::shared_ptr<SLE> sleState,
    std::optional<AccountID> const& ammAccountID,
    beast::Journal j);

}  // namespace ripple

#endif<|MERGE_RESOLUTION|>--- conflicted
+++ resolved
@@ -154,19 +154,18 @@
 }
 
 [[nodiscard]] bool
-<<<<<<< HEAD
+isDeepFrozen(
+    ReadView const& view,
+    AccountID const& account,
+    Currency const& currency,
+    AccountID const& issuer);
+
+[[nodiscard]] bool
 isLPTokenFrozen(
     ReadView const& view,
     AccountID const& account,
     Issue const& asset,
     Issue const& asset2);
-=======
-isDeepFrozen(
-    ReadView const& view,
-    AccountID const& account,
-    Currency const& currency,
-    AccountID const& issuer);
->>>>>>> 33e1c425
 
 // Returns the amount an account can spend without going into debt.
 //
