//------------------------------------------------------------------------------
/*
    This file is part of rippled: https://github.com/ripple/rippled
    Copyright (c) 2012, 2013 Ripple Labs Inc.

    Permission to use, copy, modify, and/or distribute this software for any
    purpose  with  or without fee is hereby granted, provided that the above
    copyright notice and this permission notice appear in all copies.

    THE  SOFTWARE IS PROVIDED "AS IS" AND THE AUTHOR DISCLAIMS ALL WARRANTIES
    WITH  REGARD  TO  THIS  SOFTWARE  INCLUDING  ALL  IMPLIED  WARRANTIES  OF
    MERCHANTABILITY  AND  FITNESS. IN NO EVENT SHALL THE AUTHOR BE LIABLE FOR
    ANY  SPECIAL ,  DIRECT, INDIRECT, OR CONSEQUENTIAL DAMAGES OR ANY DAMAGES
    WHATSOEVER  RESULTING  FROM  LOSS  OF USE, DATA OR PROFITS, WHETHER IN AN
    ACTION  OF  CONTRACT, NEGLIGENCE OR OTHER TORTIOUS ACTION, ARISING OUT OF
    OR IN CONNECTION WITH THE USE OR PERFORMANCE OF THIS SOFTWARE.
*/
//==============================================================================

#ifndef RIPPLE_LEDGER_APPLYSTATETABLE_H_INCLUDED
#define RIPPLE_LEDGER_APPLYSTATETABLE_H_INCLUDED

#include <xrpld/ledger/OpenView.h>
#include <xrpld/ledger/RawView.h>
#include <xrpld/ledger/ReadView.h>

#include <xrpl/beast/utility/Journal.h>
#include <xrpl/protocol/TER.h>
#include <xrpl/protocol/TxMeta.h>
#include <xrpl/protocol/XRPAmount.h>

#include <memory>

namespace ripple {
namespace detail {

// Helper class that buffers modifications
class ApplyStateTable
{
public:
    using key_type = ReadView::key_type;

private:
    enum class Action {
        cache,
        erase,
        insert,
        modify,
    };

    using items_t = std::map<key_type, std::pair<Action, std::shared_ptr<SLE>>>;

    items_t items_;
    XRPAmount dropsDestroyed_{0};

public:
    ApplyStateTable() = default;
    ApplyStateTable(ApplyStateTable&&) = default;

    ApplyStateTable(ApplyStateTable const&) = delete;
    ApplyStateTable&
    operator=(ApplyStateTable&&) = delete;
    ApplyStateTable&
    operator=(ApplyStateTable const&) = delete;

    void
    apply(RawView& to) const;

    std::optional<TxMeta>
    apply(
        OpenView& to,
        STTx const& tx,
        TER ter,
        std::optional<STAmount> const& deliver,
<<<<<<< HEAD
        std::optional<std::uint32_t> const& gasUsed,
=======
        std::optional<uint256 const> const& parentBatchId,
>>>>>>> 6c6f8cd4
        bool isDryRun,
        beast::Journal j);

    bool
    exists(ReadView const& base, Keylet const& k) const;

    std::optional<key_type>
    succ(
        ReadView const& base,
        key_type const& key,
        std::optional<key_type> const& last) const;

    std::shared_ptr<SLE const>
    read(ReadView const& base, Keylet const& k) const;

    std::shared_ptr<SLE>
    peek(ReadView const& base, Keylet const& k);

    std::size_t
    size() const;

    void
    visit(
        ReadView const& base,
        std::function<void(
            uint256 const& key,
            bool isDelete,
            std::shared_ptr<SLE const> const& before,
            std::shared_ptr<SLE const> const& after)> const& func) const;

    void
    erase(ReadView const& base, std::shared_ptr<SLE> const& sle);

    void
    rawErase(ReadView const& base, std::shared_ptr<SLE> const& sle);

    void
    insert(ReadView const& base, std::shared_ptr<SLE> const& sle);

    void
    update(ReadView const& base, std::shared_ptr<SLE> const& sle);

    void
    replace(ReadView const& base, std::shared_ptr<SLE> const& sle);

    void
    destroyXRP(XRPAmount const& fee);

    // For debugging
    XRPAmount const&
    dropsDestroyed() const
    {
        return dropsDestroyed_;
    }

private:
    using Mods = hash_map<key_type, std::shared_ptr<SLE>>;

    static void
    threadItem(TxMeta& meta, std::shared_ptr<SLE> const& to);

    std::shared_ptr<SLE>
    getForMod(
        ReadView const& base,
        key_type const& key,
        Mods& mods,
        beast::Journal j);

    void
    threadTx(
        ReadView const& base,
        TxMeta& meta,
        AccountID const& to,
        Mods& mods,
        beast::Journal j);

    void
    threadOwners(
        ReadView const& base,
        TxMeta& meta,
        std::shared_ptr<SLE const> const& sle,
        Mods& mods,
        beast::Journal j);
};

}  // namespace detail
}  // namespace ripple

#endif<|MERGE_RESOLUTION|>--- conflicted
+++ resolved
@@ -72,11 +72,8 @@
         STTx const& tx,
         TER ter,
         std::optional<STAmount> const& deliver,
-<<<<<<< HEAD
+        std::optional<uint256 const> const& parentBatchId,
         std::optional<std::uint32_t> const& gasUsed,
-=======
-        std::optional<uint256 const> const& parentBatchId,
->>>>>>> 6c6f8cd4
         bool isDryRun,
         beast::Journal j);
 
