--- conflicted
+++ resolved
@@ -116,11 +116,8 @@
     STTx const& tx,
     TER ter,
     std::optional<STAmount> const& deliver,
-<<<<<<< HEAD
+    std::optional<uint256 const> const& parentBatchId,
     std::optional<std::uint32_t> const& gasUsed,
-=======
-    std::optional<uint256 const> const& parentBatchId,
->>>>>>> 6c6f8cd4
     bool isDryRun,
     beast::Journal j)
 {
@@ -131,16 +128,14 @@
     std::optional<TxMeta> metadata;
     if (!to.open() || isDryRun)
     {
-        TxMeta meta(tx.getTransactionID(), to.seq(), parentBatchId);
+        TxMeta meta(tx.getTransactionID(), to.seq());
 
         if (deliver)
             meta.setDeliveredAmount(*deliver);
-<<<<<<< HEAD
+        if (parentBatchId)
+            meta.setParentBatchId(*parentBatchId);
         if (gasUsed)
             meta.setGasUsed(*gasUsed);
-=======
-
->>>>>>> 6c6f8cd4
         Mods newMod;
         for (auto& item : items_)
         {
