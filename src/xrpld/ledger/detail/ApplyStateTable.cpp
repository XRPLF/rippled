//------------------------------------------------------------------------------
/*
    This file is part of rippled: https://github.com/ripple/rippled
    Copyright (c) 2012, 2013 Ripple Labs Inc.

    Permission to use, copy, modify, and/or distribute this software for any
    purpose  with  or without fee is hereby granted, provided that the above
    copyright notice and this permission notice appear in all copies.

    THE  SOFTWARE IS PROVIDED "AS IS" AND THE AUTHOR DISCLAIMS ALL WARRANTIES
    WITH  REGARD  TO  THIS  SOFTWARE  INCLUDING  ALL  IMPLIED  WARRANTIES  OF
    MERCHANTABILITY  AND  FITNESS. IN NO EVENT SHALL THE AUTHOR BE LIABLE FOR
    ANY  SPECIAL ,  DIRECT, INDIRECT, OR CONSEQUENTIAL DAMAGES OR ANY DAMAGES
    WHATSOEVER  RESULTING  FROM  LOSS  OF USE, DATA OR PROFITS, WHETHER IN AN
    ACTION  OF  CONTRACT, NEGLIGENCE OR OTHER TORTIOUS ACTION, ARISING OUT OF
    OR IN CONNECTION WITH THE USE OR PERFORMANCE OF THIS SOFTWARE.
*/
//==============================================================================

#include <xrpld/ledger/detail/ApplyStateTable.h>
#include <xrpl/basics/Log.h>
#include <xrpl/beast/utility/instrumentation.h>
#include <xrpl/json/to_string.h>
#include <xrpl/protocol/Feature.h>
#include <xrpl/protocol/st.h>

namespace ripple {
namespace detail {

void
ApplyStateTable::apply(RawView& to) const
{
    to.rawDestroyXRP(dropsDestroyed_);
    for (auto const& item : items_)
    {
        auto const& sle = item.second.second;
        switch (item.second.first)
        {
            case Action::cache:
                break;
            case Action::erase:
                to.rawErase(sle);
                break;
            case Action::insert:
                to.rawInsert(sle);
                break;
            case Action::modify:
                to.rawReplace(sle);
                break;
        };
    }
}

std::size_t
ApplyStateTable::size() const
{
    std::size_t ret = 0;
    for (auto& item : items_)
    {
        switch (item.second.first)
        {
            case Action::erase:
            case Action::insert:
            case Action::modify:
                ++ret;
            default:
                break;
        }
    }
    return ret;
}

void
ApplyStateTable::visit(
    ReadView const& to,
    std::function<void(
        uint256 const& key,
        bool isDelete,
        std::shared_ptr<SLE const> const& before,
        std::shared_ptr<SLE const> const& after)> const& func) const
{
    for (auto& item : items_)
    {
        switch (item.second.first)
        {
            case Action::erase:
                func(
                    item.first,
                    true,
                    to.read(keylet::unchecked(item.first)),
                    item.second.second);
                break;

            case Action::insert:
                func(item.first, false, nullptr, item.second.second);
                break;

            case Action::modify:
                func(
                    item.first,
                    false,
                    to.read(keylet::unchecked(item.first)),
                    item.second.second);
                break;

            default:
                break;
        }
    }
}

std::optional<TxMeta>
ApplyStateTable::apply(
    OpenView& to,
    STTx const& tx,
    TER ter,
    std::optional<STAmount> const& deliver,
<<<<<<< HEAD
    std::optional<uint256 const> const& parentBatchId,
=======
    bool isDryRun,
>>>>>>> dcc45812
    beast::Journal j)
{
    // Build metadata and insert
    auto const sTx = std::make_shared<Serializer>();
    tx.add(*sTx);
    std::shared_ptr<Serializer> sMeta;
    std::optional<TxMeta> metadata;
    if (!to.open() || isDryRun)
    {
        TxMeta meta(tx.getTransactionID(), to.seq(), parentBatchId);

        if (deliver)
            meta.setDeliveredAmount(*deliver);

        Mods newMod;
        for (auto& item : items_)
        {
            SField const* type;
            switch (item.second.first)
            {
                default:
                case Action::cache:
                    continue;
                case Action::erase:
                    type = &sfDeletedNode;
                    break;
                case Action::insert:
                    type = &sfCreatedNode;
                    break;
                case Action::modify:
                    type = &sfModifiedNode;
                    break;
            }
            auto const origNode = to.read(keylet::unchecked(item.first));
            auto curNode = item.second.second;
            if ((type == &sfModifiedNode) && (*curNode == *origNode))
                continue;
            std::uint16_t nodeType = curNode
                ? curNode->getFieldU16(sfLedgerEntryType)
                : origNode->getFieldU16(sfLedgerEntryType);
            meta.setAffectedNode(item.first, *type, nodeType);
            if (type == &sfDeletedNode)
            {
                XRPL_ASSERT(
                    origNode && curNode,
                    "ripple::detail::ApplyStateTable::apply : valid nodes for "
                    "deletion");
                threadOwners(to, meta, origNode, newMod, j);

                STObject prevs(sfPreviousFields);
                for (auto const& obj : *origNode)
                {
                    // go through the original node for
                    // modified  fields saved on modification
                    if (obj.getFName().shouldMeta(SField::sMD_ChangeOrig) &&
                        !curNode->hasMatchingEntry(obj))
                        prevs.emplace_back(obj);
                }

                if (!prevs.empty())
                    meta.getAffectedNode(item.first)
                        .emplace_back(std::move(prevs));

                STObject finals(sfFinalFields);
                for (auto const& obj : *curNode)
                {
                    // go through the final node for final fields
                    if (obj.getFName().shouldMeta(
                            SField::sMD_Always | SField::sMD_DeleteFinal))
                        finals.emplace_back(obj);
                }

                if (!finals.empty())
                    meta.getAffectedNode(item.first)
                        .emplace_back(std::move(finals));
            }
            else if (type == &sfModifiedNode)
            {
                XRPL_ASSERT(
                    curNode && origNode,
                    "ripple::detail::ApplyStateTable::apply : valid nodes for "
                    "modification");

                if (curNode->isThreadedType(
                        to.rules()))  // thread transaction to node
                                      // item modified
                    threadItem(meta, curNode);

                STObject prevs(sfPreviousFields);
                for (auto const& obj : *origNode)
                {
                    // search the original node for values saved on modify
                    if (obj.getFName().shouldMeta(SField::sMD_ChangeOrig) &&
                        !curNode->hasMatchingEntry(obj))
                        prevs.emplace_back(obj);
                }

                if (!prevs.empty())
                    meta.getAffectedNode(item.first)
                        .emplace_back(std::move(prevs));

                STObject finals(sfFinalFields);
                for (auto const& obj : *curNode)
                {
                    // search the final node for values saved always
                    if (obj.getFName().shouldMeta(
                            SField::sMD_Always | SField::sMD_ChangeNew))
                        finals.emplace_back(obj);
                }

                if (!finals.empty())
                    meta.getAffectedNode(item.first)
                        .emplace_back(std::move(finals));
            }
            else if (type == &sfCreatedNode)  // if created, thread to owner(s)
            {
                XRPL_ASSERT(
                    curNode && !origNode,
                    "ripple::detail::ApplyStateTable::apply : valid nodes for "
                    "creation");
                threadOwners(to, meta, curNode, newMod, j);

                if (curNode->isThreadedType(
                        to.rules()))  // always thread to self
                    threadItem(meta, curNode);

                STObject news(sfNewFields);
                for (auto const& obj : *curNode)
                {
                    // save non-default values
                    if (!obj.isDefault() &&
                        obj.getFName().shouldMeta(
                            SField::sMD_Create | SField::sMD_Always))
                        news.emplace_back(obj);
                }

                if (!news.empty())
                    meta.getAffectedNode(item.first)
                        .emplace_back(std::move(news));
            }
            else
            {
                UNREACHABLE(
                    "ripple::detail::ApplyStateTable::apply : unsupported "
                    "operation type");
            }
        }

        if (!isDryRun)
        {
            // add any new modified nodes to the modification set
            for (auto const& mod : newMod)
                to.rawReplace(mod.second);
        }

        sMeta = std::make_shared<Serializer>();
        meta.addRaw(*sMeta, ter, to.txCount());

        // VFALCO For diagnostics do we want to show
        //        metadata even when the base view is open?
        JLOG(j.trace()) << "metadata " << meta.getJson(JsonOptions::none);

        metadata = meta;
    }

    if (!isDryRun)
    {
        to.rawTxInsert(tx.getTransactionID(), sTx, sMeta);
        apply(to);
    }
    return metadata;
}

//---

bool
ApplyStateTable::exists(ReadView const& base, Keylet const& k) const
{
    auto const iter = items_.find(k.key);
    if (iter == items_.end())
        return base.exists(k);
    auto const& item = iter->second;
    auto const& sle = item.second;
    switch (item.first)
    {
        case Action::erase:
            return false;
        case Action::cache:
        case Action::insert:
        case Action::modify:
            break;
    }
    if (!k.check(*sle))
        return false;
    return true;
}

auto
ApplyStateTable::succ(
    ReadView const& base,
    key_type const& key,
    std::optional<key_type> const& last) const -> std::optional<key_type>
{
    std::optional<key_type> next = key;
    items_t::const_iterator iter;
    // Find base successor that is
    // not also deleted in our list
    do
    {
        next = base.succ(*next, last);
        if (!next)
            break;
        iter = items_.find(*next);
    } while (iter != items_.end() && iter->second.first == Action::erase);
    // Find non-deleted successor in our list
    for (iter = items_.upper_bound(key); iter != items_.end(); ++iter)
    {
        if (iter->second.first != Action::erase)
        {
            // Found both, return the lower key
            if (!next || next > iter->first)
                next = iter->first;
            break;
        }
    }
    // Nothing in our list, return
    // what we got from the parent.
    if (last && next >= last)
        return std::nullopt;
    return next;
}

std::shared_ptr<SLE const>
ApplyStateTable::read(ReadView const& base, Keylet const& k) const
{
    auto const iter = items_.find(k.key);
    if (iter == items_.end())
        return base.read(k);
    auto const& item = iter->second;
    auto const& sle = item.second;
    switch (item.first)
    {
        case Action::erase:
            return nullptr;
        case Action::cache:
        case Action::insert:
        case Action::modify:
            break;
    };
    if (!k.check(*sle))
        return nullptr;
    return sle;
}

std::shared_ptr<SLE>
ApplyStateTable::peek(ReadView const& base, Keylet const& k)
{
    auto iter = items_.lower_bound(k.key);
    if (iter == items_.end() || iter->first != k.key)
    {
        auto const sle = base.read(k);
        if (!sle)
            return nullptr;
        // Make our own copy
        using namespace std;
        iter = items_.emplace_hint(
            iter,
            piecewise_construct,
            forward_as_tuple(sle->key()),
            forward_as_tuple(Action::cache, make_shared<SLE>(*sle)));
        return iter->second.second;
    }
    auto const& item = iter->second;
    auto const& sle = item.second;
    switch (item.first)
    {
        case Action::erase:
            return nullptr;
        case Action::cache:
        case Action::insert:
        case Action::modify:
            break;
    };
    if (!k.check(*sle))
        return nullptr;
    return sle;
}

void
ApplyStateTable::erase(ReadView const& base, std::shared_ptr<SLE> const& sle)
{
    auto const iter = items_.find(sle->key());
    if (iter == items_.end())
        LogicError("ApplyStateTable::erase: missing key");
    auto& item = iter->second;
    if (item.second != sle)
        LogicError("ApplyStateTable::erase: unknown SLE");
    switch (item.first)
    {
        case Action::erase:
            LogicError("ApplyStateTable::erase: double erase");
            break;
        case Action::insert:
            items_.erase(iter);
            break;
        case Action::cache:
        case Action::modify:
            item.first = Action::erase;
            break;
    }
}

void
ApplyStateTable::rawErase(ReadView const& base, std::shared_ptr<SLE> const& sle)
{
    using namespace std;
    auto const result = items_.emplace(
        piecewise_construct,
        forward_as_tuple(sle->key()),
        forward_as_tuple(Action::erase, sle));
    if (result.second)
        return;
    auto& item = result.first->second;
    switch (item.first)
    {
        case Action::erase:
            LogicError("ApplyStateTable::rawErase: double erase");
            break;
        case Action::insert:
            items_.erase(result.first);
            break;
        case Action::cache:
        case Action::modify:
            item.first = Action::erase;
            item.second = sle;
            break;
    }
}

void
ApplyStateTable::insert(ReadView const& base, std::shared_ptr<SLE> const& sle)
{
    auto const iter = items_.lower_bound(sle->key());
    if (iter == items_.end() || iter->first != sle->key())
    {
        using namespace std;
        items_.emplace_hint(
            iter,
            piecewise_construct,
            forward_as_tuple(sle->key()),
            forward_as_tuple(Action::insert, sle));
        return;
    }
    auto& item = iter->second;
    switch (item.first)
    {
        case Action::cache:
            LogicError("ApplyStateTable::insert: already cached");
        case Action::insert:
            LogicError("ApplyStateTable::insert: already inserted");
        case Action::modify:
            LogicError("ApplyStateTable::insert: already modified");
        case Action::erase:
            break;
    }
    item.first = Action::modify;
    item.second = sle;
}

void
ApplyStateTable::replace(ReadView const& base, std::shared_ptr<SLE> const& sle)
{
    auto const iter = items_.lower_bound(sle->key());
    if (iter == items_.end() || iter->first != sle->key())
    {
        using namespace std;
        items_.emplace_hint(
            iter,
            piecewise_construct,
            forward_as_tuple(sle->key()),
            forward_as_tuple(Action::modify, sle));
        return;
    }
    auto& item = iter->second;
    switch (item.first)
    {
        case Action::erase:
            LogicError("ApplyStateTable::replace: already erased");
        case Action::cache:
            item.first = Action::modify;
            break;
        case Action::insert:
        case Action::modify:
            break;
    }
    item.second = sle;
}

void
ApplyStateTable::update(ReadView const& base, std::shared_ptr<SLE> const& sle)
{
    auto const iter = items_.find(sle->key());
    if (iter == items_.end())
        LogicError("ApplyStateTable::update: missing key");
    auto& item = iter->second;
    if (item.second != sle)
        LogicError("ApplyStateTable::update: unknown SLE");
    switch (item.first)
    {
        case Action::erase:
            LogicError("ApplyStateTable::update: erased");
            break;
        case Action::cache:
            item.first = Action::modify;
            break;
        case Action::insert:
        case Action::modify:
            break;
    };
}

void
ApplyStateTable::destroyXRP(XRPAmount const& fee)
{
    dropsDestroyed_ += fee;
}

//------------------------------------------------------------------------------

// Insert this transaction to the SLE's threading list
void
ApplyStateTable::threadItem(TxMeta& meta, std::shared_ptr<SLE> const& sle)
{
    key_type prevTxID;
    LedgerIndex prevLgrID;

    if (!sle->thread(meta.getTxID(), meta.getLgrSeq(), prevTxID, prevLgrID))
        return;

    if (!prevTxID.isZero())
    {
        auto& node = meta.getAffectedNode(sle, sfModifiedNode);

        if (node.getFieldIndex(sfPreviousTxnID) == -1)
        {
            XRPL_ASSERT(
                node.getFieldIndex(sfPreviousTxnLgrSeq) == -1,
                "ripple::ApplyStateTable::threadItem : previous ledger is not "
                "set");
            node.setFieldH256(sfPreviousTxnID, prevTxID);
            node.setFieldU32(sfPreviousTxnLgrSeq, prevLgrID);
        }

        XRPL_ASSERT(
            node.getFieldH256(sfPreviousTxnID) == prevTxID,
            "ripple::ApplyStateTable::threadItem : previous transaction is a "
            "match");
        XRPL_ASSERT(
            node.getFieldU32(sfPreviousTxnLgrSeq) == prevLgrID,
            "ripple::ApplyStateTable::threadItem : previous ledger is a match");
    }
}

std::shared_ptr<SLE>
ApplyStateTable::getForMod(
    ReadView const& base,
    key_type const& key,
    Mods& mods,
    beast::Journal j)
{
    {
        auto miter = mods.find(key);
        if (miter != mods.end())
        {
            XRPL_ASSERT(
                miter->second,
                "ripple::ApplyStateTable::getForMod : non-null result");
            return miter->second;
        }
    }
    {
        auto iter = items_.find(key);
        if (iter != items_.end())
        {
            auto const& item = iter->second;
            if (item.first == Action::erase)
            {
                // The Destination of an Escrow or a PayChannel may have been
                // deleted.  In that case the account we're threading to will
                // not be found and it is appropriate to return a nullptr.
                JLOG(j.warn()) << "Trying to thread to deleted node";
                return nullptr;
            }
            if (item.first != Action::cache)
                return item.second;

            // If it's only cached, then the node is being modified only by
            // metadata; fall through and track it in the mods table.
        }
    }
    auto c = base.read(keylet::unchecked(key));
    if (!c)
    {
        // The Destination of an Escrow or a PayChannel may have been
        // deleted.  In that case the account we're threading to will
        // not be found and it is appropriate to return a nullptr.
        JLOG(j.warn()) << "ApplyStateTable::getForMod: key not found";
        return nullptr;
    }
    auto sle = std::make_shared<SLE>(*c);
    mods.emplace(key, sle);
    return sle;
}

void
ApplyStateTable::threadTx(
    ReadView const& base,
    TxMeta& meta,
    AccountID const& to,
    Mods& mods,
    beast::Journal j)
{
    auto const sle = getForMod(base, keylet::account(to).key, mods, j);
    if (!sle)
    {
        // The Destination of an Escrow or PayChannel may have been deleted.
        // In that case the account we are threading to will not be found.
        // So this logging is just a warning.
        JLOG(j.warn()) << "Threading to non-existent account: " << toBase58(to);
        return;
    }
    // threadItem only applied to AccountRoot
    XRPL_ASSERT(
        sle->isThreadedType(base.rules()),
        "ripple::ApplyStateTable::threadTx : SLE is threaded");
    threadItem(meta, sle);
}

void
ApplyStateTable::threadOwners(
    ReadView const& base,
    TxMeta& meta,
    std::shared_ptr<SLE const> const& sle,
    Mods& mods,
    beast::Journal j)
{
    LedgerEntryType const ledgerType{sle->getType()};
    switch (ledgerType)
    {
        case ltACCOUNT_ROOT: {
            // Nothing to do
            break;
        }
        case ltRIPPLE_STATE: {
            threadTx(base, meta, (*sle)[sfLowLimit].getIssuer(), mods, j);
            threadTx(base, meta, (*sle)[sfHighLimit].getIssuer(), mods, j);
            break;
        }
        default: {
            // If sfAccount is present, thread to that account
            if (auto const optSleAcct{(*sle)[~sfAccount]})
                threadTx(base, meta, *optSleAcct, mods, j);

            // Don't thread a check's sfDestination unless the amendment is
            // enabled
            if (ledgerType == ltCHECK &&
                !base.rules().enabled(fixCheckThreading))
                break;

            // If sfDestination is present, thread to that account
            if (auto const optSleDest{(*sle)[~sfDestination]})
                threadTx(base, meta, *optSleDest, mods, j);
        }
    }
}

}  // namespace detail
}  // namespace ripple<|MERGE_RESOLUTION|>--- conflicted
+++ resolved
@@ -115,11 +115,8 @@
     STTx const& tx,
     TER ter,
     std::optional<STAmount> const& deliver,
-<<<<<<< HEAD
     std::optional<uint256 const> const& parentBatchId,
-=======
     bool isDryRun,
->>>>>>> dcc45812
     beast::Journal j)
 {
     // Build metadata and insert
