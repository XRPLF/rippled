--- conflicted
+++ resolved
@@ -268,7 +268,32 @@
 }
 
 bool
-<<<<<<< HEAD
+isDeepFrozen(
+    ReadView const& view,
+    AccountID const& account,
+    Currency const& currency,
+    AccountID const& issuer)
+{
+    if (isXRP(currency))
+    {
+        return false;
+    }
+
+    if (issuer == account)
+    {
+        return false;
+    }
+
+    auto const sle = view.read(keylet::line(account, issuer, currency));
+    if (!sle)
+    {
+        return false;
+    }
+
+    return sle->isFlag(lsfHighDeepFreeze) || sle->isFlag(lsfLowDeepFreeze);
+}
+
+bool
 isLPTokenFrozen(
     ReadView const& view,
     AccountID const& account,
@@ -277,31 +302,6 @@
 {
     return isFrozen(view, account, asset.currency, asset.account) ||
         isFrozen(view, account, asset2.currency, asset2.account);
-=======
-isDeepFrozen(
-    ReadView const& view,
-    AccountID const& account,
-    Currency const& currency,
-    AccountID const& issuer)
-{
-    if (isXRP(currency))
-    {
-        return false;
-    }
-
-    if (issuer == account)
-    {
-        return false;
-    }
-
-    auto const sle = view.read(keylet::line(account, issuer, currency));
-    if (!sle)
-    {
-        return false;
-    }
-
-    return sle->isFlag(lsfHighDeepFreeze) || sle->isFlag(lsfLowDeepFreeze);
->>>>>>> 33e1c425
 }
 
 STAmount
@@ -323,13 +323,17 @@
     auto const sle = view.read(keylet::line(account, issuer, currency));
     auto const allowBalance = [&]() {
         if (!sle)
-<<<<<<< HEAD
+        {
             return false;
+        }
 
         if (zeroIfFrozen == fhZERO_IF_FROZEN)
         {
-            if (isFrozen(view, account, currency, issuer))
+            if (isFrozen(view, account, currency, issuer) ||
+                isDeepFrozen(view, account, currency, issuer))
+            {
                 return false;
+            }
 
             // when fixFrozenLPTokenTransfer is enabled, if currency is lptoken,
             // we need to check if the associated assets have been frozen
@@ -355,18 +359,6 @@
                         return false;
                     }
                 }
-=======
-        {
-            return false;
-        }
-
-        if (zeroIfFrozen == fhZERO_IF_FROZEN)
-        {
-            if (isFrozen(view, account, currency, issuer) ||
-                isDeepFrozen(view, account, currency, issuer))
-            {
-                return false;
->>>>>>> 33e1c425
             }
         }
 
@@ -388,12 +380,7 @@
         amount.clear(Issue{currency, issuer});
     }
 
-<<<<<<< HEAD
-    JLOG(j.trace()) << "accountHolds:"
-                    << " account=" << to_string(account)
-=======
     JLOG(j.trace()) << "accountHolds:" << " account=" << to_string(account)
->>>>>>> 33e1c425
                     << " amount=" << amount.getFullText();
 
     return view.balanceHook(account, issuer, amount);
