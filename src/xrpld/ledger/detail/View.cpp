//------------------------------------------------------------------------------
/*
    This file is part of rippled: https://github.com/ripple/rippled
    Copyright (c) 2012, 2013 Ripple Labs Inc.

    Permission to use, copy, modify, and/or distribute this software for any
    purpose  with  or without fee is hereby granted, provided that the above
    copyright notice and this permission notice appear in all copies.

    THE  SOFTWARE IS PROVIDED "AS IS" AND THE AUTHOR DISCLAIMS ALL WARRANTIES
    WITH  REGARD  TO  THIS  SOFTWARE  INCLUDING  ALL  IMPLIED  WARRANTIES  OF
    MERCHANTABILITY  AND  FITNESS. IN NO EVENT SHALL THE AUTHOR BE LIABLE FOR
    ANY  SPECIAL ,  DIRECT, INDIRECT, OR CONSEQUENTIAL DAMAGES OR ANY DAMAGES
    WHATSOEVER  RESULTING  FROM  LOSS  OF USE, DATA OR PROFITS, WHETHER IN AN
    ACTION  OF  CONTRACT, NEGLIGENCE OR OTHER TORTIOUS ACTION, ARISING OUT OF
    OR IN CONNECTION WITH THE USE OR PERFORMANCE OF THIS SOFTWARE.
*/
//==============================================================================

#include <xrpld/app/misc/CredentialHelpers.h>
#include <xrpld/app/tx/detail/MPTokenAuthorize.h>
#include <xrpld/ledger/ReadView.h>
#include <xrpld/ledger/View.h>

#include <xrpl/basics/Expected.h>
#include <xrpl/basics/Log.h>
#include <xrpl/basics/chrono.h>
#include <xrpl/beast/utility/instrumentation.h>
#include <xrpl/protocol/Feature.h>
#include <xrpl/protocol/Indexes.h>
#include <xrpl/protocol/LedgerFormats.h>
#include <xrpl/protocol/MPTIssue.h>
#include <xrpl/protocol/Protocol.h>
#include <xrpl/protocol/Quality.h>
#include <xrpl/protocol/TER.h>
#include <xrpl/protocol/TxFlags.h>
#include <xrpl/protocol/digest.h>
#include <xrpl/protocol/st.h>

#include <optional>
#include <type_traits>
#include <variant>

namespace ripple {

namespace detail {

template <
    class V,
    class N,
    class = std::enable_if_t<
        std::is_same_v<std::remove_cv_t<N>, SLE> &&
        std::is_base_of_v<ReadView, V>>>
bool
internalDirNext(
    V& view,
    uint256 const& root,
    std::shared_ptr<N>& page,
    unsigned int& index,
    uint256& entry)
{
    auto const& svIndexes = page->getFieldV256(sfIndexes);
    XRPL_ASSERT(
        index <= svIndexes.size(),
        "ripple::detail::internalDirNext : index inside range");

    if (index >= svIndexes.size())
    {
        auto const next = page->getFieldU64(sfIndexNext);

        if (!next)
        {
            entry.zero();
            return false;
        }

        if constexpr (std::is_const_v<N>)
            page = view.read(keylet::page(root, next));
        else
            page = view.peek(keylet::page(root, next));

        XRPL_ASSERT(page, "ripple::detail::internalDirNext : non-null root");

        if (!page)
            return false;

        index = 0;

        return internalDirNext(view, root, page, index, entry);
    }

    entry = svIndexes[index++];
    return true;
}

template <
    class V,
    class N,
    class = std::enable_if_t<
        std::is_same_v<std::remove_cv_t<N>, SLE> &&
        std::is_base_of_v<ReadView, V>>>
bool
internalDirFirst(
    V& view,
    uint256 const& root,
    std::shared_ptr<N>& page,
    unsigned int& index,
    uint256& entry)
{
    if constexpr (std::is_const_v<N>)
        page = view.read(keylet::page(root));
    else
        page = view.peek(keylet::page(root));

    if (!page)
        return false;

    index = 0;

    return internalDirNext(view, root, page, index, entry);
}

}  // namespace detail

bool
dirFirst(
    ApplyView& view,
    uint256 const& root,
    std::shared_ptr<SLE>& page,
    unsigned int& index,
    uint256& entry)
{
    return detail::internalDirFirst(view, root, page, index, entry);
}

bool
dirNext(
    ApplyView& view,
    uint256 const& root,
    std::shared_ptr<SLE>& page,
    unsigned int& index,
    uint256& entry)
{
    return detail::internalDirNext(view, root, page, index, entry);
}

bool
cdirFirst(
    ReadView const& view,
    uint256 const& root,
    std::shared_ptr<SLE const>& page,
    unsigned int& index,
    uint256& entry)
{
    return detail::internalDirFirst(view, root, page, index, entry);
}

bool
cdirNext(
    ReadView const& view,
    uint256 const& root,
    std::shared_ptr<SLE const>& page,
    unsigned int& index,
    uint256& entry)
{
    return detail::internalDirNext(view, root, page, index, entry);
}

//------------------------------------------------------------------------------
//
// Observers
//
//------------------------------------------------------------------------------

bool
hasExpired(ReadView const& view, std::optional<std::uint32_t> const& exp)
{
    using d = NetClock::duration;
    using tp = NetClock::time_point;

    return exp && (view.parentCloseTime() >= tp{d{*exp}});
}

bool
isGlobalFrozen(ReadView const& view, AccountID const& issuer)
{
    if (isXRP(issuer))
        return false;
    if (auto const sle = view.read(keylet::account(issuer)))
        return sle->isFlag(lsfGlobalFreeze);
    return false;
}

bool
isGlobalFrozen(ReadView const& view, MPTIssue const& mptIssue)
{
    if (auto const sle = view.read(keylet::mptIssuance(mptIssue.getMptID())))
        return sle->isFlag(lsfMPTLocked);
    return false;
}

bool
isGlobalFrozen(ReadView const& view, Asset const& asset)
{
    return std::visit(
        [&]<ValidIssueType TIss>(TIss const& issue) {
            if constexpr (std::is_same_v<TIss, Issue>)
                return isGlobalFrozen(view, issue.getIssuer());
            else
                return isGlobalFrozen(view, issue);
        },
        asset.value());
}

bool
isIndividualFrozen(
    ReadView const& view,
    AccountID const& account,
    Currency const& currency,
    AccountID const& issuer)
{
    if (isXRP(currency))
        return false;
    if (issuer != account)
    {
        // Check if the issuer froze the line
        auto const sle = view.read(keylet::line(account, issuer, currency));
        if (sle &&
            sle->isFlag((issuer > account) ? lsfHighFreeze : lsfLowFreeze))
            return true;
    }
    return false;
}

bool
isIndividualFrozen(
    ReadView const& view,
    AccountID const& account,
    MPTIssue const& mptIssue)
{
    if (auto const sle =
            view.read(keylet::mptoken(mptIssue.getMptID(), account)))
        return sle->isFlag(lsfMPTLocked);
    return false;
}

// Can the specified account spend the specified currency issued by
// the specified issuer or does the freeze flag prohibit it?
bool
isFrozen(
    ReadView const& view,
    AccountID const& account,
    Currency const& currency,
    AccountID const& issuer)
{
    if (isXRP(currency))
        return false;
    auto sle = view.read(keylet::account(issuer));
    if (sle && sle->isFlag(lsfGlobalFreeze))
        return true;
    if (issuer != account)
    {
        // Check if the issuer froze the line
        sle = view.read(keylet::line(account, issuer, currency));
        if (sle &&
            sle->isFlag((issuer > account) ? lsfHighFreeze : lsfLowFreeze))
            return true;
    }
    return false;
}

bool
isFrozen(
    ReadView const& view,
    AccountID const& account,
    MPTIssue const& mptIssue,
    int depth)
{
    return isGlobalFrozen(view, mptIssue) ||
        isIndividualFrozen(view, account, mptIssue) ||
        isVaultPseudoAccountFrozen(view, account, mptIssue, depth);
}

[[nodiscard]] bool
isAnyFrozen(
    ReadView const& view,
    std::initializer_list<AccountID> const& accounts,
    MPTIssue const& mptIssue,
    int depth)
{
    if (isGlobalFrozen(view, mptIssue))
        return true;

    for (auto const& account : accounts)
    {
        if (isIndividualFrozen(view, account, mptIssue))
            return true;
    }

    for (auto const& account : accounts)
    {
        if (isVaultPseudoAccountFrozen(view, account, mptIssue, depth))
            return true;
    }

    return false;
}

bool
isVaultPseudoAccountFrozen(
    ReadView const& view,
    AccountID const& account,
    MPTIssue const& mptShare,
    int depth)
{
    if (!view.rules().enabled(featureSingleAssetVault))
        return false;

    if (depth >= maxAssetCheckDepth)
        return true;  // LCOV_EXCL_LINE

    auto const mptIssuance =
        view.read(keylet::mptIssuance(mptShare.getMptID()));
    if (mptIssuance == nullptr)
        return false;  // zero MPToken won't block deletion of MPTokenIssuance

    auto const issuer = mptIssuance->getAccountID(sfIssuer);
    auto const mptIssuer = view.read(keylet::account(issuer));
    if (mptIssuer == nullptr)
    {  // LCOV_EXCL_START
        UNREACHABLE("ripple::isVaultPseudoAccountFrozen : null MPToken issuer");
        return false;
    }  // LCOV_EXCL_STOP

    if (!mptIssuer->isFieldPresent(sfVaultID))
        return false;  // not a Vault pseudo-account, common case

    auto const vault =
        view.read(keylet::vault(mptIssuer->getFieldH256(sfVaultID)));
    if (vault == nullptr)
    {  // LCOV_EXCL_START
        UNREACHABLE("ripple::isVaultPseudoAccountFrozen : null vault");
        return false;
    }  // LCOV_EXCL_STOP

    return isAnyFrozen(view, {issuer, account}, vault->at(sfAsset), depth + 1);
}

bool
isDeepFrozen(
    ReadView const& view,
    AccountID const& account,
    Currency const& currency,
    AccountID const& issuer)
{
    if (isXRP(currency))
    {
        return false;
    }

    if (issuer == account)
    {
        return false;
    }

    auto const sle = view.read(keylet::line(account, issuer, currency));
    if (!sle)
    {
        return false;
    }

    return sle->isFlag(lsfHighDeepFreeze) || sle->isFlag(lsfLowDeepFreeze);
}

bool
isLPTokenFrozen(
    ReadView const& view,
    AccountID const& account,
    Issue const& asset,
    Issue const& asset2)
{
    return isFrozen(view, account, asset.currency, asset.account) ||
        isFrozen(view, account, asset2.currency, asset2.account);
}

STAmount
accountHolds(
    ReadView const& view,
    AccountID const& account,
    Currency const& currency,
    AccountID const& issuer,
    FreezeHandling zeroIfFrozen,
    beast::Journal j)
{
    STAmount amount;
    if (isXRP(currency))
    {
        return {xrpLiquid(view, account, 0, j)};
    }

    // IOU: Return balance on trust line modulo freeze
    auto const sle = view.read(keylet::line(account, issuer, currency));
    auto const allowBalance = [&]() {
        if (!sle)
        {
            return false;
        }

        if (zeroIfFrozen == fhZERO_IF_FROZEN)
        {
            if (isFrozen(view, account, currency, issuer) ||
                isDeepFrozen(view, account, currency, issuer))
            {
                return false;
            }

            // when fixFrozenLPTokenTransfer is enabled, if currency is lptoken,
            // we need to check if the associated assets have been frozen
            if (view.rules().enabled(fixFrozenLPTokenTransfer))
            {
                auto const sleIssuer = view.read(keylet::account(issuer));
                if (!sleIssuer)
                {
                    return false;  // LCOV_EXCL_LINE
                }
                else if (sleIssuer->isFieldPresent(sfAMMID))
                {
                    auto const sleAmm =
                        view.read(keylet::amm((*sleIssuer)[sfAMMID]));

                    if (!sleAmm ||
                        isLPTokenFrozen(
                            view,
                            account,
                            (*sleAmm)[sfAsset].get<Issue>(),
                            (*sleAmm)[sfAsset2].get<Issue>()))
                    {
                        return false;
                    }
                }
            }
        }

        return true;
    }();

    if (allowBalance)
    {
        amount = sle->getFieldAmount(sfBalance);
        if (account > issuer)
        {
            // Put balance in account terms.
            amount.negate();
        }
        amount.setIssuer(issuer);
    }
    else
    {
        amount.clear(Issue{currency, issuer});
    }

    JLOG(j.trace()) << "accountHolds:"
                    << " account=" << to_string(account)
                    << " amount=" << amount.getFullText();

    return view.balanceHook(account, issuer, amount);
}

STAmount
accountHolds(
    ReadView const& view,
    AccountID const& account,
    Issue const& issue,
    FreezeHandling zeroIfFrozen,
    beast::Journal j)
{
    return accountHolds(
        view, account, issue.currency, issue.account, zeroIfFrozen, j);
}

STAmount
accountHolds(
    ReadView const& view,
    AccountID const& account,
    MPTIssue const& mptIssue,
    FreezeHandling zeroIfFrozen,
    AuthHandling zeroIfUnauthorized,
    beast::Journal j)
{
    STAmount amount;

    auto const sleMpt =
        view.read(keylet::mptoken(mptIssue.getMptID(), account));

    if (!sleMpt)
        amount.clear(mptIssue);
    else if (
        zeroIfFrozen == fhZERO_IF_FROZEN && isFrozen(view, account, mptIssue))
        amount.clear(mptIssue);
    else
    {
        amount = STAmount{mptIssue, sleMpt->getFieldU64(sfMPTAmount)};

        // Only if auth check is needed, as it needs to do an additional read
        // operation. Note featureSingleAssetVault will affect error codes.
        if (zeroIfUnauthorized == ahZERO_IF_UNAUTHORIZED &&
            view.rules().enabled(featureSingleAssetVault))
        {
            if (auto const err = requireAuth(
                    view, mptIssue, account, MPTAuthType::StrongAuth);
                !isTesSuccess(err))
                amount.clear(mptIssue);
        }
        else if (zeroIfUnauthorized == ahZERO_IF_UNAUTHORIZED)
        {
            auto const sleIssuance =
                view.read(keylet::mptIssuance(mptIssue.getMptID()));

            // if auth is enabled on the issuance and mpt is not authorized,
            // clear amount
            if (sleIssuance && sleIssuance->isFlag(lsfMPTRequireAuth) &&
                !sleMpt->isFlag(lsfMPTAuthorized))
                amount.clear(mptIssue);
        }
    }

    return amount;
}

[[nodiscard]] STAmount
accountHolds(
    ReadView const& view,
    AccountID const& account,
    Asset const& asset,
    FreezeHandling zeroIfFrozen,
    AuthHandling zeroIfUnauthorized,
    beast::Journal j)
{
    return std::visit(
        [&](auto const& value) {
            if constexpr (std::is_same_v<
                              std::remove_cvref_t<decltype(value)>,
                              Issue>)
            {
                return accountHolds(view, account, value, zeroIfFrozen, j);
            }
            return accountHolds(
                view, account, value, zeroIfFrozen, zeroIfUnauthorized, j);
        },
        asset.value());
}

STAmount
accountFunds(
    ReadView const& view,
    AccountID const& id,
    STAmount const& saDefault,
    FreezeHandling freezeHandling,
    beast::Journal j)
{
    if (!saDefault.native() && saDefault.getIssuer() == id)
        return saDefault;

    return accountHolds(
        view,
        id,
        saDefault.getCurrency(),
        saDefault.getIssuer(),
        freezeHandling,
        j);
}

// Prevent ownerCount from wrapping under error conditions.
//
// adjustment allows the ownerCount to be adjusted up or down in multiple steps.
// If id != std::nullopt, then do error reporting.
//
// Returns adjusted owner count.
static std::uint32_t
confineOwnerCount(
    std::uint32_t current,
    std::int32_t adjustment,
    std::optional<AccountID> const& id = std::nullopt,
    beast::Journal j = beast::Journal{beast::Journal::getNullSink()})
{
    std::uint32_t adjusted{current + adjustment};
    if (adjustment > 0)
    {
        // Overflow is well defined on unsigned
        if (adjusted < current)
        {
            if (id)
            {
                JLOG(j.fatal())
                    << "Account " << *id << " owner count exceeds max!";
            }
            adjusted = std::numeric_limits<std::uint32_t>::max();
        }
    }
    else
    {
        // Underflow is well defined on unsigned
        if (adjusted > current)
        {
            if (id)
            {
                JLOG(j.fatal())
                    << "Account " << *id << " owner count set below 0!";
            }
            adjusted = 0;
            XRPL_ASSERT(!id, "ripple::confineOwnerCount : id is not set");
        }
    }
    return adjusted;
}

XRPAmount
xrpLiquid(
    ReadView const& view,
    AccountID const& id,
    std::int32_t ownerCountAdj,
    beast::Journal j)
{
    auto const sle = view.read(keylet::account(id));
    if (sle == nullptr)
        return beast::zero;

    // Return balance minus reserve
    std::uint32_t const ownerCount = confineOwnerCount(
        view.ownerCountHook(id, sle->getFieldU32(sfOwnerCount)), ownerCountAdj);

    // AMMs have no reserve requirement
    auto const reserve = sle->isFieldPresent(sfAMMID)
        ? XRPAmount{0}
        : view.fees().accountReserve(ownerCount);

    auto const fullBalance = sle->getFieldAmount(sfBalance);

    auto const balance = view.balanceHook(id, xrpAccount(), fullBalance);

    STAmount const amount =
        (balance < reserve) ? STAmount{0} : balance - reserve;

    JLOG(j.trace()) << "accountHolds:"
                    << " account=" << to_string(id)
                    << " amount=" << amount.getFullText()
                    << " fullBalance=" << fullBalance.getFullText()
                    << " balance=" << balance.getFullText()
                    << " reserve=" << reserve << " ownerCount=" << ownerCount
                    << " ownerCountAdj=" << ownerCountAdj;

    return amount.xrp();
}

void
forEachItem(
    ReadView const& view,
    Keylet const& root,
    std::function<void(std::shared_ptr<SLE const> const&)> const& f)
{
    XRPL_ASSERT(
        root.type == ltDIR_NODE, "ripple::forEachItem : valid root type");

    if (root.type != ltDIR_NODE)
        return;

    auto pos = root;

    while (true)
    {
        auto sle = view.read(pos);
        if (!sle)
            return;
        for (auto const& key : sle->getFieldV256(sfIndexes))
            f(view.read(keylet::child(key)));
        auto const next = sle->getFieldU64(sfIndexNext);
        if (!next)
            return;
        pos = keylet::page(root, next);
    }
}

bool
forEachItemAfter(
    ReadView const& view,
    Keylet const& root,
    uint256 const& after,
    std::uint64_t const hint,
    unsigned int limit,
    std::function<bool(std::shared_ptr<SLE const> const&)> const& f)
{
    XRPL_ASSERT(
        root.type == ltDIR_NODE, "ripple::forEachItemAfter : valid root type");

    if (root.type != ltDIR_NODE)
        return false;

    auto currentIndex = root;

    // If startAfter is not zero try jumping to that page using the hint
    if (after.isNonZero())
    {
        auto const hintIndex = keylet::page(root, hint);

        if (auto hintDir = view.read(hintIndex))
        {
            for (auto const& key : hintDir->getFieldV256(sfIndexes))
            {
                if (key == after)
                {
                    // We found the hint, we can start here
                    currentIndex = hintIndex;
                    break;
                }
            }
        }

        bool found = false;
        for (;;)
        {
            auto const ownerDir = view.read(currentIndex);
            if (!ownerDir)
                return found;
            for (auto const& key : ownerDir->getFieldV256(sfIndexes))
            {
                if (!found)
                {
                    if (key == after)
                        found = true;
                }
                else if (f(view.read(keylet::child(key))) && limit-- <= 1)
                {
                    return found;
                }
            }

            auto const uNodeNext = ownerDir->getFieldU64(sfIndexNext);
            if (uNodeNext == 0)
                return found;
            currentIndex = keylet::page(root, uNodeNext);
        }
    }
    else
    {
        for (;;)
        {
            auto const ownerDir = view.read(currentIndex);
            if (!ownerDir)
                return true;
            for (auto const& key : ownerDir->getFieldV256(sfIndexes))
                if (f(view.read(keylet::child(key))) && limit-- <= 1)
                    return true;
            auto const uNodeNext = ownerDir->getFieldU64(sfIndexNext);
            if (uNodeNext == 0)
                return true;
            currentIndex = keylet::page(root, uNodeNext);
        }
    }
}

Rate
transferRate(ReadView const& view, AccountID const& issuer)
{
    auto const sle = view.read(keylet::account(issuer));

    if (sle && sle->isFieldPresent(sfTransferRate))
        return Rate{sle->getFieldU32(sfTransferRate)};

    return parityRate;
}

Rate
transferRate(ReadView const& view, MPTID const& issuanceID)
{
    // fee is 0-50,000 (0-50%), rate is 1,000,000,000-2,000,000,000
    // For example, if transfer fee is 50% then 10,000 * 50,000 = 500,000
    // which represents 50% of 1,000,000,000
    if (auto const sle = view.read(keylet::mptIssuance(issuanceID));
        sle && sle->isFieldPresent(sfTransferFee))
        return Rate{1'000'000'000u + 10'000 * sle->getFieldU16(sfTransferFee)};

    return parityRate;
}

Rate
transferRate(ReadView const& view, STAmount const& amount)
{
    return std::visit(
        [&]<ValidIssueType TIss>(TIss const& issue) {
            if constexpr (std::is_same_v<TIss, Issue>)
                return transferRate(view, issue.getIssuer());
            else
                return transferRate(view, issue.getMptID());
        },
        amount.asset().value());
}

bool
areCompatible(
    ReadView const& validLedger,
    ReadView const& testLedger,
    beast::Journal::Stream& s,
    char const* reason)
{
    bool ret = true;

    if (validLedger.info().seq < testLedger.info().seq)
    {
        // valid -> ... -> test
        auto hash = hashOfSeq(
            testLedger,
            validLedger.info().seq,
            beast::Journal{beast::Journal::getNullSink()});
        if (hash && (*hash != validLedger.info().hash))
        {
            JLOG(s) << reason << " incompatible with valid ledger";

            JLOG(s) << "Hash(VSeq): " << to_string(*hash);

            ret = false;
        }
    }
    else if (validLedger.info().seq > testLedger.info().seq)
    {
        // test -> ... -> valid
        auto hash = hashOfSeq(
            validLedger,
            testLedger.info().seq,
            beast::Journal{beast::Journal::getNullSink()});
        if (hash && (*hash != testLedger.info().hash))
        {
            JLOG(s) << reason << " incompatible preceding ledger";

            JLOG(s) << "Hash(NSeq): " << to_string(*hash);

            ret = false;
        }
    }
    else if (
        (validLedger.info().seq == testLedger.info().seq) &&
        (validLedger.info().hash != testLedger.info().hash))
    {
        // Same sequence number, different hash
        JLOG(s) << reason << " incompatible ledger";

        ret = false;
    }

    if (!ret)
    {
        JLOG(s) << "Val: " << validLedger.info().seq << " "
                << to_string(validLedger.info().hash);

        JLOG(s) << "New: " << testLedger.info().seq << " "
                << to_string(testLedger.info().hash);
    }

    return ret;
}

bool
areCompatible(
    uint256 const& validHash,
    LedgerIndex validIndex,
    ReadView const& testLedger,
    beast::Journal::Stream& s,
    char const* reason)
{
    bool ret = true;

    if (testLedger.info().seq > validIndex)
    {
        // Ledger we are testing follows last valid ledger
        auto hash = hashOfSeq(
            testLedger,
            validIndex,
            beast::Journal{beast::Journal::getNullSink()});
        if (hash && (*hash != validHash))
        {
            JLOG(s) << reason << " incompatible following ledger";
            JLOG(s) << "Hash(VSeq): " << to_string(*hash);

            ret = false;
        }
    }
    else if (
        (validIndex == testLedger.info().seq) &&
        (testLedger.info().hash != validHash))
    {
        JLOG(s) << reason << " incompatible ledger";

        ret = false;
    }

    if (!ret)
    {
        JLOG(s) << "Val: " << validIndex << " " << to_string(validHash);

        JLOG(s) << "New: " << testLedger.info().seq << " "
                << to_string(testLedger.info().hash);
    }

    return ret;
}

bool
dirIsEmpty(ReadView const& view, Keylet const& k)
{
    auto const sleNode = view.read(k);
    if (!sleNode)
        return true;
    if (!sleNode->getFieldV256(sfIndexes).empty())
        return false;
    // The first page of a directory may legitimately be empty even if there
    // are other pages (the first page is the anchor page) so check to see if
    // there is another page. If there is, the directory isn't empty.
    return sleNode->getFieldU64(sfIndexNext) == 0;
}

std::set<uint256>
getEnabledAmendments(ReadView const& view)
{
    std::set<uint256> amendments;

    if (auto const sle = view.read(keylet::amendments()))
    {
        if (sle->isFieldPresent(sfAmendments))
        {
            auto const& v = sle->getFieldV256(sfAmendments);
            amendments.insert(v.begin(), v.end());
        }
    }

    return amendments;
}

majorityAmendments_t
getMajorityAmendments(ReadView const& view)
{
    majorityAmendments_t ret;

    if (auto const sle = view.read(keylet::amendments()))
    {
        if (sle->isFieldPresent(sfMajorities))
        {
            using tp = NetClock::time_point;
            using d = tp::duration;

            auto const majorities = sle->getFieldArray(sfMajorities);

            for (auto const& m : majorities)
                ret[m.getFieldH256(sfAmendment)] =
                    tp(d(m.getFieldU32(sfCloseTime)));
        }
    }

    return ret;
}

std::optional<uint256>
hashOfSeq(ReadView const& ledger, LedgerIndex seq, beast::Journal journal)
{
    // Easy cases...
    if (seq > ledger.seq())
    {
        JLOG(journal.warn())
            << "Can't get seq " << seq << " from " << ledger.seq() << " future";
        return std::nullopt;
    }
    if (seq == ledger.seq())
        return ledger.info().hash;
    if (seq == (ledger.seq() - 1))
        return ledger.info().parentHash;

    if (int diff = ledger.seq() - seq; diff <= 256)
    {
        // Within 256...
        auto const hashIndex = ledger.read(keylet::skip());
        if (hashIndex)
        {
            XRPL_ASSERT(
                hashIndex->getFieldU32(sfLastLedgerSequence) ==
                    (ledger.seq() - 1),
                "ripple::hashOfSeq : matching ledger sequence");
            STVector256 vec = hashIndex->getFieldV256(sfHashes);
            if (vec.size() >= diff)
                return vec[vec.size() - diff];
            JLOG(journal.warn())
                << "Ledger " << ledger.seq() << " missing hash for " << seq
                << " (" << vec.size() << "," << diff << ")";
        }
        else
        {
            JLOG(journal.warn())
                << "Ledger " << ledger.seq() << ":" << ledger.info().hash
                << " missing normal list";
        }
    }

    if ((seq & 0xff) != 0)
    {
        JLOG(journal.debug())
            << "Can't get seq " << seq << " from " << ledger.seq() << " past";
        return std::nullopt;
    }

    // in skiplist
    auto const hashIndex = ledger.read(keylet::skip(seq));
    if (hashIndex)
    {
        auto const lastSeq = hashIndex->getFieldU32(sfLastLedgerSequence);
        XRPL_ASSERT(lastSeq >= seq, "ripple::hashOfSeq : minimum last ledger");
        XRPL_ASSERT(
            (lastSeq & 0xff) == 0, "ripple::hashOfSeq : valid last ledger");
        auto const diff = (lastSeq - seq) >> 8;
        STVector256 vec = hashIndex->getFieldV256(sfHashes);
        if (vec.size() > diff)
            return vec[vec.size() - diff - 1];
    }
    JLOG(journal.warn()) << "Can't get seq " << seq << " from " << ledger.seq()
                         << " error";
    return std::nullopt;
}

//------------------------------------------------------------------------------
//
// Modifiers
//
//------------------------------------------------------------------------------

void
adjustOwnerCount(
    ApplyView& view,
    std::shared_ptr<SLE> const& sle,
    std::int32_t amount,
    beast::Journal j)
{
    if (!sle)
        return;
    XRPL_ASSERT(amount, "ripple::adjustOwnerCount : nonzero amount input");
    std::uint32_t const current{sle->getFieldU32(sfOwnerCount)};
    AccountID const id = (*sle)[sfAccount];
    std::uint32_t const adjusted = confineOwnerCount(current, amount, id, j);
    view.adjustOwnerCountHook(id, current, adjusted);
    sle->setFieldU32(sfOwnerCount, adjusted);
    view.update(sle);
}

std::function<void(SLE::ref)>
describeOwnerDir(AccountID const& account)
{
    return [&account](std::shared_ptr<SLE> const& sle) {
        (*sle)[sfOwner] = account;
    };
}

TER
dirLink(ApplyView& view, AccountID const& owner, std::shared_ptr<SLE>& object)
{
    auto const page = view.dirInsert(
        keylet::ownerDir(owner), object->key(), describeOwnerDir(owner));
    if (!page)
        return tecDIR_FULL;  // LCOV_EXCL_LINE
    object->setFieldU64(sfOwnerNode, *page);
    return tesSUCCESS;
}

AccountID
pseudoAccountAddress(ReadView const& view, uint256 const& pseudoOwnerKey)
{
    // This number must not be changed without an amendment
    constexpr int maxAccountAttempts = 256;
    for (auto i = 0; i < maxAccountAttempts; ++i)
    {
        ripesha_hasher rsh;
        auto const hash = sha512Half(i, view.info().parentHash, pseudoOwnerKey);
        rsh(hash.data(), hash.size());
        AccountID const ret{static_cast<ripesha_hasher::result_type>(rsh)};
        if (!view.read(keylet::account(ret)))
            return ret;
    }
    return beast::zero;
}

// Note, the list of the pseudo-account designator fields below MUST be
// maintained but it does NOT need to be amendment-gated, since a
// non-active amendment will not set any field, by definition. Specific
// properties of a pseudo-account are NOT checked here, that's what
// InvariantCheck is for.
static std::array<SField const*, 2> const pseudoAccountOwnerFields = {
    &sfAMMID,    //
    &sfVaultID,  //
};

Expected<std::shared_ptr<SLE>, TER>
createPseudoAccount(
    ApplyView& view,
    uint256 const& pseudoOwnerKey,
    SField const& ownerField)
{
    XRPL_ASSERT(
        std::count_if(
            pseudoAccountOwnerFields.begin(),
            pseudoAccountOwnerFields.end(),
            [&ownerField](SField const* sf) -> bool {
                return *sf == ownerField;
            }) == 1,
        "ripple::createPseudoAccount : valid owner field");

    auto const accountId = pseudoAccountAddress(view, pseudoOwnerKey);
    if (accountId == beast::zero)
        return Unexpected(tecDUPLICATE);

    // Create pseudo-account.
    auto account = std::make_shared<SLE>(keylet::account(accountId));
    account->setAccountID(sfAccount, accountId);
    account->setFieldAmount(sfBalance, STAmount{});

    // Pseudo-accounts can't submit transactions, so set the sequence number
    // to 0 to make them easier to spot and verify, and add an extra level
    // of protection.
    std::uint32_t const seqno =                        //
        view.rules().enabled(featureSingleAssetVault)  //
        ? 0                                            //
        : view.seq();
    account->setFieldU32(sfSequence, seqno);
    // Ignore reserves requirement, disable the master key, allow default
    // rippling, and enable deposit authorization to prevent payments into
    // pseudo-account.
    account->setFieldU32(
        sfFlags, lsfDisableMaster | lsfDefaultRipple | lsfDepositAuth);
    // Link the pseudo-account with its owner object.
    account->setFieldH256(ownerField, pseudoOwnerKey);

    view.insert(account);

    return account;
}

[[nodiscard]] bool
isPseudoAccount(std::shared_ptr<SLE const> sleAcct)
{
    // Intentionally use defensive coding here because it's cheap and makes the
    // semantics of true return value clean.
    return sleAcct && sleAcct->getType() == ltACCOUNT_ROOT &&
        std::count_if(
            pseudoAccountOwnerFields.begin(),
            pseudoAccountOwnerFields.end(),
            [&sleAcct](SField const* sf) -> bool {
                return sleAcct->isFieldPresent(*sf);
            }) > 0;
}

[[nodiscard]] TER
addEmptyHolding(
    ApplyView& view,
    AccountID const& accountID,
    XRPAmount priorBalance,
    Issue const& issue,
    beast::Journal journal)
{
    // Every account can hold XRP.
    if (issue.native())
        return tesSUCCESS;

    auto const& issuerId = issue.getIssuer();
    auto const& currency = issue.currency;
    if (isGlobalFrozen(view, issuerId))
        return tecFROZEN;  // LCOV_EXCL_LINE

    auto const& srcId = issuerId;
    auto const& dstId = accountID;
    auto const high = srcId > dstId;
    auto const index = keylet::line(srcId, dstId, currency);
    auto const sleSrc = view.peek(keylet::account(srcId));
    auto const sleDst = view.peek(keylet::account(dstId));
    if (!sleDst || !sleSrc)
        return tefINTERNAL;  // LCOV_EXCL_LINE
    if (!sleSrc->isFlag(lsfDefaultRipple))
        return tecINTERNAL;  // LCOV_EXCL_LINE
    // If the line already exists, don't create it again.
    if (view.read(index))
        return tecDUPLICATE;
    return trustCreate(
        view,
        high,
        srcId,
        dstId,
        index.key,
        sleDst,
        /*auth=*/false,
        /*noRipple=*/true,
        /*freeze=*/false,
        /*deepFreeze*/ false,
        /*balance=*/STAmount{Issue{currency, noAccount()}},
        /*limit=*/STAmount{Issue{currency, dstId}},
        /*qualityIn=*/0,
        /*qualityOut=*/0,
        journal);
}

[[nodiscard]] TER
addEmptyHolding(
    ApplyView& view,
    AccountID const& accountID,
    XRPAmount priorBalance,
    MPTIssue const& mptIssue,
    beast::Journal journal)
{
    auto const& mptID = mptIssue.getMptID();
    auto const mpt = view.peek(keylet::mptIssuance(mptID));
    if (!mpt)
        return tefINTERNAL;  // LCOV_EXCL_LINE
    if (mpt->isFlag(lsfMPTLocked))
        return tefINTERNAL;  // LCOV_EXCL_LINE
    if (view.peek(keylet::mptoken(mptID, accountID)))
        return tecDUPLICATE;

    return MPTokenAuthorize::authorize(
        view,
        journal,
        {.priorBalance = priorBalance,
         .mptIssuanceID = mptID,
         .account = accountID});
}

TER
trustCreate(
    ApplyView& view,
    bool const bSrcHigh,
    AccountID const& uSrcAccountID,
    AccountID const& uDstAccountID,
    uint256 const& uIndex,      // --> ripple state entry
    SLE::ref sleAccount,        // --> the account being set.
    bool const bAuth,           // --> authorize account.
    bool const bNoRipple,       // --> others cannot ripple through
    bool const bFreeze,         // --> funds cannot leave
    bool bDeepFreeze,           // --> can neither receive nor send funds
    STAmount const& saBalance,  // --> balance of account being set.
                                // Issuer should be noAccount()
    STAmount const& saLimit,    // --> limit for account being set.
                                // Issuer should be the account being set.
    std::uint32_t uQualityIn,
    std::uint32_t uQualityOut,
    beast::Journal j)
{
    JLOG(j.trace()) << "trustCreate: " << to_string(uSrcAccountID) << ", "
                    << to_string(uDstAccountID) << ", "
                    << saBalance.getFullText();

    auto const& uLowAccountID = !bSrcHigh ? uSrcAccountID : uDstAccountID;
    auto const& uHighAccountID = bSrcHigh ? uSrcAccountID : uDstAccountID;

    auto const sleRippleState = std::make_shared<SLE>(ltRIPPLE_STATE, uIndex);
    view.insert(sleRippleState);

    auto lowNode = view.dirInsert(
        keylet::ownerDir(uLowAccountID),
        sleRippleState->key(),
        describeOwnerDir(uLowAccountID));

    if (!lowNode)
        return tecDIR_FULL;

    auto highNode = view.dirInsert(
        keylet::ownerDir(uHighAccountID),
        sleRippleState->key(),
        describeOwnerDir(uHighAccountID));

    if (!highNode)
        return tecDIR_FULL;

    bool const bSetDst = saLimit.getIssuer() == uDstAccountID;
    bool const bSetHigh = bSrcHigh ^ bSetDst;

    XRPL_ASSERT(sleAccount, "ripple::trustCreate : non-null SLE");
    if (!sleAccount)
        return tefINTERNAL;

    XRPL_ASSERT(
        sleAccount->getAccountID(sfAccount) ==
            (bSetHigh ? uHighAccountID : uLowAccountID),
        "ripple::trustCreate : matching account ID");
    auto const slePeer =
        view.peek(keylet::account(bSetHigh ? uLowAccountID : uHighAccountID));
    if (!slePeer)
        return tecNO_TARGET;

    // Remember deletion hints.
    sleRippleState->setFieldU64(sfLowNode, *lowNode);
    sleRippleState->setFieldU64(sfHighNode, *highNode);

    sleRippleState->setFieldAmount(
        bSetHigh ? sfHighLimit : sfLowLimit, saLimit);
    sleRippleState->setFieldAmount(
        bSetHigh ? sfLowLimit : sfHighLimit,
        STAmount(Issue{
            saBalance.getCurrency(), bSetDst ? uSrcAccountID : uDstAccountID}));

    if (uQualityIn)
        sleRippleState->setFieldU32(
            bSetHigh ? sfHighQualityIn : sfLowQualityIn, uQualityIn);

    if (uQualityOut)
        sleRippleState->setFieldU32(
            bSetHigh ? sfHighQualityOut : sfLowQualityOut, uQualityOut);

    std::uint32_t uFlags = bSetHigh ? lsfHighReserve : lsfLowReserve;

    if (bAuth)
    {
        uFlags |= (bSetHigh ? lsfHighAuth : lsfLowAuth);
    }
    if (bNoRipple)
    {
        uFlags |= (bSetHigh ? lsfHighNoRipple : lsfLowNoRipple);
    }
    if (bFreeze)
    {
        uFlags |= (bSetHigh ? lsfHighFreeze : lsfLowFreeze);
    }
    if (bDeepFreeze)
    {
        uFlags |= (bSetHigh ? lsfHighDeepFreeze : lsfLowDeepFreeze);
    }

    if ((slePeer->getFlags() & lsfDefaultRipple) == 0)
    {
        // The other side's default is no rippling
        uFlags |= (bSetHigh ? lsfLowNoRipple : lsfHighNoRipple);
    }

    sleRippleState->setFieldU32(sfFlags, uFlags);
    adjustOwnerCount(view, sleAccount, 1, j);

    // ONLY: Create ripple balance.
    sleRippleState->setFieldAmount(
        sfBalance, bSetHigh ? -saBalance : saBalance);

    view.creditHook(
        uSrcAccountID, uDstAccountID, saBalance, saBalance.zeroed());

    return tesSUCCESS;
}

[[nodiscard]] TER
removeEmptyHolding(
    ApplyView& view,
    AccountID const& accountID,
    Issue const& issue,
    beast::Journal journal)
{
    if (issue.native())
    {
        auto const sle = view.read(keylet::account(accountID));
        if (!sle)
            return tecINTERNAL;
        auto const balance = sle->getFieldAmount(sfBalance);
        if (balance.xrp() != 0)
            return tecHAS_OBLIGATIONS;
        return tesSUCCESS;
    }

    // `asset` is an IOU.
    auto const line = view.peek(keylet::line(accountID, issue));
    if (!line)
        return tecOBJECT_NOT_FOUND;
    if (line->at(sfBalance)->iou() != beast::zero)
        return tecHAS_OBLIGATIONS;

    // Adjust the owner count(s)
    if (line->isFlag(lsfLowReserve))
    {
        // Clear reserve for low account.
        auto sleLowAccount =
            view.peek(keylet::account(line->at(sfLowLimit)->getIssuer()));
        if (!sleLowAccount)
            return tecINTERNAL;
        adjustOwnerCount(view, sleLowAccount, -1, journal);
        // It's not really necessary to clear the reserve flag, since the line
        // is about to be deleted, but this will make the metadata reflect an
        // accurate state at the time of deletion.
        line->clearFlag(lsfLowReserve);
    }

    if (line->isFlag(lsfHighReserve))
    {
        // Clear reserve for high account.
        auto sleHighAccount =
            view.peek(keylet::account(line->at(sfHighLimit)->getIssuer()));
        if (!sleHighAccount)
            return tecINTERNAL;
        adjustOwnerCount(view, sleHighAccount, -1, journal);
        // It's not really necessary to clear the reserve flag, since the line
        // is about to be deleted, but this will make the metadata reflect an
        // accurate state at the time of deletion.
        line->clearFlag(lsfHighReserve);
    }

    return trustDelete(
        view,
        line,
        line->at(sfLowLimit)->getIssuer(),
        line->at(sfHighLimit)->getIssuer(),
        journal);
}

[[nodiscard]] TER
removeEmptyHolding(
    ApplyView& view,
    AccountID const& accountID,
    MPTIssue const& mptIssue,
    beast::Journal journal)
{
    auto const& mptID = mptIssue.getMptID();
    auto const mptoken = view.peek(keylet::mptoken(mptID, accountID));
    if (!mptoken)
        return tecOBJECT_NOT_FOUND;
    if (mptoken->at(sfMPTAmount) != 0)
        return tecHAS_OBLIGATIONS;

    return MPTokenAuthorize::authorize(
        view,
        journal,
        {.priorBalance = {},
         .mptIssuanceID = mptID,
         .account = accountID,
         .flags = tfMPTUnauthorize});
}

TER
trustDelete(
    ApplyView& view,
    std::shared_ptr<SLE> const& sleRippleState,
    AccountID const& uLowAccountID,
    AccountID const& uHighAccountID,
    beast::Journal j)
{
    // Detect legacy dirs.
    std::uint64_t uLowNode = sleRippleState->getFieldU64(sfLowNode);
    std::uint64_t uHighNode = sleRippleState->getFieldU64(sfHighNode);

    JLOG(j.trace()) << "trustDelete: Deleting ripple line: low";

    if (!view.dirRemove(
            keylet::ownerDir(uLowAccountID),
            uLowNode,
            sleRippleState->key(),
            false))
    {
        return tefBAD_LEDGER;
    }

    JLOG(j.trace()) << "trustDelete: Deleting ripple line: high";

    if (!view.dirRemove(
            keylet::ownerDir(uHighAccountID),
            uHighNode,
            sleRippleState->key(),
            false))
    {
        return tefBAD_LEDGER;
    }

    JLOG(j.trace()) << "trustDelete: Deleting ripple line: state";
    view.erase(sleRippleState);

    return tesSUCCESS;
}

TER
offerDelete(ApplyView& view, std::shared_ptr<SLE> const& sle, beast::Journal j)
{
    if (!sle)
        return tesSUCCESS;
    auto offerIndex = sle->key();
    auto owner = sle->getAccountID(sfAccount);

    // Detect legacy directories.
    uint256 uDirectory = sle->getFieldH256(sfBookDirectory);

    if (!view.dirRemove(
            keylet::ownerDir(owner),
            sle->getFieldU64(sfOwnerNode),
            offerIndex,
            false))
    {
        return tefBAD_LEDGER;
    }

    if (!view.dirRemove(
            keylet::page(uDirectory),
            sle->getFieldU64(sfBookNode),
            offerIndex,
            false))
    {
        return tefBAD_LEDGER;
    }

    adjustOwnerCount(view, view.peek(keylet::account(owner)), -1, j);

    view.erase(sle);

    return tesSUCCESS;
}

// Direct send w/o fees:
// - Redeeming IOUs and/or sending sender's own IOUs.
// - Create trust line if needed.
// --> bCheckIssuer : normally require issuer to be involved.
static TER
rippleCreditIOU(
    ApplyView& view,
    AccountID const& uSenderID,
    AccountID const& uReceiverID,
    STAmount const& saAmount,
    bool bCheckIssuer,
    beast::Journal j)
{
    AccountID const& issuer = saAmount.getIssuer();
    Currency const& currency = saAmount.getCurrency();

    // Make sure issuer is involved.
    XRPL_ASSERT(
        !bCheckIssuer || uSenderID == issuer || uReceiverID == issuer,
        "ripple::rippleCreditIOU : matching issuer or don't care");
    (void)issuer;

    // Disallow sending to self.
    XRPL_ASSERT(
        uSenderID != uReceiverID,
        "ripple::rippleCreditIOU : sender is not receiver");

    bool const bSenderHigh = uSenderID > uReceiverID;
    auto const index = keylet::line(uSenderID, uReceiverID, currency);

    XRPL_ASSERT(
        !isXRP(uSenderID) && uSenderID != noAccount(),
        "ripple::rippleCreditIOU : sender is not XRP");
    XRPL_ASSERT(
        !isXRP(uReceiverID) && uReceiverID != noAccount(),
        "ripple::rippleCreditIOU : receiver is not XRP");

    // If the line exists, modify it accordingly.
    if (auto const sleRippleState = view.peek(index))
    {
        STAmount saBalance = sleRippleState->getFieldAmount(sfBalance);

        if (bSenderHigh)
            saBalance.negate();  // Put balance in sender terms.

        view.creditHook(uSenderID, uReceiverID, saAmount, saBalance);

        STAmount const saBefore = saBalance;

        saBalance -= saAmount;

        JLOG(j.trace()) << "rippleCreditIOU: " << to_string(uSenderID) << " -> "
                        << to_string(uReceiverID)
                        << " : before=" << saBefore.getFullText()
                        << " amount=" << saAmount.getFullText()
                        << " after=" << saBalance.getFullText();

        std::uint32_t const uFlags(sleRippleState->getFieldU32(sfFlags));
        bool bDelete = false;

        // FIXME This NEEDS to be cleaned up and simplified. It's impossible
        //       for anyone to understand.
        if (saBefore > beast::zero
            // Sender balance was positive.
            && saBalance <= beast::zero
            // Sender is zero or negative.
            && (uFlags & (!bSenderHigh ? lsfLowReserve : lsfHighReserve))
            // Sender reserve is set.
            &&
            static_cast<bool>(
                uFlags & (!bSenderHigh ? lsfLowNoRipple : lsfHighNoRipple)) !=
                static_cast<bool>(
                    view.read(keylet::account(uSenderID))->getFlags() &
                    lsfDefaultRipple) &&
            !(uFlags & (!bSenderHigh ? lsfLowFreeze : lsfHighFreeze)) &&
            !sleRippleState->getFieldAmount(
                !bSenderHigh ? sfLowLimit : sfHighLimit)
            // Sender trust limit is 0.
            && !sleRippleState->getFieldU32(
                   !bSenderHigh ? sfLowQualityIn : sfHighQualityIn)
            // Sender quality in is 0.
            && !sleRippleState->getFieldU32(
                   !bSenderHigh ? sfLowQualityOut : sfHighQualityOut))
        // Sender quality out is 0.
        {
            // Clear the reserve of the sender, possibly delete the line!
            adjustOwnerCount(
                view, view.peek(keylet::account(uSenderID)), -1, j);

            // Clear reserve flag.
            sleRippleState->setFieldU32(
                sfFlags,
                uFlags & (!bSenderHigh ? ~lsfLowReserve : ~lsfHighReserve));

            // Balance is zero, receiver reserve is clear.
            bDelete = !saBalance  // Balance is zero.
                && !(uFlags & (bSenderHigh ? lsfLowReserve : lsfHighReserve));
            // Receiver reserve is clear.
        }

        if (bSenderHigh)
            saBalance.negate();

        // Want to reflect balance to zero even if we are deleting line.
        sleRippleState->setFieldAmount(sfBalance, saBalance);
        // ONLY: Adjust ripple balance.

        if (bDelete)
        {
            return trustDelete(
                view,
                sleRippleState,
                bSenderHigh ? uReceiverID : uSenderID,
                !bSenderHigh ? uReceiverID : uSenderID,
                j);
        }

        view.update(sleRippleState);
        return tesSUCCESS;
    }

    STAmount const saReceiverLimit(Issue{currency, uReceiverID});
    STAmount saBalance{saAmount};

    saBalance.setIssuer(noAccount());

    JLOG(j.debug()) << "rippleCreditIOU: "
                       "create line: "
                    << to_string(uSenderID) << " -> " << to_string(uReceiverID)
                    << " : " << saAmount.getFullText();

    auto const sleAccount = view.peek(keylet::account(uReceiverID));
    if (!sleAccount)
        return tefINTERNAL;

    bool const noRipple = (sleAccount->getFlags() & lsfDefaultRipple) == 0;

    return trustCreate(
        view,
        bSenderHigh,
        uSenderID,
        uReceiverID,
        index.key,
        sleAccount,
        false,
        noRipple,
        false,
        false,
        saBalance,
        saReceiverLimit,
        0,
        0,
        j);
}

// Send regardless of limits.
// --> saAmount: Amount/currency/issuer to deliver to receiver.
// <-- saActual: Amount actually cost.  Sender pays fees.
static TER
rippleSendIOU(
    ApplyView& view,
    AccountID const& uSenderID,
    AccountID const& uReceiverID,
    STAmount const& saAmount,
    STAmount& saActual,
    beast::Journal j,
    WaiveTransferFee waiveFee)
{
    auto const issuer = saAmount.getIssuer();

    XRPL_ASSERT(
        !isXRP(uSenderID) && !isXRP(uReceiverID),
        "ripple::rippleSendIOU : neither sender nor receiver is XRP");
    XRPL_ASSERT(
        uSenderID != uReceiverID,
        "ripple::rippleSendIOU : sender is not receiver");

    if (uSenderID == issuer || uReceiverID == issuer || issuer == noAccount())
    {
        // Direct send: redeeming IOUs and/or sending own IOUs.
        auto const ter =
            rippleCreditIOU(view, uSenderID, uReceiverID, saAmount, false, j);
        if (view.rules().enabled(featureDeletableAccounts) && ter != tesSUCCESS)
            return ter;
        saActual = saAmount;
        return tesSUCCESS;
    }

    // Sending 3rd party IOUs: transit.

    // Calculate the amount to transfer accounting
    // for any transfer fees if the fee is not waived:
    saActual = (waiveFee == WaiveTransferFee::Yes)
        ? saAmount
        : multiply(saAmount, transferRate(view, issuer));

    JLOG(j.debug()) << "rippleSendIOU> " << to_string(uSenderID) << " - > "
                    << to_string(uReceiverID)
                    << " : deliver=" << saAmount.getFullText()
                    << " cost=" << saActual.getFullText();

    TER terResult =
        rippleCreditIOU(view, issuer, uReceiverID, saAmount, true, j);

    if (tesSUCCESS == terResult)
        terResult = rippleCreditIOU(view, uSenderID, issuer, saActual, true, j);

    return terResult;
}

static TER
accountSendIOU(
    ApplyView& view,
    AccountID const& uSenderID,
    AccountID const& uReceiverID,
    STAmount const& saAmount,
    beast::Journal j,
    WaiveTransferFee waiveFee)
{
    if (view.rules().enabled(fixAMMv1_1))
    {
        if (saAmount < beast::zero || saAmount.holds<MPTIssue>())
        {
            return tecINTERNAL;
        }
    }
    else
    {
        XRPL_ASSERT(
            saAmount >= beast::zero && !saAmount.holds<MPTIssue>(),
            "ripple::accountSendIOU : minimum amount and not MPT");
    }

    /* If we aren't sending anything or if the sender is the same as the
     * receiver then we don't need to do anything.
     */
    if (!saAmount || (uSenderID == uReceiverID))
        return tesSUCCESS;

    if (!saAmount.native())
    {
        STAmount saActual;

        JLOG(j.trace()) << "accountSendIOU: " << to_string(uSenderID) << " -> "
                        << to_string(uReceiverID) << " : "
                        << saAmount.getFullText();

        return rippleSendIOU(
            view, uSenderID, uReceiverID, saAmount, saActual, j, waiveFee);
    }

    /* XRP send which does not check reserve and can do pure adjustment.
     * Note that sender or receiver may be null and this not a mistake; this
     * setup is used during pathfinding and it is carefully controlled to
     * ensure that transfers are balanced.
     */
    TER terResult(tesSUCCESS);

    SLE::pointer sender = uSenderID != beast::zero
        ? view.peek(keylet::account(uSenderID))
        : SLE::pointer();
    SLE::pointer receiver = uReceiverID != beast::zero
        ? view.peek(keylet::account(uReceiverID))
        : SLE::pointer();

    if (auto stream = j.trace())
    {
        std::string sender_bal("-");
        std::string receiver_bal("-");

        if (sender)
            sender_bal = sender->getFieldAmount(sfBalance).getFullText();

        if (receiver)
            receiver_bal = receiver->getFieldAmount(sfBalance).getFullText();

        stream << "accountSendIOU> " << to_string(uSenderID) << " ("
               << sender_bal << ") -> " << to_string(uReceiverID) << " ("
               << receiver_bal << ") : " << saAmount.getFullText();
    }

    if (sender)
    {
        if (sender->getFieldAmount(sfBalance) < saAmount)
        {
            // VFALCO Its laborious to have to mutate the
            //        TER based on params everywhere
            terResult = view.open() ? TER{telFAILED_PROCESSING}
                                    : TER{tecFAILED_PROCESSING};
        }
        else
        {
            auto const sndBal = sender->getFieldAmount(sfBalance);
            view.creditHook(uSenderID, xrpAccount(), saAmount, sndBal);

            // Decrement XRP balance.
            sender->setFieldAmount(sfBalance, sndBal - saAmount);
            view.update(sender);
        }
    }

    if (tesSUCCESS == terResult && receiver)
    {
        // Increment XRP balance.
        auto const rcvBal = receiver->getFieldAmount(sfBalance);
        receiver->setFieldAmount(sfBalance, rcvBal + saAmount);
        view.creditHook(xrpAccount(), uReceiverID, saAmount, -rcvBal);

        view.update(receiver);
    }

    if (auto stream = j.trace())
    {
        std::string sender_bal("-");
        std::string receiver_bal("-");

        if (sender)
            sender_bal = sender->getFieldAmount(sfBalance).getFullText();

        if (receiver)
            receiver_bal = receiver->getFieldAmount(sfBalance).getFullText();

        stream << "accountSendIOU< " << to_string(uSenderID) << " ("
               << sender_bal << ") -> " << to_string(uReceiverID) << " ("
               << receiver_bal << ") : " << saAmount.getFullText();
    }

    return terResult;
}

static TER
rippleCreditMPT(
    ApplyView& view,
    AccountID const& uSenderID,
    AccountID const& uReceiverID,
    STAmount const& saAmount,
    beast::Journal j)
{
    // Do not check MPT authorization here - it must have been checked earlier
    auto const mptID = keylet::mptIssuance(saAmount.get<MPTIssue>().getMptID());
    auto const issuer = saAmount.getIssuer();
    auto sleIssuance = view.peek(mptID);
    if (!sleIssuance)
        return tecOBJECT_NOT_FOUND;
    if (uSenderID == issuer)
    {
        (*sleIssuance)[sfOutstandingAmount] += saAmount.mpt().value();
        view.update(sleIssuance);
    }
    else
    {
        auto const mptokenID = keylet::mptoken(mptID.key, uSenderID);
        if (auto sle = view.peek(mptokenID))
        {
            auto const amt = sle->getFieldU64(sfMPTAmount);
            auto const pay = saAmount.mpt().value();
            if (amt < pay)
                return tecINSUFFICIENT_FUNDS;
            (*sle)[sfMPTAmount] = amt - pay;
            view.update(sle);
        }
        else
            return tecNO_AUTH;
    }

    if (uReceiverID == issuer)
    {
        auto const outstanding = sleIssuance->getFieldU64(sfOutstandingAmount);
        auto const redeem = saAmount.mpt().value();
        if (outstanding >= redeem)
        {
            sleIssuance->setFieldU64(sfOutstandingAmount, outstanding - redeem);
            view.update(sleIssuance);
        }
        else
            return tecINTERNAL;
    }
    else
    {
        auto const mptokenID = keylet::mptoken(mptID.key, uReceiverID);
        if (auto sle = view.peek(mptokenID))
        {
            (*sle)[sfMPTAmount] += saAmount.mpt().value();
            view.update(sle);
        }
        else
            return tecNO_AUTH;
    }

    return tesSUCCESS;
}

static TER
rippleSendMPT(
    ApplyView& view,
    AccountID const& uSenderID,
    AccountID const& uReceiverID,
    STAmount const& saAmount,
    STAmount& saActual,
    beast::Journal j,
    WaiveTransferFee waiveFee)
{
    XRPL_ASSERT(
        uSenderID != uReceiverID,
        "ripple::rippleSendMPT : sender is not receiver");

    // Safe to get MPT since rippleSendMPT is only called by accountSendMPT
    auto const issuer = saAmount.getIssuer();

    auto const sle =
        view.read(keylet::mptIssuance(saAmount.get<MPTIssue>().getMptID()));
    if (!sle)
        return tecOBJECT_NOT_FOUND;

    if (uSenderID == issuer || uReceiverID == issuer)
    {
        // if sender is issuer, check that the new OutstandingAmount will not
        // exceed MaximumAmount
        if (uSenderID == issuer)
        {
            auto const sendAmount = saAmount.mpt().value();
            auto const maximumAmount =
                sle->at(~sfMaximumAmount).value_or(maxMPTokenAmount);
            if (sendAmount > maximumAmount ||
                sle->getFieldU64(sfOutstandingAmount) >
                    maximumAmount - sendAmount)
                return tecPATH_DRY;
        }

        // Direct send: redeeming MPTs and/or sending own MPTs.
        auto const ter =
            rippleCreditMPT(view, uSenderID, uReceiverID, saAmount, j);
        if (ter != tesSUCCESS)
            return ter;
        saActual = saAmount;
        return tesSUCCESS;
    }

    // Sending 3rd party MPTs: transit.
    saActual = (waiveFee == WaiveTransferFee::Yes)
        ? saAmount
        : multiply(
              saAmount,
              transferRate(view, saAmount.get<MPTIssue>().getMptID()));

    JLOG(j.debug()) << "rippleSendMPT> " << to_string(uSenderID) << " - > "
                    << to_string(uReceiverID)
                    << " : deliver=" << saAmount.getFullText()
                    << " cost=" << saActual.getFullText();

    if (auto const terResult =
            rippleCreditMPT(view, issuer, uReceiverID, saAmount, j);
        terResult != tesSUCCESS)
        return terResult;

    return rippleCreditMPT(view, uSenderID, issuer, saActual, j);
}

static TER
accountSendMPT(
    ApplyView& view,
    AccountID const& uSenderID,
    AccountID const& uReceiverID,
    STAmount const& saAmount,
    beast::Journal j,
    WaiveTransferFee waiveFee)
{
    XRPL_ASSERT(
        saAmount >= beast::zero && saAmount.holds<MPTIssue>(),
        "ripple::accountSendMPT : minimum amount and MPT");

    /* If we aren't sending anything or if the sender is the same as the
     * receiver then we don't need to do anything.
     */
    if (!saAmount || (uSenderID == uReceiverID))
        return tesSUCCESS;

    STAmount saActual{saAmount.asset()};

    return rippleSendMPT(
        view, uSenderID, uReceiverID, saAmount, saActual, j, waiveFee);
}

TER
accountSend(
    ApplyView& view,
    AccountID const& uSenderID,
    AccountID const& uReceiverID,
    STAmount const& saAmount,
    beast::Journal j,
    WaiveTransferFee waiveFee)
{
    return std::visit(
        [&]<ValidIssueType TIss>(TIss const& issue) {
            if constexpr (std::is_same_v<TIss, Issue>)
                return accountSendIOU(
                    view, uSenderID, uReceiverID, saAmount, j, waiveFee);
            else
                return accountSendMPT(
                    view, uSenderID, uReceiverID, saAmount, j, waiveFee);
        },
        saAmount.asset().value());
}

static bool
updateTrustLine(
    ApplyView& view,
    SLE::pointer state,
    bool bSenderHigh,
    AccountID const& sender,
    STAmount const& before,
    STAmount const& after,
    beast::Journal j)
{
    if (!state)
        return false;
    std::uint32_t const flags(state->getFieldU32(sfFlags));

    auto sle = view.peek(keylet::account(sender));
    if (!sle)
        return false;

    // YYY Could skip this if rippling in reverse.
    if (before > beast::zero
        // Sender balance was positive.
        && after <= beast::zero
        // Sender is zero or negative.
        && (flags & (!bSenderHigh ? lsfLowReserve : lsfHighReserve))
        // Sender reserve is set.
        && static_cast<bool>(
               flags & (!bSenderHigh ? lsfLowNoRipple : lsfHighNoRipple)) !=
            static_cast<bool>(sle->getFlags() & lsfDefaultRipple) &&
        !(flags & (!bSenderHigh ? lsfLowFreeze : lsfHighFreeze)) &&
        !state->getFieldAmount(!bSenderHigh ? sfLowLimit : sfHighLimit)
        // Sender trust limit is 0.
        && !state->getFieldU32(!bSenderHigh ? sfLowQualityIn : sfHighQualityIn)
        // Sender quality in is 0.
        &&
        !state->getFieldU32(!bSenderHigh ? sfLowQualityOut : sfHighQualityOut))
    // Sender quality out is 0.
    {
        // VFALCO Where is the line being deleted?
        // Clear the reserve of the sender, possibly delete the line!
        adjustOwnerCount(view, sle, -1, j);

        // Clear reserve flag.
        state->setFieldU32(
            sfFlags, flags & (!bSenderHigh ? ~lsfLowReserve : ~lsfHighReserve));

        // Balance is zero, receiver reserve is clear.
        if (!after  // Balance is zero.
            && !(flags & (bSenderHigh ? lsfLowReserve : lsfHighReserve)))
            return true;
    }
    return false;
}

TER
issueIOU(
    ApplyView& view,
    AccountID const& account,
    STAmount const& amount,
    Issue const& issue,
    beast::Journal j)
{
    XRPL_ASSERT(
        !isXRP(account) && !isXRP(issue.account),
        "ripple::issueIOU : neither account nor issuer is XRP");

    // Consistency check
    XRPL_ASSERT(issue == amount.issue(), "ripple::issueIOU : matching issue");

    // Can't send to self!
    XRPL_ASSERT(
        issue.account != account, "ripple::issueIOU : not issuer account");

    JLOG(j.trace()) << "issueIOU: " << to_string(account) << ": "
                    << amount.getFullText();

    bool bSenderHigh = issue.account > account;

    auto const index = keylet::line(issue.account, account, issue.currency);

    if (auto state = view.peek(index))
    {
        STAmount final_balance = state->getFieldAmount(sfBalance);

        if (bSenderHigh)
            final_balance.negate();  // Put balance in sender terms.

        STAmount const start_balance = final_balance;

        final_balance -= amount;

        auto const must_delete = updateTrustLine(
            view,
            state,
            bSenderHigh,
            issue.account,
            start_balance,
            final_balance,
            j);

        view.creditHook(issue.account, account, amount, start_balance);

        if (bSenderHigh)
            final_balance.negate();

        // Adjust the balance on the trust line if necessary. We do this even if
        // we are going to delete the line to reflect the correct balance at the
        // time of deletion.
        state->setFieldAmount(sfBalance, final_balance);
        if (must_delete)
            return trustDelete(
                view,
                state,
                bSenderHigh ? account : issue.account,
                bSenderHigh ? issue.account : account,
                j);

        view.update(state);

        return tesSUCCESS;
    }

    // NIKB TODO: The limit uses the receiver's account as the issuer and
    // this is unnecessarily inefficient as copying which could be avoided
    // is now required. Consider available options.
    STAmount const limit(Issue{issue.currency, account});
    STAmount final_balance = amount;

    final_balance.setIssuer(noAccount());

    auto const receiverAccount = view.peek(keylet::account(account));
    if (!receiverAccount)
        return tefINTERNAL;

    bool noRipple = (receiverAccount->getFlags() & lsfDefaultRipple) == 0;

    return trustCreate(
        view,
        bSenderHigh,
        issue.account,
        account,
        index.key,
        receiverAccount,
        false,
        noRipple,
        false,
        false,
        final_balance,
        limit,
        0,
        0,
        j);
}

TER
redeemIOU(
    ApplyView& view,
    AccountID const& account,
    STAmount const& amount,
    Issue const& issue,
    beast::Journal j)
{
    XRPL_ASSERT(
        !isXRP(account) && !isXRP(issue.account),
        "ripple::redeemIOU : neither account nor issuer is XRP");

    // Consistency check
    XRPL_ASSERT(issue == amount.issue(), "ripple::redeemIOU : matching issue");

    // Can't send to self!
    XRPL_ASSERT(
        issue.account != account, "ripple::redeemIOU : not issuer account");

    JLOG(j.trace()) << "redeemIOU: " << to_string(account) << ": "
                    << amount.getFullText();

    bool bSenderHigh = account > issue.account;

    if (auto state =
            view.peek(keylet::line(account, issue.account, issue.currency)))
    {
        STAmount final_balance = state->getFieldAmount(sfBalance);

        if (bSenderHigh)
            final_balance.negate();  // Put balance in sender terms.

        STAmount const start_balance = final_balance;

        final_balance -= amount;

        auto const must_delete = updateTrustLine(
            view, state, bSenderHigh, account, start_balance, final_balance, j);

        view.creditHook(account, issue.account, amount, start_balance);

        if (bSenderHigh)
            final_balance.negate();

        // Adjust the balance on the trust line if necessary. We do this even if
        // we are going to delete the line to reflect the correct balance at the
        // time of deletion.
        state->setFieldAmount(sfBalance, final_balance);

        if (must_delete)
        {
            return trustDelete(
                view,
                state,
                bSenderHigh ? issue.account : account,
                bSenderHigh ? account : issue.account,
                j);
        }

        view.update(state);
        return tesSUCCESS;
    }

    // In order to hold an IOU, a trust line *MUST* exist to track the
    // balance. If it doesn't, then something is very wrong. Don't try
    // to continue.
    JLOG(j.fatal()) << "redeemIOU: " << to_string(account)
                    << " attempts to redeem " << amount.getFullText()
                    << " but no trust line exists!";

    return tefINTERNAL;
}

TER
transferXRP(
    ApplyView& view,
    AccountID const& from,
    AccountID const& to,
    STAmount const& amount,
    beast::Journal j)
{
    XRPL_ASSERT(
        from != beast::zero, "ripple::transferXRP : nonzero from account");
    XRPL_ASSERT(to != beast::zero, "ripple::transferXRP : nonzero to account");
    XRPL_ASSERT(from != to, "ripple::transferXRP : sender is not receiver");
    XRPL_ASSERT(amount.native(), "ripple::transferXRP : amount is XRP");

    SLE::pointer const sender = view.peek(keylet::account(from));
    SLE::pointer const receiver = view.peek(keylet::account(to));
    if (!sender || !receiver)
        return tefINTERNAL;

    JLOG(j.trace()) << "transferXRP: " << to_string(from) << " -> "
                    << to_string(to) << ") : " << amount.getFullText();

    if (sender->getFieldAmount(sfBalance) < amount)
    {
        // VFALCO Its unfortunate we have to keep
        //        mutating these TER everywhere
        // FIXME: this logic should be moved to callers maybe?
        return view.open() ? TER{telFAILED_PROCESSING}
                           : TER{tecFAILED_PROCESSING};
    }

    // Decrement XRP balance.
    sender->setFieldAmount(
        sfBalance, sender->getFieldAmount(sfBalance) - amount);
    view.update(sender);

    receiver->setFieldAmount(
        sfBalance, receiver->getFieldAmount(sfBalance) + amount);
    view.update(receiver);

    return tesSUCCESS;
}

TER
requireAuth(ReadView const& view, Issue const& issue, AccountID const& account)
{
    if (isXRP(issue) || issue.account == account)
        return tesSUCCESS;
    if (auto const issuerAccount = view.read(keylet::account(issue.account));
        issuerAccount && (*issuerAccount)[sfFlags] & lsfRequireAuth)
    {
        if (auto const trustLine =
                view.read(keylet::line(account, issue.account, issue.currency)))
            return ((*trustLine)[sfFlags] &
                    ((account > issue.account) ? lsfLowAuth : lsfHighAuth))
                ? tesSUCCESS
                : TER{tecNO_AUTH};
        return TER{tecNO_LINE};
    }

    return tesSUCCESS;
}

TER
requireAuth(
    ReadView const& view,
    MPTIssue const& mptIssue,
    AccountID const& account,
<<<<<<< HEAD
    MPTAuthType authType)
=======
    MPTAuthType authType,
    int depth)
>>>>>>> e514de76
{
    auto const mptID = keylet::mptIssuance(mptIssue.getMptID());
    auto const sleIssuance = view.read(mptID);
    if (!sleIssuance)
        return tecOBJECT_NOT_FOUND;

    auto const mptIssuer = sleIssuance->getAccountID(sfIssuer);

    // issuer is always "authorized"
    if (mptIssuer == account)  // Issuer won't have MPToken
        return tesSUCCESS;

    if (view.rules().enabled(featureSingleAssetVault))
    {
        if (depth >= maxAssetCheckDepth)
            return tecINTERNAL;  // LCOV_EXCL_LINE

        // requireAuth is recursive if the issuer is a vault pseudo-account
        auto const sleIssuer = view.read(keylet::account(mptIssuer));
        if (!sleIssuer)
            return tefINTERNAL;  // LCOV_EXCL_LINE

        if (sleIssuer->isFieldPresent(sfVaultID))
        {
            auto const sleVault =
                view.read(keylet::vault(sleIssuer->getFieldH256(sfVaultID)));
            if (!sleVault)
                return tefINTERNAL;  // LCOV_EXCL_LINE

            auto const asset = sleVault->at(sfAsset);
            if (auto const err = std::visit(
                    [&]<ValidIssueType TIss>(TIss const& issue) {
                        if constexpr (std::is_same_v<TIss, Issue>)
                            return requireAuth(view, issue, account);
                        else
                            return requireAuth(
                                view, issue, account, authType, depth + 1);
                    },
                    asset.value());
                !isTesSuccess(err))
                return err;
        }
    }

    auto const mptokenID = keylet::mptoken(mptID.key, account);
    auto const sleToken = view.read(mptokenID);

    // if account has no MPToken, fail
    if (!sleToken && authType == MPTAuthType::StrongAuth)
        return tecNO_AUTH;

    // Note, this check is not amendment-gated because DomainID will be always
    // empty **unless** writing to it has been enabled by an amendment
    auto const maybeDomainID = sleIssuance->at(~sfDomainID);
    if (maybeDomainID)
    {
        XRPL_ASSERT(
            sleIssuance->getFieldU32(sfFlags) & lsfMPTRequireAuth,
            "ripple::requireAuth : issuance requires authorization");
        // ter = tefINTERNAL | tecOBJECT_NOT_FOUND | tecNO_AUTH | tecEXPIRED
        if (auto const ter =
                credentials::validDomain(view, *maybeDomainID, account);
            isTesSuccess(ter))
            return ter;  // Note: sleToken might be null
        else if (!sleToken)
            return ter;
        // We ignore error from validDomain if we found sleToken, as it could
        // belong to someone who is explicitly authorized e.g. a vault owner.
    }

    // mptoken must be authorized if issuance enabled requireAuth
    if (sleIssuance->isFlag(lsfMPTRequireAuth) &&
        (!sleToken || !sleToken->isFlag(lsfMPTAuthorized)))
        return tecNO_AUTH;

    return tesSUCCESS;  // Note: sleToken might be null
}

[[nodiscard]] TER
enforceMPTokenAuthorization(
    ApplyView& view,
    MPTID const& mptIssuanceID,
    AccountID const& account,
    XRPAmount const& priorBalance,  // for MPToken authorization
    beast::Journal j)
{
    auto const sleIssuance = view.read(keylet::mptIssuance(mptIssuanceID));
    if (!sleIssuance)
        return tefINTERNAL;  // LCOV_EXCL_LINE

    XRPL_ASSERT(
        sleIssuance->isFlag(lsfMPTRequireAuth),
        "ripple::enforceMPTokenAuthorization : authorization required");

    if (account == sleIssuance->at(sfIssuer))
        return tefINTERNAL;  // LCOV_EXCL_LINE

    auto const keylet = keylet::mptoken(mptIssuanceID, account);
    auto const sleToken = view.read(keylet);  //  NOTE: might be null
    auto const maybeDomainID = sleIssuance->at(~sfDomainID);
    bool const authorizedByDomain = maybeDomainID.has_value() &&
        verifyValidDomain(view, account, *maybeDomainID, j) == tesSUCCESS;

    if (!authorizedByDomain && sleToken == nullptr)
    {
        // Could not find MPToken and won't create one, could be either of:
        //
        // 1. Field sfDomainID not set in MPTokenIssuance or
        // 2. Account has no matching and accepted credentials or
        // 3. Account has all expired credentials (deleted in verifyValidDomain)
        //
        // Either way, return tecNO_AUTH and there is nothing else to do
        return tecNO_AUTH;
    }
    else if (!authorizedByDomain && maybeDomainID.has_value())
    {
        // Found an MPToken but the account is not authorized and we expect
        // it to have been authorized by the domain. This could be because the
        // credentials used to create the MPToken have expired or been deleted.
        return tecNO_AUTH;
    }
    else if (!authorizedByDomain)
    {
        // We found an MPToken, but sfDomainID is not set, so this is a classic
        // MPToken which requires authorization by the token issuer.
        XRPL_ASSERT(
            sleToken != nullptr && !maybeDomainID.has_value(),
            "ripple::enforceMPTokenAuthorization : found MPToken");
        if (sleToken->isFlag(lsfMPTAuthorized))
            return tesSUCCESS;

        return tecNO_AUTH;
    }
    else if (authorizedByDomain && sleToken != nullptr)
    {
        // Found an MPToken, authorized by the domain. Ignore authorization flag
        // lsfMPTAuthorized because it is meaningless. Return tesSUCCESS
        XRPL_ASSERT(
            maybeDomainID.has_value(),
            "ripple::enforceMPTokenAuthorization : found MPToken for domain");
        return tesSUCCESS;
    }
    else if (authorizedByDomain)
    {
        // Could not find MPToken but there should be one because we are
        // authorized by domain. Proceed to create it, then return tesSUCCESS
        XRPL_ASSERT(
            maybeDomainID.has_value() && sleToken == nullptr,
            "ripple::enforceMPTokenAuthorization : new MPToken for domain");
        if (auto const err = MPTokenAuthorize::authorize(
                view,
                j,
                {
                    .priorBalance = priorBalance,
                    .mptIssuanceID = mptIssuanceID,
                    .account = account,
                    .flags = 0,
                });
            !isTesSuccess(err))
            return err;

        return tesSUCCESS;
    }

    // LCOV_EXCL_START
    UNREACHABLE(
        "ripple::enforceMPTokenAuthorization : condition list is incomplete");
    return tefINTERNAL;
}  // LCOV_EXCL_STOP

TER
canTransfer(
    ReadView const& view,
    MPTIssue const& mptIssue,
    AccountID const& from,
    AccountID const& to)
{
    auto const mptID = keylet::mptIssuance(mptIssue.getMptID());
    auto const sleIssuance = view.read(mptID);
    if (!sleIssuance)
        return tecOBJECT_NOT_FOUND;

    if (!(sleIssuance->getFieldU32(sfFlags) & lsfMPTCanTransfer))
    {
        if (from != (*sleIssuance)[sfIssuer] && to != (*sleIssuance)[sfIssuer])
            return TER{tecNO_AUTH};
    }
    return tesSUCCESS;
}

TER
cleanupOnAccountDelete(
    ApplyView& view,
    Keylet const& ownerDirKeylet,
    EntryDeleter const& deleter,
    beast::Journal j,
    std::optional<uint16_t> maxNodesToDelete)
{
    // Delete all the entries in the account directory.
    std::shared_ptr<SLE> sleDirNode{};
    unsigned int uDirEntry{0};
    uint256 dirEntry{beast::zero};
    std::uint32_t deleted = 0;

    if (view.exists(ownerDirKeylet) &&
        dirFirst(view, ownerDirKeylet.key, sleDirNode, uDirEntry, dirEntry))
    {
        do
        {
            if (maxNodesToDelete && ++deleted > *maxNodesToDelete)
                return tecINCOMPLETE;

            // Choose the right way to delete each directory node.
            auto sleItem = view.peek(keylet::child(dirEntry));
            if (!sleItem)
            {
                // Directory node has an invalid index.  Bail out.
                JLOG(j.fatal())
                    << "DeleteAccount: Directory node in ledger " << view.seq()
                    << " has index to object that is missing: "
                    << to_string(dirEntry);
                return tefBAD_LEDGER;
            }

            LedgerEntryType const nodeType{safe_cast<LedgerEntryType>(
                sleItem->getFieldU16(sfLedgerEntryType))};

            // Deleter handles the details of specific account-owned object
            // deletion
            auto const [ter, skipEntry] = deleter(nodeType, dirEntry, sleItem);
            if (ter != tesSUCCESS)
                return ter;

            // dirFirst() and dirNext() are like iterators with exposed
            // internal state.  We'll take advantage of that exposed state
            // to solve a common C++ problem: iterator invalidation while
            // deleting elements from a container.
            //
            // We have just deleted one directory entry, which means our
            // "iterator state" is invalid.
            //
            //  1. During the process of getting an entry from the
            //     directory uDirEntry was incremented from 'it' to 'it'+1.
            //
            //  2. We then deleted the entry at index 'it', which means the
            //     entry that was at 'it'+1 has now moved to 'it'.
            //
            //  3. So we verify that uDirEntry is indeed 'it'+1.  Then we jam it
            //     back to 'it' to "un-invalidate" the iterator.
            XRPL_ASSERT(
                uDirEntry >= 1,
                "ripple::cleanupOnAccountDelete : minimum dir entries");
            if (uDirEntry == 0)
            {
                JLOG(j.error())
                    << "DeleteAccount iterator re-validation failed.";
                return tefBAD_LEDGER;
            }
            if (skipEntry == SkipEntry::No)
                uDirEntry--;

        } while (
            dirNext(view, ownerDirKeylet.key, sleDirNode, uDirEntry, dirEntry));
    }

    return tesSUCCESS;
}

TER
deleteAMMTrustLine(
    ApplyView& view,
    std::shared_ptr<SLE> sleState,
    std::optional<AccountID> const& ammAccountID,
    beast::Journal j)
{
    if (!sleState || sleState->getType() != ltRIPPLE_STATE)
        return tecINTERNAL;

    auto const& [low, high] = std::minmax(
        sleState->getFieldAmount(sfLowLimit).getIssuer(),
        sleState->getFieldAmount(sfHighLimit).getIssuer());
    auto sleLow = view.peek(keylet::account(low));
    auto sleHigh = view.peek(keylet::account(high));
    if (!sleLow || !sleHigh)
        return tecINTERNAL;
    bool const ammLow = sleLow->isFieldPresent(sfAMMID);
    bool const ammHigh = sleHigh->isFieldPresent(sfAMMID);

    // can't both be AMM
    if (ammLow && ammHigh)
        return tecINTERNAL;

    // at least one must be
    if (!ammLow && !ammHigh)
        return terNO_AMM;

    // one must be the target amm
    if (ammAccountID && (low != *ammAccountID && high != *ammAccountID))
        return terNO_AMM;

    if (auto const ter = trustDelete(view, sleState, low, high, j);
        ter != tesSUCCESS)
    {
        JLOG(j.error())
            << "deleteAMMTrustLine: failed to delete the trustline.";
        return ter;
    }

    auto const uFlags = !ammLow ? lsfLowReserve : lsfHighReserve;
    if (!(sleState->getFlags() & uFlags))
        return tecINTERNAL;

    adjustOwnerCount(view, !ammLow ? sleLow : sleHigh, -1, j);

    return tesSUCCESS;
}

TER
rippleCredit(
    ApplyView& view,
    AccountID const& uSenderID,
    AccountID const& uReceiverID,
    STAmount const& saAmount,
    bool bCheckIssuer,
    beast::Journal j)
{
    return std::visit(
        [&]<ValidIssueType TIss>(TIss const& issue) {
            if constexpr (std::is_same_v<TIss, Issue>)
            {
                return rippleCreditIOU(
                    view, uSenderID, uReceiverID, saAmount, bCheckIssuer, j);
            }
            else
            {
                XRPL_ASSERT(
                    !bCheckIssuer,
                    "ripple::rippleCredit : not checking issuer");
                return rippleCreditMPT(
                    view, uSenderID, uReceiverID, saAmount, j);
            }
        },
        saAmount.asset().value());
}

<<<<<<< HEAD
TER
rippleLockEscrowMPT(
    ApplyView& view,
    AccountID const& sender,
    STAmount const& amount,
    beast::Journal j)
{
    auto const mtpIssue = amount.get<MPTIssue>();
    auto const mptID = keylet::mptIssuance(mtpIssue.getMptID());
    auto sleIssuance = view.peek(mptID);
    if (!sleIssuance)
        return tecOBJECT_NOT_FOUND;

    // 1. Decrease the MPT Holder MPTAmount
    // 2. Increase the MPT Holder EscrowedAmount
    if (amount.getIssuer() != sender)
    {
        auto const mptokenID = keylet::mptoken(mptID.key, sender);
        auto sle = view.peek(mptokenID);
        if (!sle)
            return tecOBJECT_NOT_FOUND;

        auto const amt = sle->getFieldU64(sfMPTAmount);
        auto const pay = amount.mpt().value();

        // Underflow check for subtraction
        if (!canSubtract(STAmount(mtpIssue, amt), STAmount(mtpIssue, pay)))
            return tecINTERNAL;

        (*sle)[sfMPTAmount] = amt - pay;

        // Overflow check for addition
        uint64_t escrowed = sle->isFieldPresent(sfEscrowedAmount)
            ? sle->getFieldU64(sfEscrowedAmount)
            : 0;

        if (!canAdd(STAmount(mtpIssue, escrowed), STAmount(mtpIssue, pay)))
            return tecINTERNAL;

        if (sle->isFieldPresent(sfEscrowedAmount))
            (*sle)[sfEscrowedAmount] += pay;
        else
            sle->setFieldU64(sfEscrowedAmount, pay);

        view.update(sle);
    }

    // 1. Increase the Issuance EscrowedAmount
    // 2. DO NOT change the Issuance OutstandingAmount
    {
        uint64_t issuanceEscrowed =
            sleIssuance->isFieldPresent(sfEscrowedAmount)
            ? sleIssuance->getFieldU64(sfEscrowedAmount)
            : 0;
        auto pay = amount.mpt().value();

        // Overflow check for addition
        if (!canAdd(
                STAmount(mtpIssue, issuanceEscrowed), STAmount(mtpIssue, pay)))
            return tecINTERNAL;

        if (sleIssuance->isFieldPresent(sfEscrowedAmount))
            (*sleIssuance)[sfEscrowedAmount] += pay;
        else
            sleIssuance->setFieldU64(sfEscrowedAmount, pay);

        view.update(sleIssuance);
    }
    return tesSUCCESS;
}

TER
rippleUnlockEscrowMPT(
    ApplyView& view,
    AccountID const& sender,
    AccountID const& receiver,
    STAmount const& amount,
    beast::Journal j)
{
    auto const issuer = amount.getIssuer();
    auto const mtpIssue = amount.get<MPTIssue>();
    auto const mptID = keylet::mptIssuance(mtpIssue.getMptID());
    auto sleIssuance = view.peek(mptID);
    if (!sleIssuance)
        return tecOBJECT_NOT_FOUND;

    // Decrease the Issuance EscrowedAmount
    {
        if (!sleIssuance->isFieldPresent(sfEscrowedAmount))
            return tecINTERNAL;

        auto const escrowed = sleIssuance->getFieldU64(sfEscrowedAmount);
        auto const redeem = amount.mpt().value();

        // Underflow check for subtraction
        if (!canSubtract(
                STAmount(mtpIssue, escrowed), STAmount(mtpIssue, redeem)))
            return tecINTERNAL;

        sleIssuance->setFieldU64(sfEscrowedAmount, escrowed - redeem);
        view.update(sleIssuance);
    }

    if (issuer != receiver)
    {
        // Increase the MPT Holder MPTAmount
        auto const mptokenID = keylet::mptoken(mptID.key, receiver);
        auto sle = view.peek(mptokenID);
        if (!sle)
            return tecOBJECT_NOT_FOUND;

        auto current = sle->getFieldU64(sfMPTAmount);
        auto delta = amount.mpt().value();

        // Overflow check for addition
        if (!canAdd(STAmount(mtpIssue, current), STAmount(mtpIssue, delta)))
            return tecINTERNAL;

        (*sle)[sfMPTAmount] += delta;
        view.update(sle);
    }
    else
    {
        // Decrease the Issuance OutstandingAmount
        auto const outstanding = sleIssuance->getFieldU64(sfOutstandingAmount);
        auto const redeem = amount.mpt().value();

        // Underflow check for subtraction
        if (!canSubtract(
                STAmount(mtpIssue, outstanding), STAmount(mtpIssue, redeem)))
            return tecINTERNAL;

        sleIssuance->setFieldU64(sfOutstandingAmount, outstanding - redeem);
        view.update(sleIssuance);
    }

    if (issuer != sender)
    {
        // Decrease the MPT Holder EscrowedAmount
        auto const mptokenID = keylet::mptoken(mptID.key, sender);
        auto sle = view.peek(mptokenID);
        if (!sle)
            return tecOBJECT_NOT_FOUND;

        if (!sle->isFieldPresent(sfEscrowedAmount))
            return tecINTERNAL;

        auto escrowed = sle->getFieldU64(sfEscrowedAmount);
        auto delta = amount.mpt().value();

        // Underflow check for subtraction
        if (!canSubtract(
                STAmount(mtpIssue, escrowed), STAmount(mtpIssue, delta)))
            return tecINTERNAL;

        (*sle)[sfEscrowedAmount] -= delta;
        view.update(sle);
    }
    return tesSUCCESS;
=======
[[nodiscard]] STAmount
assetsToSharesDeposit(
    std::shared_ptr<SLE const> const& vault,
    std::shared_ptr<SLE const> const& issuance,
    STAmount const& assets)
{
    XRPL_ASSERT(
        assets.asset() == vault->at(sfAsset),
        "ripple::assetsToSharesDeposit : assets and vault match");
    Number assetTotal = vault->at(sfAssetsTotal);
    STAmount shares{vault->at(sfShareMPTID), static_cast<Number>(assets)};
    if (assetTotal == 0)
        return shares;
    Number shareTotal = issuance->at(sfOutstandingAmount);
    shares = shareTotal * (assets / assetTotal);
    return shares;
}

[[nodiscard]] STAmount
assetsToSharesWithdraw(
    std::shared_ptr<SLE const> const& vault,
    std::shared_ptr<SLE const> const& issuance,
    STAmount const& assets)
{
    XRPL_ASSERT(
        assets.asset() == vault->at(sfAsset),
        "ripple::assetsToSharesWithdraw : assets and vault match");
    Number assetTotal = vault->at(sfAssetsTotal);
    assetTotal -= vault->at(sfLossUnrealized);
    STAmount shares{vault->at(sfShareMPTID)};
    if (assetTotal == 0)
        return shares;
    Number shareTotal = issuance->at(sfOutstandingAmount);
    shares = shareTotal * (assets / assetTotal);
    return shares;
}

[[nodiscard]] STAmount
sharesToAssetsWithdraw(
    std::shared_ptr<SLE const> const& vault,
    std::shared_ptr<SLE const> const& issuance,
    STAmount const& shares)
{
    XRPL_ASSERT(
        shares.asset() == vault->at(sfShareMPTID),
        "ripple::sharesToAssetsWithdraw : shares and vault match");
    Number assetTotal = vault->at(sfAssetsTotal);
    assetTotal -= vault->at(sfLossUnrealized);
    STAmount assets{vault->at(sfAsset)};
    if (assetTotal == 0)
        return assets;
    Number shareTotal = issuance->at(sfOutstandingAmount);
    assets = assetTotal * (shares / shareTotal);
    return assets;
>>>>>>> e514de76
}

bool
after(NetClock::time_point now, std::uint32_t mark)
{
    return now.time_since_epoch().count() > mark;
}

}  // namespace ripple<|MERGE_RESOLUTION|>--- conflicted
+++ resolved
@@ -2302,12 +2302,8 @@
     ReadView const& view,
     MPTIssue const& mptIssue,
     AccountID const& account,
-<<<<<<< HEAD
-    MPTAuthType authType)
-=======
     MPTAuthType authType,
     int depth)
->>>>>>> e514de76
 {
     auto const mptID = keylet::mptIssuance(mptIssue.getMptID());
     auto const sleIssuance = view.read(mptID);
@@ -2653,167 +2649,6 @@
         saAmount.asset().value());
 }
 
-<<<<<<< HEAD
-TER
-rippleLockEscrowMPT(
-    ApplyView& view,
-    AccountID const& sender,
-    STAmount const& amount,
-    beast::Journal j)
-{
-    auto const mtpIssue = amount.get<MPTIssue>();
-    auto const mptID = keylet::mptIssuance(mtpIssue.getMptID());
-    auto sleIssuance = view.peek(mptID);
-    if (!sleIssuance)
-        return tecOBJECT_NOT_FOUND;
-
-    // 1. Decrease the MPT Holder MPTAmount
-    // 2. Increase the MPT Holder EscrowedAmount
-    if (amount.getIssuer() != sender)
-    {
-        auto const mptokenID = keylet::mptoken(mptID.key, sender);
-        auto sle = view.peek(mptokenID);
-        if (!sle)
-            return tecOBJECT_NOT_FOUND;
-
-        auto const amt = sle->getFieldU64(sfMPTAmount);
-        auto const pay = amount.mpt().value();
-
-        // Underflow check for subtraction
-        if (!canSubtract(STAmount(mtpIssue, amt), STAmount(mtpIssue, pay)))
-            return tecINTERNAL;
-
-        (*sle)[sfMPTAmount] = amt - pay;
-
-        // Overflow check for addition
-        uint64_t escrowed = sle->isFieldPresent(sfEscrowedAmount)
-            ? sle->getFieldU64(sfEscrowedAmount)
-            : 0;
-
-        if (!canAdd(STAmount(mtpIssue, escrowed), STAmount(mtpIssue, pay)))
-            return tecINTERNAL;
-
-        if (sle->isFieldPresent(sfEscrowedAmount))
-            (*sle)[sfEscrowedAmount] += pay;
-        else
-            sle->setFieldU64(sfEscrowedAmount, pay);
-
-        view.update(sle);
-    }
-
-    // 1. Increase the Issuance EscrowedAmount
-    // 2. DO NOT change the Issuance OutstandingAmount
-    {
-        uint64_t issuanceEscrowed =
-            sleIssuance->isFieldPresent(sfEscrowedAmount)
-            ? sleIssuance->getFieldU64(sfEscrowedAmount)
-            : 0;
-        auto pay = amount.mpt().value();
-
-        // Overflow check for addition
-        if (!canAdd(
-                STAmount(mtpIssue, issuanceEscrowed), STAmount(mtpIssue, pay)))
-            return tecINTERNAL;
-
-        if (sleIssuance->isFieldPresent(sfEscrowedAmount))
-            (*sleIssuance)[sfEscrowedAmount] += pay;
-        else
-            sleIssuance->setFieldU64(sfEscrowedAmount, pay);
-
-        view.update(sleIssuance);
-    }
-    return tesSUCCESS;
-}
-
-TER
-rippleUnlockEscrowMPT(
-    ApplyView& view,
-    AccountID const& sender,
-    AccountID const& receiver,
-    STAmount const& amount,
-    beast::Journal j)
-{
-    auto const issuer = amount.getIssuer();
-    auto const mtpIssue = amount.get<MPTIssue>();
-    auto const mptID = keylet::mptIssuance(mtpIssue.getMptID());
-    auto sleIssuance = view.peek(mptID);
-    if (!sleIssuance)
-        return tecOBJECT_NOT_FOUND;
-
-    // Decrease the Issuance EscrowedAmount
-    {
-        if (!sleIssuance->isFieldPresent(sfEscrowedAmount))
-            return tecINTERNAL;
-
-        auto const escrowed = sleIssuance->getFieldU64(sfEscrowedAmount);
-        auto const redeem = amount.mpt().value();
-
-        // Underflow check for subtraction
-        if (!canSubtract(
-                STAmount(mtpIssue, escrowed), STAmount(mtpIssue, redeem)))
-            return tecINTERNAL;
-
-        sleIssuance->setFieldU64(sfEscrowedAmount, escrowed - redeem);
-        view.update(sleIssuance);
-    }
-
-    if (issuer != receiver)
-    {
-        // Increase the MPT Holder MPTAmount
-        auto const mptokenID = keylet::mptoken(mptID.key, receiver);
-        auto sle = view.peek(mptokenID);
-        if (!sle)
-            return tecOBJECT_NOT_FOUND;
-
-        auto current = sle->getFieldU64(sfMPTAmount);
-        auto delta = amount.mpt().value();
-
-        // Overflow check for addition
-        if (!canAdd(STAmount(mtpIssue, current), STAmount(mtpIssue, delta)))
-            return tecINTERNAL;
-
-        (*sle)[sfMPTAmount] += delta;
-        view.update(sle);
-    }
-    else
-    {
-        // Decrease the Issuance OutstandingAmount
-        auto const outstanding = sleIssuance->getFieldU64(sfOutstandingAmount);
-        auto const redeem = amount.mpt().value();
-
-        // Underflow check for subtraction
-        if (!canSubtract(
-                STAmount(mtpIssue, outstanding), STAmount(mtpIssue, redeem)))
-            return tecINTERNAL;
-
-        sleIssuance->setFieldU64(sfOutstandingAmount, outstanding - redeem);
-        view.update(sleIssuance);
-    }
-
-    if (issuer != sender)
-    {
-        // Decrease the MPT Holder EscrowedAmount
-        auto const mptokenID = keylet::mptoken(mptID.key, sender);
-        auto sle = view.peek(mptokenID);
-        if (!sle)
-            return tecOBJECT_NOT_FOUND;
-
-        if (!sle->isFieldPresent(sfEscrowedAmount))
-            return tecINTERNAL;
-
-        auto escrowed = sle->getFieldU64(sfEscrowedAmount);
-        auto delta = amount.mpt().value();
-
-        // Underflow check for subtraction
-        if (!canSubtract(
-                STAmount(mtpIssue, escrowed), STAmount(mtpIssue, delta)))
-            return tecINTERNAL;
-
-        (*sle)[sfEscrowedAmount] -= delta;
-        view.update(sle);
-    }
-    return tesSUCCESS;
-=======
 [[nodiscard]] STAmount
 assetsToSharesDeposit(
     std::shared_ptr<SLE const> const& vault,
@@ -2868,7 +2703,167 @@
     Number shareTotal = issuance->at(sfOutstandingAmount);
     assets = assetTotal * (shares / shareTotal);
     return assets;
->>>>>>> e514de76
+}
+
+TER
+rippleLockEscrowMPT(
+    ApplyView& view,
+    AccountID const& sender,
+    STAmount const& amount,
+    beast::Journal j)
+{
+    auto const mtpIssue = amount.get<MPTIssue>();
+    auto const mptID = keylet::mptIssuance(mtpIssue.getMptID());
+    auto sleIssuance = view.peek(mptID);
+    if (!sleIssuance)
+        return tecOBJECT_NOT_FOUND;
+
+    // 1. Decrease the MPT Holder MPTAmount
+    // 2. Increase the MPT Holder EscrowedAmount
+    if (amount.getIssuer() != sender)
+    {
+        auto const mptokenID = keylet::mptoken(mptID.key, sender);
+        auto sle = view.peek(mptokenID);
+        if (!sle)
+            return tecOBJECT_NOT_FOUND;
+
+        auto const amt = sle->getFieldU64(sfMPTAmount);
+        auto const pay = amount.mpt().value();
+
+        // Underflow check for subtraction
+        if (!canSubtract(STAmount(mtpIssue, amt), STAmount(mtpIssue, pay)))
+            return tecINTERNAL;
+
+        (*sle)[sfMPTAmount] = amt - pay;
+
+        // Overflow check for addition
+        uint64_t escrowed = sle->isFieldPresent(sfEscrowedAmount)
+            ? sle->getFieldU64(sfEscrowedAmount)
+            : 0;
+
+        if (!canAdd(STAmount(mtpIssue, escrowed), STAmount(mtpIssue, pay)))
+            return tecINTERNAL;
+
+        if (sle->isFieldPresent(sfEscrowedAmount))
+            (*sle)[sfEscrowedAmount] += pay;
+        else
+            sle->setFieldU64(sfEscrowedAmount, pay);
+
+        view.update(sle);
+    }
+
+    // 1. Increase the Issuance EscrowedAmount
+    // 2. DO NOT change the Issuance OutstandingAmount
+    {
+        uint64_t issuanceEscrowed =
+            sleIssuance->isFieldPresent(sfEscrowedAmount)
+            ? sleIssuance->getFieldU64(sfEscrowedAmount)
+            : 0;
+        auto pay = amount.mpt().value();
+
+        // Overflow check for addition
+        if (!canAdd(
+                STAmount(mtpIssue, issuanceEscrowed), STAmount(mtpIssue, pay)))
+            return tecINTERNAL;
+
+        if (sleIssuance->isFieldPresent(sfEscrowedAmount))
+            (*sleIssuance)[sfEscrowedAmount] += pay;
+        else
+            sleIssuance->setFieldU64(sfEscrowedAmount, pay);
+
+        view.update(sleIssuance);
+    }
+    return tesSUCCESS;
+}
+
+TER
+rippleUnlockEscrowMPT(
+    ApplyView& view,
+    AccountID const& sender,
+    AccountID const& receiver,
+    STAmount const& amount,
+    beast::Journal j)
+{
+    auto const issuer = amount.getIssuer();
+    auto const mtpIssue = amount.get<MPTIssue>();
+    auto const mptID = keylet::mptIssuance(mtpIssue.getMptID());
+    auto sleIssuance = view.peek(mptID);
+    if (!sleIssuance)
+        return tecOBJECT_NOT_FOUND;
+
+    // Decrease the Issuance EscrowedAmount
+    {
+        if (!sleIssuance->isFieldPresent(sfEscrowedAmount))
+            return tecINTERNAL;
+
+        auto const escrowed = sleIssuance->getFieldU64(sfEscrowedAmount);
+        auto const redeem = amount.mpt().value();
+
+        // Underflow check for subtraction
+        if (!canSubtract(
+                STAmount(mtpIssue, escrowed), STAmount(mtpIssue, redeem)))
+            return tecINTERNAL;
+
+        sleIssuance->setFieldU64(sfEscrowedAmount, escrowed - redeem);
+        view.update(sleIssuance);
+    }
+
+    if (issuer != receiver)
+    {
+        // Increase the MPT Holder MPTAmount
+        auto const mptokenID = keylet::mptoken(mptID.key, receiver);
+        auto sle = view.peek(mptokenID);
+        if (!sle)
+            return tecOBJECT_NOT_FOUND;
+
+        auto current = sle->getFieldU64(sfMPTAmount);
+        auto delta = amount.mpt().value();
+
+        // Overflow check for addition
+        if (!canAdd(STAmount(mtpIssue, current), STAmount(mtpIssue, delta)))
+            return tecINTERNAL;
+
+        (*sle)[sfMPTAmount] += delta;
+        view.update(sle);
+    }
+    else
+    {
+        // Decrease the Issuance OutstandingAmount
+        auto const outstanding = sleIssuance->getFieldU64(sfOutstandingAmount);
+        auto const redeem = amount.mpt().value();
+
+        // Underflow check for subtraction
+        if (!canSubtract(
+                STAmount(mtpIssue, outstanding), STAmount(mtpIssue, redeem)))
+            return tecINTERNAL;
+
+        sleIssuance->setFieldU64(sfOutstandingAmount, outstanding - redeem);
+        view.update(sleIssuance);
+    }
+
+    if (issuer != sender)
+    {
+        // Decrease the MPT Holder EscrowedAmount
+        auto const mptokenID = keylet::mptoken(mptID.key, sender);
+        auto sle = view.peek(mptokenID);
+        if (!sle)
+            return tecOBJECT_NOT_FOUND;
+
+        if (!sle->isFieldPresent(sfEscrowedAmount))
+            return tecINTERNAL;
+
+        auto escrowed = sle->getFieldU64(sfEscrowedAmount);
+        auto delta = amount.mpt().value();
+
+        // Underflow check for subtraction
+        if (!canSubtract(
+                STAmount(mtpIssue, escrowed), STAmount(mtpIssue, delta)))
+            return tecINTERNAL;
+
+        (*sle)[sfEscrowedAmount] -= delta;
+        view.update(sle);
+    }
+    return tesSUCCESS;
 }
 
 bool
