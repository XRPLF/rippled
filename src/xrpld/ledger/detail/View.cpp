--- conflicted
+++ resolved
@@ -1060,23 +1060,23 @@
     // Make sure issuer is involved.
     ASSERT(
         !bCheckIssuer || uSenderID == issuer || uReceiverID == issuer,
-        "ripple::rippleCredit : matching issuer or don't care");
+        "ripple::rippleCreditIOU : matching issuer or don't care");
     (void)issuer;
 
     // Disallow sending to self.
     ASSERT(
         uSenderID != uReceiverID,
-        "ripple::rippleCredit : sender is not receiver");
+        "ripple::rippleCreditIOU : sender is not receiver");
 
     bool const bSenderHigh = uSenderID > uReceiverID;
     auto const index = keylet::line(uSenderID, uReceiverID, currency);
 
     ASSERT(
         !isXRP(uSenderID) && uSenderID != noAccount(),
-        "ripple::rippleCredit : sender is not XRP");
+        "ripple::rippleCreditIOU : sender is not XRP");
     ASSERT(
         !isXRP(uReceiverID) && uReceiverID != noAccount(),
-        "ripple::rippleCredit : receiver is not XRP");
+        "ripple::rippleCreditIOU : receiver is not XRP");
 
     // If the line exists, modify it accordingly.
     if (auto const sleRippleState = view.peek(index))
@@ -1212,10 +1212,10 @@
 
     ASSERT(
         !isXRP(uSenderID) && !isXRP(uReceiverID),
-        "ripple::rippleSend : neither sender nor receiver is XRP");
+        "ripple::rippleSendIOU : neither sender nor receiver is XRP");
     ASSERT(
         uSenderID != uReceiverID,
-        "ripple::rippleSend : sender is not receiver");
+        "ripple::rippleSendIOU : sender is not receiver");
 
     if (uSenderID == issuer || uReceiverID == issuer || issuer == noAccount())
     {
@@ -1268,11 +1268,9 @@
     }
     else
     {
-<<<<<<< HEAD
-        ASSERT(saAmount >= beast::zero, "ripple::accountSend : minimum amount");
-=======
-        assert(saAmount >= beast::zero && !saAmount.holds<MPTIssue>());
->>>>>>> d6dbf0e0
+        ASSERT(
+            saAmount >= beast::zero && !saAmount.holds<MPTIssue>(),
+            "ripple::accountSendIOU : minimum amount and not MPT");
     }
 
     /* If we aren't sending anything or if the sender is the same as the
@@ -1442,7 +1440,9 @@
     beast::Journal j,
     WaiveTransferFee waiveFee)
 {
-    assert(uSenderID != uReceiverID);
+    ASSERT(
+        uSenderID != uReceiverID,
+        "ripple::rippleSendMPT : sender is not receiver");
 
     // Safe to get MPT since rippleSendMPT is only called by accountSendMPT
     auto const issuer = saAmount.getIssuer();
@@ -1505,7 +1505,9 @@
     beast::Journal j,
     WaiveTransferFee waiveFee)
 {
-    assert(saAmount >= beast::zero && saAmount.holds<MPTIssue>());
+    ASSERT(
+        saAmount >= beast::zero && saAmount.holds<MPTIssue>(),
+        "ripple::accountSendMPT : minimum amount and MPT");
 
     /* If we aren't sending anything or if the sender is the same as the
      * receiver then we don't need to do anything.
@@ -1773,7 +1775,7 @@
 {
     ASSERT(from != beast::zero, "ripple::transferXRP : nonzero from account");
     ASSERT(to != beast::zero, "ripple::transferXRP : nonzero to account");
-    ASSERT(from != to, "ripple::transferXRP : from and to are unequal");
+    ASSERT(from != to, "ripple::transferXRP : sender is not receiver");
     ASSERT(amount.native(), "ripple::transferXRP : amount is XRP");
 
     SLE::pointer const sender = view.peek(keylet::account(from));
@@ -2023,7 +2025,9 @@
             }
             else
             {
-                assert(!bCheckIssuer);
+                ASSERT(
+                    !bCheckIssuer,
+                    "ripple::rippleCredit : not checking issuer");
                 return rippleCreditMPT(
                     view, uSenderID, uReceiverID, saAmount, j);
             }
