//------------------------------------------------------------------------------
/*
    This file is part of rippled: https://github.com/ripple/rippled
    Copyright (c) 2012, 2013 Ripple Labs Inc.

    Permission to use, copy, modify, and/or distribute this software for any
    purpose  with  or without fee is hereby granted, provided that the above
    copyright notice and this permission notice appear in all copies.

    THE  SOFTWARE IS PROVIDED "AS IS" AND THE AUTHOR DISCLAIMS ALL WARRANTIES
    WITH  REGARD  TO  THIS  SOFTWARE  INCLUDING  ALL  IMPLIED  WARRANTIES  OF
    MERCHANTABILITY  AND  FITNESS. IN NO EVENT SHALL THE AUTHOR BE LIABLE FOR
    ANY  SPECIAL ,  DIRECT, INDIRECT, OR CONSEQUENTIAL DAMAGES OR ANY DAMAGES
    WHATSOEVER  RESULTING  FROM  LOSS  OF USE, DATA OR PROFITS, WHETHER IN AN
    ACTION  OF  CONTRACT, NEGLIGENCE OR OTHER TORTIOUS ACTION, ARISING OUT OF
    OR IN CONNECTION WITH THE USE OR PERFORMANCE OF THIS SOFTWARE.
*/
//==============================================================================

#include <xrpld/app/misc/CredentialHelpers.h>
#include <xrpld/app/misc/MPTUtils.h>
#include <xrpld/app/tx/detail/MPTokenAuthorize.h>
#include <xrpld/ledger/ReadView.h>
#include <xrpld/ledger/View.h>

#include <xrpl/basics/Expected.h>
#include <xrpl/basics/Log.h>
#include <xrpl/basics/chrono.h>
#include <xrpl/beast/utility/instrumentation.h>
#include <xrpl/protocol/Feature.h>
#include <xrpl/protocol/Indexes.h>
#include <xrpl/protocol/LedgerFormats.h>
#include <xrpl/protocol/MPTIssue.h>
#include <xrpl/protocol/Protocol.h>
#include <xrpl/protocol/Quality.h>
#include <xrpl/protocol/TER.h>
#include <xrpl/protocol/TxFlags.h>
#include <xrpl/protocol/digest.h>
#include <xrpl/protocol/st.h>

#include <type_traits>
#include <variant>

namespace ripple {

namespace detail {

template <
    class V,
    class N,
    class = std::enable_if_t<
        std::is_same_v<std::remove_cv_t<N>, SLE> &&
        std::is_base_of_v<ReadView, V>>>
bool
internalDirNext(
    V& view,
    uint256 const& root,
    std::shared_ptr<N>& page,
    unsigned int& index,
    uint256& entry)
{
    auto const& svIndexes = page->getFieldV256(sfIndexes);
    XRPL_ASSERT(
        index <= svIndexes.size(),
        "ripple::detail::internalDirNext : index inside range");

    if (index >= svIndexes.size())
    {
        auto const next = page->getFieldU64(sfIndexNext);

        if (!next)
        {
            entry.zero();
            return false;
        }

        if constexpr (std::is_const_v<N>)
            page = view.read(keylet::page(root, next));
        else
            page = view.peek(keylet::page(root, next));

        XRPL_ASSERT(page, "ripple::detail::internalDirNext : non-null root");

        if (!page)
            return false;

        index = 0;

        return internalDirNext(view, root, page, index, entry);
    }

    entry = svIndexes[index++];
    return true;
}

template <
    class V,
    class N,
    class = std::enable_if_t<
        std::is_same_v<std::remove_cv_t<N>, SLE> &&
        std::is_base_of_v<ReadView, V>>>
bool
internalDirFirst(
    V& view,
    uint256 const& root,
    std::shared_ptr<N>& page,
    unsigned int& index,
    uint256& entry)
{
    if constexpr (std::is_const_v<N>)
        page = view.read(keylet::page(root));
    else
        page = view.peek(keylet::page(root));

    if (!page)
        return false;

    index = 0;

    return internalDirNext(view, root, page, index, entry);
}

}  // namespace detail

bool
dirFirst(
    ApplyView& view,
    uint256 const& root,
    std::shared_ptr<SLE>& page,
    unsigned int& index,
    uint256& entry)
{
    return detail::internalDirFirst(view, root, page, index, entry);
}

bool
dirNext(
    ApplyView& view,
    uint256 const& root,
    std::shared_ptr<SLE>& page,
    unsigned int& index,
    uint256& entry)
{
    return detail::internalDirNext(view, root, page, index, entry);
}

bool
cdirFirst(
    ReadView const& view,
    uint256 const& root,
    std::shared_ptr<SLE const>& page,
    unsigned int& index,
    uint256& entry)
{
    return detail::internalDirFirst(view, root, page, index, entry);
}

bool
cdirNext(
    ReadView const& view,
    uint256 const& root,
    std::shared_ptr<SLE const>& page,
    unsigned int& index,
    uint256& entry)
{
    return detail::internalDirNext(view, root, page, index, entry);
}

//------------------------------------------------------------------------------
//
// Observers
//
//------------------------------------------------------------------------------

bool
hasExpired(ReadView const& view, std::optional<std::uint32_t> const& exp)
{
    using d = NetClock::duration;
    using tp = NetClock::time_point;

    return exp && (view.parentCloseTime() >= tp{d{*exp}});
}

bool
isGlobalFrozen(ReadView const& view, AccountID const& issuer)
{
    if (isXRP(issuer))
        return false;
    if (auto const sle = view.read(keylet::account(issuer)))
        return sle->isFlag(lsfGlobalFreeze);
    return false;
}

bool
isGlobalFrozen(ReadView const& view, MPTIssue const& mptIssue)
{
    if (auto const sle = view.read(keylet::mptIssuance(mptIssue.getMptID())))
        return sle->isFlag(lsfMPTLocked);
    return false;
}

bool
isGlobalFrozen(ReadView const& view, Asset const& asset)
{
    return std::visit(
        [&]<ValidIssueType TIss>(TIss const& issue) {
            if constexpr (std::is_same_v<TIss, Issue>)
                return isGlobalFrozen(view, issue.getIssuer());
            else
                return isGlobalFrozen(view, issue);
        },
        asset.value());
}

bool
isIndividualFrozen(
    ReadView const& view,
    AccountID const& account,
    Currency const& currency,
    AccountID const& issuer)
{
    if (isXRP(currency))
        return false;
    if (issuer != account)
    {
        // Check if the issuer froze the line
        auto const sle = view.read(keylet::line(account, issuer, currency));
        if (sle &&
            sle->isFlag((issuer > account) ? lsfHighFreeze : lsfLowFreeze))
            return true;
    }
    return false;
}

bool
isIndividualFrozen(
    ReadView const& view,
    AccountID const& account,
    MPTIssue const& mptIssue)
{
    if (auto const sle =
            view.read(keylet::mptoken(mptIssue.getMptID(), account)))
        return sle->isFlag(lsfMPTLocked);
    return false;
}

// Can the specified account spend the specified currency issued by
// the specified issuer or does the freeze flag prohibit it?
bool
isFrozen(
    ReadView const& view,
    AccountID const& account,
    Currency const& currency,
    AccountID const& issuer)
{
    if (isXRP(currency))
        return false;
    auto sle = view.read(keylet::account(issuer));
    if (sle && sle->isFlag(lsfGlobalFreeze))
        return true;
    if (issuer != account)
    {
        // Check if the issuer froze the line
        sle = view.read(keylet::line(account, issuer, currency));
        if (sle &&
            sle->isFlag((issuer > account) ? lsfHighFreeze : lsfLowFreeze))
            return true;
    }
    return false;
}

bool
isFrozen(
    ReadView const& view,
    AccountID const& account,
    MPTIssue const& mptIssue,
    int depth)
{
    return isGlobalFrozen(view, mptIssue) ||
        isIndividualFrozen(view, account, mptIssue) ||
        isVaultPseudoAccountFrozen(view, account, mptIssue, depth);
}

[[nodiscard]] bool
isAnyFrozen(
    ReadView const& view,
    std::initializer_list<AccountID> const& accounts,
    MPTIssue const& mptIssue,
    int depth)
{
    if (isGlobalFrozen(view, mptIssue))
        return true;

    for (auto const& account : accounts)
    {
        if (isIndividualFrozen(view, account, mptIssue))
            return true;
    }

    for (auto const& account : accounts)
    {
        if (isVaultPseudoAccountFrozen(view, account, mptIssue, depth))
            return true;
    }

    return false;
}

bool
isVaultPseudoAccountFrozen(
    ReadView const& view,
    AccountID const& account,
    MPTIssue const& mptShare,
    int depth)
{
    if (!view.rules().enabled(featureSingleAssetVault))
        return false;

    if (depth >= maxAssetCheckDepth)
        return true;  // LCOV_EXCL_LINE

    auto const mptIssuance =
        view.read(keylet::mptIssuance(mptShare.getMptID()));
    if (mptIssuance == nullptr)
        return false;  // zero MPToken won't block deletion of MPTokenIssuance

    auto const issuer = mptIssuance->getAccountID(sfIssuer);
    auto const mptIssuer = view.read(keylet::account(issuer));
    if (mptIssuer == nullptr)
    {  // LCOV_EXCL_START
        UNREACHABLE("ripple::isVaultPseudoAccountFrozen : null MPToken issuer");
        return false;
    }  // LCOV_EXCL_STOP

    if (!mptIssuer->isFieldPresent(sfVaultID))
        return false;  // not a Vault pseudo-account, common case

    auto const vault =
        view.read(keylet::vault(mptIssuer->getFieldH256(sfVaultID)));
    if (vault == nullptr)
    {  // LCOV_EXCL_START
        UNREACHABLE("ripple::isVaultPseudoAccountFrozen : null vault");
        return false;
    }  // LCOV_EXCL_STOP

    return isAnyFrozen(view, {issuer, account}, vault->at(sfAsset), depth + 1);
}

bool
isDeepFrozen(
    ReadView const& view,
    AccountID const& account,
    Currency const& currency,
    AccountID const& issuer)
{
    if (isXRP(currency))
    {
        return false;
    }

    if (issuer == account)
    {
        return false;
    }

    auto const sle = view.read(keylet::line(account, issuer, currency));
    if (!sle)
    {
        return false;
    }

    return sle->isFlag(lsfHighDeepFreeze) || sle->isFlag(lsfLowDeepFreeze);
}

bool
isLPTokenFrozen(
    ReadView const& view,
    AccountID const& account,
    Asset const& asset,
    Asset const& asset2)
{
    return isFrozen(view, account, asset) || isFrozen(view, account, asset2);
}

STAmount
accountHolds(
    ReadView const& view,
    AccountID const& account,
    Currency const& currency,
    AccountID const& issuer,
    FreezeHandling zeroIfFrozen,
    beast::Journal j)
{
    STAmount amount;
    if (isXRP(currency))
    {
        return {xrpLiquid(view, account, 0, j)};
    }

    // IOU: Return balance on trust line modulo freeze
    auto const sle = view.read(keylet::line(account, issuer, currency));
    auto const allowBalance = [&]() {
        if (!sle)
        {
            return false;
        }

        if (zeroIfFrozen == fhZERO_IF_FROZEN)
        {
            if (isFrozen(view, account, currency, issuer) ||
                isDeepFrozen(view, account, currency, issuer))
            {
                return false;
            }

            // when fixFrozenLPTokenTransfer is enabled, if currency is lptoken,
            // we need to check if the associated assets have been frozen
            if (view.rules().enabled(fixFrozenLPTokenTransfer))
            {
                auto const sleIssuer = view.read(keylet::account(issuer));
                if (!sleIssuer)
                {
                    return false;  // LCOV_EXCL_LINE
                }
                else if (sleIssuer->isFieldPresent(sfAMMID))
                {
                    auto const sleAmm =
                        view.read(keylet::amm((*sleIssuer)[sfAMMID]));

                    if (!sleAmm ||
                        isLPTokenFrozen(
                            view,
                            account,
                            (*sleAmm)[sfAsset],
                            (*sleAmm)[sfAsset2]))
                    {
                        return false;
                    }
                }
            }
        }

        return true;
    }();

    if (allowBalance)
    {
        amount = sle->getFieldAmount(sfBalance);
        if (account > issuer)
        {
            // Put balance in account terms.
            amount.negate();
        }
        amount.setIssuer(issuer);
    }
    else
    {
        amount.clear(Issue{currency, issuer});
    }

    JLOG(j.trace()) << "accountHolds:"
                    << " account=" << to_string(account)
                    << " amount=" << amount.getFullText();

    return view.balanceHookIOU(account, issuer, amount);
}

STAmount
accountHolds(
    ReadView const& view,
    AccountID const& account,
    MPTIssue const& mptIssue,
    FreezeHandling zeroIfFrozen,
    AuthHandling zeroIfUnauthorized,
    beast::Journal j)
{
    STAmount amount{mptIssue};
    auto const& issuer = mptIssue.getIssuer();

    bool const mptokensV2 = view.rules().enabled(featureMPTokensV2);

    if (mptokensV2 && account == issuer)
    {
        auto const sle = view.read(keylet::mptIssuance(mptIssue));
        if (!sle)
            return amount;
        auto const available = availableMPTAmount(*sle);
        return view.balanceHookMPT(issuer, mptIssue, available);
    }

    auto const sleMpt =
        view.read(keylet::mptoken(mptIssue.getMptID(), account));

    if (!sleMpt)
        amount.clear(mptIssue);
    else if (
        zeroIfFrozen == fhZERO_IF_FROZEN && isFrozen(view, account, mptIssue))
        amount.clear(mptIssue);
    else
    {
        amount = STAmount{mptIssue, sleMpt->getFieldU64(sfMPTAmount)};

        // Only if auth check is needed, as it needs to do an additional read
        // operation. Note featureSingleAssetVault will affect error codes.
        if (zeroIfUnauthorized == ahZERO_IF_UNAUTHORIZED &&
            view.rules().enabled(featureSingleAssetVault))
        {
            if (auto const err =
                    requireAuth(view, mptIssue, account, AuthType::StrongAuth);
                !isTesSuccess(err))
                amount.clear(mptIssue);
        }
        else if (zeroIfUnauthorized == ahZERO_IF_UNAUTHORIZED)
        {
            auto const sleIssuance =
                view.read(keylet::mptIssuance(mptIssue.getMptID()));

            // if auth is enabled on the issuance and mpt is not authorized,
            // clear amount
            if (sleIssuance && sleIssuance->isFlag(lsfMPTRequireAuth) &&
                !sleMpt->isFlag(lsfMPTAuthorized))
                amount.clear(mptIssue);
        }
    }

    if (mptokensV2)
        return view.balanceHookMPT(account, mptIssue, amount.mpt().value());
    return amount;
}

STAmount
accountFunds(
    ReadView const& view,
    AccountID const& id,
    STAmount const& saDefault,
    FreezeHandling freezeHandling,
    beast::Journal j)
{
    if (!saDefault.native() && saDefault.getIssuer() == id)
        return saDefault;

    return accountHolds(
        view,
        id,
        saDefault.get<Issue>().currency,
        saDefault.getIssuer(),
        freezeHandling,
        j);
}

STAmount
accountFunds(
    ReadView const& view,
    AccountID const& id,
    STAmount const& saDefault,
    FreezeHandling freezeHandling,
    AuthHandling authHandling,
    beast::Journal j)
{
    if (!saDefault.native() && saDefault.getIssuer() == id)
        return saDefault;

    return accountHolds(
        view, id, saDefault.asset(), freezeHandling, authHandling, j);
}

STAmount
issuerFundsToSelfIssue(ReadView const& view, MPTIssue const& issue)
{
    STAmount amount{issue};

    auto const sle = view.read(keylet::mptIssuance(issue));
    if (!sle)
        return amount;
    auto const available = availableMPTAmount(*sle);
    return view.balanceHookSelfIssueMPT(issue, available);
}

void
issuerSelfDebitHookMPT(
    ApplyView& view,
    MPTIssue const& issue,
    std::uint64_t amount)
{
    auto const available = availableMPTAmount(view, issue);
    view.issuerSelfDebitHookMPT(issue, amount, available);
}

// Prevent ownerCount from wrapping under error conditions.
//
// adjustment allows the ownerCount to be adjusted up or down in multiple steps.
// If id != std::nullopt, then do error reporting.
//
// Returns adjusted owner count.
static std::uint32_t
confineOwnerCount(
    std::uint32_t current,
    std::int32_t adjustment,
    std::optional<AccountID> const& id = std::nullopt,
    beast::Journal j = beast::Journal{beast::Journal::getNullSink()})
{
    std::uint32_t adjusted{current + adjustment};
    if (adjustment > 0)
    {
        // Overflow is well defined on unsigned
        if (adjusted < current)
        {
            if (id)
            {
                JLOG(j.fatal())
                    << "Account " << *id << " owner count exceeds max!";
            }
            adjusted = std::numeric_limits<std::uint32_t>::max();
        }
    }
    else
    {
        // Underflow is well defined on unsigned
        if (adjusted > current)
        {
            if (id)
            {
                JLOG(j.fatal())
                    << "Account " << *id << " owner count set below 0!";
            }
            adjusted = 0;
            XRPL_ASSERT(!id, "ripple::confineOwnerCount : id is not set");
        }
    }
    return adjusted;
}

XRPAmount
xrpLiquid(
    ReadView const& view,
    AccountID const& id,
    std::int32_t ownerCountAdj,
    beast::Journal j)
{
    auto const sle = view.read(keylet::account(id));
    if (sle == nullptr)
        return beast::zero;

    // Return balance minus reserve
    std::uint32_t const ownerCount = confineOwnerCount(
        view.ownerCountHook(id, sle->getFieldU32(sfOwnerCount)), ownerCountAdj);

    // AMMs have no reserve requirement
    auto const reserve = sle->isFieldPresent(sfAMMID)
        ? XRPAmount{0}
        : view.fees().accountReserve(ownerCount);

    auto const fullBalance = sle->getFieldAmount(sfBalance);

    auto const balance = view.balanceHookIOU(id, xrpAccount(), fullBalance);

    STAmount const amount =
        (balance < reserve) ? STAmount{0} : balance - reserve;

    JLOG(j.trace()) << "accountHolds:"
                    << " account=" << to_string(id)
                    << " amount=" << amount.getFullText()
                    << " fullBalance=" << fullBalance.getFullText()
                    << " balance=" << balance.getFullText()
                    << " reserve=" << reserve << " ownerCount=" << ownerCount
                    << " ownerCountAdj=" << ownerCountAdj;

    return amount.xrp();
}

void
forEachItem(
    ReadView const& view,
    Keylet const& root,
    std::function<void(std::shared_ptr<SLE const> const&)> const& f)
{
    XRPL_ASSERT(
        root.type == ltDIR_NODE, "ripple::forEachItem : valid root type");

    if (root.type != ltDIR_NODE)
        return;

    auto pos = root;

    while (true)
    {
        auto sle = view.read(pos);
        if (!sle)
            return;
        for (auto const& key : sle->getFieldV256(sfIndexes))
            f(view.read(keylet::child(key)));
        auto const next = sle->getFieldU64(sfIndexNext);
        if (!next)
            return;
        pos = keylet::page(root, next);
    }
}

bool
forEachItemAfter(
    ReadView const& view,
    Keylet const& root,
    uint256 const& after,
    std::uint64_t const hint,
    unsigned int limit,
    std::function<bool(std::shared_ptr<SLE const> const&)> const& f)
{
    XRPL_ASSERT(
        root.type == ltDIR_NODE, "ripple::forEachItemAfter : valid root type");

    if (root.type != ltDIR_NODE)
        return false;

    auto currentIndex = root;

    // If startAfter is not zero try jumping to that page using the hint
    if (after.isNonZero())
    {
        auto const hintIndex = keylet::page(root, hint);

        if (auto hintDir = view.read(hintIndex))
        {
            for (auto const& key : hintDir->getFieldV256(sfIndexes))
            {
                if (key == after)
                {
                    // We found the hint, we can start here
                    currentIndex = hintIndex;
                    break;
                }
            }
        }

        bool found = false;
        for (;;)
        {
            auto const ownerDir = view.read(currentIndex);
            if (!ownerDir)
                return found;
            for (auto const& key : ownerDir->getFieldV256(sfIndexes))
            {
                if (!found)
                {
                    if (key == after)
                        found = true;
                }
                else if (f(view.read(keylet::child(key))) && limit-- <= 1)
                {
                    return found;
                }
            }

            auto const uNodeNext = ownerDir->getFieldU64(sfIndexNext);
            if (uNodeNext == 0)
                return found;
            currentIndex = keylet::page(root, uNodeNext);
        }
    }
    else
    {
        for (;;)
        {
            auto const ownerDir = view.read(currentIndex);
            if (!ownerDir)
                return true;
            for (auto const& key : ownerDir->getFieldV256(sfIndexes))
                if (f(view.read(keylet::child(key))) && limit-- <= 1)
                    return true;
            auto const uNodeNext = ownerDir->getFieldU64(sfIndexNext);
            if (uNodeNext == 0)
                return true;
            currentIndex = keylet::page(root, uNodeNext);
        }
    }
}

Rate
transferRate(ReadView const& view, AccountID const& issuer)
{
    auto const sle = view.read(keylet::account(issuer));

    if (sle && sle->isFieldPresent(sfTransferRate))
        return Rate{sle->getFieldU32(sfTransferRate)};

    return parityRate;
}

Rate
transferRate(ReadView const& view, MPTID const& issuanceID)
{
    // fee is 0-50,000 (0-50%), rate is 1,000,000,000-2,000,000,000
    // For example, if transfer fee is 50% then 10,000 * 50,000 = 500,000
    // which represents 50% of 1,000,000,000
    if (auto const sle = view.read(keylet::mptIssuance(issuanceID));
        sle && sle->isFieldPresent(sfTransferFee))
        return Rate{1'000'000'000u + 10'000 * sle->getFieldU16(sfTransferFee)};

    return parityRate;
}

Rate
transferRate(ReadView const& view, STAmount const& amount)
{
    return std::visit(
        [&]<ValidIssueType TIss>(TIss const& issue) {
            if constexpr (std::is_same_v<TIss, Issue>)
                return transferRate(view, issue.getIssuer());
            else
                return transferRate(view, issue.getMptID());
        },
        amount.asset().value());
}

bool
areCompatible(
    ReadView const& validLedger,
    ReadView const& testLedger,
    beast::Journal::Stream& s,
    char const* reason)
{
    bool ret = true;

    if (validLedger.info().seq < testLedger.info().seq)
    {
        // valid -> ... -> test
        auto hash = hashOfSeq(
            testLedger,
            validLedger.info().seq,
            beast::Journal{beast::Journal::getNullSink()});
        if (hash && (*hash != validLedger.info().hash))
        {
            JLOG(s) << reason << " incompatible with valid ledger";

            JLOG(s) << "Hash(VSeq): " << to_string(*hash);

            ret = false;
        }
    }
    else if (validLedger.info().seq > testLedger.info().seq)
    {
        // test -> ... -> valid
        auto hash = hashOfSeq(
            validLedger,
            testLedger.info().seq,
            beast::Journal{beast::Journal::getNullSink()});
        if (hash && (*hash != testLedger.info().hash))
        {
            JLOG(s) << reason << " incompatible preceding ledger";

            JLOG(s) << "Hash(NSeq): " << to_string(*hash);

            ret = false;
        }
    }
    else if (
        (validLedger.info().seq == testLedger.info().seq) &&
        (validLedger.info().hash != testLedger.info().hash))
    {
        // Same sequence number, different hash
        JLOG(s) << reason << " incompatible ledger";

        ret = false;
    }

    if (!ret)
    {
        JLOG(s) << "Val: " << validLedger.info().seq << " "
                << to_string(validLedger.info().hash);

        JLOG(s) << "New: " << testLedger.info().seq << " "
                << to_string(testLedger.info().hash);
    }

    return ret;
}

bool
areCompatible(
    uint256 const& validHash,
    LedgerIndex validIndex,
    ReadView const& testLedger,
    beast::Journal::Stream& s,
    char const* reason)
{
    bool ret = true;

    if (testLedger.info().seq > validIndex)
    {
        // Ledger we are testing follows last valid ledger
        auto hash = hashOfSeq(
            testLedger,
            validIndex,
            beast::Journal{beast::Journal::getNullSink()});
        if (hash && (*hash != validHash))
        {
            JLOG(s) << reason << " incompatible following ledger";
            JLOG(s) << "Hash(VSeq): " << to_string(*hash);

            ret = false;
        }
    }
    else if (
        (validIndex == testLedger.info().seq) &&
        (testLedger.info().hash != validHash))
    {
        JLOG(s) << reason << " incompatible ledger";

        ret = false;
    }

    if (!ret)
    {
        JLOG(s) << "Val: " << validIndex << " " << to_string(validHash);

        JLOG(s) << "New: " << testLedger.info().seq << " "
                << to_string(testLedger.info().hash);
    }

    return ret;
}

bool
dirIsEmpty(ReadView const& view, Keylet const& k)
{
    auto const sleNode = view.read(k);
    if (!sleNode)
        return true;
    if (!sleNode->getFieldV256(sfIndexes).empty())
        return false;
    // The first page of a directory may legitimately be empty even if there
    // are other pages (the first page is the anchor page) so check to see if
    // there is another page. If there is, the directory isn't empty.
    return sleNode->getFieldU64(sfIndexNext) == 0;
}

std::set<uint256>
getEnabledAmendments(ReadView const& view)
{
    std::set<uint256> amendments;

    if (auto const sle = view.read(keylet::amendments()))
    {
        if (sle->isFieldPresent(sfAmendments))
        {
            auto const& v = sle->getFieldV256(sfAmendments);
            amendments.insert(v.begin(), v.end());
        }
    }

    return amendments;
}

majorityAmendments_t
getMajorityAmendments(ReadView const& view)
{
    majorityAmendments_t ret;

    if (auto const sle = view.read(keylet::amendments()))
    {
        if (sle->isFieldPresent(sfMajorities))
        {
            using tp = NetClock::time_point;
            using d = tp::duration;

            auto const majorities = sle->getFieldArray(sfMajorities);

            for (auto const& m : majorities)
                ret[m.getFieldH256(sfAmendment)] =
                    tp(d(m.getFieldU32(sfCloseTime)));
        }
    }

    return ret;
}

std::optional<uint256>
hashOfSeq(ReadView const& ledger, LedgerIndex seq, beast::Journal journal)
{
    // Easy cases...
    if (seq > ledger.seq())
    {
        JLOG(journal.warn())
            << "Can't get seq " << seq << " from " << ledger.seq() << " future";
        return std::nullopt;
    }
    if (seq == ledger.seq())
        return ledger.info().hash;
    if (seq == (ledger.seq() - 1))
        return ledger.info().parentHash;

    if (int diff = ledger.seq() - seq; diff <= 256)
    {
        // Within 256...
        auto const hashIndex = ledger.read(keylet::skip());
        if (hashIndex)
        {
            XRPL_ASSERT(
                hashIndex->getFieldU32(sfLastLedgerSequence) ==
                    (ledger.seq() - 1),
                "ripple::hashOfSeq : matching ledger sequence");
            STVector256 vec = hashIndex->getFieldV256(sfHashes);
            if (vec.size() >= diff)
                return vec[vec.size() - diff];
            JLOG(journal.warn())
                << "Ledger " << ledger.seq() << " missing hash for " << seq
                << " (" << vec.size() << "," << diff << ")";
        }
        else
        {
            JLOG(journal.warn())
                << "Ledger " << ledger.seq() << ":" << ledger.info().hash
                << " missing normal list";
        }
    }

    if ((seq & 0xff) != 0)
    {
        JLOG(journal.debug())
            << "Can't get seq " << seq << " from " << ledger.seq() << " past";
        return std::nullopt;
    }

    // in skiplist
    auto const hashIndex = ledger.read(keylet::skip(seq));
    if (hashIndex)
    {
        auto const lastSeq = hashIndex->getFieldU32(sfLastLedgerSequence);
        XRPL_ASSERT(lastSeq >= seq, "ripple::hashOfSeq : minimum last ledger");
        XRPL_ASSERT(
            (lastSeq & 0xff) == 0, "ripple::hashOfSeq : valid last ledger");
        auto const diff = (lastSeq - seq) >> 8;
        STVector256 vec = hashIndex->getFieldV256(sfHashes);
        if (vec.size() > diff)
            return vec[vec.size() - diff - 1];
    }
    JLOG(journal.warn()) << "Can't get seq " << seq << " from " << ledger.seq()
                         << " error";
    return std::nullopt;
}

//------------------------------------------------------------------------------
//
// Modifiers
//
//------------------------------------------------------------------------------

void
adjustOwnerCount(
    ApplyView& view,
    std::shared_ptr<SLE> const& sle,
    std::int32_t amount,
    beast::Journal j)
{
    if (!sle)
        return;
    XRPL_ASSERT(amount, "ripple::adjustOwnerCount : nonzero amount input");
    std::uint32_t const current{sle->getFieldU32(sfOwnerCount)};
    AccountID const id = (*sle)[sfAccount];
    std::uint32_t const adjusted = confineOwnerCount(current, amount, id, j);
    view.adjustOwnerCountHook(id, current, adjusted);
    sle->setFieldU32(sfOwnerCount, adjusted);
    view.update(sle);
}

std::function<void(SLE::ref)>
describeOwnerDir(AccountID const& account)
{
    return [&account](std::shared_ptr<SLE> const& sle) {
        (*sle)[sfOwner] = account;
    };
}

TER
dirLink(ApplyView& view, AccountID const& owner, std::shared_ptr<SLE>& object)
{
    auto const page = view.dirInsert(
        keylet::ownerDir(owner), object->key(), describeOwnerDir(owner));
    if (!page)
        return tecDIR_FULL;  // LCOV_EXCL_LINE
    object->setFieldU64(sfOwnerNode, *page);
    return tesSUCCESS;
}

AccountID
pseudoAccountAddress(ReadView const& view, uint256 const& pseudoOwnerKey)
{
    // This number must not be changed without an amendment
    constexpr std::uint16_t maxAccountAttempts = 256;
    for (std::uint16_t i = 0; i < maxAccountAttempts; ++i)
    {
        ripesha_hasher rsh;
        auto const hash = sha512Half(i, view.info().parentHash, pseudoOwnerKey);
        rsh(hash.data(), hash.size());
        AccountID const ret{static_cast<ripesha_hasher::result_type>(rsh)};
        if (!view.read(keylet::account(ret)))
            return ret;
    }
    return beast::zero;
}

// Note, the list of the pseudo-account designator fields below MUST be
// maintained but it does NOT need to be amendment-gated, since a
// non-active amendment will not set any field, by definition. Specific
// properties of a pseudo-account are NOT checked here, that's what
// InvariantCheck is for.
static std::array<SField const*, 2> const pseudoAccountOwnerFields = {
    &sfAMMID,    //
    &sfVaultID,  //
};

Expected<std::shared_ptr<SLE>, TER>
createPseudoAccount(
    ApplyView& view,
    uint256 const& pseudoOwnerKey,
    SField const& ownerField)
{
    XRPL_ASSERT(
        std::count_if(
            pseudoAccountOwnerFields.begin(),
            pseudoAccountOwnerFields.end(),
            [&ownerField](SField const* sf) -> bool {
                return *sf == ownerField;
            }) == 1,
        "ripple::createPseudoAccount : valid owner field");

    auto const accountId = pseudoAccountAddress(view, pseudoOwnerKey);
    if (accountId == beast::zero)
        return Unexpected(tecDUPLICATE);

    // Create pseudo-account.
    auto account = std::make_shared<SLE>(keylet::account(accountId));
    account->setAccountID(sfAccount, accountId);
    account->setFieldAmount(sfBalance, STAmount{});

    // Pseudo-accounts can't submit transactions, so set the sequence number
    // to 0 to make them easier to spot and verify, and add an extra level
    // of protection.
    std::uint32_t const seqno =                        //
        view.rules().enabled(featureSingleAssetVault)  //
        ? 0                                            //
        : view.seq();
    account->setFieldU32(sfSequence, seqno);
    // Ignore reserves requirement, disable the master key, allow default
    // rippling, and enable deposit authorization to prevent payments into
    // pseudo-account.
    account->setFieldU32(
        sfFlags, lsfDisableMaster | lsfDefaultRipple | lsfDepositAuth);
    // Link the pseudo-account with its owner object.
    account->setFieldH256(ownerField, pseudoOwnerKey);

    view.insert(account);

    return account;
}

[[nodiscard]] bool
isPseudoAccount(std::shared_ptr<SLE const> sleAcct)
{
    // Intentionally use defensive coding here because it's cheap and makes the
    // semantics of true return value clean.
    return sleAcct && sleAcct->getType() == ltACCOUNT_ROOT &&
        std::count_if(
            pseudoAccountOwnerFields.begin(),
            pseudoAccountOwnerFields.end(),
            [&sleAcct](SField const* sf) -> bool {
                return sleAcct->isFieldPresent(*sf);
            }) > 0;
}

[[nodiscard]] TER
addEmptyHolding(
    ApplyView& view,
    AccountID const& accountID,
    XRPAmount priorBalance,
    Issue const& issue,
    beast::Journal journal)
{
    // Every account can hold XRP.
    if (issue.native())
        return tesSUCCESS;

    auto const& issuerId = issue.getIssuer();
    auto const& currency = issue.currency;
    if (isGlobalFrozen(view, issuerId))
        return tecFROZEN;  // LCOV_EXCL_LINE

    auto const& srcId = issuerId;
    auto const& dstId = accountID;
    auto const high = srcId > dstId;
    auto const index = keylet::line(srcId, dstId, currency);
    auto const sleSrc = view.peek(keylet::account(srcId));
    auto const sleDst = view.peek(keylet::account(dstId));
    if (!sleDst || !sleSrc)
        return tefINTERNAL;  // LCOV_EXCL_LINE
    if (!sleSrc->isFlag(lsfDefaultRipple))
        return tecINTERNAL;  // LCOV_EXCL_LINE
    // If the line already exists, don't create it again.
    if (view.read(index))
        return tecDUPLICATE;
    return trustCreate(
        view,
        high,
        srcId,
        dstId,
        index.key,
        sleDst,
        /*auth=*/false,
        /*noRipple=*/true,
        /*freeze=*/false,
        /*deepFreeze*/ false,
        /*balance=*/STAmount{Issue{currency, noAccount()}},
        /*limit=*/STAmount{Issue{currency, dstId}},
        /*qualityIn=*/0,
        /*qualityOut=*/0,
        journal);
}

[[nodiscard]] TER
addEmptyHolding(
    ApplyView& view,
    AccountID const& accountID,
    XRPAmount priorBalance,
    MPTIssue const& mptIssue,
    beast::Journal journal)
{
    auto const& mptID = mptIssue.getMptID();
    auto const mpt = view.peek(keylet::mptIssuance(mptID));
    if (!mpt)
        return tefINTERNAL;  // LCOV_EXCL_LINE
    if (mpt->isFlag(lsfMPTLocked))
        return tefINTERNAL;  // LCOV_EXCL_LINE
    if (view.peek(keylet::mptoken(mptID, accountID)))
        return tecDUPLICATE;

    return MPTokenAuthorize::authorize(
        view,
        journal,
        {.priorBalance = priorBalance,
         .mptIssuanceID = mptID,
         .account = accountID});
}

TER
trustCreate(
    ApplyView& view,
    bool const bSrcHigh,
    AccountID const& uSrcAccountID,
    AccountID const& uDstAccountID,
    uint256 const& uIndex,      // --> ripple state entry
    SLE::ref sleAccount,        // --> the account being set.
    bool const bAuth,           // --> authorize account.
    bool const bNoRipple,       // --> others cannot ripple through
    bool const bFreeze,         // --> funds cannot leave
    bool bDeepFreeze,           // --> can neither receive nor send funds
    STAmount const& saBalance,  // --> balance of account being set.
                                // Issuer should be noAccount()
    STAmount const& saLimit,    // --> limit for account being set.
                                // Issuer should be the account being set.
    std::uint32_t uQualityIn,
    std::uint32_t uQualityOut,
    beast::Journal j)
{
    JLOG(j.trace()) << "trustCreate: " << to_string(uSrcAccountID) << ", "
                    << to_string(uDstAccountID) << ", "
                    << saBalance.getFullText();

    auto const& uLowAccountID = !bSrcHigh ? uSrcAccountID : uDstAccountID;
    auto const& uHighAccountID = bSrcHigh ? uSrcAccountID : uDstAccountID;

    auto const sleRippleState = std::make_shared<SLE>(ltRIPPLE_STATE, uIndex);
    view.insert(sleRippleState);

    auto lowNode = view.dirInsert(
        keylet::ownerDir(uLowAccountID),
        sleRippleState->key(),
        describeOwnerDir(uLowAccountID));

    if (!lowNode)
        return tecDIR_FULL;

    auto highNode = view.dirInsert(
        keylet::ownerDir(uHighAccountID),
        sleRippleState->key(),
        describeOwnerDir(uHighAccountID));

    if (!highNode)
        return tecDIR_FULL;

    bool const bSetDst = saLimit.getIssuer() == uDstAccountID;
    bool const bSetHigh = bSrcHigh ^ bSetDst;

    XRPL_ASSERT(sleAccount, "ripple::trustCreate : non-null SLE");
    if (!sleAccount)
        return tefINTERNAL;

    XRPL_ASSERT(
        sleAccount->getAccountID(sfAccount) ==
            (bSetHigh ? uHighAccountID : uLowAccountID),
        "ripple::trustCreate : matching account ID");
    auto const slePeer =
        view.peek(keylet::account(bSetHigh ? uLowAccountID : uHighAccountID));
    if (!slePeer)
        return tecNO_TARGET;

    // Remember deletion hints.
    sleRippleState->setFieldU64(sfLowNode, *lowNode);
    sleRippleState->setFieldU64(sfHighNode, *highNode);

    sleRippleState->setFieldAmount(
        bSetHigh ? sfHighLimit : sfLowLimit, saLimit);
    sleRippleState->setFieldAmount(
        bSetHigh ? sfLowLimit : sfHighLimit,
        STAmount(Issue{
            saBalance.get<Issue>().currency,
            bSetDst ? uSrcAccountID : uDstAccountID}));

    if (uQualityIn)
        sleRippleState->setFieldU32(
            bSetHigh ? sfHighQualityIn : sfLowQualityIn, uQualityIn);

    if (uQualityOut)
        sleRippleState->setFieldU32(
            bSetHigh ? sfHighQualityOut : sfLowQualityOut, uQualityOut);

    std::uint32_t uFlags = bSetHigh ? lsfHighReserve : lsfLowReserve;

    if (bAuth)
    {
        uFlags |= (bSetHigh ? lsfHighAuth : lsfLowAuth);
    }
    if (bNoRipple)
    {
        uFlags |= (bSetHigh ? lsfHighNoRipple : lsfLowNoRipple);
    }
    if (bFreeze)
    {
        uFlags |= (bSetHigh ? lsfHighFreeze : lsfLowFreeze);
    }
    if (bDeepFreeze)
    {
        uFlags |= (bSetHigh ? lsfHighDeepFreeze : lsfLowDeepFreeze);
    }

    if ((slePeer->getFlags() & lsfDefaultRipple) == 0)
    {
        // The other side's default is no rippling
        uFlags |= (bSetHigh ? lsfLowNoRipple : lsfHighNoRipple);
    }

    sleRippleState->setFieldU32(sfFlags, uFlags);
    adjustOwnerCount(view, sleAccount, 1, j);

    // ONLY: Create ripple balance.
    sleRippleState->setFieldAmount(
        sfBalance, bSetHigh ? -saBalance : saBalance);

    view.creditHookIOU(
        uSrcAccountID, uDstAccountID, saBalance, saBalance.zeroed());

    return tesSUCCESS;
}

[[nodiscard]] TER
removeEmptyHolding(
    ApplyView& view,
    AccountID const& accountID,
    Issue const& issue,
    beast::Journal journal)
{
    if (issue.native())
    {
        auto const sle = view.read(keylet::account(accountID));
        if (!sle)
            return tecINTERNAL;
        auto const balance = sle->getFieldAmount(sfBalance);
        if (balance.xrp() != 0)
            return tecHAS_OBLIGATIONS;
        return tesSUCCESS;
    }

    // `asset` is an IOU.
    auto const line = view.peek(keylet::line(accountID, issue));
    if (!line)
        return tecOBJECT_NOT_FOUND;
    if (line->at(sfBalance)->iou() != beast::zero)
        return tecHAS_OBLIGATIONS;

    // Adjust the owner count(s)
    if (line->isFlag(lsfLowReserve))
    {
        // Clear reserve for low account.
        auto sleLowAccount =
            view.peek(keylet::account(line->at(sfLowLimit)->getIssuer()));
        if (!sleLowAccount)
            return tecINTERNAL;
        adjustOwnerCount(view, sleLowAccount, -1, journal);
        // It's not really necessary to clear the reserve flag, since the line
        // is about to be deleted, but this will make the metadata reflect an
        // accurate state at the time of deletion.
        line->clearFlag(lsfLowReserve);
    }

    if (line->isFlag(lsfHighReserve))
    {
        // Clear reserve for high account.
        auto sleHighAccount =
            view.peek(keylet::account(line->at(sfHighLimit)->getIssuer()));
        if (!sleHighAccount)
            return tecINTERNAL;
        adjustOwnerCount(view, sleHighAccount, -1, journal);
        // It's not really necessary to clear the reserve flag, since the line
        // is about to be deleted, but this will make the metadata reflect an
        // accurate state at the time of deletion.
        line->clearFlag(lsfHighReserve);
    }

    return trustDelete(
        view,
        line,
        line->at(sfLowLimit)->getIssuer(),
        line->at(sfHighLimit)->getIssuer(),
        journal);
}

[[nodiscard]] TER
removeEmptyHolding(
    ApplyView& view,
    AccountID const& accountID,
    MPTIssue const& mptIssue,
    beast::Journal journal)
{
    auto const& mptID = mptIssue.getMptID();
    auto const mptoken = view.peek(keylet::mptoken(mptID, accountID));
    if (!mptoken)
        return tecOBJECT_NOT_FOUND;
    if (mptoken->at(sfMPTAmount) != 0)
        return tecHAS_OBLIGATIONS;

    return MPTokenAuthorize::authorize(
        view,
        journal,
        {.priorBalance = {},
         .mptIssuanceID = mptID,
         .account = accountID,
         .flags = tfMPTUnauthorize});
}

TER
trustDelete(
    ApplyView& view,
    std::shared_ptr<SLE> const& sleRippleState,
    AccountID const& uLowAccountID,
    AccountID const& uHighAccountID,
    beast::Journal j)
{
    // Detect legacy dirs.
    std::uint64_t uLowNode = sleRippleState->getFieldU64(sfLowNode);
    std::uint64_t uHighNode = sleRippleState->getFieldU64(sfHighNode);

    JLOG(j.trace()) << "trustDelete: Deleting ripple line: low";

    if (!view.dirRemove(
            keylet::ownerDir(uLowAccountID),
            uLowNode,
            sleRippleState->key(),
            false))
    {
        return tefBAD_LEDGER;
    }

    JLOG(j.trace()) << "trustDelete: Deleting ripple line: high";

    if (!view.dirRemove(
            keylet::ownerDir(uHighAccountID),
            uHighNode,
            sleRippleState->key(),
            false))
    {
        return tefBAD_LEDGER;
    }

    JLOG(j.trace()) << "trustDelete: Deleting ripple line: state";
    view.erase(sleRippleState);

    return tesSUCCESS;
}

TER
offerDelete(ApplyView& view, std::shared_ptr<SLE> const& sle, beast::Journal j)
{
    if (!sle)
        return tesSUCCESS;
    auto offerIndex = sle->key();
    auto owner = sle->getAccountID(sfAccount);

    // Detect legacy directories.
    uint256 uDirectory = sle->getFieldH256(sfBookDirectory);

    if (!view.dirRemove(
            keylet::ownerDir(owner),
            sle->getFieldU64(sfOwnerNode),
            offerIndex,
            false))
    {
        return tefBAD_LEDGER;
    }

    if (!view.dirRemove(
            keylet::page(uDirectory),
            sle->getFieldU64(sfBookNode),
            offerIndex,
            false))
    {
        return tefBAD_LEDGER;
    }

    if (sle->isFieldPresent(sfAdditionalBooks))
    {
        XRPL_ASSERT(
            sle->isFlag(lsfHybrid) && sle->isFieldPresent(sfDomainID),
            "ripple::offerDelete : should be a hybrid domain offer");

        auto const& additionalBookDirs = sle->getFieldArray(sfAdditionalBooks);

        for (auto const& bookDir : additionalBookDirs)
        {
            auto const& dirIndex = bookDir.getFieldH256(sfBookDirectory);
            auto const& dirNode = bookDir.getFieldU64(sfBookNode);

            if (!view.dirRemove(
                    keylet::page(dirIndex), dirNode, offerIndex, false))
            {
                return tefBAD_LEDGER;  // LCOV_EXCL_LINE
            }
        }
    }

    adjustOwnerCount(view, view.peek(keylet::account(owner)), -1, j);

    view.erase(sle);

    return tesSUCCESS;
}

// Direct send w/o fees:
// - Redeeming IOUs and/or sending sender's own IOUs.
// - Create trust line if needed.
// --> bCheckIssuer : normally require issuer to be involved.
static TER
rippleCreditIOU(
    ApplyView& view,
    AccountID const& uSenderID,
    AccountID const& uReceiverID,
    STAmount const& saAmount,
    bool bCheckIssuer,
    beast::Journal j)
{
    AccountID const& issuer = saAmount.getIssuer();
    Currency const& currency = saAmount.get<Issue>().currency;

    // Make sure issuer is involved.
    XRPL_ASSERT(
        !bCheckIssuer || uSenderID == issuer || uReceiverID == issuer,
        "ripple::rippleCreditIOU : matching issuer or don't care");
    (void)issuer;

    // Disallow sending to self.
    XRPL_ASSERT(
        uSenderID != uReceiverID,
        "ripple::rippleCreditIOU : sender is not receiver");

    bool const bSenderHigh = uSenderID > uReceiverID;
    auto const index = keylet::line(uSenderID, uReceiverID, currency);

    XRPL_ASSERT(
        !isXRP(uSenderID) && uSenderID != noAccount(),
        "ripple::rippleCreditIOU : sender is not XRP");
    XRPL_ASSERT(
        !isXRP(uReceiverID) && uReceiverID != noAccount(),
        "ripple::rippleCreditIOU : receiver is not XRP");

    // If the line exists, modify it accordingly.
    if (auto const sleRippleState = view.peek(index))
    {
        STAmount saBalance = sleRippleState->getFieldAmount(sfBalance);

        if (bSenderHigh)
            saBalance.negate();  // Put balance in sender terms.

        view.creditHookIOU(uSenderID, uReceiverID, saAmount, saBalance);

        STAmount const saBefore = saBalance;

        saBalance -= saAmount;

        JLOG(j.trace()) << "rippleCreditIOU: " << to_string(uSenderID) << " -> "
                        << to_string(uReceiverID)
                        << " : before=" << saBefore.getFullText()
                        << " amount=" << saAmount.getFullText()
                        << " after=" << saBalance.getFullText();

        std::uint32_t const uFlags(sleRippleState->getFieldU32(sfFlags));
        bool bDelete = false;

        // FIXME This NEEDS to be cleaned up and simplified. It's impossible
        //       for anyone to understand.
        if (saBefore > beast::zero
            // Sender balance was positive.
            && saBalance <= beast::zero
            // Sender is zero or negative.
            && (uFlags & (!bSenderHigh ? lsfLowReserve : lsfHighReserve))
            // Sender reserve is set.
            &&
            static_cast<bool>(
                uFlags & (!bSenderHigh ? lsfLowNoRipple : lsfHighNoRipple)) !=
                static_cast<bool>(
                    view.read(keylet::account(uSenderID))->getFlags() &
                    lsfDefaultRipple) &&
            !(uFlags & (!bSenderHigh ? lsfLowFreeze : lsfHighFreeze)) &&
            !sleRippleState->getFieldAmount(
                !bSenderHigh ? sfLowLimit : sfHighLimit)
            // Sender trust limit is 0.
            && !sleRippleState->getFieldU32(
                   !bSenderHigh ? sfLowQualityIn : sfHighQualityIn)
            // Sender quality in is 0.
            && !sleRippleState->getFieldU32(
                   !bSenderHigh ? sfLowQualityOut : sfHighQualityOut))
        // Sender quality out is 0.
        {
            // Clear the reserve of the sender, possibly delete the line!
            adjustOwnerCount(
                view, view.peek(keylet::account(uSenderID)), -1, j);

            // Clear reserve flag.
            sleRippleState->setFieldU32(
                sfFlags,
                uFlags & (!bSenderHigh ? ~lsfLowReserve : ~lsfHighReserve));

            // Balance is zero, receiver reserve is clear.
            bDelete = !saBalance  // Balance is zero.
                && !(uFlags & (bSenderHigh ? lsfLowReserve : lsfHighReserve));
            // Receiver reserve is clear.
        }

        if (bSenderHigh)
            saBalance.negate();

        // Want to reflect balance to zero even if we are deleting line.
        sleRippleState->setFieldAmount(sfBalance, saBalance);
        // ONLY: Adjust ripple balance.

        if (bDelete)
        {
            return trustDelete(
                view,
                sleRippleState,
                bSenderHigh ? uReceiverID : uSenderID,
                !bSenderHigh ? uReceiverID : uSenderID,
                j);
        }

        view.update(sleRippleState);
        return tesSUCCESS;
    }

    STAmount const saReceiverLimit(Issue{currency, uReceiverID});
    STAmount saBalance{saAmount};

    saBalance.setIssuer(noAccount());

    JLOG(j.debug()) << "rippleCreditIOU: "
                       "create line: "
                    << to_string(uSenderID) << " -> " << to_string(uReceiverID)
                    << " : " << saAmount.getFullText();

    auto const sleAccount = view.peek(keylet::account(uReceiverID));
    if (!sleAccount)
        return tefINTERNAL;

    bool const noRipple = (sleAccount->getFlags() & lsfDefaultRipple) == 0;

    return trustCreate(
        view,
        bSenderHigh,
        uSenderID,
        uReceiverID,
        index.key,
        sleAccount,
        false,
        noRipple,
        false,
        false,
        saBalance,
        saReceiverLimit,
        0,
        0,
        j);
}

// Send regardless of limits.
// --> saAmount: Amount/currency/issuer to deliver to receiver.
// <-- saActual: Amount actually cost.  Sender pays fees.
static TER
rippleSendIOU(
    ApplyView& view,
    AccountID const& uSenderID,
    AccountID const& uReceiverID,
    STAmount const& saAmount,
    STAmount& saActual,
    beast::Journal j,
    WaiveTransferFee waiveFee)
{
    auto const issuer = saAmount.getIssuer();

    XRPL_ASSERT(
        !isXRP(uSenderID) && !isXRP(uReceiverID),
        "ripple::rippleSendIOU : neither sender nor receiver is XRP");
    XRPL_ASSERT(
        uSenderID != uReceiverID,
        "ripple::rippleSendIOU : sender is not receiver");

    if (uSenderID == issuer || uReceiverID == issuer || issuer == noAccount())
    {
        // Direct send: redeeming IOUs and/or sending own IOUs.
        auto const ter =
            rippleCreditIOU(view, uSenderID, uReceiverID, saAmount, false, j);
        if (view.rules().enabled(featureDeletableAccounts) && ter != tesSUCCESS)
            return ter;
        saActual = saAmount;
        return tesSUCCESS;
    }

    // Sending 3rd party IOUs: transit.

    // Calculate the amount to transfer accounting
    // for any transfer fees if the fee is not waived:
    saActual = (waiveFee == WaiveTransferFee::Yes)
        ? saAmount
        : multiply(saAmount, transferRate(view, issuer));

    JLOG(j.debug()) << "rippleSendIOU> " << to_string(uSenderID) << " - > "
                    << to_string(uReceiverID)
                    << " : deliver=" << saAmount.getFullText()
                    << " cost=" << saActual.getFullText();

    TER terResult =
        rippleCreditIOU(view, issuer, uReceiverID, saAmount, true, j);

    if (tesSUCCESS == terResult)
        terResult = rippleCreditIOU(view, uSenderID, issuer, saActual, true, j);

    return terResult;
}

static TER
accountSendIOU(
    ApplyView& view,
    AccountID const& uSenderID,
    AccountID const& uReceiverID,
    STAmount const& saAmount,
    beast::Journal j,
    WaiveTransferFee waiveFee)
{
    if (view.rules().enabled(fixAMMv1_1))
    {
        if (saAmount < beast::zero || saAmount.holds<MPTIssue>())
        {
            return tecINTERNAL;
        }
    }
    else
    {
        XRPL_ASSERT(
            saAmount >= beast::zero && !saAmount.holds<MPTIssue>(),
            "ripple::accountSendIOU : minimum amount and not MPT");
    }

    /* If we aren't sending anything or if the sender is the same as the
     * receiver then we don't need to do anything.
     */
    if (!saAmount || (uSenderID == uReceiverID))
        return tesSUCCESS;

    if (!saAmount.native())
    {
        STAmount saActual;

        JLOG(j.trace()) << "accountSendIOU: " << to_string(uSenderID) << " -> "
                        << to_string(uReceiverID) << " : "
                        << saAmount.getFullText();

        return rippleSendIOU(
            view, uSenderID, uReceiverID, saAmount, saActual, j, waiveFee);
    }

    /* XRP send which does not check reserve and can do pure adjustment.
     * Note that sender or receiver may be null and this not a mistake; this
     * setup is used during pathfinding and it is carefully controlled to
     * ensure that transfers are balanced.
     */
    TER terResult(tesSUCCESS);

    SLE::pointer sender = uSenderID != beast::zero
        ? view.peek(keylet::account(uSenderID))
        : SLE::pointer();
    SLE::pointer receiver = uReceiverID != beast::zero
        ? view.peek(keylet::account(uReceiverID))
        : SLE::pointer();

    if (auto stream = j.trace())
    {
        std::string sender_bal("-");
        std::string receiver_bal("-");

        if (sender)
            sender_bal = sender->getFieldAmount(sfBalance).getFullText();

        if (receiver)
            receiver_bal = receiver->getFieldAmount(sfBalance).getFullText();

        stream << "accountSendIOU> " << to_string(uSenderID) << " ("
               << sender_bal << ") -> " << to_string(uReceiverID) << " ("
               << receiver_bal << ") : " << saAmount.getFullText();
    }

    if (sender)
    {
        if (sender->getFieldAmount(sfBalance) < saAmount)
        {
            // VFALCO Its laborious to have to mutate the
            //        TER based on params everywhere
            terResult = view.open() ? TER{telFAILED_PROCESSING}
                                    : TER{tecFAILED_PROCESSING};
        }
        else
        {
            auto const sndBal = sender->getFieldAmount(sfBalance);
            view.creditHookIOU(uSenderID, xrpAccount(), saAmount, sndBal);

            // Decrement XRP balance.
            sender->setFieldAmount(sfBalance, sndBal - saAmount);
            view.update(sender);
        }
    }

    if (tesSUCCESS == terResult && receiver)
    {
        // Increment XRP balance.
        auto const rcvBal = receiver->getFieldAmount(sfBalance);
        receiver->setFieldAmount(sfBalance, rcvBal + saAmount);
        view.creditHookIOU(xrpAccount(), uReceiverID, saAmount, -rcvBal);

        view.update(receiver);
    }

    if (auto stream = j.trace())
    {
        std::string sender_bal("-");
        std::string receiver_bal("-");

        if (sender)
            sender_bal = sender->getFieldAmount(sfBalance).getFullText();

        if (receiver)
            receiver_bal = receiver->getFieldAmount(sfBalance).getFullText();

        stream << "accountSendIOU< " << to_string(uSenderID) << " ("
               << sender_bal << ") -> " << to_string(uReceiverID) << " ("
               << receiver_bal << ") : " << saAmount.getFullText();
    }

    return terResult;
}

static TER
rippleCreditMPT(
    ApplyView& view,
    AccountID const& uSenderID,
    AccountID const& uReceiverID,
    STAmount const& saAmount,
    beast::Journal j)
{
    // Do not check MPT authorization here - it must have been checked earlier
    auto const mptID = keylet::mptIssuance(saAmount.get<MPTIssue>().getMptID());
    auto const issuer = saAmount.getIssuer();
    auto sleIssuance = view.peek(mptID);
    if (!sleIssuance)
        return tecOBJECT_NOT_FOUND;

    auto const maxAmount = maxMPTAmount(*sleIssuance);
    auto const outstanding = sleIssuance->getFieldU64(sfOutstandingAmount);
    auto const available = availableMPTAmount(*sleIssuance);

    if (uSenderID == issuer)
    {
        auto const amt = saAmount.mpt().value();
        if (view.rules().enabled(featureMPTokensV2))
        {
            // Don't overflow uint64
            if (amt > maxAmount || outstanding > (2 * maxAmount - amt))
                return tecPATH_DRY;
        }
        (*sleIssuance)[sfOutstandingAmount] += amt;
        view.update(sleIssuance);
    }
    else
    {
        auto const mptokenID = keylet::mptoken(mptID.key, uSenderID);
        if (auto sle = view.peek(mptokenID))
        {
            auto const holderBalance = sle->getFieldU64(sfMPTAmount);
            auto const amt = saAmount.mpt().value();
            if (holderBalance < amt)
                return tecINSUFFICIENT_FUNDS;
            view.creditHookMPT(
                uSenderID,
                uReceiverID,
                saAmount,
                (*sle)[sfMPTAmount],
                available);
            (*sle)[sfMPTAmount] = holderBalance - amt;
            view.update(sle);
        }
        else
            return tecNO_AUTH;
    }

    if (uReceiverID == issuer)
    {
        auto const redeem = saAmount.mpt().value();
        if (outstanding >= redeem)
        {
            sleIssuance->setFieldU64(sfOutstandingAmount, outstanding - redeem);
            view.update(sleIssuance);
        }
        else
            return tecINTERNAL;
    }
    else
    {
        auto const mptokenID = keylet::mptoken(mptID.key, uReceiverID);
        if (auto sle = view.peek(mptokenID))
        {
            view.creditHookMPT(
                uSenderID,
                uReceiverID,
                saAmount,
                (*sle)[sfMPTAmount],
                available);
            (*sle)[sfMPTAmount] += saAmount.mpt().value();
            view.update(sle);
        }
        else
            return tecNO_AUTH;
    }

    return tesSUCCESS;
}

static TER
rippleSendMPT(
    ApplyView& view,
    AccountID const& uSenderID,
    AccountID const& uReceiverID,
    STAmount const& saAmount,
    STAmount& saActual,
    beast::Journal j,
    WaiveTransferFee waiveFee)
{
    XRPL_ASSERT(
        uSenderID != uReceiverID,
        "ripple::rippleSendMPT : sender is not receiver");

    // Safe to get MPT since rippleSendMPT is only called by accountSendMPT
    auto const issuer = saAmount.getIssuer();

    auto const sle =
        view.read(keylet::mptIssuance(saAmount.get<MPTIssue>().getMptID()));
    if (!sle)
        return tecOBJECT_NOT_FOUND;

    if (uSenderID == issuer || uReceiverID == issuer)
    {
        // if sender is issuer, check that the new OutstandingAmount will not
        // exceed MaximumAmount
        if (uSenderID == issuer)
        {
            auto const sendAmount = saAmount.mpt().value();
            auto const maxAmount = maxMPTAmount(*sle);
            auto const outstanding = sle->getFieldU64(sfOutstandingAmount);
            if (view.rules().enabled(featureMPTokensV2))
            {
                // Don't overflow uint64
                if (sendAmount > maxAmount ||
                    outstanding > (2 * maxAmount - sendAmount))
                    return tecPATH_DRY;
            }
            else
            {
                if (sendAmount > maxAmount ||
                    outstanding > (maxAmount - sendAmount))
                    return tecPATH_DRY;
            }
        }

        // Direct send: redeeming MPTs and/or sending own MPTs.
        auto const ter =
            rippleCreditMPT(view, uSenderID, uReceiverID, saAmount, j);
        if (ter != tesSUCCESS)
            return ter;
        saActual = saAmount;
        return tesSUCCESS;
    }

    // Sending 3rd party MPTs: transit.
    saActual = (waiveFee == WaiveTransferFee::Yes)
        ? saAmount
        : multiply(
              saAmount,
              transferRate(view, saAmount.get<MPTIssue>().getMptID()));

    JLOG(j.debug()) << "rippleSendMPT> " << to_string(uSenderID) << " - > "
                    << to_string(uReceiverID)
                    << " : deliver=" << saAmount.getFullText()
                    << " cost=" << saActual.getFullText();

    if (auto const terResult =
            rippleCreditMPT(view, issuer, uReceiverID, saAmount, j);
        terResult != tesSUCCESS)
        return terResult;

    return rippleCreditMPT(view, uSenderID, issuer, saActual, j);
}

static TER
accountSendMPT(
    ApplyView& view,
    AccountID const& uSenderID,
    AccountID const& uReceiverID,
    STAmount const& saAmount,
    beast::Journal j,
    WaiveTransferFee waiveFee)
{
    XRPL_ASSERT(
        saAmount >= beast::zero && saAmount.holds<MPTIssue>(),
        "ripple::accountSendMPT : minimum amount and MPT");

    /* If we aren't sending anything or if the sender is the same as the
     * receiver then we don't need to do anything.
     */
    if (!saAmount || (uSenderID == uReceiverID))
        return tesSUCCESS;

    STAmount saActual{saAmount.asset()};

    return rippleSendMPT(
        view, uSenderID, uReceiverID, saAmount, saActual, j, waiveFee);
}

TER
accountSend(
    ApplyView& view,
    AccountID const& uSenderID,
    AccountID const& uReceiverID,
    STAmount const& saAmount,
    beast::Journal j,
    WaiveTransferFee waiveFee)
{
    return std::visit(
        [&]<ValidIssueType TIss>(TIss const& issue) {
            if constexpr (std::is_same_v<TIss, Issue>)
                return accountSendIOU(
                    view, uSenderID, uReceiverID, saAmount, j, waiveFee);
            else
                return accountSendMPT(
                    view, uSenderID, uReceiverID, saAmount, j, waiveFee);
        },
        saAmount.asset().value());
}

static bool
updateTrustLine(
    ApplyView& view,
    SLE::pointer state,
    bool bSenderHigh,
    AccountID const& sender,
    STAmount const& before,
    STAmount const& after,
    beast::Journal j)
{
    if (!state)
        return false;
    std::uint32_t const flags(state->getFieldU32(sfFlags));

    auto sle = view.peek(keylet::account(sender));
    if (!sle)
        return false;

    // YYY Could skip this if rippling in reverse.
    if (before > beast::zero
        // Sender balance was positive.
        && after <= beast::zero
        // Sender is zero or negative.
        && (flags & (!bSenderHigh ? lsfLowReserve : lsfHighReserve))
        // Sender reserve is set.
        && static_cast<bool>(
               flags & (!bSenderHigh ? lsfLowNoRipple : lsfHighNoRipple)) !=
            static_cast<bool>(sle->getFlags() & lsfDefaultRipple) &&
        !(flags & (!bSenderHigh ? lsfLowFreeze : lsfHighFreeze)) &&
        !state->getFieldAmount(!bSenderHigh ? sfLowLimit : sfHighLimit)
        // Sender trust limit is 0.
        && !state->getFieldU32(!bSenderHigh ? sfLowQualityIn : sfHighQualityIn)
        // Sender quality in is 0.
        &&
        !state->getFieldU32(!bSenderHigh ? sfLowQualityOut : sfHighQualityOut))
    // Sender quality out is 0.
    {
        // VFALCO Where is the line being deleted?
        // Clear the reserve of the sender, possibly delete the line!
        adjustOwnerCount(view, sle, -1, j);

        // Clear reserve flag.
        state->setFieldU32(
            sfFlags, flags & (!bSenderHigh ? ~lsfLowReserve : ~lsfHighReserve));

        // Balance is zero, receiver reserve is clear.
        if (!after  // Balance is zero.
            && !(flags & (bSenderHigh ? lsfLowReserve : lsfHighReserve)))
            return true;
    }
    return false;
}

TER
issueIOU(
    ApplyView& view,
    AccountID const& account,
    STAmount const& amount,
    Issue const& issue,
    beast::Journal j)
{
    XRPL_ASSERT(
        !isXRP(account) && !isXRP(issue.account),
        "ripple::issueIOU : neither account nor issuer is XRP");

    // Consistency check
    XRPL_ASSERT(
        issue == amount.get<Issue>(), "ripple::issueIOU : matching issue");

    // Can't send to self!
    XRPL_ASSERT(
        issue.account != account, "ripple::issueIOU : not issuer account");

    JLOG(j.trace()) << "issueIOU: " << to_string(account) << ": "
                    << amount.getFullText();

    bool bSenderHigh = issue.account > account;

    auto const index = keylet::line(issue.account, account, issue.currency);

    if (auto state = view.peek(index))
    {
        STAmount final_balance = state->getFieldAmount(sfBalance);

        if (bSenderHigh)
            final_balance.negate();  // Put balance in sender terms.

        STAmount const start_balance = final_balance;

        final_balance -= amount;

        auto const must_delete = updateTrustLine(
            view,
            state,
            bSenderHigh,
            issue.account,
            start_balance,
            final_balance,
            j);

        view.creditHookIOU(issue.account, account, amount, start_balance);

        if (bSenderHigh)
            final_balance.negate();

        // Adjust the balance on the trust line if necessary. We do this even if
        // we are going to delete the line to reflect the correct balance at the
        // time of deletion.
        state->setFieldAmount(sfBalance, final_balance);
        if (must_delete)
            return trustDelete(
                view,
                state,
                bSenderHigh ? account : issue.account,
                bSenderHigh ? issue.account : account,
                j);

        view.update(state);

        return tesSUCCESS;
    }

    // NIKB TODO: The limit uses the receiver's account as the issuer and
    // this is unnecessarily inefficient as copying which could be avoided
    // is now required. Consider available options.
    STAmount const limit(Issue{issue.currency, account});
    STAmount final_balance = amount;

    final_balance.setIssuer(noAccount());

    auto const receiverAccount = view.peek(keylet::account(account));
    if (!receiverAccount)
        return tefINTERNAL;

    bool noRipple = (receiverAccount->getFlags() & lsfDefaultRipple) == 0;

    return trustCreate(
        view,
        bSenderHigh,
        issue.account,
        account,
        index.key,
        receiverAccount,
        false,
        noRipple,
        false,
        false,
        final_balance,
        limit,
        0,
        0,
        j);
}

TER
redeemIOU(
    ApplyView& view,
    AccountID const& account,
    STAmount const& amount,
    Issue const& issue,
    beast::Journal j)
{
    XRPL_ASSERT(
        !isXRP(account) && !isXRP(issue.account),
        "ripple::redeemIOU : neither account nor issuer is XRP");

    // Consistency check
    XRPL_ASSERT(
        issue == amount.get<Issue>(), "ripple::redeemIOU : matching issue");

    // Can't send to self!
    XRPL_ASSERT(
        issue.account != account, "ripple::redeemIOU : not issuer account");

    JLOG(j.trace()) << "redeemIOU: " << to_string(account) << ": "
                    << amount.getFullText();

    bool bSenderHigh = account > issue.account;

    if (auto state =
            view.peek(keylet::line(account, issue.account, issue.currency)))
    {
        STAmount final_balance = state->getFieldAmount(sfBalance);

        if (bSenderHigh)
            final_balance.negate();  // Put balance in sender terms.

        STAmount const start_balance = final_balance;

        final_balance -= amount;

        auto const must_delete = updateTrustLine(
            view, state, bSenderHigh, account, start_balance, final_balance, j);

        view.creditHookIOU(account, issue.account, amount, start_balance);

        if (bSenderHigh)
            final_balance.negate();

        // Adjust the balance on the trust line if necessary. We do this even if
        // we are going to delete the line to reflect the correct balance at the
        // time of deletion.
        state->setFieldAmount(sfBalance, final_balance);

        if (must_delete)
        {
            return trustDelete(
                view,
                state,
                bSenderHigh ? issue.account : account,
                bSenderHigh ? account : issue.account,
                j);
        }

        view.update(state);
        return tesSUCCESS;
    }

    // In order to hold an IOU, a trust line *MUST* exist to track the
    // balance. If it doesn't, then something is very wrong. Don't try
    // to continue.
    JLOG(j.fatal()) << "redeemIOU: " << to_string(account)
                    << " attempts to redeem " << amount.getFullText()
                    << " but no trust line exists!";

    return tefINTERNAL;
}

TER
transferXRP(
    ApplyView& view,
    AccountID const& from,
    AccountID const& to,
    STAmount const& amount,
    beast::Journal j)
{
    XRPL_ASSERT(
        from != beast::zero, "ripple::transferXRP : nonzero from account");
    XRPL_ASSERT(to != beast::zero, "ripple::transferXRP : nonzero to account");
    XRPL_ASSERT(from != to, "ripple::transferXRP : sender is not receiver");
    XRPL_ASSERT(amount.native(), "ripple::transferXRP : amount is XRP");

    SLE::pointer const sender = view.peek(keylet::account(from));
    SLE::pointer const receiver = view.peek(keylet::account(to));
    if (!sender || !receiver)
        return tefINTERNAL;

    JLOG(j.trace()) << "transferXRP: " << to_string(from) << " -> "
                    << to_string(to) << ") : " << amount.getFullText();

    if (sender->getFieldAmount(sfBalance) < amount)
    {
        // VFALCO Its unfortunate we have to keep
        //        mutating these TER everywhere
        // FIXME: this logic should be moved to callers maybe?
        return view.open() ? TER{telFAILED_PROCESSING}
                           : TER{tecFAILED_PROCESSING};
    }

    // Decrement XRP balance.
    sender->setFieldAmount(
        sfBalance, sender->getFieldAmount(sfBalance) - amount);
    view.update(sender);

    receiver->setFieldAmount(
        sfBalance, receiver->getFieldAmount(sfBalance) + amount);
    view.update(receiver);

    return tesSUCCESS;
}

TER
requireAuth(
    ReadView const& view,
    Issue const& issue,
    AccountID const& account,
    AuthType authType)
{
    if (isXRP(issue) || issue.account == account)
        return tesSUCCESS;

    auto const trustLine =
        view.read(keylet::line(account, issue.account, issue.currency));
    // If account has no line, and this is a strong check, fail
    if (!trustLine && authType == AuthType::StrongAuth)
        return tecNO_LINE;

    // If this is a weak or legacy check, or if the account has a line, fail if
    // auth is required and not set on the line
    if (auto const issuerAccount = view.read(keylet::account(issue.account));
        issuerAccount && (*issuerAccount)[sfFlags] & lsfRequireAuth)
    {
        if (trustLine)
            return ((*trustLine)[sfFlags] &
                    ((account > issue.account) ? lsfLowAuth : lsfHighAuth))
                ? tesSUCCESS
                : TER{tecNO_AUTH};
        return TER{tecNO_LINE};
    }

    return tesSUCCESS;
}

TER
requireAuth(
    ReadView const& view,
    MPTIssue const& mptIssue,
    AccountID const& account,
    AuthType authType,
    int depth)
{
    auto const mptID = keylet::mptIssuance(mptIssue.getMptID());
    auto const sleIssuance = view.read(mptID);
    if (!sleIssuance)
        return tecOBJECT_NOT_FOUND;

    auto const mptIssuer = sleIssuance->getAccountID(sfIssuer);

    // issuer is always "authorized"
    if (mptIssuer == account)  // Issuer won't have MPToken
        return tesSUCCESS;

    if (view.rules().enabled(featureSingleAssetVault))
    {
        if (depth >= maxAssetCheckDepth)
            return tecINTERNAL;  // LCOV_EXCL_LINE

        // requireAuth is recursive if the issuer is a vault pseudo-account
        auto const sleIssuer = view.read(keylet::account(mptIssuer));
        if (!sleIssuer)
            return tefINTERNAL;  // LCOV_EXCL_LINE

        if (sleIssuer->isFieldPresent(sfVaultID))
        {
            auto const sleVault =
                view.read(keylet::vault(sleIssuer->getFieldH256(sfVaultID)));
            if (!sleVault)
                return tefINTERNAL;  // LCOV_EXCL_LINE

            auto const asset = sleVault->at(sfAsset);
            if (auto const err = std::visit(
                    [&]<ValidIssueType TIss>(TIss const& issue) {
                        if constexpr (std::is_same_v<TIss, Issue>)
                            return requireAuth(view, issue, account, authType);
                        else
                            return requireAuth(
                                view, issue, account, authType, depth + 1);
                    },
                    asset.value());
                !isTesSuccess(err))
                return err;
        }
    }

    auto const mptokenID = keylet::mptoken(mptID.key, account);
    auto const sleToken = view.read(mptokenID);

    bool const mptokensV2 = view.rules().enabled(featureMPTokensV2);
    // if account has no MPToken, fail
<<<<<<< HEAD
    if (!sleToken && (!mptokensV2 || authType == MPTAuthType::StrongAuth))
=======
    if (!sleToken &&
        (authType == AuthType::StrongAuth || authType == AuthType::Legacy))
>>>>>>> e7a7bb83
        return tecNO_AUTH;

    // Note, this check is not amendment-gated because DomainID will be always
    // empty **unless** writing to it has been enabled by an amendment
    auto const maybeDomainID = sleIssuance->at(~sfDomainID);
    if (maybeDomainID)
    {
        XRPL_ASSERT(
            sleIssuance->getFieldU32(sfFlags) & lsfMPTRequireAuth,
            "ripple::requireAuth : issuance requires authorization");
        // ter = tefINTERNAL | tecOBJECT_NOT_FOUND | tecNO_AUTH | tecEXPIRED
        if (auto const ter =
                credentials::validDomain(view, *maybeDomainID, account);
            isTesSuccess(ter))
            return ter;  // Note: sleToken might be null
        else if (!sleToken)
            return ter;
        // We ignore error from validDomain if we found sleToken, as it could
        // belong to someone who is explicitly authorized e.g. a vault owner.
    }

    // mptoken must be authorized if issuance enabled requireAuth
    if (sleIssuance->isFlag(lsfMPTRequireAuth) &&
        ((!sleToken && mptokensV2) || !sleToken->isFlag(lsfMPTAuthorized)))
        return tecNO_AUTH;

    return tesSUCCESS;  // Note: sleToken might be null
}

[[nodiscard]] TER
enforceMPTokenAuthorization(
    ApplyView& view,
    MPTID const& mptIssuanceID,
    AccountID const& account,
    XRPAmount const& priorBalance,  // for MPToken authorization
    beast::Journal j)
{
    auto const sleIssuance = view.read(keylet::mptIssuance(mptIssuanceID));
    if (!sleIssuance)
        return tefINTERNAL;  // LCOV_EXCL_LINE

    XRPL_ASSERT(
        sleIssuance->isFlag(lsfMPTRequireAuth),
        "ripple::enforceMPTokenAuthorization : authorization required");

    if (account == sleIssuance->at(sfIssuer))
        return tefINTERNAL;  // LCOV_EXCL_LINE

    auto const keylet = keylet::mptoken(mptIssuanceID, account);
    auto const sleToken = view.read(keylet);  //  NOTE: might be null
    auto const maybeDomainID = sleIssuance->at(~sfDomainID);
    bool expired = false;
    bool const authorizedByDomain = [&]() -> bool {
        // NOTE: defensive here, shuld be checked in preclaim
        if (!maybeDomainID.has_value())
            return false;  // LCOV_EXCL_LINE

        auto const ter = verifyValidDomain(view, account, *maybeDomainID, j);
        if (isTesSuccess(ter))
            return true;
        if (ter == tecEXPIRED)
            expired = true;
        return false;
    }();

    if (!authorizedByDomain && sleToken == nullptr)
    {
        // Could not find MPToken and won't create one, could be either of:
        //
        // 1. Field sfDomainID not set in MPTokenIssuance or
        // 2. Account has no matching and accepted credentials or
        // 3. Account has all expired credentials (deleted in verifyValidDomain)
        //
        // Either way, return tecNO_AUTH and there is nothing else to do
        return expired ? tecEXPIRED : tecNO_AUTH;
    }
    else if (!authorizedByDomain && maybeDomainID.has_value())
    {
        // Found an MPToken but the account is not authorized and we expect
        // it to have been authorized by the domain. This could be because the
        // credentials used to create the MPToken have expired or been deleted.
        return expired ? tecEXPIRED : tecNO_AUTH;
    }
    else if (!authorizedByDomain)
    {
        // We found an MPToken, but sfDomainID is not set, so this is a classic
        // MPToken which requires authorization by the token issuer.
        XRPL_ASSERT(
            sleToken != nullptr && !maybeDomainID.has_value(),
            "ripple::enforceMPTokenAuthorization : found MPToken");
        if (sleToken->isFlag(lsfMPTAuthorized))
            return tesSUCCESS;

        return tecNO_AUTH;
    }
    else if (authorizedByDomain && sleToken != nullptr)
    {
        // Found an MPToken, authorized by the domain. Ignore authorization flag
        // lsfMPTAuthorized because it is meaningless. Return tesSUCCESS
        XRPL_ASSERT(
            maybeDomainID.has_value(),
            "ripple::enforceMPTokenAuthorization : found MPToken for domain");
        return tesSUCCESS;
    }
    else if (authorizedByDomain)
    {
        // Could not find MPToken but there should be one because we are
        // authorized by domain. Proceed to create it, then return tesSUCCESS
        XRPL_ASSERT(
            maybeDomainID.has_value() && sleToken == nullptr,
            "ripple::enforceMPTokenAuthorization : new MPToken for domain");
        if (auto const err = MPTokenAuthorize::authorize(
                view,
                j,
                {
                    .priorBalance = priorBalance,
                    .mptIssuanceID = mptIssuanceID,
                    .account = account,
                    .flags = 0,
                });
            !isTesSuccess(err))
            return err;

        return tesSUCCESS;
    }

    // LCOV_EXCL_START
    UNREACHABLE(
        "ripple::enforceMPTokenAuthorization : condition list is incomplete");
    return tefINTERNAL;
}  // LCOV_EXCL_STOP

TER
canTransfer(
    ReadView const& view,
    MPTIssue const& mptIssue,
    AccountID const& from,
    AccountID const& to)
{
    auto const mptID = keylet::mptIssuance(mptIssue.getMptID());
    auto const sleIssuance = view.read(mptID);
    if (!sleIssuance)
        return tecOBJECT_NOT_FOUND;

    if (!(sleIssuance->getFieldU32(sfFlags) & lsfMPTCanTransfer))
    {
        if (from != (*sleIssuance)[sfIssuer] && to != (*sleIssuance)[sfIssuer])
            return TER{tecNO_AUTH};
    }
    return tesSUCCESS;
}

TER
cleanupOnAccountDelete(
    ApplyView& view,
    Keylet const& ownerDirKeylet,
    EntryDeleter const& deleter,
    beast::Journal j,
    std::optional<uint16_t> maxNodesToDelete)
{
    // Delete all the entries in the account directory.
    std::shared_ptr<SLE> sleDirNode{};
    unsigned int uDirEntry{0};
    uint256 dirEntry{beast::zero};
    std::uint32_t deleted = 0;

    if (view.exists(ownerDirKeylet) &&
        dirFirst(view, ownerDirKeylet.key, sleDirNode, uDirEntry, dirEntry))
    {
        do
        {
            if (maxNodesToDelete && ++deleted > *maxNodesToDelete)
                return tecINCOMPLETE;

            // Choose the right way to delete each directory node.
            auto sleItem = view.peek(keylet::child(dirEntry));
            if (!sleItem)
            {
                // Directory node has an invalid index.  Bail out.
                JLOG(j.fatal())
                    << "DeleteAccount: Directory node in ledger " << view.seq()
                    << " has index to object that is missing: "
                    << to_string(dirEntry);
                return tefBAD_LEDGER;
            }

            LedgerEntryType const nodeType{safe_cast<LedgerEntryType>(
                sleItem->getFieldU16(sfLedgerEntryType))};

            // Deleter handles the details of specific account-owned object
            // deletion
            auto const [ter, skipEntry] = deleter(nodeType, dirEntry, sleItem);
            if (ter != tesSUCCESS)
                return ter;

            // dirFirst() and dirNext() are like iterators with exposed
            // internal state.  We'll take advantage of that exposed state
            // to solve a common C++ problem: iterator invalidation while
            // deleting elements from a container.
            //
            // We have just deleted one directory entry, which means our
            // "iterator state" is invalid.
            //
            //  1. During the process of getting an entry from the
            //     directory uDirEntry was incremented from 'it' to 'it'+1.
            //
            //  2. We then deleted the entry at index 'it', which means the
            //     entry that was at 'it'+1 has now moved to 'it'.
            //
            //  3. So we verify that uDirEntry is indeed 'it'+1.  Then we jam it
            //     back to 'it' to "un-invalidate" the iterator.
            XRPL_ASSERT(
                uDirEntry >= 1,
                "ripple::cleanupOnAccountDelete : minimum dir entries");
            if (uDirEntry == 0)
            {
                JLOG(j.error())
                    << "DeleteAccount iterator re-validation failed.";
                return tefBAD_LEDGER;
            }
            if (skipEntry == SkipEntry::No)
                uDirEntry--;

        } while (
            dirNext(view, ownerDirKeylet.key, sleDirNode, uDirEntry, dirEntry));
    }

    return tesSUCCESS;
}

TER
deleteAMMTrustLine(
    ApplyView& view,
    std::shared_ptr<SLE> sleState,
    std::optional<AccountID> const& ammAccountID,
    beast::Journal j)
{
    if (!sleState || sleState->getType() != ltRIPPLE_STATE)
        return tecINTERNAL;

    auto const& [low, high] = std::minmax(
        sleState->getFieldAmount(sfLowLimit).getIssuer(),
        sleState->getFieldAmount(sfHighLimit).getIssuer());
    auto sleLow = view.peek(keylet::account(low));
    auto sleHigh = view.peek(keylet::account(high));
    if (!sleLow || !sleHigh)
        return tecINTERNAL;
    bool const ammLow = sleLow->isFieldPresent(sfAMMID);
    bool const ammHigh = sleHigh->isFieldPresent(sfAMMID);

    // can't both be AMM
    if (ammLow && ammHigh)
        return tecINTERNAL;

    // at least one must be
    if (!ammLow && !ammHigh)
        return terNO_AMM;

    // one must be the target amm
    if (ammAccountID && (low != *ammAccountID && high != *ammAccountID))
        return terNO_AMM;

    if (auto const ter = trustDelete(view, sleState, low, high, j);
        ter != tesSUCCESS)
    {
        JLOG(j.error())
            << "deleteAMMTrustLine: failed to delete the trustline.";
        return ter;
    }

    auto const uFlags = !ammLow ? lsfLowReserve : lsfHighReserve;
    if (!(sleState->getFlags() & uFlags))
        return tecINTERNAL;

    adjustOwnerCount(view, !ammLow ? sleLow : sleHigh, -1, j);

    return tesSUCCESS;
}

TER
deleteAMMMPToken(
    ApplyView& view,
    std::shared_ptr<SLE> sleMpt,
    AccountID const& ammAccountID,
    beast::Journal j)
{
    if (!view.dirRemove(
            keylet::ownerDir(ammAccountID),
            (*sleMpt)[sfOwnerNode],
            sleMpt->key(),
            false))
        return tefBAD_LEDGER;

    view.erase(sleMpt);

    return tesSUCCESS;
}

TER
rippleCredit(
    ApplyView& view,
    AccountID const& uSenderID,
    AccountID const& uReceiverID,
    STAmount const& saAmount,
    bool bCheckIssuer,
    beast::Journal j)
{
    return std::visit(
        [&]<ValidIssueType TIss>(TIss const& issue) {
            if constexpr (std::is_same_v<TIss, Issue>)
            {
                return rippleCreditIOU(
                    view, uSenderID, uReceiverID, saAmount, bCheckIssuer, j);
            }
            else
            {
                XRPL_ASSERT(
                    !bCheckIssuer,
                    "ripple::rippleCredit : not checking issuer");
                return rippleCreditMPT(
                    view, uSenderID, uReceiverID, saAmount, j);
            }
        },
        saAmount.asset().value());
}

[[nodiscard]] STAmount
assetsToSharesDeposit(
    std::shared_ptr<SLE const> const& vault,
    std::shared_ptr<SLE const> const& issuance,
    STAmount const& assets)
{
    XRPL_ASSERT(
        assets.asset() == vault->at(sfAsset),
        "ripple::assetsToSharesDeposit : assets and vault match");
    Number assetTotal = vault->at(sfAssetsTotal);
    STAmount shares{vault->at(sfShareMPTID), static_cast<Number>(assets)};
    if (assetTotal == 0)
        return shares;
    Number shareTotal = issuance->at(sfOutstandingAmount);
    shares = shareTotal * (assets / assetTotal);
    return shares;
}

[[nodiscard]] STAmount
assetsToSharesWithdraw(
    std::shared_ptr<SLE const> const& vault,
    std::shared_ptr<SLE const> const& issuance,
    STAmount const& assets)
{
    XRPL_ASSERT(
        assets.asset() == vault->at(sfAsset),
        "ripple::assetsToSharesWithdraw : assets and vault match");
    Number assetTotal = vault->at(sfAssetsTotal);
    assetTotal -= vault->at(sfLossUnrealized);
    STAmount shares{vault->at(sfShareMPTID)};
    if (assetTotal == 0)
        return shares;
    Number shareTotal = issuance->at(sfOutstandingAmount);
    shares = shareTotal * (assets / assetTotal);
    return shares;
}

[[nodiscard]] STAmount
sharesToAssetsWithdraw(
    std::shared_ptr<SLE const> const& vault,
    std::shared_ptr<SLE const> const& issuance,
    STAmount const& shares)
{
    XRPL_ASSERT(
        shares.asset() == vault->at(sfShareMPTID),
        "ripple::sharesToAssetsWithdraw : shares and vault match");
    Number assetTotal = vault->at(sfAssetsTotal);
    assetTotal -= vault->at(sfLossUnrealized);
    STAmount assets{vault->at(sfAsset)};
    if (assetTotal == 0)
        return assets;
    Number shareTotal = issuance->at(sfOutstandingAmount);
    assets = assetTotal * (shares / shareTotal);
    return assets;
}

TER
rippleLockEscrowMPT(
    ApplyView& view,
    AccountID const& sender,
    STAmount const& amount,
    beast::Journal j)
{
    auto const mptIssue = amount.get<MPTIssue>();
    auto const mptID = keylet::mptIssuance(mptIssue.getMptID());
    auto sleIssuance = view.peek(mptID);
    if (!sleIssuance)
    {  // LCOV_EXCL_START
        JLOG(j.error()) << "rippleLockEscrowMPT: MPT issuance not found for "
                        << mptIssue.getMptID();
        return tecOBJECT_NOT_FOUND;
    }  // LCOV_EXCL_STOP

    if (amount.getIssuer() == sender)
    {  // LCOV_EXCL_START
        JLOG(j.error())
            << "rippleLockEscrowMPT: sender is the issuer, cannot lock MPTs.";
        return tecINTERNAL;
    }  // LCOV_EXCL_STOP

    // 1. Decrease the MPT Holder MPTAmount
    // 2. Increase the MPT Holder EscrowedAmount
    {
        auto const mptokenID = keylet::mptoken(mptID.key, sender);
        auto sle = view.peek(mptokenID);
        if (!sle)
        {  // LCOV_EXCL_START
            JLOG(j.error())
                << "rippleLockEscrowMPT: MPToken not found for " << sender;
            return tecOBJECT_NOT_FOUND;
        }  // LCOV_EXCL_STOP

        auto const amt = sle->getFieldU64(sfMPTAmount);
        auto const pay = amount.mpt().value();

        // Underflow check for subtraction
        if (!canSubtract(STAmount(mptIssue, amt), STAmount(mptIssue, pay)))
        {  // LCOV_EXCL_START
            JLOG(j.error())
                << "rippleLockEscrowMPT: insufficient MPTAmount for "
                << to_string(sender) << ": " << amt << " < " << pay;
            return tecINTERNAL;
        }  // LCOV_EXCL_STOP

        (*sle)[sfMPTAmount] = amt - pay;

        // Overflow check for addition
        uint64_t const locked = (*sle)[~sfLockedAmount].value_or(0);

        if (!canAdd(STAmount(mptIssue, locked), STAmount(mptIssue, pay)))
        {  // LCOV_EXCL_START
            JLOG(j.error())
                << "rippleLockEscrowMPT: overflow on locked amount for "
                << to_string(sender) << ": " << locked << " + " << pay;
            return tecINTERNAL;
        }  // LCOV_EXCL_STOP

        if (sle->isFieldPresent(sfLockedAmount))
            (*sle)[sfLockedAmount] += pay;
        else
            sle->setFieldU64(sfLockedAmount, pay);

        view.update(sle);
    }

    // 1. Increase the Issuance EscrowedAmount
    // 2. DO NOT change the Issuance OutstandingAmount
    {
        uint64_t const issuanceEscrowed =
            (*sleIssuance)[~sfLockedAmount].value_or(0);
        auto const pay = amount.mpt().value();

        // Overflow check for addition
        if (!canAdd(
                STAmount(mptIssue, issuanceEscrowed), STAmount(mptIssue, pay)))
        {  // LCOV_EXCL_START
            JLOG(j.error()) << "rippleLockEscrowMPT: overflow on issuance "
                               "locked amount for "
                            << mptIssue.getMptID() << ": " << issuanceEscrowed
                            << " + " << pay;
            return tecINTERNAL;
        }  // LCOV_EXCL_STOP

        if (sleIssuance->isFieldPresent(sfLockedAmount))
            (*sleIssuance)[sfLockedAmount] += pay;
        else
            sleIssuance->setFieldU64(sfLockedAmount, pay);

        view.update(sleIssuance);
    }
    return tesSUCCESS;
}

TER
rippleUnlockEscrowMPT(
    ApplyView& view,
    AccountID const& sender,
    AccountID const& receiver,
    STAmount const& amount,
    beast::Journal j)
{
    auto const issuer = amount.getIssuer();
    auto const mptIssue = amount.get<MPTIssue>();
    auto const mptID = keylet::mptIssuance(mptIssue.getMptID());
    auto sleIssuance = view.peek(mptID);
    if (!sleIssuance)
    {  // LCOV_EXCL_START
        JLOG(j.error()) << "rippleUnlockEscrowMPT: MPT issuance not found for "
                        << mptIssue.getMptID();
        return tecOBJECT_NOT_FOUND;
    }  // LCOV_EXCL_STOP

    // Decrease the Issuance EscrowedAmount
    {
        if (!sleIssuance->isFieldPresent(sfLockedAmount))
        {  // LCOV_EXCL_START
            JLOG(j.error())
                << "rippleUnlockEscrowMPT: no locked amount in issuance for "
                << mptIssue.getMptID();
            return tecINTERNAL;
        }  // LCOV_EXCL_STOP

        auto const locked = sleIssuance->getFieldU64(sfLockedAmount);
        auto const redeem = amount.mpt().value();

        // Underflow check for subtraction
        if (!canSubtract(
                STAmount(mptIssue, locked), STAmount(mptIssue, redeem)))
        {  // LCOV_EXCL_START
            JLOG(j.error())
                << "rippleUnlockEscrowMPT: insufficient locked amount for "
                << mptIssue.getMptID() << ": " << locked << " < " << redeem;
            return tecINTERNAL;
        }  // LCOV_EXCL_STOP

        auto const newLocked = locked - redeem;
        if (newLocked == 0)
            sleIssuance->makeFieldAbsent(sfLockedAmount);
        else
            sleIssuance->setFieldU64(sfLockedAmount, newLocked);
        view.update(sleIssuance);
    }

    if (issuer != receiver)
    {
        // Increase the MPT Holder MPTAmount
        auto const mptokenID = keylet::mptoken(mptID.key, receiver);
        auto sle = view.peek(mptokenID);
        if (!sle)
        {  // LCOV_EXCL_START
            JLOG(j.error())
                << "rippleUnlockEscrowMPT: MPToken not found for " << receiver;
            return tecOBJECT_NOT_FOUND;  // LCOV_EXCL_LINE
        }  // LCOV_EXCL_STOP

        auto current = sle->getFieldU64(sfMPTAmount);
        auto delta = amount.mpt().value();

        // Overflow check for addition
        if (!canAdd(STAmount(mptIssue, current), STAmount(mptIssue, delta)))
        {  // LCOV_EXCL_START
            JLOG(j.error())
                << "rippleUnlockEscrowMPT: overflow on MPTAmount for "
                << to_string(receiver) << ": " << current << " + " << delta;
            return tecINTERNAL;
        }  // LCOV_EXCL_STOP

        (*sle)[sfMPTAmount] += delta;
        view.update(sle);
    }
    else
    {
        // Decrease the Issuance OutstandingAmount
        auto const outstanding = sleIssuance->getFieldU64(sfOutstandingAmount);
        auto const redeem = amount.mpt().value();

        // Underflow check for subtraction
        if (!canSubtract(
                STAmount(mptIssue, outstanding), STAmount(mptIssue, redeem)))
        {  // LCOV_EXCL_START
            JLOG(j.error())
                << "rippleUnlockEscrowMPT: insufficient outstanding amount for "
                << mptIssue.getMptID() << ": " << outstanding << " < "
                << redeem;
            return tecINTERNAL;
        }  // LCOV_EXCL_STOP

        sleIssuance->setFieldU64(sfOutstandingAmount, outstanding - redeem);
        view.update(sleIssuance);
    }

    if (issuer == sender)
    {  // LCOV_EXCL_START
        JLOG(j.error()) << "rippleUnlockEscrowMPT: sender is the issuer, "
                           "cannot unlock MPTs.";
        return tecINTERNAL;
    }  // LCOV_EXCL_STOP
    else
    {
        // Decrease the MPT Holder EscrowedAmount
        auto const mptokenID = keylet::mptoken(mptID.key, sender);
        auto sle = view.peek(mptokenID);
        if (!sle)
        {  // LCOV_EXCL_START
            JLOG(j.error())
                << "rippleUnlockEscrowMPT: MPToken not found for " << sender;
            return tecOBJECT_NOT_FOUND;
        }  // LCOV_EXCL_STOP

        if (!sle->isFieldPresent(sfLockedAmount))
        {  // LCOV_EXCL_START
            JLOG(j.error())
                << "rippleUnlockEscrowMPT: no locked amount in MPToken for "
                << to_string(sender);
            return tecINTERNAL;
        }  // LCOV_EXCL_STOP

        auto const locked = sle->getFieldU64(sfLockedAmount);
        auto const delta = amount.mpt().value();

        // Underflow check for subtraction
        // LCOV_EXCL_START
        if (!canSubtract(STAmount(mptIssue, locked), STAmount(mptIssue, delta)))
        {  // LCOV_EXCL_START
            JLOG(j.error())
                << "rippleUnlockEscrowMPT: insufficient locked amount for "
                << to_string(sender) << ": " << locked << " < " << delta;
            return tecINTERNAL;
        }  // LCOV_EXCL_STOP

        auto const newLocked = locked - delta;
        if (newLocked == 0)
            sle->makeFieldAbsent(sfLockedAmount);
        else
            sle->setFieldU64(sfLockedAmount, newLocked);
        view.update(sle);
    }
    return tesSUCCESS;
}

bool
after(NetClock::time_point now, std::uint32_t mark)
{
    return now.time_since_epoch().count() > mark;
}

}  // namespace ripple<|MERGE_RESOLUTION|>--- conflicted
+++ resolved
@@ -2437,12 +2437,7 @@
 
     bool const mptokensV2 = view.rules().enabled(featureMPTokensV2);
     // if account has no MPToken, fail
-<<<<<<< HEAD
-    if (!sleToken && (!mptokensV2 || authType == MPTAuthType::StrongAuth))
-=======
-    if (!sleToken &&
-        (authType == AuthType::StrongAuth || authType == AuthType::Legacy))
->>>>>>> e7a7bb83
+    if (!sleToken && (!mptokensV2 || authType == AuthType::StrongAuth || authType == AuthType::Legacy))
         return tecNO_AUTH;
 
     // Note, this check is not amendment-gated because DomainID will be always
