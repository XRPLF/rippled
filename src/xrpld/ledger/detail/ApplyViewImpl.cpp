//------------------------------------------------------------------------------
/*
    This file is part of rippled: https://github.com/ripple/rippled
    Copyright (c) 2012, 2013 Ripple Labs Inc.

    Permission to use, copy, modify, and/or distribute this software for any
    purpose  with  or without fee is hereby granted, provided that the above
    copyright notice and this permission notice appear in all copies.

    THE  SOFTWARE IS PROVIDED "AS IS" AND THE AUTHOR DISCLAIMS ALL WARRANTIES
    WITH  REGARD  TO  THIS  SOFTWARE  INCLUDING  ALL  IMPLIED  WARRANTIES  OF
    MERCHANTABILITY  AND  FITNESS. IN NO EVENT SHALL THE AUTHOR BE LIABLE FOR
    ANY  SPECIAL ,  DIRECT, INDIRECT, OR CONSEQUENTIAL DAMAGES OR ANY DAMAGES
    WHATSOEVER  RESULTING  FROM  LOSS  OF USE, DATA OR PROFITS, WHETHER IN AN
    ACTION  OF  CONTRACT, NEGLIGENCE OR OTHER TORTIOUS ACTION, ARISING OUT OF
    OR IN CONNECTION WITH THE USE OR PERFORMANCE OF THIS SOFTWARE.
*/
//==============================================================================

#include <xrpld/ledger/ApplyViewImpl.h>
#include <xrpl/basics/contract.h>
#include <xrpl/beast/utility/instrumentation.h>

namespace ripple {

ApplyViewImpl::ApplyViewImpl(ReadView const* base, ApplyFlags flags)
    : ApplyViewBase(base, flags)
{
}

<<<<<<< HEAD
void
=======
std::optional<TxMeta>
>>>>>>> dcc45812
ApplyViewImpl::apply(
    OpenView& to,
    STTx const& tx,
    TER ter,
<<<<<<< HEAD
    std::optional<uint256> parentBatchId,
    beast::Journal j)
{
    items_.apply(to, tx, ter, deliver_, parentBatchId, j);
=======
    bool isDryRun,
    beast::Journal j)
{
    return items_.apply(to, tx, ter, deliver_, isDryRun, j);
>>>>>>> dcc45812
}

std::size_t
ApplyViewImpl::size()
{
    return items_.size();
}

void
ApplyViewImpl::visit(
    OpenView& to,
    std::function<void(
        uint256 const& key,
        bool isDelete,
        std::shared_ptr<SLE const> const& before,
        std::shared_ptr<SLE const> const& after)> const& func)
{
    items_.visit(to, func);
}

}  // namespace ripple<|MERGE_RESOLUTION|>--- conflicted
+++ resolved
@@ -28,26 +28,16 @@
 {
 }
 
-<<<<<<< HEAD
-void
-=======
 std::optional<TxMeta>
->>>>>>> dcc45812
 ApplyViewImpl::apply(
     OpenView& to,
     STTx const& tx,
     TER ter,
-<<<<<<< HEAD
     std::optional<uint256> parentBatchId,
-    beast::Journal j)
-{
-    items_.apply(to, tx, ter, deliver_, parentBatchId, j);
-=======
     bool isDryRun,
     beast::Journal j)
 {
-    return items_.apply(to, tx, ter, deliver_, isDryRun, j);
->>>>>>> dcc45812
+    return items_.apply(to, tx, ter, deliver_, parentBatchId, isDryRun, j);
 }
 
 std::size_t
