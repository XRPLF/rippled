//------------------------------------------------------------------------------
/*
    This file is part of rippled: https://github.com/ripple/rippled
    Copyright (c) 2012, 2013 Ripple Labs Inc.

    Permission to use, copy, modify, and/or distribute this software for any
    purpose  with  or without fee is hereby granted, provided that the above
    copyright notice and this permission notice appear in all copies.

    THE  SOFTWARE IS PROVIDED "AS IS" AND THE AUTHOR DISCLAIMS ALL WARRANTIES
    WITH  REGARD  TO  THIS  SOFTWARE  INCLUDING  ALL  IMPLIED  WARRANTIES  OF
    MERCHANTABILITY  AND  FITNESS. IN NO EVENT SHALL THE AUTHOR BE LIABLE FOR
    ANY  SPECIAL ,  DIRECT, INDIRECT, OR CONSEQUENTIAL DAMAGES OR ANY DAMAGES
    WHATSOEVER  RESULTING  FROM  LOSS  OF USE, DATA OR PROFITS, WHETHER IN AN
    ACTION  OF  CONTRACT, NEGLIGENCE OR OTHER TORTIOUS ACTION, ARISING OUT OF
    OR IN CONNECTION WITH THE USE OR PERFORMANCE OF THIS SOFTWARE.
*/
//==============================================================================

#include <xrpld/ledger/ApplyViewImpl.h>

namespace ripple {

ApplyViewImpl::ApplyViewImpl(ReadView const* base, ApplyFlags flags)
    : ApplyViewBase(base, flags)
{
}

std::optional<TxMeta>
ApplyViewImpl::apply(
    OpenView& to,
    STTx const& tx,
    TER ter,
    std::optional<uint256> parentBatchId,
    bool isDryRun,
    beast::Journal j)
{
<<<<<<< HEAD
    return items_.apply(to, tx, ter, deliver_, gasUsed_, isDryRun, j);
=======
    return items_.apply(to, tx, ter, deliver_, parentBatchId, isDryRun, j);
>>>>>>> 6c6f8cd4
}

std::size_t
ApplyViewImpl::size()
{
    return items_.size();
}

void
ApplyViewImpl::visit(
    OpenView& to,
    std::function<void(
        uint256 const& key,
        bool isDelete,
        std::shared_ptr<SLE const> const& before,
        std::shared_ptr<SLE const> const& after)> const& func)
{
    items_.visit(to, func);
}

}  // namespace ripple<|MERGE_RESOLUTION|>--- conflicted
+++ resolved
@@ -35,11 +35,8 @@
     bool isDryRun,
     beast::Journal j)
 {
-<<<<<<< HEAD
-    return items_.apply(to, tx, ter, deliver_, gasUsed_, isDryRun, j);
-=======
-    return items_.apply(to, tx, ter, deliver_, parentBatchId, isDryRun, j);
->>>>>>> 6c6f8cd4
+    return items_.apply(
+        to, tx, ter, deliver_, parentBatchId, gasUsed_, isDryRun, j);
 }
 
 std::size_t
