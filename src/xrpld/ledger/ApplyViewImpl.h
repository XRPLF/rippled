//------------------------------------------------------------------------------
/*
    This file is part of rippled: https://github.com/ripple/rippled
    Copyright (c) 2012, 2013 Ripple Labs Inc.

    Permission to use, copy, modify, and/or distribute this software for any
    purpose  with  or without fee is hereby granted, provided that the above
    copyright notice and this permission notice appear in all copies.

    THE  SOFTWARE IS PROVIDED "AS IS" AND THE AUTHOR DISCLAIMS ALL WARRANTIES
    WITH  REGARD  TO  THIS  SOFTWARE  INCLUDING  ALL  IMPLIED  WARRANTIES  OF
    MERCHANTABILITY  AND  FITNESS. IN NO EVENT SHALL THE AUTHOR BE LIABLE FOR
    ANY  SPECIAL ,  DIRECT, INDIRECT, OR CONSEQUENTIAL DAMAGES OR ANY DAMAGES
    WHATSOEVER  RESULTING  FROM  LOSS  OF USE, DATA OR PROFITS, WHETHER IN AN
    ACTION  OF  CONTRACT, NEGLIGENCE OR OTHER TORTIOUS ACTION, ARISING OUT OF
    OR IN CONNECTION WITH THE USE OR PERFORMANCE OF THIS SOFTWARE.
*/
//==============================================================================

#ifndef RIPPLE_LEDGER_APPLYVIEWIMPL_H_INCLUDED
#define RIPPLE_LEDGER_APPLYVIEWIMPL_H_INCLUDED

#include <xrpld/ledger/OpenView.h>
#include <xrpld/ledger/detail/ApplyViewBase.h>
#include <xrpl/protocol/STAmount.h>
#include <xrpl/protocol/TER.h>

namespace ripple {

/** Editable, discardable view that can build metadata for one tx.

    Iteration of the tx map is delegated to the base.

    @note Presented as ApplyView to clients.
*/
class ApplyViewImpl final : public detail::ApplyViewBase
{
public:
    ApplyViewImpl() = delete;
    ApplyViewImpl(ApplyViewImpl const&) = delete;
    ApplyViewImpl&
    operator=(ApplyViewImpl&&) = delete;
    ApplyViewImpl&
    operator=(ApplyViewImpl const&) = delete;

    ApplyViewImpl(ApplyViewImpl&&) = default;
    ApplyViewImpl(ReadView const* base, ApplyFlags flags);

    /** Apply the transaction.

        After a call to `apply`, the only valid
        operation on this object is to call the
        destructor.
    */
<<<<<<< HEAD
    void
=======
    std::optional<TxMeta>
>>>>>>> dcc45812
    apply(
        OpenView& to,
        STTx const& tx,
        TER ter,
<<<<<<< HEAD
        std::optional<uint256> parentBatchId,
=======
        bool isDryRun,
>>>>>>> dcc45812
        beast::Journal j);

    /** Set the amount of currency delivered.

        This value is used when generating metadata
        for payments, to set the DeliveredAmount field.
        If the amount is not specified, the field is
        excluded from the resulting metadata.
    */
    void
    deliver(STAmount const& amount)
    {
        deliver_ = amount;
    }

    /** Get the number of modified entries
     */
    std::size_t
    size();

    /** Visit modified entries
     */
    void
    visit(
        OpenView& target,
        std::function<void(
            uint256 const& key,
            bool isDelete,
            std::shared_ptr<SLE const> const& before,
            std::shared_ptr<SLE const> const& after)> const& func);

private:
    std::optional<STAmount> deliver_;
};

}  // namespace ripple

#endif<|MERGE_RESOLUTION|>--- conflicted
+++ resolved
@@ -52,20 +52,13 @@
         operation on this object is to call the
         destructor.
     */
-<<<<<<< HEAD
-    void
-=======
     std::optional<TxMeta>
->>>>>>> dcc45812
     apply(
         OpenView& to,
         STTx const& tx,
         TER ter,
-<<<<<<< HEAD
         std::optional<uint256> parentBatchId,
-=======
         bool isDryRun,
->>>>>>> dcc45812
         beast::Journal j);
 
     /** Set the amount of currency delivered.
