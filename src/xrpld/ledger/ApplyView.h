//------------------------------------------------------------------------------
/*
    This file is part of rippled: https://github.com/ripple/rippled
    Copyright (c) 2012, 2013 Ripple Labs Inc.

    Permission to use, copy, modify, and/or distribute this software for any
    purpose  with  or without fee is hereby granted, provided that the above
    copyright notice and this permission notice appear in all copies.

    THE  SOFTWARE IS PROVIDED "AS IS" AND THE AUTHOR DISCLAIMS ALL WARRANTIES
    WITH  REGARD  TO  THIS  SOFTWARE  INCLUDING  ALL  IMPLIED  WARRANTIES  OF
    MERCHANTABILITY  AND  FITNESS. IN NO EVENT SHALL THE AUTHOR BE LIABLE FOR
    ANY  SPECIAL ,  DIRECT, INDIRECT, OR CONSEQUENTIAL DAMAGES OR ANY DAMAGES
    WHATSOEVER  RESULTING  FROM  LOSS  OF USE, DATA OR PROFITS, WHETHER IN AN
    ACTION  OF  CONTRACT, NEGLIGENCE OR OTHER TORTIOUS ACTION, ARISING OUT OF
    OR IN CONNECTION WITH THE USE OR PERFORMANCE OF THIS SOFTWARE.
*/
//==============================================================================

#ifndef RIPPLE_LEDGER_APPLYVIEW_H_INCLUDED
#define RIPPLE_LEDGER_APPLYVIEW_H_INCLUDED

#include <xrpld/ledger/RawView.h>
#include <xrpld/ledger/ReadView.h>
#include <xrpl/basics/safe_cast.h>
#include <xrpl/beast/utility/instrumentation.h>

namespace ripple {

enum ApplyFlags : std::uint32_t {
    tapNONE = 0x00,

    // This is a local transaction with the
    // fail_hard flag set.
    tapFAIL_HARD = 0x10,

    // This is not the transaction's last pass
    // Transaction can be retried, soft failures allowed
    tapRETRY = 0x20,

    // Transaction came from a privileged source
    tapUNLIMITED = 0x400,

<<<<<<< HEAD
    // Transaction is executing as part of a batch
    tapBATCH = 0x800
=======
    // Transaction shouldn't be applied
    // Signatures shouldn't be checked
    tapDRY_RUN = 0x1000
>>>>>>> dcc45812
};

constexpr ApplyFlags
operator|(ApplyFlags const& lhs, ApplyFlags const& rhs)
{
    return safe_cast<ApplyFlags>(
        safe_cast<std::underlying_type_t<ApplyFlags>>(lhs) |
        safe_cast<std::underlying_type_t<ApplyFlags>>(rhs));
}

static_assert(
    (tapFAIL_HARD | tapRETRY) == safe_cast<ApplyFlags>(0x30u),
    "ApplyFlags operator |");
static_assert(
    (tapRETRY | tapFAIL_HARD) == safe_cast<ApplyFlags>(0x30u),
    "ApplyFlags operator |");

constexpr ApplyFlags
operator&(ApplyFlags const& lhs, ApplyFlags const& rhs)
{
    return safe_cast<ApplyFlags>(
        safe_cast<std::underlying_type_t<ApplyFlags>>(lhs) &
        safe_cast<std::underlying_type_t<ApplyFlags>>(rhs));
}

static_assert((tapFAIL_HARD & tapRETRY) == tapNONE, "ApplyFlags operator &");
static_assert((tapRETRY & tapFAIL_HARD) == tapNONE, "ApplyFlags operator &");

constexpr ApplyFlags
operator~(ApplyFlags const& flags)
{
    return safe_cast<ApplyFlags>(
        ~safe_cast<std::underlying_type_t<ApplyFlags>>(flags));
}

static_assert(
    ~tapRETRY == safe_cast<ApplyFlags>(0xFFFFFFDFu),
    "ApplyFlags operator ~");

inline ApplyFlags
operator|=(ApplyFlags& lhs, ApplyFlags const& rhs)
{
    lhs = lhs | rhs;
    return lhs;
}

inline ApplyFlags
operator&=(ApplyFlags& lhs, ApplyFlags const& rhs)
{
    lhs = lhs & rhs;
    return lhs;
}

//------------------------------------------------------------------------------

/** Writeable view to a ledger, for applying a transaction.

    This refinement of ReadView provides an interface where
    the SLE can be "checked out" for modifications and put
    back in an updated or removed state. Also added is an
    interface to provide contextual information necessary
    to calculate the results of transaction processing,
    including the metadata if the view is later applied to
    the parent (using an interface in the derived class).
    The context info also includes values from the base
    ledger such as sequence number and the network time.

    This allows implementations to journal changes made to
    the state items in a ledger, with the option to apply
    those changes to the base or discard the changes without
    affecting the base.

    Typical usage is to call read() for non-mutating
    operations.

    For mutating operations the sequence is as follows:

        // Add a new value
        v.insert(sle);

        // Check out a value for modification
        sle = v.peek(k);

        // Indicate that changes were made
        v.update(sle)

        // Or, erase the value
        v.erase(sle)

    The invariant is that insert, update, and erase may not
    be called with any SLE which belongs to different view.
*/
class ApplyView : public ReadView
{
private:
    /** Add an entry to a directory using the specified insert strategy */
    std::optional<std::uint64_t>
    dirAdd(
        bool preserveOrder,
        Keylet const& directory,
        uint256 const& key,
        std::function<void(std::shared_ptr<SLE> const&)> const& describe);

public:
    ApplyView() = default;

    /** Returns the tx apply flags.

        Flags can affect the outcome of transaction
        processing. For example, transactions applied
        to an open ledger generate "local" failures,
        while transactions applied to the consensus
        ledger produce hard failures (and claim a fee).
    */
    virtual ApplyFlags
    flags() const = 0;

    /** Prepare to modify the SLE associated with key.

        Effects:

            Gives the caller ownership of a modifiable
            SLE associated with the specified key.

        The returned SLE may be used in a subsequent
        call to erase or update.

        The SLE must not be passed to any other ApplyView.

        @return `nullptr` if the key is not present
    */
    virtual std::shared_ptr<SLE>
    peek(Keylet const& k) = 0;

    /** Remove a peeked SLE.

        Requirements:

            `sle` was obtained from prior call to peek()
            on this instance of the RawView.

        Effects:

            The key is no longer associated with the SLE.
    */
    virtual void
    erase(std::shared_ptr<SLE> const& sle) = 0;

    /** Insert a new state SLE

        Requirements:

            `sle` was not obtained from any calls to
            peek() on any instances of RawView.

            The SLE's key must not already exist.

        Effects:

            The key in the state map is associated
            with the SLE.

            The RawView acquires ownership of the shared_ptr.

        @note The key is taken from the SLE
    */
    virtual void
    insert(std::shared_ptr<SLE> const& sle) = 0;

    /** Indicate changes to a peeked SLE

        Requirements:

            The SLE's key must exist.

            `sle` was obtained from prior call to peek()
            on this instance of the RawView.

        Effects:

            The SLE is updated

        @note The key is taken from the SLE
    */
    /** @{ */
    virtual void
    update(std::shared_ptr<SLE> const& sle) = 0;

    //--------------------------------------------------------------------------

    // Called when a credit is made to an account
    // This is required to support PaymentSandbox
    virtual void
    creditHook(
        AccountID const& from,
        AccountID const& to,
        STAmount const& amount,
        STAmount const& preCreditBalance)
    {
    }

    // Called when the owner count changes
    // This is required to support PaymentSandbox
    virtual void
    adjustOwnerCountHook(
        AccountID const& account,
        std::uint32_t cur,
        std::uint32_t next)
    {
    }

    /** Append an entry to a directory

        Entries in the directory will be stored in order of insertion, i.e. new
        entries will always be added at the tail end of the last page.

        @param directory the base of the directory
        @param key the entry to insert
        @param describe callback to add required entries to a new page

        @return a \c std::optional which, if insertion was successful,
                will contain the page number in which the item was stored.

        @note this function may create a page (including a root page), if no
              page with space is available. This function will only fail if the
              page counter exceeds the protocol-defined maximum number of
              allowable pages.
    */
    /** @{ */
    std::optional<std::uint64_t>
    dirAppend(
        Keylet const& directory,
        Keylet const& key,
        std::function<void(std::shared_ptr<SLE> const&)> const& describe)
    {
        if (key.type != ltOFFER)
        {
            UNREACHABLE(
                "ripple::ApplyView::dirAppend : only Offers are appended to "
                "book directories");
            // Only Offers are appended to book directories. Call dirInsert()
            // instead
            return std::nullopt;
        }
        return dirAdd(true, directory, key.key, describe);
    }
    /** @} */

    /** Insert an entry to a directory

        Entries in the directory will be stored in a semi-random order, but
        each page will be maintained in sorted order.

        @param directory the base of the directory
        @param key the entry to insert
        @param describe callback to add required entries to a new page

        @return a \c std::optional which, if insertion was successful,
                will contain the page number in which the item was stored.

        @note this function may create a page (including a root page), if no
              page with space is available.this function will only fail if the
              page counter exceeds the protocol-defined maximum number of
              allowable pages.
    */
    /** @{ */
    std::optional<std::uint64_t>
    dirInsert(
        Keylet const& directory,
        uint256 const& key,
        std::function<void(std::shared_ptr<SLE> const&)> const& describe)
    {
        return dirAdd(false, directory, key, describe);
    }

    std::optional<std::uint64_t>
    dirInsert(
        Keylet const& directory,
        Keylet const& key,
        std::function<void(std::shared_ptr<SLE> const&)> const& describe)
    {
        return dirAdd(false, directory, key.key, describe);
    }
    /** @} */

    /** Remove an entry from a directory

        @param directory the base of the directory
        @param page the page number for this page
        @param key the entry to remove
        @param keepRoot if deleting the last entry, don't
                        delete the root page (i.e. the directory itself).

        @return \c true if the entry was found and deleted and
                \c false otherwise.

        @note This function will remove zero or more pages from the directory;
              the root page will not be deleted even if it is empty, unless
              \p keepRoot is not set and the directory is empty.
    */
    /** @{ */
    bool
    dirRemove(
        Keylet const& directory,
        std::uint64_t page,
        uint256 const& key,
        bool keepRoot);

    bool
    dirRemove(
        Keylet const& directory,
        std::uint64_t page,
        Keylet const& key,
        bool keepRoot)
    {
        return dirRemove(directory, page, key.key, keepRoot);
    }
    /** @} */

    /** Remove the specified directory, invoking the callback for every node. */
    bool
    dirDelete(
        Keylet const& directory,
        std::function<void(uint256 const&)> const&);

    /** Remove the specified directory, if it is empty.

        @param directory the identifier of the directory node to be deleted
        @return \c true if the directory was found and was successfully deleted
                \c false otherwise.

        @note The function should only be called with the root entry (i.e. with
              the first page) of a directory.
    */
    bool
    emptyDirDelete(Keylet const& directory);
};

}  // namespace ripple

#endif<|MERGE_RESOLUTION|>--- conflicted
+++ resolved
@@ -41,14 +41,12 @@
     // Transaction came from a privileged source
     tapUNLIMITED = 0x400,
 
-<<<<<<< HEAD
     // Transaction is executing as part of a batch
     tapBATCH = 0x800
-=======
+
     // Transaction shouldn't be applied
     // Signatures shouldn't be checked
     tapDRY_RUN = 0x1000
->>>>>>> dcc45812
 };
 
 constexpr ApplyFlags
