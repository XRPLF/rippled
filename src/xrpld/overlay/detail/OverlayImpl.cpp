//------------------------------------------------------------------------------
/*
    This file is part of rippled: https://github.com/ripple/rippled
    Copyright (c) 2012, 2013 Ripple Labs Inc.

    Permission to use, copy, modify, and/or distribute this software for any
    purpose  with  or without fee is hereby granted, provided that the above
    copyright notice and this permission notice appear in all copies.

    THE  SOFTWARE IS PROVIDED "AS IS" AND THE AUTHOR DISCLAIMS ALL WARRANTIES
    WITH  REGARD  TO  THIS  SOFTWARE  INCLUDING  ALL  IMPLIED  WARRANTIES  OF
    MERCHANTABILITY  AND  FITNESS. IN NO EVENT SHALL THE AUTHOR BE LIABLE FOR
    ANY  SPECIAL ,  DIRECT, INDIRECT, OR CONSEQUENTIAL DAMAGES OR ANY DAMAGES
    WHATSOEVER  RESULTING  FROM  LOSS  OF USE, DATA OR PROFITS, WHETHER IN AN
    ACTION  OF  CONTRACT, NEGLIGENCE OR OTHER TORTIOUS ACTION, ARISING OUT OF
    OR IN CONNECTION WITH THE USE OR PERFORMANCE OF THIS SOFTWARE.
*/
//==============================================================================

#include <xrpld/app/misc/HashRouter.h>
#include <xrpld/app/misc/NetworkOPs.h>
#include <xrpld/app/misc/ValidatorList.h>
#include <xrpld/app/misc/ValidatorSite.h>
#include <xrpld/app/rdb/RelationalDatabase.h>
#include <xrpld/app/rdb/Wallet.h>
#include <xrpld/overlay/Cluster.h>
#include <xrpld/overlay/Peer.h>
#include <xrpld/overlay/detail/ConnectAttempt.h>
#include <xrpld/overlay/detail/OverlayImpl.h>
#include <xrpld/overlay/detail/PeerImp.h>
#include <xrpld/overlay/detail/TrafficCount.h>
#include <xrpld/overlay/detail/Tuning.h>
#include <xrpld/overlay/predicates.h>
#include <xrpld/peerfinder/make_Manager.h>
#include <xrpld/rpc/handlers/GetCounts.h>
#include <xrpld/rpc/json_body.h>

#include <xrpl/basics/base64.h>
#include <xrpl/basics/make_SSLContext.h>
#include <xrpl/basics/random.h>
#include <xrpl/beast/core/LexicalCast.h>
#include <xrpl/protocol/STTx.h>
#include <xrpl/server/SimpleWriter.h>

#include <boost/algorithm/string/predicate.hpp>

#include <functional>

namespace ripple {

namespace CrawlOptions {
enum {
    Disabled = 0,
    Overlay = (1 << 0),
    ServerInfo = (1 << 1),
    ServerCounts = (1 << 2),
    Unl = (1 << 3)
};
}

//------------------------------------------------------------------------------

OverlayImpl::Child::Child(OverlayImpl& overlay) : overlay_(overlay)
{
}

OverlayImpl::Child::~Child()
{
    overlay_.remove(*this);
}

//------------------------------------------------------------------------------

OverlayImpl::Timer::Timer(OverlayImpl& overlay)
    : Child(overlay), timer_(overlay_.io_service_)
{
}

void
OverlayImpl::Timer::stop()
{
    // This method is only ever called from the same strand that calls
    // Timer::on_timer, ensuring they never execute concurrently.
    stopping_ = true;
    timer_.cancel();
}

void
OverlayImpl::Timer::async_wait()
{
    timer_.expires_after(std::chrono::seconds(1));
    timer_.async_wait(overlay_.strand_.wrap(std::bind(
        &Timer::on_timer, shared_from_this(), std::placeholders::_1)));
}

void
OverlayImpl::Timer::on_timer(error_code ec)
{
    if (ec || stopping_)
    {
        if (ec && ec != boost::asio::error::operation_aborted)
        {
            JLOG(overlay_.journal_.error()) << "on_timer: " << ec.message();
        }
        return;
    }

    overlay_.m_peerFinder->once_per_second();
    overlay_.sendEndpoints();
    overlay_.autoConnect();
    if (overlay_.app_.config().TX_REDUCE_RELAY_ENABLE)
        overlay_.sendTxQueue();

    if ((++overlay_.timer_count_ % Tuning::checkIdlePeers) == 0)
        overlay_.deleteIdlePeers();

    async_wait();
}

//------------------------------------------------------------------------------

OverlayImpl::OverlayImpl(
    Application& app,
    Setup const& setup,
    ServerHandler& serverHandler,
    Resource::Manager& resourceManager,
    Resolver& resolver,
    boost::asio::io_service& io_service,
    BasicConfig const& config,
    beast::insight::Collector::ptr const& collector)
    : app_(app)
    , io_service_(io_service)
    , work_(std::in_place, std::ref(io_service_))
    , strand_(io_service_)
    , setup_(setup)
    , journal_(app_.journal("Overlay"))
    , serverHandler_(serverHandler)
    , m_resourceManager(resourceManager)
    , m_peerFinder(PeerFinder::make_Manager(
          io_service,
          stopwatch(),
          app_.journal("PeerFinder"),
          config,
          collector))
    , m_resolver(resolver)
    , next_id_(1)
    , timer_count_(0)
    , slots_(app.logs(), *this, app.config(), stopwatch())
    , m_stats(
          std::bind(&OverlayImpl::collect_metrics, this),
          collector,
          [counts = m_traffic.getCounts(), collector]() {
              std::unordered_map<TrafficCount::category, TrafficGauges> ret;

              for (auto const& pair : counts)
                  ret.emplace(
                      pair.first, TrafficGauges(pair.second.name, collector));

              return ret;
          }())
{
    beast::PropertyStream::Source::add(m_peerFinder.get());
}

Handoff
OverlayImpl::onHandoff(
    std::unique_ptr<stream_type>&& stream_ptr,
    http_request_type&& request,
    endpoint_type remote_endpoint)
{
    auto const id = next_id_++;
    beast::WrappedSink sink(app_.logs()["Peer"], makePrefix(id));
    beast::Journal journal(sink);

    Handoff handoff;
    if (processRequest(request, handoff))
        return handoff;
    if (!isPeerUpgrade(request))
        return handoff;

    handoff.moved = true;

    JLOG(journal.debug()) << "Peer connection upgrade from " << remote_endpoint;

    error_code ec;
    auto const local_endpoint(
        stream_ptr->next_layer().socket().local_endpoint(ec));
    if (ec)
    {
        JLOG(journal.debug()) << remote_endpoint << " failed: " << ec.message();
        return handoff;
    }

    auto consumer = m_resourceManager.newInboundEndpoint(
        beast::IPAddressConversion::from_asio(remote_endpoint));
    if (consumer.disconnect(journal))
        return handoff;

    auto const slot = m_peerFinder->new_inbound_slot(
        beast::IPAddressConversion::from_asio(local_endpoint),
        beast::IPAddressConversion::from_asio(remote_endpoint));

    if (slot == nullptr)
    {
        // self-connect, close
        handoff.moved = false;
        return handoff;
    }

    // Validate HTTP request

    {
        auto const types = beast::rfc2616::split_commas(request["Connect-As"]);
        if (std::find_if(types.begin(), types.end(), [](std::string const& s) {
                return boost::iequals(s, "peer");
            }) == types.end())
        {
            handoff.moved = false;
            handoff.response =
                makeRedirectResponse(slot, request, remote_endpoint.address());
            handoff.keep_alive = beast::rfc2616::is_keep_alive(request);
            return handoff;
        }
    }

    auto const negotiatedVersion = negotiateProtocolVersion(request["Upgrade"]);
    if (!negotiatedVersion)
    {
        m_peerFinder->on_closed(slot);
        handoff.moved = false;
        handoff.response = makeErrorResponse(
            slot,
            request,
            remote_endpoint.address(),
            "Unable to agree on a protocol version");
        handoff.keep_alive = false;
        return handoff;
    }

    auto const sharedValue = makeSharedValue(*stream_ptr, journal);
    if (!sharedValue)
    {
        m_peerFinder->on_closed(slot);
        handoff.moved = false;
        handoff.response = makeErrorResponse(
            slot,
            request,
            remote_endpoint.address(),
            "Incorrect security cookie");
        handoff.keep_alive = false;
        return handoff;
    }

    try
    {
        auto publicKey = verifyHandshake(
            request,
            *sharedValue,
            setup_.networkID,
            setup_.public_ip,
            remote_endpoint.address(),
            app_);

        {
            // The node gets a reserved slot if it is in our cluster
            // or if it has a reservation.
            bool const reserved =
                static_cast<bool>(app_.cluster().member(publicKey)) ||
                app_.peerReservations().contains(publicKey);
            auto const result =
                m_peerFinder->activate(slot, publicKey, reserved);
            if (result != PeerFinder::Result::success)
            {
                m_peerFinder->on_closed(slot);
                JLOG(journal.debug())
                    << "Peer " << remote_endpoint << " redirected, slots full";
                handoff.moved = false;
                handoff.response = makeRedirectResponse(
                    slot, request, remote_endpoint.address());
                handoff.keep_alive = false;
                return handoff;
            }
        }

        auto const peer = std::make_shared<PeerImp>(
            app_,
            id,
            slot,
            std::move(request),
            publicKey,
            *negotiatedVersion,
            consumer,
            std::move(stream_ptr),
            *this);
        {
            // As we are not on the strand, run() must be called
            // while holding the lock, otherwise new I/O can be
            // queued after a call to stop().
            std::lock_guard<decltype(mutex_)> lock(mutex_);
            {
                auto const result = m_peers.emplace(peer->slot(), peer);
                XRPL_ASSERT(
                    result.second,
                    "ripple::OverlayImpl::onHandoff : peer is inserted");
                (void)result.second;
            }
            list_.emplace(peer.get(), peer);

            peer->run();
        }
        handoff.moved = true;
        return handoff;
    }
    catch (std::exception const& e)
    {
        JLOG(journal.debug()) << "Peer " << remote_endpoint
                              << " fails handshake (" << e.what() << ")";

        m_peerFinder->on_closed(slot);
        handoff.moved = false;
        handoff.response = makeErrorResponse(
            slot, request, remote_endpoint.address(), e.what());
        handoff.keep_alive = false;
        return handoff;
    }
}

//------------------------------------------------------------------------------

bool
OverlayImpl::isPeerUpgrade(http_request_type const& request)
{
    if (!is_upgrade(request))
        return false;
    auto const versions = parseProtocolVersions(request["Upgrade"]);
    return !versions.empty();
}

std::string
OverlayImpl::makePrefix(std::uint32_t id)
{
    std::stringstream ss;
    ss << "[" << std::setfill('0') << std::setw(3) << id << "] ";
    return ss.str();
}

std::shared_ptr<Writer>
OverlayImpl::makeRedirectResponse(
    std::shared_ptr<PeerFinder::Slot> const& slot,
    http_request_type const& request,
    address_type remote_address)
{
    boost::beast::http::response<json_body> msg;
    msg.version(request.version());
    msg.result(boost::beast::http::status::service_unavailable);
    msg.insert("Server", BuildInfo::getFullVersionString());
    {
        std::ostringstream ostr;
        ostr << remote_address;
        msg.insert("Remote-Address", ostr.str());
    }
    msg.insert("Content-Type", "application/json");
    msg.insert(boost::beast::http::field::connection, "close");
    msg.body() = Json::objectValue;
    {
        Json::Value& ips = (msg.body()["peer-ips"] = Json::arrayValue);
        for (auto const& _ : m_peerFinder->redirect(slot))
            ips.append(_.address.to_string());
    }
    msg.prepare_payload();
    return std::make_shared<SimpleWriter>(msg);
}

std::shared_ptr<Writer>
OverlayImpl::makeErrorResponse(
    std::shared_ptr<PeerFinder::Slot> const& slot,
    http_request_type const& request,
    address_type remote_address,
    std::string text)
{
    boost::beast::http::response<boost::beast::http::empty_body> msg;
    msg.version(request.version());
    msg.result(boost::beast::http::status::bad_request);
    msg.reason("Bad Request (" + text + ")");
    msg.insert("Server", BuildInfo::getFullVersionString());
    msg.insert("Remote-Address", remote_address.to_string());
    msg.insert(boost::beast::http::field::connection, "close");
    msg.prepare_payload();
    return std::make_shared<SimpleWriter>(msg);
}

//------------------------------------------------------------------------------

void
OverlayImpl::connect(beast::IP::Endpoint const& remote_endpoint)
{
    XRPL_ASSERT(work_, "ripple::OverlayImpl::connect : work is set");

    auto usage = resourceManager().newOutboundEndpoint(remote_endpoint);
    if (usage.disconnect(journal_))
    {
        JLOG(journal_.info()) << "Over resource limit: " << remote_endpoint;
        return;
    }

    auto const slot = peerFinder().new_outbound_slot(remote_endpoint);
    if (slot == nullptr)
    {
        JLOG(journal_.debug()) << "Connect: No slot for " << remote_endpoint;
        return;
    }

    auto const p = std::make_shared<ConnectAttempt>(
        app_,
        io_service_,
        beast::IPAddressConversion::to_asio_endpoint(remote_endpoint),
        usage,
        setup_.context,
        next_id_++,
        slot,
        app_.journal("Peer"),
        *this);

    std::lock_guard lock(mutex_);
    list_.emplace(p.get(), p);
    p->run();
}

//------------------------------------------------------------------------------

// Adds a peer that is already handshaked and active
void
OverlayImpl::add_active(std::shared_ptr<PeerImp> const& peer)
{
    std::lock_guard lock(mutex_);

    {
        auto const result = m_peers.emplace(peer->slot(), peer);
        XRPL_ASSERT(
            result.second,
            "ripple::OverlayImpl::add_active : peer is inserted");
        (void)result.second;
    }

    {
        auto const result = ids_.emplace(
            std::piecewise_construct,
            std::make_tuple(peer->id()),
            std::make_tuple(peer));
        XRPL_ASSERT(
            result.second,
            "ripple::OverlayImpl::add_active : peer ID is inserted");
        (void)result.second;
    }

    list_.emplace(peer.get(), peer);

    JLOG(journal_.debug()) << "activated " << peer->getRemoteAddress() << " ("
                           << peer->id() << ":"
                           << toBase58(
                                  TokenType::NodePublic, peer->getNodePublic())
                           << ")";

    // As we are not on the strand, run() must be called
    // while holding the lock, otherwise new I/O can be
    // queued after a call to stop().
    peer->run();
}

void
OverlayImpl::remove(std::shared_ptr<PeerFinder::Slot> const& slot)
{
    std::lock_guard lock(mutex_);
    auto const iter = m_peers.find(slot);
    XRPL_ASSERT(
        iter != m_peers.end(), "ripple::OverlayImpl::remove : valid input");
    m_peers.erase(iter);
}

void
OverlayImpl::start()
{
    PeerFinder::Config config = PeerFinder::Config::makeConfig(
        app_.config(),
        serverHandler_.setup().overlay.port(),
        app_.getValidationPublicKey().has_value(),
        setup_.ipLimit);

    m_peerFinder->setConfig(config);
    m_peerFinder->start();

    // Populate our boot cache: if there are no entries in [ips] then we use
    // the entries in [ips_fixed].
    auto bootstrapIps =
        app_.config().IPS.empty() ? app_.config().IPS_FIXED : app_.config().IPS;

    // If nothing is specified, default to several well-known high-capacity
    // servers to serve as bootstrap:
    if (bootstrapIps.empty())
    {
        // Pool of servers operated by Ripple Labs Inc. - https://ripple.com
        bootstrapIps.push_back("r.ripple.com 51235");

        // Pool of servers operated by ISRDC - https://isrdc.in
        bootstrapIps.push_back("sahyadri.isrdc.in 51235");

        // Pool of servers operated by @Xrpkuwait - https://xrpkuwait.com
        bootstrapIps.push_back("hubs.xrpkuwait.com 51235");

        // Pool of servers operated by XRPL Commons - https://xrpl-commons.org
        bootstrapIps.push_back("hub.xrpl-commons.org 51235");
    }

    m_resolver.resolve(
        bootstrapIps,
        [this](
            std::string const& name,
            std::vector<beast::IP::Endpoint> const& addresses) {
            std::vector<std::string> ips;
            ips.reserve(addresses.size());
            for (auto const& addr : addresses)
            {
                if (addr.port() == 0)
                    ips.push_back(to_string(addr.at_port(DEFAULT_PEER_PORT)));
                else
                    ips.push_back(to_string(addr));
            }

            std::string const base("config: ");
            if (!ips.empty())
                m_peerFinder->addFallbackStrings(base + name, ips);
        });

    // Add the ips_fixed from the rippled.cfg file
    if (!app_.config().standalone() && !app_.config().IPS_FIXED.empty())
    {
        m_resolver.resolve(
            app_.config().IPS_FIXED,
            [this](
                std::string const& name,
                std::vector<beast::IP::Endpoint> const& addresses) {
                std::vector<beast::IP::Endpoint> ips;
                ips.reserve(addresses.size());

                for (auto& addr : addresses)
                {
                    if (addr.port() == 0)
                        ips.emplace_back(addr.address(), DEFAULT_PEER_PORT);
                    else
                        ips.emplace_back(addr);
                }

                if (!ips.empty())
                    m_peerFinder->addFixedPeer(name, ips);
            });
    }
    auto const timer = std::make_shared<Timer>(*this);
    std::lock_guard lock(mutex_);
    list_.emplace(timer.get(), timer);
    timer_ = timer;
    timer->async_wait();
}

void
OverlayImpl::stop()
{
    strand_.dispatch(std::bind(&OverlayImpl::stopChildren, this));
    {
        std::unique_lock<decltype(mutex_)> lock(mutex_);
        cond_.wait(lock, [this] { return list_.empty(); });
    }
    m_peerFinder->stop();
}

//------------------------------------------------------------------------------
//
// PropertyStream
//
//------------------------------------------------------------------------------

void
OverlayImpl::onWrite(beast::PropertyStream::Map& stream)
{
    {
        beast::PropertyStream::Set set("traffic", stream);
        auto const stats = m_traffic.getCounts();
        for (auto const& pair : stats)
        {
            beast::PropertyStream::Map item(set);
            item["category"] = pair.second.name;
            item["bytes_in"] = std::to_string(pair.second.bytesIn.load());
            item["messages_in"] = std::to_string(pair.second.messagesIn.load());
            item["bytes_out"] = std::to_string(pair.second.bytesOut.load());
            item["messages_out"] =
                std::to_string(pair.second.messagesOut.load());
        }
    }

    slots_.onWrite(stream);
}

//------------------------------------------------------------------------------
/** A peer has connected successfully
    This is called after the peer handshake has been completed and during
    peer activation. At this point, the peer address and the public key
    are known.
*/
void
OverlayImpl::activate(std::shared_ptr<PeerImp> const& peer)
{
    // Now track this peer
    {
        std::lock_guard lock(mutex_);
        auto const result(ids_.emplace(
            std::piecewise_construct,
            std::make_tuple(peer->id()),
            std::make_tuple(peer)));
        XRPL_ASSERT(
            result.second,
            "ripple::OverlayImpl::activate : peer ID is inserted");
        (void)result.second;
    }

    JLOG(journal_.debug()) << "activated " << peer->getRemoteAddress() << " ("
                           << peer->id() << ":"
                           << toBase58(
                                  TokenType::NodePublic, peer->getNodePublic())
                           << ")";

    // We just accepted this peer so we have non-zero active peers
    XRPL_ASSERT(size(), "ripple::OverlayImpl::activate : nonzero peers");
}

void
OverlayImpl::onPeerDeactivate(Peer::id_t id)
{
    std::lock_guard lock(mutex_);
    ids_.erase(id);
}

void
OverlayImpl::onManifests(
    std::shared_ptr<protocol::TMManifests> const& m,
    std::shared_ptr<PeerImp> const& from)
{
    auto const n = m->list_size();
    auto const& journal = from->pjournal();

    protocol::TMManifests relay;

    for (std::size_t i = 0; i < n; ++i)
    {
        auto& s = m->list().Get(i).stobject();

        if (auto mo = deserializeManifest(s))
        {
            auto const serialized = mo->serialized;

            auto const result =
                app_.validatorManifests().applyManifest(std::move(*mo));

            if (result == ManifestDisposition::accepted)
            {
                relay.add_list()->set_stobject(s);

                // N.B.: this is important; the applyManifest call above moves
                //       the loaded Manifest out of the optional so we need to
                //       reload it here.
                mo = deserializeManifest(serialized);
                XRPL_ASSERT(
                    mo,
                    "ripple::OverlayImpl::onManifests : manifest "
                    "deserialization succeeded");

                app_.getOPs().pubManifest(*mo);

                if (app_.validators().listed(mo->masterKey))
                {
                    auto db = app_.getWalletDB().checkoutDb();
                    addValidatorManifest(*db, serialized);
                }
            }
        }
        else
        {
            JLOG(journal.debug())
                << "Malformed manifest #" << i + 1 << ": " << strHex(s);
            continue;
        }
    }

    if (!relay.list().empty())
        for_each([m2 = std::make_shared<Message>(relay, protocol::mtMANIFESTS)](
                     std::shared_ptr<PeerImp>&& p) { p->send(m2); });
}

void
OverlayImpl::reportInboundTraffic(TrafficCount::category cat, int size)
{
    m_traffic.addCount(cat, true, size);
}

void
OverlayImpl::reportOutboundTraffic(TrafficCount::category cat, int size)
{
    m_traffic.addCount(cat, false, size);
}
/** The number of active peers on the network
    Active peers are only those peers that have completed the handshake
    and are running the Ripple protocol.
*/
std::size_t
OverlayImpl::size() const
{
    std::lock_guard lock(mutex_);
    return ids_.size();
}

int
OverlayImpl::limit()
{
    return m_peerFinder->config().maxPeers;
}

Json::Value
OverlayImpl::getOverlayInfo()
{
    using namespace std::chrono;
    Json::Value jv;
    auto& av = jv["active"] = Json::Value(Json::arrayValue);

    for_each([&](std::shared_ptr<PeerImp>&& sp) {
        auto& pv = av.append(Json::Value(Json::objectValue));
        pv[jss::public_key] = base64_encode(
            sp->getNodePublic().data(), sp->getNodePublic().size());
        pv[jss::type] = sp->slot()->inbound() ? "in" : "out";
        pv[jss::uptime] = static_cast<std::uint32_t>(
            duration_cast<seconds>(sp->uptime()).count());
        if (sp->crawl())
        {
            pv[jss::ip] = sp->getRemoteAddress().address().to_string();
            if (sp->slot()->inbound())
            {
                if (auto port = sp->slot()->listening_port())
                    pv[jss::port] = *port;
            }
            else
            {
                pv[jss::port] = std::to_string(sp->getRemoteAddress().port());
            }
        }

        {
            auto version{sp->getVersion()};
            if (!version.empty())
                // Could move here if Json::value supported moving from strings
                pv[jss::version] = std::string{version};
        }

        std::uint32_t minSeq, maxSeq;
        sp->ledgerRange(minSeq, maxSeq);
        if (minSeq != 0 || maxSeq != 0)
            pv[jss::complete_ledgers] =
                std::to_string(minSeq) + "-" + std::to_string(maxSeq);
    });

    return jv;
}

Json::Value
OverlayImpl::getServerInfo()
{
    bool const humanReadable = false;
    bool const admin = false;
    bool const counters = false;

    Json::Value server_info =
        app_.getOPs().getServerInfo(humanReadable, admin, counters);

    // Filter out some information
    server_info.removeMember(jss::hostid);
    server_info.removeMember(jss::load_factor_fee_escalation);
    server_info.removeMember(jss::load_factor_fee_queue);
    server_info.removeMember(jss::validation_quorum);

    if (server_info.isMember(jss::validated_ledger))
    {
        Json::Value& validated_ledger = server_info[jss::validated_ledger];

        validated_ledger.removeMember(jss::base_fee);
        validated_ledger.removeMember(jss::reserve_base_xrp);
        validated_ledger.removeMember(jss::reserve_inc_xrp);
    }

    return server_info;
}

Json::Value
OverlayImpl::getServerCounts()
{
    return getCountsJson(app_, 10);
}

Json::Value
OverlayImpl::getUnlInfo()
{
    Json::Value validators = app_.validators().getJson();

    if (validators.isMember(jss::publisher_lists))
    {
        Json::Value& publisher_lists = validators[jss::publisher_lists];

        for (auto& publisher : publisher_lists)
        {
            publisher.removeMember(jss::list);
        }
    }

    validators.removeMember(jss::signing_keys);
    validators.removeMember(jss::trusted_validator_keys);
    validators.removeMember(jss::validation_quorum);

    Json::Value validatorSites = app_.validatorSites().getJson();

    if (validatorSites.isMember(jss::validator_sites))
    {
        validators[jss::validator_sites] =
            std::move(validatorSites[jss::validator_sites]);
    }

    return validators;
}

// Returns information on verified peers.
Json::Value
OverlayImpl::json()
{
    Json::Value json;
    for (auto const& peer : getActivePeers())
    {
        json.append(peer->json());
    }
    return json;
}

bool
OverlayImpl::processCrawl(http_request_type const& req, Handoff& handoff)
{
    if (req.target() != "/crawl" ||
        setup_.crawlOptions == CrawlOptions::Disabled)
        return false;

    boost::beast::http::response<json_body> msg;
    msg.version(req.version());
    msg.result(boost::beast::http::status::ok);
    msg.insert("Server", BuildInfo::getFullVersionString());
    msg.insert("Content-Type", "application/json");
    msg.insert("Connection", "close");
    msg.body()["version"] = Json::Value(2u);

    if (setup_.crawlOptions & CrawlOptions::Overlay)
    {
        msg.body()["overlay"] = getOverlayInfo();
    }
    if (setup_.crawlOptions & CrawlOptions::ServerInfo)
    {
        msg.body()["server"] = getServerInfo();
    }
    if (setup_.crawlOptions & CrawlOptions::ServerCounts)
    {
        msg.body()["counts"] = getServerCounts();
    }
    if (setup_.crawlOptions & CrawlOptions::Unl)
    {
        msg.body()["unl"] = getUnlInfo();
    }

    msg.prepare_payload();
    handoff.response = std::make_shared<SimpleWriter>(msg);
    return true;
}

bool
OverlayImpl::processValidatorList(
    http_request_type const& req,
    Handoff& handoff)
{
    // If the target is in the form "/vl/<validator_list_public_key>",
    // return the most recent validator list for that key.
    constexpr std::string_view prefix("/vl/");

    if (!req.target().starts_with(prefix.data()) || !setup_.vlEnabled)
        return false;

    std::uint32_t version = 1;

    boost::beast::http::response<json_body> msg;
    msg.version(req.version());
    msg.insert("Server", BuildInfo::getFullVersionString());
    msg.insert("Content-Type", "application/json");
    msg.insert("Connection", "close");

    auto fail = [&msg, &handoff](auto status) {
        msg.result(status);
        msg.insert("Content-Length", "0");

        msg.body() = Json::nullValue;

        msg.prepare_payload();
        handoff.response = std::make_shared<SimpleWriter>(msg);
        return true;
    };

    std::string_view key = req.target().substr(prefix.size());

    if (auto slash = key.find('/'); slash != std::string_view::npos)
    {
        auto verString = key.substr(0, slash);
        if (!boost::conversion::try_lexical_convert(verString, version))
            return fail(boost::beast::http::status::bad_request);
        key = key.substr(slash + 1);
    }

    if (key.empty())
        return fail(boost::beast::http::status::bad_request);

    // find the list
    auto vl = app_.validators().getAvailable(key, version);

    if (!vl)
    {
        // 404 not found
        return fail(boost::beast::http::status::not_found);
    }
    else if (!*vl)
    {
        return fail(boost::beast::http::status::bad_request);
    }
    else
    {
        msg.result(boost::beast::http::status::ok);

        msg.body() = *vl;

        msg.prepare_payload();
        handoff.response = std::make_shared<SimpleWriter>(msg);
        return true;
    }
}

bool
OverlayImpl::processHealth(http_request_type const& req, Handoff& handoff)
{
    if (req.target() != "/health")
        return false;
    boost::beast::http::response<json_body> msg;
    msg.version(req.version());
    msg.insert("Server", BuildInfo::getFullVersionString());
    msg.insert("Content-Type", "application/json");
    msg.insert("Connection", "close");

    auto info = getServerInfo();

    int last_validated_ledger_age = -1;
    if (info.isMember(jss::validated_ledger))
        last_validated_ledger_age =
            info[jss::validated_ledger][jss::age].asInt();
    bool amendment_blocked = false;
    if (info.isMember(jss::amendment_blocked))
        amendment_blocked = true;
    int number_peers = info[jss::peers].asInt();
    std::string server_state = info[jss::server_state].asString();
    auto load_factor = info[jss::load_factor_server].asDouble() /
        info[jss::load_base].asDouble();

    enum { healthy, warning, critical };
    int health = healthy;
    auto set_health = [&health](int state) {
        if (health < state)
            health = state;
    };

    msg.body()[jss::info] = Json::objectValue;
    if (last_validated_ledger_age >= 7 || last_validated_ledger_age < 0)
    {
        msg.body()[jss::info][jss::validated_ledger] =
            last_validated_ledger_age;
        if (last_validated_ledger_age < 20)
            set_health(warning);
        else
            set_health(critical);
    }

    if (amendment_blocked)
    {
        msg.body()[jss::info][jss::amendment_blocked] = true;
        set_health(critical);
    }

    if (number_peers <= 7)
    {
        msg.body()[jss::info][jss::peers] = number_peers;
        if (number_peers != 0)
            set_health(warning);
        else
            set_health(critical);
    }

    if (!(server_state == "full" || server_state == "validating" ||
          server_state == "proposing"))
    {
        msg.body()[jss::info][jss::server_state] = server_state;
        if (server_state == "syncing" || server_state == "tracking" ||
            server_state == "connected")
        {
            set_health(warning);
        }
        else
            set_health(critical);
    }

    if (load_factor > 100)
    {
        msg.body()[jss::info][jss::load_factor] = load_factor;
        if (load_factor < 1000)
            set_health(warning);
        else
            set_health(critical);
    }

    switch (health)
    {
        case healthy:
            msg.result(boost::beast::http::status::ok);
            break;
        case warning:
            msg.result(boost::beast::http::status::service_unavailable);
            break;
        case critical:
            msg.result(boost::beast::http::status::internal_server_error);
            break;
    }

    msg.prepare_payload();
    handoff.response = std::make_shared<SimpleWriter>(msg);
    return true;
}

bool
OverlayImpl::processRequest(http_request_type const& req, Handoff& handoff)
{
    // Take advantage of || short-circuiting
    return processCrawl(req, handoff) || processValidatorList(req, handoff) ||
        processHealth(req, handoff);
}

Overlay::PeerSequence
OverlayImpl::getActivePeers() const
{
    Overlay::PeerSequence ret;
    ret.reserve(size());

    for_each([&ret](std::shared_ptr<PeerImp>&& sp) {
        ret.emplace_back(std::move(sp));
    });

    return ret;
}

Overlay::PeerSequence
OverlayImpl::getActivePeers(
    std::set<Peer::id_t> const& toSkip,
    std::size_t& active,
    std::size_t& disabled,
    std::size_t& enabledInSkip) const
{
    Overlay::PeerSequence ret;
    std::lock_guard lock(mutex_);

    active = ids_.size();
    disabled = enabledInSkip = 0;
    ret.reserve(ids_.size());

    // NOTE The purpose of p is to delay the destruction of PeerImp
    std::shared_ptr<PeerImp> p;
    for (auto& [id, w] : ids_)
    {
        if (p = w.lock(); p != nullptr)
        {
            bool const reduceRelayEnabled = p->txReduceRelayEnabled();
            // tx reduced relay feature disabled
            if (!reduceRelayEnabled)
                ++disabled;

            if (toSkip.count(id) == 0)
                ret.emplace_back(std::move(p));
            else if (reduceRelayEnabled)
                ++enabledInSkip;
        }
    }

    return ret;
}

void
OverlayImpl::checkTracking(std::uint32_t index)
{
    for_each(
        [index](std::shared_ptr<PeerImp>&& sp) { sp->checkTracking(index); });
}

std::shared_ptr<Peer>
OverlayImpl::findPeerByShortID(Peer::id_t const& id) const
{
    std::lock_guard lock(mutex_);
    auto const iter = ids_.find(id);
    if (iter != ids_.end())
        return iter->second.lock();
    return {};
}

// A public key hash map was not used due to the peer connect/disconnect
// update overhead outweighing the performance of a small set linear search.
std::shared_ptr<Peer>
OverlayImpl::findPeerByPublicKey(PublicKey const& pubKey)
{
    std::lock_guard lock(mutex_);
    // NOTE The purpose of peer is to delay the destruction of PeerImp
    std::shared_ptr<PeerImp> peer;
    for (auto const& e : ids_)
    {
        if (peer = e.second.lock(); peer != nullptr)
        {
            if (peer->getNodePublic() == pubKey)
                return peer;
        }
    }
    return {};
}

void
OverlayImpl::broadcast(protocol::TMProposeSet& m)
{
    auto const sm = std::make_shared<Message>(m, protocol::mtPROPOSE_LEDGER);
    for_each([&](std::shared_ptr<PeerImp>&& p) { p->send(sm); });
}

std::set<Peer::id_t>
OverlayImpl::relay(
    protocol::TMProposeSet& m,
    uint256 const& uid,
    PublicKey const& validator)
{
    if (auto const toSkip = app_.getHashRouter().shouldRelay(uid))
    {
        auto const sm =
            std::make_shared<Message>(m, protocol::mtPROPOSE_LEDGER, validator);
        for_each([&](std::shared_ptr<PeerImp>&& p) {
            if (toSkip->find(p->id()) == toSkip->end())
                p->send(sm);
        });
        return *toSkip;
    }
    return {};
}

void
OverlayImpl::broadcast(protocol::TMValidation& m)
{
    auto const sm = std::make_shared<Message>(m, protocol::mtVALIDATION);
    for_each([sm](std::shared_ptr<PeerImp>&& p) { p->send(sm); });
}

std::set<Peer::id_t>
OverlayImpl::relay(
    protocol::TMValidation& m,
    uint256 const& uid,
    PublicKey const& validator)
{
    if (auto const toSkip = app_.getHashRouter().shouldRelay(uid))
    {
        auto const sm =
            std::make_shared<Message>(m, protocol::mtVALIDATION, validator);
        for_each([&](std::shared_ptr<PeerImp>&& p) {
            if (toSkip->find(p->id()) == toSkip->end())
                p->send(sm);
        });
        return *toSkip;
    }
    return {};
}

std::shared_ptr<Message>
OverlayImpl::getManifestsMessage()
{
    std::lock_guard g(manifestLock_);

    if (auto seq = app_.validatorManifests().sequence();
        seq != manifestListSeq_)
    {
        protocol::TMManifests tm;

        app_.validatorManifests().for_each_manifest(
            [&tm](std::size_t s) { tm.mutable_list()->Reserve(s); },
            [&tm, &hr = app_.getHashRouter()](Manifest const& manifest) {
                tm.add_list()->set_stobject(
                    manifest.serialized.data(), manifest.serialized.size());
                hr.addSuppression(manifest.hash());
            });

        manifestMessage_.reset();

        if (tm.list_size() != 0)
            manifestMessage_ =
                std::make_shared<Message>(tm, protocol::mtMANIFESTS);

        manifestListSeq_ = seq;
    }

    return manifestMessage_;
}

void
OverlayImpl::relay(
    uint256 const& hash,
    std::optional<std::reference_wrapper<protocol::TMTransaction>> tx,
    std::set<Peer::id_t> const& toSkip)
{
    bool relay = tx.has_value();
    if (relay)
    {
        auto& txn = tx->get();
        SerialIter sit(makeSlice(txn.rawtransaction()));
        relay = !isPseudoTx(STTx{sit});
    }

    Overlay::PeerSequence peers = {};
    std::size_t total = 0;
    std::size_t disabled = 0;
    std::size_t enabledInSkip = 0;

    if (!relay)
    {
        if (!app_.config().TX_REDUCE_RELAY_ENABLE)
            return;

        peers = getActivePeers(toSkip, total, disabled, enabledInSkip);
        JLOG(journal_.trace())
            << "not relaying tx, total peers " << peers.size();
        for (auto const& p : peers)
            p->addTxQueue(hash);
        return;
    }

    auto& txn = tx->get();
    auto const sm = std::make_shared<Message>(txn, protocol::mtTRANSACTION);
    peers = getActivePeers(toSkip, total, disabled, enabledInSkip);
    auto const minRelay = app_.config().TX_REDUCE_RELAY_MIN_PEERS + disabled;

    if (!app_.config().TX_REDUCE_RELAY_ENABLE || total <= minRelay)
    {
        for (auto const& p : peers)
            p->send(sm);
        if (app_.config().TX_REDUCE_RELAY_ENABLE ||
            app_.config().TX_REDUCE_RELAY_METRICS)
            txMetrics_.addMetrics(total, toSkip.size(), 0);
        return;
    }

    // We have more peers than the minimum (disabled + minimum enabled),
    // relay to all disabled and some randomly selected enabled that
    // do not have the transaction.
    auto const enabledTarget = app_.config().TX_REDUCE_RELAY_MIN_PEERS +
        (total - minRelay) * app_.config().TX_RELAY_PERCENTAGE / 100;

    txMetrics_.addMetrics(enabledTarget, toSkip.size(), disabled);

    if (enabledTarget > enabledInSkip)
        std::shuffle(peers.begin(), peers.end(), default_prng());

    JLOG(journal_.trace()) << "relaying tx, total peers " << peers.size()
                           << " selected " << enabledTarget << " skip "
                           << toSkip.size() << " disabled " << disabled;

    // count skipped peers with the enabled feature towards the quota
    std::uint16_t enabledAndRelayed = enabledInSkip;
    for (auto const& p : peers)
    {
        // always relay to a peer with the disabled feature
        if (!p->txReduceRelayEnabled())
        {
            p->send(sm);
        }
        else if (enabledAndRelayed < enabledTarget)
        {
            enabledAndRelayed++;
            p->send(sm);
        }
        else
        {
            p->addTxQueue(hash);
        }
    }
}

//------------------------------------------------------------------------------

void
OverlayImpl::remove(Child& child)
{
    std::lock_guard lock(mutex_);
    list_.erase(&child);
    if (list_.empty())
        cond_.notify_all();
}

void
OverlayImpl::stopChildren()
{
    // Calling list_[].second->stop() may cause list_ to be modified
    // (OverlayImpl::remove() may be called on this same thread).  So
    // iterating directly over list_ to call child->stop() could lead to
    // undefined behavior.
    //
    // Therefore we copy all of the weak/shared ptrs out of list_ before we
    // start calling stop() on them.  That guarantees OverlayImpl::remove()
    // won't be called until vector<> children leaves scope.
    std::vector<std::shared_ptr<Child>> children;
    {
        std::lock_guard lock(mutex_);
        if (!work_)
            return;
        work_ = std::nullopt;

        children.reserve(list_.size());
        for (auto const& element : list_)
        {
            children.emplace_back(element.second.lock());
        }
    }  // lock released

    for (auto const& child : children)
    {
        if (child != nullptr)
            child->stop();
    }
}

void
OverlayImpl::autoConnect()
{
    auto const result = m_peerFinder->autoconnect();
    for (auto addr : result)
        connect(addr);
}

void
OverlayImpl::sendEndpoints()
{
    auto const result = m_peerFinder->buildEndpointsForPeers();
    for (auto const& e : result)
    {
        std::shared_ptr<PeerImp> peer;
        {
            std::lock_guard lock(mutex_);
            auto const iter = m_peers.find(e.first);
            if (iter != m_peers.end())
                peer = iter->second.lock();
        }
        if (peer)
            peer->sendEndpoints(e.second.begin(), e.second.end());
    }
}

void
OverlayImpl::sendTxQueue()
{
    for_each([](auto const& p) {
        if (p->txReduceRelayEnabled())
            p->sendTxQueue();
    });
}

std::shared_ptr<Message>
makeSquelchMessage(
    PublicKey const& validator,
    bool squelch,
    uint32_t squelchDuration)
{
    protocol::TMSquelch m;
    m.set_squelch(squelch);
    m.set_validatorpubkey(validator.data(), validator.size());
    if (squelch)
        m.set_squelchduration(squelchDuration);
    return std::make_shared<Message>(m, protocol::mtSQUELCH);
}

void
OverlayImpl::unsquelch(PublicKey const& validator, Peer::id_t id) const
{
    if (auto peer = findPeerByShortID(id); peer)
    {
        // optimize - multiple message with different
        // validator might be sent to the same peer
        peer->send(makeSquelchMessage(validator, false, 0));
    }
}

void
OverlayImpl::squelch(
    PublicKey const& validator,
    Peer::id_t id,
    uint32_t squelchDuration) const
{
    if (auto peer = findPeerByShortID(id); peer)
    {
        peer->send(makeSquelchMessage(validator, true, squelchDuration));
    }
}

void
OverlayImpl::squelchAll(
    PublicKey const& validator,
    uint32_t squelchDuration,
    std::function<void(Peer::id_t)> report)
{
    for_each([&](std::shared_ptr<PeerImp>&& p) {
        p->send(makeSquelchMessage(validator, true, squelchDuration));
        report(p->id());
    });
}

void
OverlayImpl::updateSlotAndSquelch(
    uint256 const& key,
    PublicKey const& validator,
    std::set<Peer::id_t>&& peers,
    bool isTrusted)
{
    if (!slots_.baseSquelchReady())
        return;

    if (!strand_.running_in_this_thread())
        return post(
            strand_,
<<<<<<< HEAD
            [this,
             key,
             validator,
             peers = std::move(peers),
             isTrusted]() mutable {
                updateSlotAndSquelch(
                    key, validator, std::move(peers), isTrusted);
=======
            // Must capture copies of reference parameters (i.e. key, validator)
            [this,
             key = key,
             validator = validator,
             peers = std::move(peers),
             type]() mutable {
                updateSlotAndSquelch(key, validator, std::move(peers), type);
>>>>>>> 6419f9a2
            });

    for (auto id : peers)
        slots_.updateSlotAndSquelch(
            key,
            validator,
            id,
            [&]() { reportInboundTraffic(TrafficCount::squelch_ignored, 0); },
            isTrusted);
}

void
OverlayImpl::updateSlotAndSquelch(
    uint256 const& key,
    PublicKey const& validator,
    Peer::id_t peer,
    bool isTrusted)
{
    if (!slots_.baseSquelchReady())
        return;

    if (!strand_.running_in_this_thread())
<<<<<<< HEAD
        return post(strand_, [this, key, validator, peer, isTrusted]() {
            updateSlotAndSquelch(key, validator, peer, isTrusted);
        });
=======
        return post(
            strand_,
            // Must capture copies of reference parameters (i.e. key, validator)
            [this, key = key, validator = validator, peer, type]() {
                updateSlotAndSquelch(key, validator, peer, type);
            });
>>>>>>> 6419f9a2

    slots_.updateSlotAndSquelch(
        key,
        validator,
        peer,
        [&]() { reportInboundTraffic(TrafficCount::squelch_ignored, 0); },
        isTrusted);
}

void
OverlayImpl::updateUntrustedValidatorSlot(
    uint256 const& key,
    PublicKey const& validator,
    Peer::id_t peer)
{
    if (!slots_.enhancedSquelchReady())
        return;

    if (!strand_.running_in_this_thread())
        return post(strand_, [this, key, validator, peer]() {
            updateUntrustedValidatorSlot(key, validator, peer);
        });

    slots_.updateUntrustedValidatorSlot(key, validator, peer, [&]() {
        reportInboundTraffic(TrafficCount::squelch_ignored, 0);
    });
}

void
OverlayImpl::handleUntrustedSquelch(PublicKey const& validator)
{
    if (!strand_.running_in_this_thread())
        return post(
            strand_,
            std::bind(&OverlayImpl::handleUntrustedSquelch, this, validator));

    auto count = 0;
    // we can get the total number of peers with size(), however that would have
    // to acquire another lock on peers. Instead, count the number of peers in
    // the same loop, as we're already iterating all peers.
    auto total = 0;
    for_each([&](std::shared_ptr<PeerImp>&& p) {
        ++total;
        if (p->isSquelched(validator))
            ++count;
    });

    // if majority of peers squelched the validator
    if (count >= total - 1)
        slots_.squelchUntrustedValidator(validator);
}

void
OverlayImpl::deletePeer(Peer::id_t id)
{
    if (!strand_.running_in_this_thread())
        return post(strand_, std::bind(&OverlayImpl::deletePeer, this, id));

    slots_.deletePeer(id, true);
}

void
OverlayImpl::deleteIdlePeers()
{
    if (!strand_.running_in_this_thread())
        return post(strand_, std::bind(&OverlayImpl::deleteIdlePeers, this));

    slots_.deleteIdlePeers();
}

//------------------------------------------------------------------------------

Overlay::Setup
setup_Overlay(BasicConfig const& config)
{
    Overlay::Setup setup;

    {
        auto const& section = config.section("overlay");
        setup.context = make_SSLContext("");

        set(setup.ipLimit, "ip_limit", section);
        if (setup.ipLimit < 0)
            Throw<std::runtime_error>("Configured IP limit is invalid");

        std::string ip;
        set(ip, "public_ip", section);
        if (!ip.empty())
        {
            boost::system::error_code ec;
            setup.public_ip = beast::IP::Address::from_string(ip, ec);
            if (ec || beast::IP::is_private(setup.public_ip))
                Throw<std::runtime_error>("Configured public IP is invalid");
        }
    }

    {
        auto const& section = config.section("crawl");
        auto const& values = section.values();

        if (values.size() > 1)
        {
            Throw<std::runtime_error>(
                "Configured [crawl] section is invalid, too many values");
        }

        bool crawlEnabled = true;

        // Only allow "0|1" as a value
        if (values.size() == 1)
        {
            try
            {
                crawlEnabled = boost::lexical_cast<bool>(values.front());
            }
            catch (boost::bad_lexical_cast const&)
            {
                Throw<std::runtime_error>(
                    "Configured [crawl] section has invalid value: " +
                    values.front());
            }
        }

        if (crawlEnabled)
        {
            if (get<bool>(section, "overlay", true))
            {
                setup.crawlOptions |= CrawlOptions::Overlay;
            }
            if (get<bool>(section, "server", true))
            {
                setup.crawlOptions |= CrawlOptions::ServerInfo;
            }
            if (get<bool>(section, "counts", false))
            {
                setup.crawlOptions |= CrawlOptions::ServerCounts;
            }
            if (get<bool>(section, "unl", true))
            {
                setup.crawlOptions |= CrawlOptions::Unl;
            }
        }
    }
    {
        auto const& section = config.section("vl");

        set(setup.vlEnabled, "enabled", section);
    }

    try
    {
        auto id = config.legacy("network_id");

        if (!id.empty())
        {
            if (id == "main")
                id = "0";

            if (id == "testnet")
                id = "1";

            if (id == "devnet")
                id = "2";

            setup.networkID = beast::lexicalCastThrow<std::uint32_t>(id);
        }
    }
    catch (...)
    {
        Throw<std::runtime_error>(
            "Configured [network_id] section is invalid: must be a number "
            "or one of the strings 'main', 'testnet' or 'devnet'.");
    }

    return setup;
}

std::unique_ptr<Overlay>
make_Overlay(
    Application& app,
    Overlay::Setup const& setup,
    ServerHandler& serverHandler,
    Resource::Manager& resourceManager,
    Resolver& resolver,
    boost::asio::io_service& io_service,
    BasicConfig const& config,
    beast::insight::Collector::ptr const& collector)
{
    return std::make_unique<OverlayImpl>(
        app,
        setup,
        serverHandler,
        resourceManager,
        resolver,
        io_service,
        config,
        collector);
}

}  // namespace ripple<|MERGE_RESOLUTION|>--- conflicted
+++ resolved
@@ -1443,23 +1443,14 @@
     if (!strand_.running_in_this_thread())
         return post(
             strand_,
-<<<<<<< HEAD
-            [this,
-             key,
-             validator,
-             peers = std::move(peers),
-             isTrusted]() mutable {
-                updateSlotAndSquelch(
-                    key, validator, std::move(peers), isTrusted);
-=======
             // Must capture copies of reference parameters (i.e. key, validator)
             [this,
              key = key,
              validator = validator,
              peers = std::move(peers),
-             type]() mutable {
-                updateSlotAndSquelch(key, validator, std::move(peers), type);
->>>>>>> 6419f9a2
+             isTrusted]() mutable {
+                updateSlotAndSquelch(
+                    key, validator, std::move(peers), isTrusted);
             });
 
     for (auto id : peers)
@@ -1482,18 +1473,12 @@
         return;
 
     if (!strand_.running_in_this_thread())
-<<<<<<< HEAD
-        return post(strand_, [this, key, validator, peer, isTrusted]() {
-            updateSlotAndSquelch(key, validator, peer, isTrusted);
-        });
-=======
         return post(
             strand_,
             // Must capture copies of reference parameters (i.e. key, validator)
-            [this, key = key, validator = validator, peer, type]() {
-                updateSlotAndSquelch(key, validator, peer, type);
+            [this, key = key, validator = validator, peer, isTrusted]() {
+                updateSlotAndSquelch(key, validator, peer, isTrusted);
             });
->>>>>>> 6419f9a2
 
     slots_.updateSlotAndSquelch(
         key,
