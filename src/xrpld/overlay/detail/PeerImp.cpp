--- conflicted
+++ resolved
@@ -603,7 +603,7 @@
         return post(
             strand_,
             std::bind(
-                (void(Peer::*)(std::string const&)) & PeerImp::fail,
+                (void (Peer::*)(std::string const&))&PeerImp::fail,
                 shared_from_this(),
                 reason));
     if (journal_.active(beast::severities::kWarning) && socket_.is_open())
@@ -1284,9 +1284,6 @@
         auto stx = std::make_shared<STTx const>(sit);
         uint256 txID = stx->getTransactionID();
 
-<<<<<<< HEAD
-        LedgerFlags flags;
-=======
         // Charge strongly for attempting to relay a txn with tfInnerBatchTxn
         // LCOV_EXCL_START
         if (stx->isFlag(tfInnerBatchTxn) &&
@@ -1299,8 +1296,7 @@
         }
         // LCOV_EXCL_STOP
 
-        int flags;
->>>>>>> d71ce519
+        LedgerFlags flags;
         constexpr std::chrono::seconds tx_interval = 10s;
 
         if (!app_.getHashRouter().shouldProcess(txID, id_, flags, tx_interval))
@@ -1503,8 +1499,9 @@
                 }
                 else
                 {
-                    peer->send(std::make_shared<Message>(
-                        reply, protocol::mtPROOF_PATH_RESPONSE));
+                    peer->send(
+                        std::make_shared<Message>(
+                            reply, protocol::mtPROOF_PATH_RESPONSE));
                 }
             }
         });
@@ -1558,8 +1555,9 @@
                 }
                 else
                 {
-                    peer->send(std::make_shared<Message>(
-                        reply, protocol::mtREPLAY_DELTA_RESPONSE));
+                    peer->send(
+                        std::make_shared<Message>(
+                            reply, protocol::mtREPLAY_DELTA_RESPONSE));
                 }
             }
         });
