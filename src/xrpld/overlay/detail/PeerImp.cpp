//------------------------------------------------------------------------------
/*
    This file is part of rippled: https://github.com/ripple/rippled
    Copyright (c) 2012, 2013 Ripple Labs Inc.

    Permission to use, copy, modify, and/or distribute this software for any
    purpose  with  or without fee is hereby granted, provided that the above
    copyright notice and this permission notice appear in all copies.

    THE  SOFTWARE IS PROVIDED "AS IS" AND THE AUTHOR DISCLAIMS ALL WARRANTIES
    WITH  REGARD  TO  THIS  SOFTWARE  INCLUDING  ALL  IMPLIED  WARRANTIES  OF
    MERCHANTABILITY  AND  FITNESS. IN NO EVENT SHALL THE AUTHOR BE LIABLE FOR
    ANY  SPECIAL ,  DIRECT, INDIRECT, OR CONSEQUENTIAL DAMAGES OR ANY DAMAGES
    WHATSOEVER  RESULTING  FROM  LOSS  OF USE, DATA OR PROFITS, WHETHER IN AN
    ACTION  OF  CONTRACT, NEGLIGENCE OR OTHER TORTIOUS ACTION, ARISING OUT OF
    OR IN CONNECTION WITH THE USE OR PERFORMANCE OF THIS SOFTWARE.
*/
//==============================================================================

#include <xrpld/app/consensus/RCLValidations.h>
#include <xrpld/app/ledger/InboundLedgers.h>
#include <xrpld/app/ledger/InboundTransactions.h>
#include <xrpld/app/ledger/LedgerMaster.h>
#include <xrpld/app/ledger/TransactionMaster.h>
#include <xrpld/app/misc/HashRouter.h>
#include <xrpld/app/misc/LoadFeeTrack.h>
#include <xrpld/app/misc/NetworkOPs.h>
#include <xrpld/app/misc/Transaction.h>
#include <xrpld/app/misc/ValidatorList.h>
#include <xrpld/app/tx/apply.h>
#include <xrpld/overlay/Cluster.h>
#include <xrpld/overlay/detail/PeerImp.h>
#include <xrpld/overlay/detail/Tuning.h>
#include <xrpld/perflog/PerfLog.h>

#include <xrpl/basics/UptimeClock.h>
#include <xrpl/basics/base64.h>
#include <xrpl/basics/random.h>
#include <xrpl/basics/safe_cast.h>
#include <xrpl/protocol/TxFlags.h>
#include <xrpl/protocol/digest.h>

#include <boost/algorithm/string/predicate.hpp>
#include <boost/beast/core/ostream.hpp>

#include <algorithm>
#include <chrono>
#include <memory>
#include <mutex>
#include <numeric>
#include <sstream>

using namespace std::chrono_literals;

namespace ripple {

namespace {
/** The threshold above which we treat a peer connection as high latency */
std::chrono::milliseconds constexpr peerHighLatency{300};

/** How often we PING the peer to check for latency and sendq probe */
std::chrono::seconds constexpr peerTimerInterval{60};

/** The timeout for a shutdown timer */
std::chrono::seconds constexpr shutdownTimerInterval{5};

}  // namespace

// TODO: Remove this exclusion once unit tests are added after the hotfix
// release.

PeerImp::PeerImp(
    Application& app,
    id_t id,
    std::shared_ptr<PeerFinder::Slot> const& slot,
    http_request_type&& request,
    PublicKey const& publicKey,
    ProtocolVersion protocol,
    Resource::Consumer consumer,
    std::unique_ptr<stream_type>&& stream_ptr,
    OverlayImpl& overlay)
    : Child(overlay)
    , app_(app)
    , id_(id)
    , sink_(app_.journal("Peer"), makePrefix(id))
    , p_sink_(app_.journal("Protocol"), makePrefix(id))
    , journal_(sink_)
    , p_journal_(p_sink_)
    , stream_ptr_(std::move(stream_ptr))
    , socket_(stream_ptr_->next_layer().socket())
    , stream_(*stream_ptr_)
    , strand_(boost::asio::make_strand(socket_.get_executor()))
    , timer_(waitable_timer{socket_.get_executor()})
    , remote_address_(slot->remote_endpoint())
    , overlay_(overlay)
    , inbound_(true)
    , protocol_(protocol)
    , tracking_(Tracking::unknown)
    , trackingTime_(clock_type::now())
    , publicKey_(publicKey)
    , lastPingTime_(clock_type::now())
    , creationTime_(clock_type::now())
    , squelch_(app_.journal("Squelch"))
    , usage_(consumer)
    , fee_{Resource::feeTrivialPeer, ""}
    , slot_(slot)
    , request_(std::move(request))
    , headers_(request_)
    , compressionEnabled_(
          peerFeatureEnabled(
              headers_,
              FEATURE_COMPR,
              "lz4",
              app_.config().COMPRESSION)
              ? Compressed::On
              : Compressed::Off)
    , txReduceRelayEnabled_(peerFeatureEnabled(
          headers_,
          FEATURE_TXRR,
          app_.config().TX_REDUCE_RELAY_ENABLE))
    , ledgerReplayEnabled_(peerFeatureEnabled(
          headers_,
          FEATURE_LEDGER_REPLAY,
          app_.config().LEDGER_REPLAY))
    , ledgerReplayMsgHandler_(app, app.getLedgerReplayer())
{
    JLOG(journal_.info())
        << "compression enabled " << (compressionEnabled_ == Compressed::On)
        << " vp reduce-relay base squelch enabled "
        << peerFeatureEnabled(
               headers_,
               FEATURE_VPRR,
               app_.config().VP_REDUCE_RELAY_BASE_SQUELCH_ENABLE)
        << " tx reduce-relay enabled " << txReduceRelayEnabled_ << " on "
        << remote_address_ << " " << id_;
}

PeerImp::~PeerImp()
{
    bool const inCluster{cluster()};

    overlay_.deletePeer(id_);
    overlay_.onPeerDeactivate(id_);
    overlay_.peerFinder().on_closed(slot_);
    overlay_.remove(slot_);

    if (inCluster)
    {
        JLOG(journal_.warn()) << name() << " left cluster";
    }
}

// Helper function to check for valid uint256 values in protobuf buffers
static bool
stringIsUint256Sized(std::string const& pBuffStr)
{
    return pBuffStr.size() == uint256::size();
}

void
PeerImp::run()
{
    if (!strand_.running_in_this_thread())
        return post(strand_, std::bind(&PeerImp::run, shared_from_this()));

    auto parseLedgerHash =
        [](std::string_view value) -> std::optional<uint256> {
        if (uint256 ret; ret.parseHex(value))
            return ret;

        if (auto const s = base64_decode(value); s.size() == uint256::size())
            return uint256{s};

        return std::nullopt;
    };

    std::optional<uint256> closed;
    std::optional<uint256> previous;

    if (auto const iter = headers_.find("Closed-Ledger");
        iter != headers_.end())
    {
        closed = parseLedgerHash(iter->value());

        if (!closed)
            fail("Malformed handshake data (1)");
    }

    if (auto const iter = headers_.find("Previous-Ledger");
        iter != headers_.end())
    {
        previous = parseLedgerHash(iter->value());

        if (!previous)
            fail("Malformed handshake data (2)");
    }

    if (previous && !closed)
        fail("Malformed handshake data (3)");

    {
        std::lock_guard<std::mutex> sl(recentLock_);
        if (closed)
            closedLedgerHash_ = *closed;
        if (previous)
            previousLedgerHash_ = *previous;
    }

    if (inbound_)
        doAccept();
    else
        doProtocolStart();

    // Anything else that needs to be done with the connection should be
    // done in doProtocolStart
}

void
PeerImp::stop()
{
    if (!strand_.running_in_this_thread())
        return post(strand_, std::bind(&PeerImp::stop, shared_from_this()));

    if (!socket_.is_open())
        return;

    // The rationale for using different severity levels is that
    // outbound connections are under our control and may be logged
    // at a higher level, but inbound connections are more numerous and
    // uncontrolled so to prevent log flooding the severity is reduced.
    JLOG(journal_.debug()) << "stop: Stop";

    shutdown();
}

//------------------------------------------------------------------------------

void
PeerImp::send(std::shared_ptr<Message> const& m)
{
    if (!strand_.running_in_this_thread())
        return post(strand_, std::bind(&PeerImp::send, shared_from_this(), m));

    if (!socket_.is_open())
        return;

    // we are in progress of closing the connection
    if (shutdown_)
        return tryAsyncShutdown();

    auto validator = m->getValidatorKey();
    if (validator && !squelch_.expireSquelch(*validator))
    {
        overlay_.reportOutboundTraffic(
            TrafficCount::category::squelch_suppressed,
            static_cast<int>(m->getBuffer(compressionEnabled_).size()));
        return;
    }

    // report categorized outgoing traffic
    overlay_.reportOutboundTraffic(
        safe_cast<TrafficCount::category>(m->getCategory()),
        static_cast<int>(m->getBuffer(compressionEnabled_).size()));

    // report total outgoing traffic
    overlay_.reportOutboundTraffic(
        TrafficCount::category::total,
        static_cast<int>(m->getBuffer(compressionEnabled_).size()));

    auto sendq_size = send_queue_.size();

    if (sendq_size < Tuning::targetSendQueue)
    {
        // To detect a peer that does not read from their
        // side of the connection, we expect a peer to have
        // a small senq periodically
        large_sendq_ = 0;
    }
    else if (auto sink = journal_.debug();
             sink && (sendq_size % Tuning::sendQueueLogFreq) == 0)
    {
        std::string const n = name();
        sink << (n.empty() ? remote_address_.to_string() : n)
             << " sendq: " << sendq_size;
    }

    send_queue_.push(m);

    if (sendq_size != 0)
        return;

    boost::asio::async_write(
        stream_,
        boost::asio::buffer(
            send_queue_.front()->getBuffer(compressionEnabled_)),
        bind_executor(
            strand_,
            std::bind(
                &PeerImp::onWriteMessage,
                shared_from_this(),
                std::placeholders::_1,
                std::placeholders::_2)));
}

void
PeerImp::sendTxQueue()
{
    if (!strand_.running_in_this_thread())
        return post(
            strand_, std::bind(&PeerImp::sendTxQueue, shared_from_this()));

    if (!txQueue_.empty())
    {
        protocol::TMHaveTransactions ht;
        std::for_each(txQueue_.begin(), txQueue_.end(), [&](auto const& hash) {
            ht.add_hashes(hash.data(), hash.size());
        });
        JLOG(p_journal_.trace()) << "sendTxQueue " << txQueue_.size();
        txQueue_.clear();
        send(std::make_shared<Message>(ht, protocol::mtHAVE_TRANSACTIONS));
    }
}

void
PeerImp::addTxQueue(uint256 const& hash)
{
    if (!strand_.running_in_this_thread())
        return post(
            strand_, std::bind(&PeerImp::addTxQueue, shared_from_this(), hash));

    if (txQueue_.size() == reduce_relay::MAX_TX_QUEUE_SIZE)
    {
        JLOG(p_journal_.warn()) << "addTxQueue exceeds the cap";
        sendTxQueue();
    }

    txQueue_.insert(hash);
    JLOG(p_journal_.trace()) << "addTxQueue " << txQueue_.size();
}

void
PeerImp::removeTxQueue(uint256 const& hash)
{
    if (!strand_.running_in_this_thread())
        return post(
            strand_,
            std::bind(&PeerImp::removeTxQueue, shared_from_this(), hash));

    auto removed = txQueue_.erase(hash);
    JLOG(p_journal_.trace()) << "removeTxQueue " << removed;
}

void
PeerImp::charge(Resource::Charge const& fee, std::string const& context)
{
    if ((usage_.charge(fee, context) == Resource::drop) &&
        usage_.disconnect(p_journal_) && strand_.running_in_this_thread())
    {
        // Sever the connection
        overlay_.incPeerDisconnectCharges();
        fail("charge: Resources");
    }
}

//------------------------------------------------------------------------------

bool
PeerImp::crawl() const
{
    auto const iter = headers_.find("Crawl");
    if (iter == headers_.end())
        return false;
    return boost::iequals(iter->value(), "public");
}

bool
PeerImp::cluster() const
{
    return static_cast<bool>(app_.cluster().member(publicKey_));
}

std::string
PeerImp::getVersion() const
{
    if (inbound_)
        return headers_["User-Agent"];
    return headers_["Server"];
}

Json::Value
PeerImp::json()
{
    Json::Value ret(Json::objectValue);

    ret[jss::public_key] = toBase58(TokenType::NodePublic, publicKey_);
    ret[jss::address] = remote_address_.to_string();

    if (inbound_)
        ret[jss::inbound] = true;

    if (cluster())
    {
        ret[jss::cluster] = true;

        if (auto const n = name(); !n.empty())
            // Could move here if Json::Value supported moving from a string
            ret[jss::name] = n;
    }

    if (auto const d = domain(); !d.empty())
        ret[jss::server_domain] = std::string{d};

    if (auto const nid = headers_["Network-ID"]; !nid.empty())
        ret[jss::network_id] = std::string{nid};

    ret[jss::load] = usage_.balance();

    if (auto const version = getVersion(); !version.empty())
        ret[jss::version] = std::string{version};

    ret[jss::protocol] = to_string(protocol_);

    {
        std::lock_guard sl(recentLock_);
        if (latency_)
            ret[jss::latency] = static_cast<Json::UInt>(latency_->count());
    }

    ret[jss::uptime] = static_cast<Json::UInt>(
        std::chrono::duration_cast<std::chrono::seconds>(uptime()).count());

    std::uint32_t minSeq, maxSeq;
    ledgerRange(minSeq, maxSeq);

    if ((minSeq != 0) || (maxSeq != 0))
        ret[jss::complete_ledgers] =
            std::to_string(minSeq) + " - " + std::to_string(maxSeq);

    switch (tracking_.load())
    {
        case Tracking::diverged:
            ret[jss::track] = "diverged";
            break;

        case Tracking::unknown:
            ret[jss::track] = "unknown";
            break;

        case Tracking::converged:
            // Nothing to do here
            break;
    }

    uint256 closedLedgerHash;
    protocol::TMStatusChange last_status;
    {
        std::lock_guard sl(recentLock_);
        closedLedgerHash = closedLedgerHash_;
        last_status = last_status_;
    }

    if (closedLedgerHash != beast::zero)
        ret[jss::ledger] = to_string(closedLedgerHash);

    if (last_status.has_newstatus())
    {
        switch (last_status.newstatus())
        {
            case protocol::nsCONNECTING:
                ret[jss::status] = "connecting";
                break;

            case protocol::nsCONNECTED:
                ret[jss::status] = "connected";
                break;

            case protocol::nsMONITORING:
                ret[jss::status] = "monitoring";
                break;

            case protocol::nsVALIDATING:
                ret[jss::status] = "validating";
                break;

            case protocol::nsSHUTTING:
                ret[jss::status] = "shutting";
                break;

            default:
                JLOG(p_journal_.warn())
                    << "Unknown status: " << last_status.newstatus();
        }
    }

    ret[jss::metrics] = Json::Value(Json::objectValue);
    ret[jss::metrics][jss::total_bytes_recv] =
        std::to_string(metrics_.recv.total_bytes());
    ret[jss::metrics][jss::total_bytes_sent] =
        std::to_string(metrics_.sent.total_bytes());
    ret[jss::metrics][jss::avg_bps_recv] =
        std::to_string(metrics_.recv.average_bytes());
    ret[jss::metrics][jss::avg_bps_sent] =
        std::to_string(metrics_.sent.average_bytes());

    return ret;
}

bool
PeerImp::supportsFeature(ProtocolFeature f) const
{
    switch (f)
    {
        case ProtocolFeature::ValidatorListPropagation:
            return protocol_ >= make_protocol(2, 1);
        case ProtocolFeature::ValidatorList2Propagation:
            return protocol_ >= make_protocol(2, 2);
        case ProtocolFeature::LedgerReplay:
            return ledgerReplayEnabled_;
    }
    return false;
}

//------------------------------------------------------------------------------

bool
PeerImp::hasLedger(uint256 const& hash, std::uint32_t seq) const
{
    {
        std::lock_guard sl(recentLock_);
        if ((seq != 0) && (seq >= minLedger_) && (seq <= maxLedger_) &&
            (tracking_.load() == Tracking::converged))
            return true;
        if (std::find(recentLedgers_.begin(), recentLedgers_.end(), hash) !=
            recentLedgers_.end())
            return true;
    }
    return false;
}

void
PeerImp::ledgerRange(std::uint32_t& minSeq, std::uint32_t& maxSeq) const
{
    std::lock_guard sl(recentLock_);

    minSeq = minLedger_;
    maxSeq = maxLedger_;
}

bool
PeerImp::hasTxSet(uint256 const& hash) const
{
    std::lock_guard sl(recentLock_);
    return std::find(recentTxSets_.begin(), recentTxSets_.end(), hash) !=
        recentTxSets_.end();
}

void
PeerImp::cycleStatus()
{
    // Operations on closedLedgerHash_ and previousLedgerHash_ must be
    // guarded by recentLock_.
    std::lock_guard sl(recentLock_);
    previousLedgerHash_ = closedLedgerHash_;
    closedLedgerHash_.zero();
}

bool
PeerImp::hasRange(std::uint32_t uMin, std::uint32_t uMax)
{
    std::lock_guard sl(recentLock_);
    return (tracking_ != Tracking::diverged) && (uMin >= minLedger_) &&
        (uMax <= maxLedger_);
}

//------------------------------------------------------------------------------

void
PeerImp::fail(std::string const& name, error_code ec)
{
    XRPL_ASSERT(
        strand_.running_in_this_thread(),
<<<<<<< HEAD
        "ripple::PeerImp::fail : strand in this thread");

    if (!socket_.is_open())
        return;

    JLOG(journal_.warn()) << name << " from "
                          << toBase58(TokenType::NodePublic, publicKey_)
                          << " at " << remote_address_.to_string() << ": "
                          << ec.message();

    shutdown();
=======
        "ripple::PeerImp::close : strand in this thread");
    if (socket_.is_open())
    {
        detaching_ = true;  // DEPRECATED
        try
        {
            timer_.cancel();
            socket_.close();
        }
        catch (boost::system::system_error const&)
        {
            // ignored
        }

        overlay_.incPeerDisconnect();
        if (inbound_)
        {
            JLOG(journal_.debug()) << "Closed";
        }
        else
        {
            JLOG(journal_.info()) << "Closed";
        }
    }
>>>>>>> 1506e655
}

void
PeerImp::fail(std::string const& reason)
{
    if (!strand_.running_in_this_thread())
        return post(
            strand_,
            std::bind(
                (void(Peer::*)(std::string const&)) & PeerImp::fail,
                shared_from_this(),
                reason));

    if (!socket_.is_open())
        return;

    // Call to name() locks, log only if the message will be outputed
    if (journal_.active(beast::severities::kWarning))
    {
        std::string const n = name();
        JLOG(journal_.warn()) << (n.empty() ? remote_address_.to_string() : n)
                              << " failed: " << reason;
    }

    shutdown();
}

void
PeerImp::tryAsyncShutdown()
{
    XRPL_ASSERT(
        strand_.running_in_this_thread(),
        "ripple::PeerImp::tryAsyncShutdown : strand in this thread");

    if (!shutdown_ || shutdownStarted_)
        return;

    if (readPending_ || writePending_)
        return;

    shutdownStarted_ = true;

    setTimer(shutdownTimerInterval);

    // gracefully shutdown the SSL socket, performing a shutdown handshake
    stream_.async_shutdown(bind_executor(
        strand_,
        std::bind(
            &PeerImp::onShutdown, shared_from_this(), std::placeholders::_1)));
}

void
PeerImp::shutdown()
{
<<<<<<< HEAD
    XRPL_ASSERT(
        strand_.running_in_this_thread(),
        "ripple::PeerImp::shutdown: strand in this thread");

    if (!socket_.is_open())
        return;

    shutdown_ = true;

    boost::beast::get_lowest_layer(stream_).cancel();

    tryAsyncShutdown();
};

void
PeerImp::onShutdown(error_code ec)
{
    cancelTimer();
    if (ec)
    {
        // - eof: the stream was cleanly closed
        // - operation_aborted: an expired timer (slow shutdown)
        // - stream_truncated: the tcp connection closed (no handshake) it could
        // occur if a peer does not perform a graceful disconnect
        // - broken_pipe: the peer is gone
        if (ec != boost::asio::error::eof &&
            ec != boost::asio::error::operation_aborted)
        {
            JLOG(journal_.debug()) << "onShutdown: " << ec.message();
        }
=======
    try
    {
        timer_.expires_after(peerTimerInterval);
    }
    catch (boost::system::system_error const& e)
    {
        JLOG(journal_.error()) << "setTimer: " << e.code();
        return;
>>>>>>> 1506e655
    }

    close();
}

void
PeerImp::close()
{
<<<<<<< HEAD
    XRPL_ASSERT(
        strand_.running_in_this_thread(),
        "ripple::PeerImp::close : strand in this thread");

    if (!socket_.is_open())
        return;

    cancelTimer();

    error_code ec;
    socket_.close(ec);

    overlay_.incPeerDisconnect();

    // The rationale for using different severity levels is that
    // outbound connections are under our control and may be logged
    // at a higher level, but inbound connections are more numerous and
    // uncontrolled so to prevent log flooding the severity is reduced.
    JLOG((inbound_ ? journal_.debug() : journal_.info())) << "close: Closed";
=======
    try
    {
        timer_.cancel();
    }
    catch (boost::system::system_error const&)
    {
        // ignored
    }
>>>>>>> 1506e655
}

//------------------------------------------------------------------------------

void
PeerImp::setTimer(std::chrono::seconds interval)
{
    try
    {
        timer_.expires_after(interval);
    }
    catch (std::exception const& ex)
    {
        JLOG(journal_.error()) << "setTimer: " << ex.what();
        return close();
    };

    timer_.async_wait(bind_executor(
        strand_,
        std::bind(
            &PeerImp::onTimer, shared_from_this(), std::placeholders::_1)));
}

void
PeerImp::onTimer(error_code const& ec)
{
    if (!socket_.is_open())
        return;

    if (ec)
    {
        // do not initiate shutdown, timers are frequently cancelled
        if (ec == boost::asio::error::operation_aborted)
            return;

        // This should never happen
        JLOG(journal_.error()) << "onTimer: " << ec.message();
        return close();
    }

    // the timer expired before the shutdown completed
    // force close the connection
    if (shutdown_)
    {
        JLOG(journal_.debug()) << "onTimer: shutdown timer expired";
        return close();
    }

    if (large_sendq_++ >= Tuning::sendqIntervals)
        return fail("Large send queue");

    if (auto const t = tracking_.load(); !inbound_ && t != Tracking::converged)
    {
        clock_type::duration duration;

        {
            std::lock_guard sl(recentLock_);
            duration = clock_type::now() - trackingTime_;
        }

        if ((t == Tracking::diverged &&
             (duration > app_.config().MAX_DIVERGED_TIME)) ||
            (t == Tracking::unknown &&
             (duration > app_.config().MAX_UNKNOWN_TIME)))
        {
            overlay_.peerFinder().on_failure(slot_);
            return fail("Not useful");
        }
    }

    // Already waiting for PONG
    if (lastPingSeq_)
        return fail("Ping Timeout");

    lastPingTime_ = clock_type::now();
    lastPingSeq_ = rand_int<std::uint32_t>();

    protocol::TMPing message;
    message.set_type(protocol::TMPing::ptPING);
    message.set_seq(*lastPingSeq_);

    send(std::make_shared<Message>(message, protocol::mtPING));

    setTimer(peerTimerInterval);
}

void
PeerImp::cancelTimer() noexcept
{
    try
    {
        timer_.cancel();
    }
    catch (std::exception const& ex)
    {
        JLOG(journal_.error()) << "cancelTimer: " << ex.what();
    }
}

std::string
PeerImp::makePrefix(id_t id)
{
    std::stringstream ss;
    ss << "[" << std::setfill('0') << std::setw(3) << id << "] ";
    return ss.str();
}

//------------------------------------------------------------------------------
void
PeerImp::doAccept()
{
    XRPL_ASSERT(
        read_buffer_.size() == 0,
        "ripple::PeerImp::doAccept : empty read buffer");

    JLOG(journal_.debug()) << "doAccept: " << remote_address_;

    // a shutdown was initiated before the handshake, there is nothing to do
    if (shutdown_)
        return tryAsyncShutdown();

    auto const sharedValue = makeSharedValue(*stream_ptr_, journal_);

    // This shouldn't fail since we already computed
    // the shared value successfully in OverlayImpl
    if (!sharedValue)
        return fail("makeSharedValue: Unexpected failure");

    JLOG(journal_.debug()) << "Protocol: " << to_string(protocol_);
    JLOG(journal_.info()) << "Public Key: "
                          << toBase58(TokenType::NodePublic, publicKey_);

    if (auto member = app_.cluster().member(publicKey_))
    {
        {
            std::unique_lock lock{nameMutex_};
            name_ = *member;
        }
        JLOG(journal_.info()) << "Cluster name: " << *member;
    }

    overlay_.activate(shared_from_this());

    // XXX Set timer: connection is in grace period to be useful.
    // XXX Set timer: connection idle (idle may vary depending on connection
    // type.)

    auto write_buffer = std::make_shared<boost::beast::multi_buffer>();

    boost::beast::ostream(*write_buffer) << makeResponse(
        !overlay_.peerFinder().config().peerPrivate,
        request_,
        overlay_.setup().public_ip,
        remote_address_.address(),
        *sharedValue,
        overlay_.setup().networkID,
        protocol_,
        app_);

    // Write the whole buffer and only start protocol when that's done.
    boost::asio::async_write(
        stream_,
        write_buffer->data(),
        boost::asio::transfer_all(),
        bind_executor(
            strand_,
            [this, write_buffer, self = shared_from_this()](
                error_code ec, std::size_t bytes_transferred) {
                if (!socket_.is_open())
                    return;
                if (ec == boost::asio::error::operation_aborted)
                    return tryAsyncShutdown();
                if (ec)
                    return fail("onWriteResponse", ec);
                if (write_buffer->size() == bytes_transferred)
                    return doProtocolStart();
                return fail("Failed to write header");
            }));
}

std::string
PeerImp::name() const
{
    std::shared_lock read_lock{nameMutex_};
    return name_;
}

std::string
PeerImp::domain() const
{
    return headers_["Server-Domain"];
}

//------------------------------------------------------------------------------

// Protocol logic

void
PeerImp::doProtocolStart()
{
    // a shutdown was initiated before the handshare, there is nothing to do
    onReadMessage(error_code(), 0);

    // Send all the validator lists that have been loaded
    if (inbound_ && supportsFeature(ProtocolFeature::ValidatorListPropagation))
    {
        app_.validators().for_each_available(
            [&](std::string const& manifest,
                std::uint32_t version,
                std::map<std::size_t, ValidatorBlobInfo> const& blobInfos,
                PublicKey const& pubKey,
                std::size_t maxSequence,
                uint256 const& hash) {
                ValidatorList::sendValidatorList(
                    *this,
                    0,
                    pubKey,
                    maxSequence,
                    version,
                    manifest,
                    blobInfos,
                    app_.getHashRouter(),
                    p_journal_);

                // Don't send it next time.
                app_.getHashRouter().addSuppressionPeer(hash, id_);
            });
    }

    if (auto m = overlay_.getManifestsMessage())
        send(m);

    setTimer(peerTimerInterval);
}

// Called repeatedly with protocol message data
void
PeerImp::onReadMessage(error_code ec, std::size_t bytes_transferred)
{
    XRPL_ASSERT(
        strand_.running_in_this_thread(),
        "ripple::PeerImp::onReadMessage : strand in this thread");

    readPending_ = false;

    if (!socket_.is_open())
        return;

    if (ec)
    {
        if (ec == boost::asio::error::eof)
        {
            JLOG(journal_.debug()) << "EOF";
            return shutdown();
        }

        if (ec == boost::asio::error::operation_aborted)
            return tryAsyncShutdown();

        return fail("onReadMessage", ec);
    }

    if (auto stream = journal_.trace())
    {
        stream << "onReadMessage: "
               << (bytes_transferred > 0
                       ? to_string(bytes_transferred) + " bytes"
                       : "");
    }

    metrics_.recv.add_message(bytes_transferred);

    read_buffer_.commit(bytes_transferred);

    auto hint = Tuning::readBufferBytes;

    while (read_buffer_.size() > 0)
    {
        std::size_t bytes_consumed;

        using namespace std::chrono_literals;
        std::tie(bytes_consumed, ec) = perf::measureDurationAndLog(
            [&]() {
                return invokeProtocolMessage(read_buffer_.data(), *this, hint);
            },
            "invokeProtocolMessage",
            350ms,
            journal_);

        if (!socket_.is_open())
            return;

        // the error_code is produced by invokeProtocolMessage
        // it could be due to a bad message
        if (ec)
            return fail("onReadMessage", ec);

        if (bytes_consumed == 0)
            break;

        read_buffer_.consume(bytes_consumed);
    }

    if (shutdown_)
        return tryAsyncShutdown();

    readPending_ = true;

    XRPL_ASSERT(
        !shutdownStarted_, "ripple::PeerImp::onReadMessage : shutdown started");

    // Timeout on writes only
    stream_.async_read_some(
        read_buffer_.prepare(std::max(Tuning::readBufferBytes, hint)),
        bind_executor(
            strand_,
            std::bind(
                &PeerImp::onReadMessage,
                shared_from_this(),
                std::placeholders::_1,
                std::placeholders::_2)));
}

void
PeerImp::onWriteMessage(error_code ec, std::size_t bytes_transferred)
{
    XRPL_ASSERT(
        strand_.running_in_this_thread(),
        "ripple::PeerImp::onWriteMessage : strand in this thread");

    writePending_ = false;

    if (!socket_.is_open())
        return;

    if (ec)
    {
        if (ec == boost::asio::error::operation_aborted)
            return tryAsyncShutdown();

        return fail("onWriteMessage", ec);
    }

    if (auto stream = journal_.trace())
    {
        stream << "onWriteMessage: "
               << (bytes_transferred > 0
                       ? to_string(bytes_transferred) + " bytes"
                       : "");
    }

    metrics_.sent.add_message(bytes_transferred);

    XRPL_ASSERT(
        !send_queue_.empty(),
        "ripple::PeerImp::onWriteMessage : non-empty send buffer");
    send_queue_.pop();

    if (shutdown_)
        return tryAsyncShutdown();

    if (!send_queue_.empty())
    {
        writePending_ = true;
        XRPL_ASSERT(
            !shutdownStarted_,
            "ripple::PeerImp::onWriteMessage : shutdown started");

        // Timeout on writes only
        return boost::asio::async_write(
            stream_,
            boost::asio::buffer(
                send_queue_.front()->getBuffer(compressionEnabled_)),
            bind_executor(
                strand_,
                std::bind(
                    &PeerImp::onWriteMessage,
                    shared_from_this(),
                    std::placeholders::_1,
                    std::placeholders::_2)));
    }
}

//------------------------------------------------------------------------------
//
// ProtocolHandler
//
//------------------------------------------------------------------------------

void
PeerImp::onMessageUnknown(std::uint16_t type)
{
    // TODO
}

void
PeerImp::onMessageBegin(
    std::uint16_t type,
    std::shared_ptr<::google::protobuf::Message> const& m,
    std::size_t size,
    std::size_t uncompressed_size,
    bool isCompressed)
{
    auto const name = protocolMessageName(type);
    load_event_ = app_.getJobQueue().makeLoadEvent(jtPEER, name);
    fee_ = {Resource::feeTrivialPeer, name};

    auto const category = TrafficCount::categorize(
        *m, static_cast<protocol::MessageType>(type), true);

    // report total incoming traffic
    overlay_.reportInboundTraffic(
        TrafficCount::category::total, static_cast<int>(size));

    // increase the traffic received for a specific category
    overlay_.reportInboundTraffic(category, static_cast<int>(size));

    using namespace protocol;
    if ((type == MessageType::mtTRANSACTION ||
         type == MessageType::mtHAVE_TRANSACTIONS ||
         type == MessageType::mtTRANSACTIONS ||
         // GET_OBJECTS
         category == TrafficCount::category::get_transactions ||
         // GET_LEDGER
         category == TrafficCount::category::ld_tsc_get ||
         category == TrafficCount::category::ld_tsc_share ||
         // LEDGER_DATA
         category == TrafficCount::category::gl_tsc_share ||
         category == TrafficCount::category::gl_tsc_get) &&
        (txReduceRelayEnabled() || app_.config().TX_REDUCE_RELAY_METRICS))
    {
        overlay_.addTxMetrics(
            static_cast<MessageType>(type), static_cast<std::uint64_t>(size));
    }
    JLOG(journal_.trace()) << "onMessageBegin: " << type << " " << size << " "
                           << uncompressed_size << " " << isCompressed;
}

void
PeerImp::onMessageEnd(
    std::uint16_t,
    std::shared_ptr<::google::protobuf::Message> const&)
{
    load_event_.reset();
    charge(fee_.fee, fee_.context);
}

void
PeerImp::onMessage(std::shared_ptr<protocol::TMManifests> const& m)
{
    auto const s = m->list_size();

    if (s == 0)
    {
        fee_.update(Resource::feeUselessData, "empty");
        return;
    }

    if (s > 100)
        fee_.update(Resource::feeModerateBurdenPeer, "oversize");

    app_.getJobQueue().addJob(
        jtMANIFEST, "receiveManifests", [this, that = shared_from_this(), m]() {
            overlay_.onManifests(m, that);
        });
}

void
PeerImp::onMessage(std::shared_ptr<protocol::TMPing> const& m)
{
    if (m->type() == protocol::TMPing::ptPING)
    {
        // We have received a ping request, reply with a pong
        fee_.update(Resource::feeModerateBurdenPeer, "ping request");
        m->set_type(protocol::TMPing::ptPONG);
        send(std::make_shared<Message>(*m, protocol::mtPING));
        return;
    }

    if (m->type() == protocol::TMPing::ptPONG && m->has_seq())
    {
        // Only reset the ping sequence if we actually received a
        // PONG with the correct cookie. That way, any peers which
        // respond with incorrect cookies will eventually time out.
        if (m->seq() == lastPingSeq_)
        {
            lastPingSeq_.reset();

            // Update latency estimate
            auto const rtt = std::chrono::round<std::chrono::milliseconds>(
                clock_type::now() - lastPingTime_);

            std::lock_guard sl(recentLock_);

            if (latency_)
                latency_ = (*latency_ * 7 + rtt) / 8;
            else
                latency_ = rtt;
        }

        return;
    }
}

void
PeerImp::onMessage(std::shared_ptr<protocol::TMCluster> const& m)
{
    // VFALCO NOTE I think we should drop the peer immediately
    if (!cluster())
    {
        fee_.update(Resource::feeUselessData, "unknown cluster");
        return;
    }

    for (int i = 0; i < m->clusternodes().size(); ++i)
    {
        protocol::TMClusterNode const& node = m->clusternodes(i);

        std::string name;
        if (node.has_nodename())
            name = node.nodename();

        auto const publicKey =
            parseBase58<PublicKey>(TokenType::NodePublic, node.publickey());

        // NIKB NOTE We should drop the peer immediately if
        // they send us a public key we can't parse
        if (publicKey)
        {
            auto const reportTime =
                NetClock::time_point{NetClock::duration{node.reporttime()}};

            app_.cluster().update(
                *publicKey, name, node.nodeload(), reportTime);
        }
    }

    int loadSources = m->loadsources().size();
    if (loadSources != 0)
    {
        Resource::Gossip gossip;
        gossip.items.reserve(loadSources);
        for (int i = 0; i < m->loadsources().size(); ++i)
        {
            protocol::TMLoadSource const& node = m->loadsources(i);
            Resource::Gossip::Item item;
            item.address = beast::IP::Endpoint::from_string(node.name());
            item.balance = node.cost();
            if (item.address != beast::IP::Endpoint())
                gossip.items.push_back(item);
        }
        overlay_.resourceManager().importConsumers(name(), gossip);
    }

    // Calculate the cluster fee:
    auto const thresh = app_.timeKeeper().now() - 90s;
    std::uint32_t clusterFee = 0;

    std::vector<std::uint32_t> fees;
    fees.reserve(app_.cluster().size());

    app_.cluster().for_each([&fees, thresh](ClusterNode const& status) {
        if (status.getReportTime() >= thresh)
            fees.push_back(status.getLoadFee());
    });

    if (!fees.empty())
    {
        auto const index = fees.size() / 2;
        std::nth_element(fees.begin(), fees.begin() + index, fees.end());
        clusterFee = fees[index];
    }

    app_.getFeeTrack().setClusterFee(clusterFee);
}

void
PeerImp::onMessage(std::shared_ptr<protocol::TMEndpoints> const& m)
{
    // Don't allow endpoints from peers that are not known tracking or are
    // not using a version of the message that we support:
    if (tracking_.load() != Tracking::converged || m->version() != 2)
        return;

    // The number is arbitrary and doesn't have any real significance or
    // implication for the protocol.
    if (m->endpoints_v2().size() >= 1024)
    {
        fee_.update(Resource::feeUselessData, "endpoints too large");
        return;
    }

    std::vector<PeerFinder::Endpoint> endpoints;
    endpoints.reserve(m->endpoints_v2().size());

    auto malformed = 0;
    for (auto const& tm : m->endpoints_v2())
    {
        auto result = beast::IP::Endpoint::from_string_checked(tm.endpoint());

        if (!result)
        {
            JLOG(p_journal_.error()) << "failed to parse incoming endpoint: {"
                                     << tm.endpoint() << "}";
            malformed++;
            continue;
        }

        // If hops == 0, this Endpoint describes the peer we are connected
        // to -- in that case, we take the remote address seen on the
        // socket and store that in the IP::Endpoint. If this is the first
        // time, then we'll verify that their listener can receive incoming
        // by performing a connectivity test.  if hops > 0, then we just
        // take the address/port we were given
        if (tm.hops() == 0)
            result = remote_address_.at_port(result->port());

        endpoints.emplace_back(*result, tm.hops());
    }

    // Charge the peer for each malformed endpoint. As there still may be
    // multiple valid endpoints we don't return early.
    if (malformed > 0)
    {
        fee_.update(
            Resource::feeInvalidData * malformed,
            std::to_string(malformed) + " malformed endpoints");
    }

    if (!endpoints.empty())
        overlay_.peerFinder().on_endpoints(slot_, endpoints);
}

void
PeerImp::onMessage(std::shared_ptr<protocol::TMTransaction> const& m)
{
    handleTransaction(m, true, false);
}

void
PeerImp::handleTransaction(
    std::shared_ptr<protocol::TMTransaction> const& m,
    bool eraseTxQueue,
    bool batch)
{
    XRPL_ASSERT(
        eraseTxQueue != batch,
        ("ripple::PeerImp::handleTransaction : valid inputs"));
    if (tracking_.load() == Tracking::diverged)
        return;

    if (app_.getOPs().isNeedNetworkLedger())
    {
        // If we've never been in synch, there's nothing we can do
        // with a transaction
        JLOG(p_journal_.debug()) << "Ignoring incoming transaction: "
                                 << "Need network ledger";
        return;
    }

    SerialIter sit(makeSlice(m->rawtransaction()));

    try
    {
        auto stx = std::make_shared<STTx const>(sit);
        uint256 txID = stx->getTransactionID();

        // Charge strongly for attempting to relay a txn with tfInnerBatchTxn
        // LCOV_EXCL_START
        if (stx->isFlag(tfInnerBatchTxn) &&
            getCurrentTransactionRules()->enabled(featureBatch))
        {
            JLOG(p_journal_.warn()) << "Ignoring Network relayed Tx containing "
                                       "tfInnerBatchTxn (handleTransaction).";
            fee_.update(Resource::feeModerateBurdenPeer, "inner batch txn");
            return;
        }
        // LCOV_EXCL_STOP

        HashRouterFlags flags;
        constexpr std::chrono::seconds tx_interval = 10s;

        if (!app_.getHashRouter().shouldProcess(txID, id_, flags, tx_interval))
        {
            // we have seen this transaction recently
            if (any(flags & HashRouterFlags::BAD))
            {
                fee_.update(Resource::feeUselessData, "known bad");
                JLOG(p_journal_.debug()) << "Ignoring known bad tx " << txID;
            }

            // Erase only if the server has seen this tx. If the server has not
            // seen this tx then the tx could not has been queued for this peer.
            else if (eraseTxQueue && txReduceRelayEnabled())
                removeTxQueue(txID);

            overlay_.reportInboundTraffic(
                TrafficCount::category::transaction_duplicate,
                Message::messageSize(*m));

            return;
        }

        JLOG(p_journal_.debug()) << "Got tx " << txID;

        bool checkSignature = true;
        if (cluster())
        {
            if (!m->has_deferred() || !m->deferred())
            {
                // Skip local checks if a server we trust
                // put the transaction in its open ledger
                flags |= HashRouterFlags::TRUSTED;
            }

            // for non-validator nodes only -- localPublicKey is set for
            // validators only
            if (!app_.getValidationPublicKey())
            {
                // For now, be paranoid and have each validator
                // check each transaction, regardless of source
                checkSignature = false;
            }
        }

        if (app_.getLedgerMaster().getValidatedLedgerAge() > 4min)
        {
            JLOG(p_journal_.trace())
                << "No new transactions until synchronized";
        }
        else if (
            app_.getJobQueue().getJobCount(jtTRANSACTION) >
            app_.config().MAX_TRANSACTIONS)
        {
            overlay_.incJqTransOverflow();
            JLOG(p_journal_.info()) << "Transaction queue is full";
        }
        else
        {
            app_.getJobQueue().addJob(
                jtTRANSACTION,
                "recvTransaction->checkTransaction",
                [weak = std::weak_ptr<PeerImp>(shared_from_this()),
                 flags,
                 checkSignature,
                 batch,
                 stx]() {
                    if (auto peer = weak.lock())
                        peer->checkTransaction(
                            flags, checkSignature, stx, batch);
                });
        }
    }
    catch (std::exception const& ex)
    {
        JLOG(p_journal_.warn())
            << "Transaction invalid: " << strHex(m->rawtransaction())
            << ". Exception: " << ex.what();
    }
}

void
PeerImp::onMessage(std::shared_ptr<protocol::TMGetLedger> const& m)
{
    auto badData = [&](std::string const& msg) {
        fee_.update(Resource::feeInvalidData, "get_ledger " + msg);
        JLOG(p_journal_.warn()) << "TMGetLedger: " << msg;
    };
    auto const itype{m->itype()};

    // Verify ledger info type
    if (itype < protocol::liBASE || itype > protocol::liTS_CANDIDATE)
        return badData("Invalid ledger info type");

    auto const ltype = [&m]() -> std::optional<::protocol::TMLedgerType> {
        if (m->has_ltype())
            return m->ltype();
        return std::nullopt;
    }();

    if (itype == protocol::liTS_CANDIDATE)
    {
        if (!m->has_ledgerhash())
            return badData("Invalid TX candidate set, missing TX set hash");
    }
    else if (
        !m->has_ledgerhash() && !m->has_ledgerseq() &&
        !(ltype && *ltype == protocol::ltCLOSED))
    {
        return badData("Invalid request");
    }

    // Verify ledger type
    if (ltype && (*ltype < protocol::ltACCEPTED || *ltype > protocol::ltCLOSED))
        return badData("Invalid ledger type");

    // Verify ledger hash
    if (m->has_ledgerhash() && !stringIsUint256Sized(m->ledgerhash()))
        return badData("Invalid ledger hash");

    // Verify ledger sequence
    if (m->has_ledgerseq())
    {
        auto const ledgerSeq{m->ledgerseq()};

        // Check if within a reasonable range
        using namespace std::chrono_literals;
        if (app_.getLedgerMaster().getValidatedLedgerAge() <= 10s &&
            ledgerSeq > app_.getLedgerMaster().getValidLedgerIndex() + 10)
        {
            return badData(
                "Invalid ledger sequence " + std::to_string(ledgerSeq));
        }
    }

    // Verify ledger node IDs
    if (itype != protocol::liBASE)
    {
        if (m->nodeids_size() <= 0)
            return badData("Invalid ledger node IDs");

        for (auto const& nodeId : m->nodeids())
        {
            if (deserializeSHAMapNodeID(nodeId) == std::nullopt)
                return badData("Invalid SHAMap node ID");
        }
    }

    // Verify query type
    if (m->has_querytype() && m->querytype() != protocol::qtINDIRECT)
        return badData("Invalid query type");

    // Verify query depth
    if (m->has_querydepth())
    {
        if (m->querydepth() > Tuning::maxQueryDepth ||
            itype == protocol::liBASE)
        {
            return badData("Invalid query depth");
        }
    }

    // Queue a job to process the request
    std::weak_ptr<PeerImp> weak = shared_from_this();
    app_.getJobQueue().addJob(jtLEDGER_REQ, "recvGetLedger", [weak, m]() {
        if (auto peer = weak.lock())
            peer->processLedgerRequest(m);
    });
}

void
PeerImp::onMessage(std::shared_ptr<protocol::TMProofPathRequest> const& m)
{
    JLOG(p_journal_.trace()) << "onMessage, TMProofPathRequest";
    if (!ledgerReplayEnabled_)
    {
        fee_.update(
            Resource::feeMalformedRequest, "proof_path_request disabled");
        return;
    }

    fee_.update(
        Resource::feeModerateBurdenPeer, "received a proof path request");
    std::weak_ptr<PeerImp> weak = shared_from_this();
    app_.getJobQueue().addJob(
        jtREPLAY_REQ, "recvProofPathRequest", [weak, m]() {
            if (auto peer = weak.lock())
            {
                auto reply =
                    peer->ledgerReplayMsgHandler_.processProofPathRequest(m);
                if (reply.has_error())
                {
                    if (reply.error() == protocol::TMReplyError::reBAD_REQUEST)
                        peer->charge(
                            Resource::feeMalformedRequest,
                            "proof_path_request");
                    else
                        peer->charge(
                            Resource::feeRequestNoReply, "proof_path_request");
                }
                else
                {
                    peer->send(std::make_shared<Message>(
                        reply, protocol::mtPROOF_PATH_RESPONSE));
                }
            }
        });
}

void
PeerImp::onMessage(std::shared_ptr<protocol::TMProofPathResponse> const& m)
{
    if (!ledgerReplayEnabled_)
    {
        fee_.update(
            Resource::feeMalformedRequest, "proof_path_response disabled");
        return;
    }

    if (!ledgerReplayMsgHandler_.processProofPathResponse(m))
    {
        fee_.update(Resource::feeInvalidData, "proof_path_response");
    }
}

void
PeerImp::onMessage(std::shared_ptr<protocol::TMReplayDeltaRequest> const& m)
{
    JLOG(p_journal_.trace()) << "onMessage, TMReplayDeltaRequest";
    if (!ledgerReplayEnabled_)
    {
        fee_.update(
            Resource::feeMalformedRequest, "replay_delta_request disabled");
        return;
    }

    fee_.fee = Resource::feeModerateBurdenPeer;
    std::weak_ptr<PeerImp> weak = shared_from_this();
    app_.getJobQueue().addJob(
        jtREPLAY_REQ, "recvReplayDeltaRequest", [weak, m]() {
            if (auto peer = weak.lock())
            {
                auto reply =
                    peer->ledgerReplayMsgHandler_.processReplayDeltaRequest(m);
                if (reply.has_error())
                {
                    if (reply.error() == protocol::TMReplyError::reBAD_REQUEST)
                        peer->charge(
                            Resource::feeMalformedRequest,
                            "replay_delta_request");
                    else
                        peer->charge(
                            Resource::feeRequestNoReply,
                            "replay_delta_request");
                }
                else
                {
                    peer->send(std::make_shared<Message>(
                        reply, protocol::mtREPLAY_DELTA_RESPONSE));
                }
            }
        });
}

void
PeerImp::onMessage(std::shared_ptr<protocol::TMReplayDeltaResponse> const& m)
{
    if (!ledgerReplayEnabled_)
    {
        fee_.update(
            Resource::feeMalformedRequest, "replay_delta_response disabled");
        return;
    }

    if (!ledgerReplayMsgHandler_.processReplayDeltaResponse(m))
    {
        fee_.update(Resource::feeInvalidData, "replay_delta_response");
    }
}

void
PeerImp::onMessage(std::shared_ptr<protocol::TMLedgerData> const& m)
{
    auto badData = [&](std::string const& msg) {
        fee_.update(Resource::feeInvalidData, msg);
        JLOG(p_journal_.warn()) << "TMLedgerData: " << msg;
    };

    // Verify ledger hash
    if (!stringIsUint256Sized(m->ledgerhash()))
        return badData("Invalid ledger hash");

    // Verify ledger sequence
    {
        auto const ledgerSeq{m->ledgerseq()};
        if (m->type() == protocol::liTS_CANDIDATE)
        {
            if (ledgerSeq != 0)
            {
                return badData(
                    "Invalid ledger sequence " + std::to_string(ledgerSeq));
            }
        }
        else
        {
            // Check if within a reasonable range
            using namespace std::chrono_literals;
            if (app_.getLedgerMaster().getValidatedLedgerAge() <= 10s &&
                ledgerSeq > app_.getLedgerMaster().getValidLedgerIndex() + 10)
            {
                return badData(
                    "Invalid ledger sequence " + std::to_string(ledgerSeq));
            }
        }
    }

    // Verify ledger info type
    if (m->type() < protocol::liBASE || m->type() > protocol::liTS_CANDIDATE)
        return badData("Invalid ledger info type");

    // Verify reply error
    if (m->has_error() &&
        (m->error() < protocol::reNO_LEDGER ||
         m->error() > protocol::reBAD_REQUEST))
    {
        return badData("Invalid reply error");
    }

    // Verify ledger nodes.
    if (m->nodes_size() <= 0 || m->nodes_size() > Tuning::hardMaxReplyNodes)
    {
        return badData(
            "Invalid Ledger/TXset nodes " + std::to_string(m->nodes_size()));
    }

    // If there is a request cookie, attempt to relay the message
    if (m->has_requestcookie())
    {
        if (auto peer = overlay_.findPeerByShortID(m->requestcookie()))
        {
            m->clear_requestcookie();
            peer->send(std::make_shared<Message>(*m, protocol::mtLEDGER_DATA));
        }
        else
        {
            JLOG(p_journal_.info()) << "Unable to route TX/ledger data reply";
        }
        return;
    }

    uint256 const ledgerHash{m->ledgerhash()};

    // Otherwise check if received data for a candidate transaction set
    if (m->type() == protocol::liTS_CANDIDATE)
    {
        std::weak_ptr<PeerImp> weak{shared_from_this()};
        app_.getJobQueue().addJob(
            jtTXN_DATA, "recvPeerData", [weak, ledgerHash, m]() {
                if (auto peer = weak.lock())
                {
                    peer->app_.getInboundTransactions().gotData(
                        ledgerHash, peer, m);
                }
            });
        return;
    }

    // Consume the message
    app_.getInboundLedgers().gotLedgerData(ledgerHash, shared_from_this(), m);
}

void
PeerImp::onMessage(std::shared_ptr<protocol::TMProposeSet> const& m)
{
    protocol::TMProposeSet& set = *m;

    auto const sig = makeSlice(set.signature());

    // Preliminary check for the validity of the signature: A DER encoded
    // signature can't be longer than 72 bytes.
    if ((std::clamp<std::size_t>(sig.size(), 64, 72) != sig.size()) ||
        (publicKeyType(makeSlice(set.nodepubkey())) != KeyType::secp256k1))
    {
        JLOG(p_journal_.warn()) << "Proposal: malformed";
        fee_.update(
            Resource::feeInvalidSignature,
            " signature can't be longer than 72 bytes");
        return;
    }

    if (!stringIsUint256Sized(set.currenttxhash()) ||
        !stringIsUint256Sized(set.previousledger()))
    {
        JLOG(p_journal_.warn()) << "Proposal: malformed";
        fee_.update(Resource::feeMalformedRequest, "bad hashes");
        return;
    }

    // RH TODO: when isTrusted = false we should probably also cache a key
    // suppression for 30 seconds to avoid doing a relatively expensive lookup
    // every time a spam packet is received
    PublicKey const publicKey{makeSlice(set.nodepubkey())};
    auto const isTrusted = app_.validators().trusted(publicKey);

    // If the operator has specified that untrusted proposals be dropped then
    // this happens here I.e. before further wasting CPU verifying the signature
    // of an untrusted key
    if (!isTrusted)
    {
        // report untrusted proposal messages
        overlay_.reportInboundTraffic(
            TrafficCount::category::proposal_untrusted,
            Message::messageSize(*m));

        if (app_.config().RELAY_UNTRUSTED_PROPOSALS == -1)
            return;
    }

    uint256 const proposeHash{set.currenttxhash()};
    uint256 const prevLedger{set.previousledger()};

    NetClock::time_point const closeTime{NetClock::duration{set.closetime()}};

    uint256 const suppression = proposalUniqueId(
        proposeHash,
        prevLedger,
        set.proposeseq(),
        closeTime,
        publicKey.slice(),
        sig);

    if (auto [added, relayed] =
            app_.getHashRouter().addSuppressionPeerWithStatus(suppression, id_);
        !added)
    {
        // Count unique messages (Slots has it's own 'HashRouter'), which a peer
        // receives within IDLED seconds since the message has been relayed.
        if (relayed && (stopwatch().now() - *relayed) < reduce_relay::IDLED)
            overlay_.updateSlotAndSquelch(
                suppression, publicKey, id_, protocol::mtPROPOSE_LEDGER);

        // report duplicate proposal messages
        overlay_.reportInboundTraffic(
            TrafficCount::category::proposal_duplicate,
            Message::messageSize(*m));

        JLOG(p_journal_.trace()) << "Proposal: duplicate";

        return;
    }

    if (!isTrusted)
    {
        if (tracking_.load() == Tracking::diverged)
        {
            JLOG(p_journal_.debug())
                << "Proposal: Dropping untrusted (peer divergence)";
            return;
        }

        if (!cluster() && app_.getFeeTrack().isLoadedLocal())
        {
            JLOG(p_journal_.debug()) << "Proposal: Dropping untrusted (load)";
            return;
        }
    }

    JLOG(p_journal_.trace())
        << "Proposal: " << (isTrusted ? "trusted" : "untrusted");

    auto proposal = RCLCxPeerPos(
        publicKey,
        sig,
        suppression,
        RCLCxPeerPos::Proposal{
            prevLedger,
            set.proposeseq(),
            proposeHash,
            closeTime,
            app_.timeKeeper().closeTime(),
            calcNodeID(app_.validatorManifests().getMasterKey(publicKey))});

    std::weak_ptr<PeerImp> weak = shared_from_this();
    app_.getJobQueue().addJob(
        isTrusted ? jtPROPOSAL_t : jtPROPOSAL_ut,
        "recvPropose->checkPropose",
        [weak, isTrusted, m, proposal]() {
            if (auto peer = weak.lock())
                peer->checkPropose(isTrusted, m, proposal);
        });
}

void
PeerImp::onMessage(std::shared_ptr<protocol::TMStatusChange> const& m)
{
    JLOG(p_journal_.trace()) << "Status: Change";

    if (!m->has_networktime())
        m->set_networktime(app_.timeKeeper().now().time_since_epoch().count());

    {
        std::lock_guard sl(recentLock_);
        if (!last_status_.has_newstatus() || m->has_newstatus())
            last_status_ = *m;
        else
        {
            // preserve old status
            protocol::NodeStatus status = last_status_.newstatus();
            last_status_ = *m;
            m->set_newstatus(status);
        }
    }

    if (m->newevent() == protocol::neLOST_SYNC)
    {
        bool outOfSync{false};
        {
            // Operations on closedLedgerHash_ and previousLedgerHash_ must be
            // guarded by recentLock_.
            std::lock_guard sl(recentLock_);
            if (!closedLedgerHash_.isZero())
            {
                outOfSync = true;
                closedLedgerHash_.zero();
            }
            previousLedgerHash_.zero();
        }
        if (outOfSync)
        {
            JLOG(p_journal_.debug()) << "Status: Out of sync";
        }
        return;
    }

    {
        uint256 closedLedgerHash{};
        bool const peerChangedLedgers{
            m->has_ledgerhash() && stringIsUint256Sized(m->ledgerhash())};

        {
            // Operations on closedLedgerHash_ and previousLedgerHash_ must be
            // guarded by recentLock_.
            std::lock_guard sl(recentLock_);
            if (peerChangedLedgers)
            {
                closedLedgerHash_ = m->ledgerhash();
                closedLedgerHash = closedLedgerHash_;
                addLedger(closedLedgerHash, sl);
            }
            else
            {
                closedLedgerHash_.zero();
            }

            if (m->has_ledgerhashprevious() &&
                stringIsUint256Sized(m->ledgerhashprevious()))
            {
                previousLedgerHash_ = m->ledgerhashprevious();
                addLedger(previousLedgerHash_, sl);
            }
            else
            {
                previousLedgerHash_.zero();
            }
        }
        if (peerChangedLedgers)
        {
            JLOG(p_journal_.debug()) << "LCL is " << closedLedgerHash;
        }
        else
        {
            JLOG(p_journal_.debug()) << "Status: No ledger";
        }
    }

    if (m->has_firstseq() && m->has_lastseq())
    {
        std::lock_guard sl(recentLock_);

        minLedger_ = m->firstseq();
        maxLedger_ = m->lastseq();

        if ((maxLedger_ < minLedger_) || (minLedger_ == 0) || (maxLedger_ == 0))
            minLedger_ = maxLedger_ = 0;
    }

    if (m->has_ledgerseq() &&
        app_.getLedgerMaster().getValidatedLedgerAge() < 2min)
    {
        checkTracking(
            m->ledgerseq(), app_.getLedgerMaster().getValidLedgerIndex());
    }

    app_.getOPs().pubPeerStatus([=, this]() -> Json::Value {
        Json::Value j = Json::objectValue;

        if (m->has_newstatus())
        {
            switch (m->newstatus())
            {
                case protocol::nsCONNECTING:
                    j[jss::status] = "CONNECTING";
                    break;
                case protocol::nsCONNECTED:
                    j[jss::status] = "CONNECTED";
                    break;
                case protocol::nsMONITORING:
                    j[jss::status] = "MONITORING";
                    break;
                case protocol::nsVALIDATING:
                    j[jss::status] = "VALIDATING";
                    break;
                case protocol::nsSHUTTING:
                    j[jss::status] = "SHUTTING";
                    break;
            }
        }

        if (m->has_newevent())
        {
            switch (m->newevent())
            {
                case protocol::neCLOSING_LEDGER:
                    j[jss::action] = "CLOSING_LEDGER";
                    break;
                case protocol::neACCEPTED_LEDGER:
                    j[jss::action] = "ACCEPTED_LEDGER";
                    break;
                case protocol::neSWITCHED_LEDGER:
                    j[jss::action] = "SWITCHED_LEDGER";
                    break;
                case protocol::neLOST_SYNC:
                    j[jss::action] = "LOST_SYNC";
                    break;
            }
        }

        if (m->has_ledgerseq())
        {
            j[jss::ledger_index] = m->ledgerseq();
        }

        if (m->has_ledgerhash())
        {
            uint256 closedLedgerHash{};
            {
                std::lock_guard sl(recentLock_);
                closedLedgerHash = closedLedgerHash_;
            }
            j[jss::ledger_hash] = to_string(closedLedgerHash);
        }

        if (m->has_networktime())
        {
            j[jss::date] = Json::UInt(m->networktime());
        }

        if (m->has_firstseq() && m->has_lastseq())
        {
            j[jss::ledger_index_min] = Json::UInt(m->firstseq());
            j[jss::ledger_index_max] = Json::UInt(m->lastseq());
        }

        return j;
    });
}

void
PeerImp::checkTracking(std::uint32_t validationSeq)
{
    std::uint32_t serverSeq;
    {
        // Extract the sequence number of the highest
        // ledger this peer has
        std::lock_guard sl(recentLock_);

        serverSeq = maxLedger_;
    }
    if (serverSeq != 0)
    {
        // Compare the peer's ledger sequence to the
        // sequence of a recently-validated ledger
        checkTracking(serverSeq, validationSeq);
    }
}

void
PeerImp::checkTracking(std::uint32_t seq1, std::uint32_t seq2)
{
    int diff = std::max(seq1, seq2) - std::min(seq1, seq2);

    if (diff < Tuning::convergedLedgerLimit)
    {
        // The peer's ledger sequence is close to the validation's
        tracking_ = Tracking::converged;
    }

    if ((diff > Tuning::divergedLedgerLimit) &&
        (tracking_.load() != Tracking::diverged))
    {
        // The peer's ledger sequence is way off the validation's
        std::lock_guard sl(recentLock_);

        tracking_ = Tracking::diverged;
        trackingTime_ = clock_type::now();
    }
}

void
PeerImp::onMessage(std::shared_ptr<protocol::TMHaveTransactionSet> const& m)
{
    if (!stringIsUint256Sized(m->hash()))
    {
        fee_.update(Resource::feeMalformedRequest, "bad hash");
        return;
    }

    uint256 const hash{m->hash()};

    if (m->status() == protocol::tsHAVE)
    {
        std::lock_guard sl(recentLock_);

        if (std::find(recentTxSets_.begin(), recentTxSets_.end(), hash) !=
            recentTxSets_.end())
        {
            fee_.update(Resource::feeUselessData, "duplicate (tsHAVE)");
            return;
        }

        recentTxSets_.push_back(hash);
    }
}

void
PeerImp::onValidatorListMessage(
    std::string const& messageType,
    std::string const& manifest,
    std::uint32_t version,
    std::vector<ValidatorBlobInfo> const& blobs)
{
    // If there are no blobs, the message is malformed (possibly because of
    // ValidatorList class rules), so charge accordingly and skip processing.
    if (blobs.empty())
    {
        JLOG(p_journal_.warn()) << "Ignored malformed " << messageType
                                << " from peer " << remote_address_;
        // This shouldn't ever happen with a well-behaved peer
        fee_.update(Resource::feeHeavyBurdenPeer, "no blobs");
        return;
    }

    auto const hash = sha512Half(manifest, blobs, version);

    JLOG(p_journal_.debug())
        << "Received " << messageType << " from " << remote_address_.to_string()
        << " (" << id_ << ")";

    if (!app_.getHashRouter().addSuppressionPeer(hash, id_))
    {
        JLOG(p_journal_.debug())
            << messageType << ": received duplicate " << messageType;
        // Charging this fee here won't hurt the peer in the normal
        // course of operation (ie. refresh every 5 minutes), but
        // will add up if the peer is misbehaving.
        fee_.update(Resource::feeUselessData, "duplicate");
        return;
    }

    auto const applyResult = app_.validators().applyListsAndBroadcast(
        manifest,
        version,
        blobs,
        remote_address_.to_string(),
        hash,
        app_.overlay(),
        app_.getHashRouter(),
        app_.getOPs());

    JLOG(p_journal_.debug())
        << "Processed " << messageType << " version " << version << " from "
        << (applyResult.publisherKey ? strHex(*applyResult.publisherKey)
                                     : "unknown or invalid publisher")
        << " from " << remote_address_.to_string() << " (" << id_
        << ") with best result " << to_string(applyResult.bestDisposition());

    // Act based on the best result
    switch (applyResult.bestDisposition())
    {
        // New list
        case ListDisposition::accepted:
        // Newest list is expired, and that needs to be broadcast, too
        case ListDisposition::expired:
        // Future list
        case ListDisposition::pending: {
            std::lock_guard<std::mutex> sl(recentLock_);

            XRPL_ASSERT(
                applyResult.publisherKey,
                "ripple::PeerImp::onValidatorListMessage : publisher key is "
                "set");
            auto const& pubKey = *applyResult.publisherKey;
#ifndef NDEBUG
            if (auto const iter = publisherListSequences_.find(pubKey);
                iter != publisherListSequences_.end())
            {
                XRPL_ASSERT(
                    iter->second < applyResult.sequence,
                    "ripple::PeerImp::onValidatorListMessage : lower sequence");
            }
#endif
            publisherListSequences_[pubKey] = applyResult.sequence;
        }
        break;
        case ListDisposition::same_sequence:
        case ListDisposition::known_sequence:
#ifndef NDEBUG
        {
            std::lock_guard<std::mutex> sl(recentLock_);
            XRPL_ASSERT(
                applyResult.sequence && applyResult.publisherKey,
                "ripple::PeerImp::onValidatorListMessage : nonzero sequence "
                "and set publisher key");
            XRPL_ASSERT(
                publisherListSequences_[*applyResult.publisherKey] <=
                    applyResult.sequence,
                "ripple::PeerImp::onValidatorListMessage : maximum sequence");
        }
#endif  // !NDEBUG

        break;
        case ListDisposition::stale:
        case ListDisposition::untrusted:
        case ListDisposition::invalid:
        case ListDisposition::unsupported_version:
            break;
        default:
            UNREACHABLE(
                "ripple::PeerImp::onValidatorListMessage : invalid best list "
                "disposition");
    }

    // Charge based on the worst result
    switch (applyResult.worstDisposition())
    {
        case ListDisposition::accepted:
        case ListDisposition::expired:
        case ListDisposition::pending:
            // No charges for good data
            break;
        case ListDisposition::same_sequence:
        case ListDisposition::known_sequence:
            // Charging this fee here won't hurt the peer in the normal
            // course of operation (ie. refresh every 5 minutes), but
            // will add up if the peer is misbehaving.
            fee_.update(
                Resource::feeUselessData,
                " duplicate (same_sequence or known_sequence)");
            break;
        case ListDisposition::stale:
            // There are very few good reasons for a peer to send an
            // old list, particularly more than once.
            fee_.update(Resource::feeInvalidData, "expired");
            break;
        case ListDisposition::untrusted:
            // Charging this fee here won't hurt the peer in the normal
            // course of operation (ie. refresh every 5 minutes), but
            // will add up if the peer is misbehaving.
            fee_.update(Resource::feeUselessData, "untrusted");
            break;
        case ListDisposition::invalid:
            // This shouldn't ever happen with a well-behaved peer
            fee_.update(
                Resource::feeInvalidSignature, "invalid list disposition");
            break;
        case ListDisposition::unsupported_version:
            // During a version transition, this may be legitimate.
            // If it happens frequently, that's probably bad.
            fee_.update(Resource::feeInvalidData, "version");
            break;
        default:
            UNREACHABLE(
                "ripple::PeerImp::onValidatorListMessage : invalid worst list "
                "disposition");
    }

    // Log based on all the results.
    for (auto const& [disp, count] : applyResult.dispositions)
    {
        switch (disp)
        {
            // New list
            case ListDisposition::accepted:
                JLOG(p_journal_.debug())
                    << "Applied " << count << " new " << messageType
                    << "(s) from peer " << remote_address_;
                break;
            // Newest list is expired, and that needs to be broadcast, too
            case ListDisposition::expired:
                JLOG(p_journal_.debug())
                    << "Applied " << count << " expired " << messageType
                    << "(s) from peer " << remote_address_;
                break;
            // Future list
            case ListDisposition::pending:
                JLOG(p_journal_.debug())
                    << "Processed " << count << " future " << messageType
                    << "(s) from peer " << remote_address_;
                break;
            case ListDisposition::same_sequence:
                JLOG(p_journal_.warn())
                    << "Ignored " << count << " " << messageType
                    << "(s) with current sequence from peer "
                    << remote_address_;
                break;
            case ListDisposition::known_sequence:
                JLOG(p_journal_.warn())
                    << "Ignored " << count << " " << messageType
                    << "(s) with future sequence from peer " << remote_address_;
                break;
            case ListDisposition::stale:
                JLOG(p_journal_.warn())
                    << "Ignored " << count << "stale " << messageType
                    << "(s) from peer " << remote_address_;
                break;
            case ListDisposition::untrusted:
                JLOG(p_journal_.warn())
                    << "Ignored " << count << " untrusted " << messageType
                    << "(s) from peer " << remote_address_;
                break;
            case ListDisposition::unsupported_version:
                JLOG(p_journal_.warn())
                    << "Ignored " << count << "unsupported version "
                    << messageType << "(s) from peer " << remote_address_;
                break;
            case ListDisposition::invalid:
                JLOG(p_journal_.warn())
                    << "Ignored " << count << "invalid " << messageType
                    << "(s) from peer " << remote_address_;
                break;
            default:
                UNREACHABLE(
                    "ripple::PeerImp::onValidatorListMessage : invalid list "
                    "disposition");
        }
    }
}

void
PeerImp::onMessage(std::shared_ptr<protocol::TMValidatorList> const& m)
{
    try
    {
        if (!supportsFeature(ProtocolFeature::ValidatorListPropagation))
        {
            JLOG(p_journal_.debug())
                << "ValidatorList: received validator list from peer using "
                << "protocol version " << to_string(protocol_)
                << " which shouldn't support this feature.";
            fee_.update(Resource::feeUselessData, "unsupported peer");
            return;
        }
        onValidatorListMessage(
            "ValidatorList",
            m->manifest(),
            m->version(),
            ValidatorList::parseBlobs(*m));
    }
    catch (std::exception const& e)
    {
        JLOG(p_journal_.warn()) << "ValidatorList: Exception, " << e.what()
                                << " from peer " << remote_address_;
        using namespace std::string_literals;
        fee_.update(Resource::feeInvalidData, e.what());
    }
}

void
PeerImp::onMessage(
    std::shared_ptr<protocol::TMValidatorListCollection> const& m)
{
    try
    {
        if (!supportsFeature(ProtocolFeature::ValidatorList2Propagation))
        {
            JLOG(p_journal_.debug())
                << "ValidatorListCollection: received validator list from peer "
                << "using protocol version " << to_string(protocol_)
                << " which shouldn't support this feature.";
            fee_.update(Resource::feeUselessData, "unsupported peer");
            return;
        }
        else if (m->version() < 2)
        {
            JLOG(p_journal_.debug())
                << "ValidatorListCollection: received invalid validator list "
                   "version "
                << m->version() << " from peer using protocol version "
                << to_string(protocol_);
            fee_.update(Resource::feeInvalidData, "wrong version");
            return;
        }
        onValidatorListMessage(
            "ValidatorListCollection",
            m->manifest(),
            m->version(),
            ValidatorList::parseBlobs(*m));
    }
    catch (std::exception const& e)
    {
        JLOG(p_journal_.warn()) << "ValidatorListCollection: Exception, "
                                << e.what() << " from peer " << remote_address_;
        using namespace std::string_literals;
        fee_.update(Resource::feeInvalidData, e.what());
    }
}

void
PeerImp::onMessage(std::shared_ptr<protocol::TMValidation> const& m)
{
    if (m->validation().size() < 50)
    {
        JLOG(p_journal_.warn()) << "Validation: Too small";
        fee_.update(Resource::feeMalformedRequest, "too small");
        return;
    }

    try
    {
        auto const closeTime = app_.timeKeeper().closeTime();

        std::shared_ptr<STValidation> val;
        {
            SerialIter sit(makeSlice(m->validation()));
            val = std::make_shared<STValidation>(
                std::ref(sit),
                [this](PublicKey const& pk) {
                    return calcNodeID(
                        app_.validatorManifests().getMasterKey(pk));
                },
                false);
            val->setSeen(closeTime);
        }

        if (!isCurrent(
                app_.getValidations().parms(),
                app_.timeKeeper().closeTime(),
                val->getSignTime(),
                val->getSeenTime()))
        {
            JLOG(p_journal_.trace()) << "Validation: Not current";
            fee_.update(Resource::feeUselessData, "not current");
            return;
        }

        // RH TODO: when isTrusted = false we should probably also cache a key
        // suppression for 30 seconds to avoid doing a relatively expensive
        // lookup every time a spam packet is received
        auto const isTrusted =
            app_.validators().trusted(val->getSignerPublic());

        // If the operator has specified that untrusted validations be
        // dropped then this happens here I.e. before further wasting CPU
        // verifying the signature of an untrusted key
        if (!isTrusted)
        {
            // increase untrusted validations received
            overlay_.reportInboundTraffic(
                TrafficCount::category::validation_untrusted,
                Message::messageSize(*m));

            if (app_.config().RELAY_UNTRUSTED_VALIDATIONS == -1)
                return;
        }

        auto key = sha512Half(makeSlice(m->validation()));

        auto [added, relayed] =
            app_.getHashRouter().addSuppressionPeerWithStatus(key, id_);

        if (!added)
        {
            // Count unique messages (Slots has it's own 'HashRouter'), which a
            // peer receives within IDLED seconds since the message has been
            // relayed.
            if (relayed && (stopwatch().now() - *relayed) < reduce_relay::IDLED)
                overlay_.updateSlotAndSquelch(
                    key, val->getSignerPublic(), id_, protocol::mtVALIDATION);

            // increase duplicate validations received
            overlay_.reportInboundTraffic(
                TrafficCount::category::validation_duplicate,
                Message::messageSize(*m));

            JLOG(p_journal_.trace()) << "Validation: duplicate";
            return;
        }

        if (!isTrusted && (tracking_.load() == Tracking::diverged))
        {
            JLOG(p_journal_.debug())
                << "Dropping untrusted validation from diverged peer";
        }
        else if (isTrusted || !app_.getFeeTrack().isLoadedLocal())
        {
            std::string const name = [isTrusted, val]() {
                std::string ret =
                    isTrusted ? "Trusted validation" : "Untrusted validation";

#ifdef DEBUG
                ret += " " +
                    std::to_string(val->getFieldU32(sfLedgerSequence)) + ": " +
                    to_string(val->getNodeID());
#endif

                return ret;
            }();

            std::weak_ptr<PeerImp> weak = shared_from_this();
            app_.getJobQueue().addJob(
                isTrusted ? jtVALIDATION_t : jtVALIDATION_ut,
                name,
                [weak, val, m, key]() {
                    if (auto peer = weak.lock())
                        peer->checkValidation(val, key, m);
                });
        }
        else
        {
            JLOG(p_journal_.debug())
                << "Dropping untrusted validation for load";
        }
    }
    catch (std::exception const& e)
    {
        JLOG(p_journal_.warn())
            << "Exception processing validation: " << e.what();
        using namespace std::string_literals;
        fee_.update(Resource::feeMalformedRequest, e.what());
    }
}

void
PeerImp::onMessage(std::shared_ptr<protocol::TMGetObjectByHash> const& m)
{
    protocol::TMGetObjectByHash& packet = *m;

    JLOG(p_journal_.trace()) << "received TMGetObjectByHash " << packet.type()
                             << " " << packet.objects_size();

    if (packet.query())
    {
        // this is a query
        if (send_queue_.size() >= Tuning::dropSendQueue)
        {
            JLOG(p_journal_.debug()) << "GetObject: Large send queue";
            return;
        }

        if (packet.type() == protocol::TMGetObjectByHash::otFETCH_PACK)
        {
            doFetchPack(m);
            return;
        }

        if (packet.type() == protocol::TMGetObjectByHash::otTRANSACTIONS)
        {
            if (!txReduceRelayEnabled())
            {
                JLOG(p_journal_.error())
                    << "TMGetObjectByHash: tx reduce-relay is disabled";
                fee_.update(Resource::feeMalformedRequest, "disabled");
                return;
            }

            std::weak_ptr<PeerImp> weak = shared_from_this();
            app_.getJobQueue().addJob(
                jtREQUESTED_TXN, "doTransactions", [weak, m]() {
                    if (auto peer = weak.lock())
                        peer->doTransactions(m);
                });
            return;
        }

        protocol::TMGetObjectByHash reply;

        reply.set_query(false);

        if (packet.has_seq())
            reply.set_seq(packet.seq());

        reply.set_type(packet.type());

        if (packet.has_ledgerhash())
        {
            if (!stringIsUint256Sized(packet.ledgerhash()))
            {
                fee_.update(Resource::feeMalformedRequest, "ledger hash");
                return;
            }

            reply.set_ledgerhash(packet.ledgerhash());
        }

        fee_.update(
            Resource::feeModerateBurdenPeer,
            " received a get object by hash request");

        // This is a very minimal implementation
        for (int i = 0; i < packet.objects_size(); ++i)
        {
            auto const& obj = packet.objects(i);
            if (obj.has_hash() && stringIsUint256Sized(obj.hash()))
            {
                uint256 const hash{obj.hash()};
                // VFALCO TODO Move this someplace more sensible so we dont
                //             need to inject the NodeStore interfaces.
                std::uint32_t seq{obj.has_ledgerseq() ? obj.ledgerseq() : 0};
                auto nodeObject{app_.getNodeStore().fetchNodeObject(hash, seq)};
                if (nodeObject)
                {
                    protocol::TMIndexedObject& newObj = *reply.add_objects();
                    newObj.set_hash(hash.begin(), hash.size());
                    newObj.set_data(
                        &nodeObject->getData().front(),
                        nodeObject->getData().size());

                    if (obj.has_nodeid())
                        newObj.set_index(obj.nodeid());
                    if (obj.has_ledgerseq())
                        newObj.set_ledgerseq(obj.ledgerseq());

                    // VFALCO NOTE "seq" in the message is obsolete
                }
            }
        }

        JLOG(p_journal_.trace()) << "GetObj: " << reply.objects_size() << " of "
                                 << packet.objects_size();
        send(std::make_shared<Message>(reply, protocol::mtGET_OBJECTS));
    }
    else
    {
        // this is a reply
        std::uint32_t pLSeq = 0;
        bool pLDo = true;
        bool progress = false;

        for (int i = 0; i < packet.objects_size(); ++i)
        {
            protocol::TMIndexedObject const& obj = packet.objects(i);

            if (obj.has_hash() && stringIsUint256Sized(obj.hash()))
            {
                if (obj.has_ledgerseq())
                {
                    if (obj.ledgerseq() != pLSeq)
                    {
                        if (pLDo && (pLSeq != 0))
                        {
                            JLOG(p_journal_.debug())
                                << "GetObj: Full fetch pack for " << pLSeq;
                        }
                        pLSeq = obj.ledgerseq();
                        pLDo = !app_.getLedgerMaster().haveLedger(pLSeq);

                        if (!pLDo)
                        {
                            JLOG(p_journal_.debug())
                                << "GetObj: Late fetch pack for " << pLSeq;
                        }
                        else
                            progress = true;
                    }
                }

                if (pLDo)
                {
                    uint256 const hash{obj.hash()};

                    app_.getLedgerMaster().addFetchPack(
                        hash,
                        std::make_shared<Blob>(
                            obj.data().begin(), obj.data().end()));
                }
            }
        }

        if (pLDo && (pLSeq != 0))
        {
            JLOG(p_journal_.debug())
                << "GetObj: Partial fetch pack for " << pLSeq;
        }
        if (packet.type() == protocol::TMGetObjectByHash::otFETCH_PACK)
            app_.getLedgerMaster().gotFetchPack(progress, pLSeq);
    }
}

void
PeerImp::onMessage(std::shared_ptr<protocol::TMHaveTransactions> const& m)
{
    if (!txReduceRelayEnabled())
    {
        JLOG(p_journal_.error())
            << "TMHaveTransactions: tx reduce-relay is disabled";
        fee_.update(Resource::feeMalformedRequest, "disabled");
        return;
    }

    std::weak_ptr<PeerImp> weak = shared_from_this();
    app_.getJobQueue().addJob(
        jtMISSING_TXN, "handleHaveTransactions", [weak, m]() {
            if (auto peer = weak.lock())
                peer->handleHaveTransactions(m);
        });
}

void
PeerImp::handleHaveTransactions(
    std::shared_ptr<protocol::TMHaveTransactions> const& m)
{
    protocol::TMGetObjectByHash tmBH;
    tmBH.set_type(protocol::TMGetObjectByHash_ObjectType_otTRANSACTIONS);
    tmBH.set_query(true);

    JLOG(p_journal_.trace())
        << "received TMHaveTransactions " << m->hashes_size();

    for (std::uint32_t i = 0; i < m->hashes_size(); i++)
    {
        if (!stringIsUint256Sized(m->hashes(i)))
        {
            JLOG(p_journal_.error())
                << "TMHaveTransactions with invalid hash size";
            fee_.update(Resource::feeMalformedRequest, "hash size");
            return;
        }

        uint256 hash(m->hashes(i));

        auto txn = app_.getMasterTransaction().fetch_from_cache(hash);

        JLOG(p_journal_.trace()) << "checking transaction " << (bool)txn;

        if (!txn)
        {
            JLOG(p_journal_.debug()) << "adding transaction to request";

            auto obj = tmBH.add_objects();
            obj->set_hash(hash.data(), hash.size());
        }
        else
        {
            // Erase only if a peer has seen this tx. If the peer has not
            // seen this tx then the tx could not has been queued for this
            // peer.
            removeTxQueue(hash);
        }
    }

    JLOG(p_journal_.trace())
        << "transaction request object is " << tmBH.objects_size();

    if (tmBH.objects_size() > 0)
        send(std::make_shared<Message>(tmBH, protocol::mtGET_OBJECTS));
}

void
PeerImp::onMessage(std::shared_ptr<protocol::TMTransactions> const& m)
{
    if (!txReduceRelayEnabled())
    {
        JLOG(p_journal_.error())
            << "TMTransactions: tx reduce-relay is disabled";
        fee_.update(Resource::feeMalformedRequest, "disabled");
        return;
    }

    JLOG(p_journal_.trace())
        << "received TMTransactions " << m->transactions_size();

    overlay_.addTxMetrics(m->transactions_size());

    for (std::uint32_t i = 0; i < m->transactions_size(); ++i)
        handleTransaction(
            std::shared_ptr<protocol::TMTransaction>(
                m->mutable_transactions(i), [](protocol::TMTransaction*) {}),
            false,
            true);
}

void
PeerImp::onMessage(std::shared_ptr<protocol::TMSquelch> const& m)
{
    using on_message_fn =
        void (PeerImp::*)(std::shared_ptr<protocol::TMSquelch> const&);
    if (!strand_.running_in_this_thread())
        return post(
            strand_,
            std::bind(
                (on_message_fn)&PeerImp::onMessage, shared_from_this(), m));

    if (!m->has_validatorpubkey())
    {
        fee_.update(Resource::feeInvalidData, "squelch no pubkey");
        return;
    }
    auto validator = m->validatorpubkey();
    auto const slice{makeSlice(validator)};
    if (!publicKeyType(slice))
    {
        fee_.update(Resource::feeInvalidData, "squelch bad pubkey");
        return;
    }
    PublicKey key(slice);

    // Ignore the squelch for validator's own messages.
    if (key == app_.getValidationPublicKey())
    {
        JLOG(p_journal_.debug())
            << "onMessage: TMSquelch discarding validator's squelch " << slice;
        return;
    }

    std::uint32_t duration =
        m->has_squelchduration() ? m->squelchduration() : 0;
    if (!m->squelch())
        squelch_.removeSquelch(key);
    else if (!squelch_.addSquelch(key, std::chrono::seconds{duration}))
        fee_.update(Resource::feeInvalidData, "squelch duration");

    JLOG(p_journal_.debug())
        << "onMessage: TMSquelch " << slice << " " << id() << " " << duration;
}

//--------------------------------------------------------------------------

void
PeerImp::addLedger(
    uint256 const& hash,
    std::lock_guard<std::mutex> const& lockedRecentLock)
{
    // lockedRecentLock is passed as a reminder that recentLock_ must be
    // locked by the caller.
    (void)lockedRecentLock;

    if (std::find(recentLedgers_.begin(), recentLedgers_.end(), hash) !=
        recentLedgers_.end())
        return;

    recentLedgers_.push_back(hash);
}

void
PeerImp::doFetchPack(std::shared_ptr<protocol::TMGetObjectByHash> const& packet)
{
    // VFALCO TODO Invert this dependency using an observer and shared state
    // object. Don't queue fetch pack jobs if we're under load or we already
    // have some queued.
    if (app_.getFeeTrack().isLoadedLocal() ||
        (app_.getLedgerMaster().getValidatedLedgerAge() > 40s) ||
        (app_.getJobQueue().getJobCount(jtPACK) > 10))
    {
        JLOG(p_journal_.info()) << "Too busy to make fetch pack";
        return;
    }

    if (!stringIsUint256Sized(packet->ledgerhash()))
    {
        JLOG(p_journal_.warn()) << "FetchPack hash size malformed";
        fee_.update(Resource::feeMalformedRequest, "hash size");
        return;
    }

    fee_.fee = Resource::feeHeavyBurdenPeer;

    uint256 const hash{packet->ledgerhash()};

    std::weak_ptr<PeerImp> weak = shared_from_this();
    auto elapsed = UptimeClock::now();
    auto const pap = &app_;
    app_.getJobQueue().addJob(
        jtPACK, "MakeFetchPack", [pap, weak, packet, hash, elapsed]() {
            pap->getLedgerMaster().makeFetchPack(weak, packet, hash, elapsed);
        });
}

void
PeerImp::doTransactions(
    std::shared_ptr<protocol::TMGetObjectByHash> const& packet)
{
    protocol::TMTransactions reply;

    JLOG(p_journal_.trace()) << "received TMGetObjectByHash requesting tx "
                             << packet->objects_size();

    if (packet->objects_size() > reduce_relay::MAX_TX_QUEUE_SIZE)
    {
        JLOG(p_journal_.error()) << "doTransactions, invalid number of hashes";
        fee_.update(Resource::feeMalformedRequest, "too big");
        return;
    }

    for (std::uint32_t i = 0; i < packet->objects_size(); ++i)
    {
        auto const& obj = packet->objects(i);

        if (!stringIsUint256Sized(obj.hash()))
        {
            fee_.update(Resource::feeMalformedRequest, "hash size");
            return;
        }

        uint256 hash(obj.hash());

        auto txn = app_.getMasterTransaction().fetch_from_cache(hash);

        if (!txn)
        {
            JLOG(p_journal_.error()) << "doTransactions, transaction not found "
                                     << Slice(hash.data(), hash.size());
            fee_.update(Resource::feeMalformedRequest, "tx not found");
            return;
        }

        Serializer s;
        auto tx = reply.add_transactions();
        auto sttx = txn->getSTransaction();
        sttx->add(s);
        tx->set_rawtransaction(s.data(), s.size());
        tx->set_status(
            txn->getStatus() == INCLUDED ? protocol::tsCURRENT
                                         : protocol::tsNEW);
        tx->set_receivetimestamp(
            app_.timeKeeper().now().time_since_epoch().count());
        tx->set_deferred(txn->getSubmitResult().queued);
    }

    if (reply.transactions_size() > 0)
        send(std::make_shared<Message>(reply, protocol::mtTRANSACTIONS));
}

void
PeerImp::checkTransaction(
    HashRouterFlags flags,
    bool checkSignature,
    std::shared_ptr<STTx const> const& stx,
    bool batch)
{
    // VFALCO TODO Rewrite to not use exceptions
    try
    {
        // charge strongly for relaying batch txns
        // LCOV_EXCL_START
        if (stx->isFlag(tfInnerBatchTxn) &&
            getCurrentTransactionRules()->enabled(featureBatch))
        {
            JLOG(p_journal_.warn()) << "Ignoring Network relayed Tx containing "
                                       "tfInnerBatchTxn (checkSignature).";
            charge(Resource::feeModerateBurdenPeer, "inner batch txn");
            return;
        }
        // LCOV_EXCL_STOP

        // Expired?
        if (stx->isFieldPresent(sfLastLedgerSequence) &&
            (stx->getFieldU32(sfLastLedgerSequence) <
             app_.getLedgerMaster().getValidLedgerIndex()))
        {
            app_.getHashRouter().setFlags(
                stx->getTransactionID(), HashRouterFlags::BAD);
            charge(Resource::feeUselessData, "expired tx");
            return;
        }

        if (isPseudoTx(*stx))
        {
            // Don't do anything with pseudo transactions except put them in the
            // TransactionMaster cache
            std::string reason;
            auto tx = std::make_shared<Transaction>(stx, reason, app_);
            XRPL_ASSERT(
                tx->getStatus() == NEW,
                "ripple::PeerImp::checkTransaction Transaction created "
                "correctly");
            if (tx->getStatus() == NEW)
            {
                JLOG(p_journal_.debug())
                    << "Processing " << (batch ? "batch" : "unsolicited")
                    << " pseudo-transaction tx " << tx->getID();

                app_.getMasterTransaction().canonicalize(&tx);
                // Tell the overlay about it, but don't relay it.
                auto const toSkip =
                    app_.getHashRouter().shouldRelay(tx->getID());
                if (toSkip)
                {
                    JLOG(p_journal_.debug())
                        << "Passing skipped pseudo pseudo-transaction tx "
                        << tx->getID();
                    app_.overlay().relay(tx->getID(), {}, *toSkip);
                }
                if (!batch)
                {
                    JLOG(p_journal_.debug())
                        << "Charging for pseudo-transaction tx " << tx->getID();
                    charge(Resource::feeUselessData, "pseudo tx");
                }

                return;
            }
        }

        if (checkSignature)
        {
            // Check the signature before handing off to the job queue.
            if (auto [valid, validReason] = checkValidity(
                    app_.getHashRouter(),
                    *stx,
                    app_.getLedgerMaster().getValidatedRules(),
                    app_.config());
                valid != Validity::Valid)
            {
                if (!validReason.empty())
                {
                    JLOG(p_journal_.trace())
                        << "Exception checking transaction: " << validReason;
                }

                // Probably not necessary to set HashRouterFlags::BAD, but
                // doesn't hurt.
                app_.getHashRouter().setFlags(
                    stx->getTransactionID(), HashRouterFlags::BAD);
                charge(
                    Resource::feeInvalidSignature,
                    "check transaction signature failure");
                return;
            }
        }
        else
        {
            forceValidity(
                app_.getHashRouter(), stx->getTransactionID(), Validity::Valid);
        }

        std::string reason;
        auto tx = std::make_shared<Transaction>(stx, reason, app_);

        if (tx->getStatus() == INVALID)
        {
            if (!reason.empty())
            {
                JLOG(p_journal_.trace())
                    << "Exception checking transaction: " << reason;
            }
            app_.getHashRouter().setFlags(
                stx->getTransactionID(), HashRouterFlags::BAD);
            charge(Resource::feeInvalidSignature, "tx (impossible)");
            return;
        }

        bool const trusted = any(flags & HashRouterFlags::TRUSTED);
        app_.getOPs().processTransaction(
            tx, trusted, false, NetworkOPs::FailHard::no);
    }
    catch (std::exception const& ex)
    {
        JLOG(p_journal_.warn())
            << "Exception in " << __func__ << ": " << ex.what();
        app_.getHashRouter().setFlags(
            stx->getTransactionID(), HashRouterFlags::BAD);
        using namespace std::string_literals;
        charge(Resource::feeInvalidData, "tx "s + ex.what());
    }
}

// Called from our JobQueue
void
PeerImp::checkPropose(
    bool isTrusted,
    std::shared_ptr<protocol::TMProposeSet> const& packet,
    RCLCxPeerPos peerPos)
{
    JLOG(p_journal_.trace())
        << "Checking " << (isTrusted ? "trusted" : "UNTRUSTED") << " proposal";

    XRPL_ASSERT(packet, "ripple::PeerImp::checkPropose : non-null packet");

    if (!cluster() && !peerPos.checkSign())
    {
        std::string desc{"Proposal fails sig check"};
        JLOG(p_journal_.warn()) << desc;
        charge(Resource::feeInvalidSignature, desc);
        return;
    }

    bool relay;

    if (isTrusted)
        relay = app_.getOPs().processTrustedProposal(peerPos);
    else
        relay = app_.config().RELAY_UNTRUSTED_PROPOSALS == 1 || cluster();

    if (relay)
    {
        // haveMessage contains peers, which are suppressed; i.e. the peers
        // are the source of the message, consequently the message should
        // not be relayed to these peers. But the message must be counted
        // as part of the squelch logic.
        auto haveMessage = app_.overlay().relay(
            *packet, peerPos.suppressionID(), peerPos.publicKey());
        if (!haveMessage.empty())
            overlay_.updateSlotAndSquelch(
                peerPos.suppressionID(),
                peerPos.publicKey(),
                std::move(haveMessage),
                protocol::mtPROPOSE_LEDGER);
    }
}

void
PeerImp::checkValidation(
    std::shared_ptr<STValidation> const& val,
    uint256 const& key,
    std::shared_ptr<protocol::TMValidation> const& packet)
{
    if (!val->isValid())
    {
        std::string desc{"Validation forwarded by peer is invalid"};
        JLOG(p_journal_.debug()) << desc;
        charge(Resource::feeInvalidSignature, desc);
        return;
    }

    // FIXME it should be safe to remove this try/catch. Investigate codepaths.
    try
    {
        if (app_.getOPs().recvValidation(val, std::to_string(id())) ||
            cluster())
        {
            // haveMessage contains peers, which are suppressed; i.e. the peers
            // are the source of the message, consequently the message should
            // not be relayed to these peers. But the message must be counted
            // as part of the squelch logic.
            auto haveMessage =
                overlay_.relay(*packet, key, val->getSignerPublic());
            if (!haveMessage.empty())
            {
                overlay_.updateSlotAndSquelch(
                    key,
                    val->getSignerPublic(),
                    std::move(haveMessage),
                    protocol::mtVALIDATION);
            }
        }
    }
    catch (std::exception const& ex)
    {
        JLOG(p_journal_.trace())
            << "Exception processing validation: " << ex.what();
        using namespace std::string_literals;
        charge(Resource::feeMalformedRequest, "validation "s + ex.what());
    }
}

// Returns the set of peers that can help us get
// the TX tree with the specified root hash.
//
static std::shared_ptr<PeerImp>
getPeerWithTree(OverlayImpl& ov, uint256 const& rootHash, PeerImp const* skip)
{
    std::shared_ptr<PeerImp> ret;
    int retScore = 0;

    ov.for_each([&](std::shared_ptr<PeerImp>&& p) {
        if (p->hasTxSet(rootHash) && p.get() != skip)
        {
            auto score = p->getScore(true);
            if (!ret || (score > retScore))
            {
                ret = std::move(p);
                retScore = score;
            }
        }
    });

    return ret;
}

// Returns a random peer weighted by how likely to
// have the ledger and how responsive it is.
//
static std::shared_ptr<PeerImp>
getPeerWithLedger(
    OverlayImpl& ov,
    uint256 const& ledgerHash,
    LedgerIndex ledger,
    PeerImp const* skip)
{
    std::shared_ptr<PeerImp> ret;
    int retScore = 0;

    ov.for_each([&](std::shared_ptr<PeerImp>&& p) {
        if (p->hasLedger(ledgerHash, ledger) && p.get() != skip)
        {
            auto score = p->getScore(true);
            if (!ret || (score > retScore))
            {
                ret = std::move(p);
                retScore = score;
            }
        }
    });

    return ret;
}

void
PeerImp::sendLedgerBase(
    std::shared_ptr<Ledger const> const& ledger,
    protocol::TMLedgerData& ledgerData)
{
    JLOG(p_journal_.trace()) << "sendLedgerBase: Base data";

    Serializer s(sizeof(LedgerInfo));
    addRaw(ledger->info(), s);
    ledgerData.add_nodes()->set_nodedata(s.getDataPtr(), s.getLength());

    auto const& stateMap{ledger->stateMap()};
    if (stateMap.getHash() != beast::zero)
    {
        // Return account state root node if possible
        Serializer root(768);

        stateMap.serializeRoot(root);
        ledgerData.add_nodes()->set_nodedata(
            root.getDataPtr(), root.getLength());

        if (ledger->info().txHash != beast::zero)
        {
            auto const& txMap{ledger->txMap()};
            if (txMap.getHash() != beast::zero)
            {
                // Return TX root node if possible
                root.erase();
                txMap.serializeRoot(root);
                ledgerData.add_nodes()->set_nodedata(
                    root.getDataPtr(), root.getLength());
            }
        }
    }

    auto message{
        std::make_shared<Message>(ledgerData, protocol::mtLEDGER_DATA)};
    send(message);
}

std::shared_ptr<Ledger const>
PeerImp::getLedger(std::shared_ptr<protocol::TMGetLedger> const& m)
{
    JLOG(p_journal_.trace()) << "getLedger: Ledger";

    std::shared_ptr<Ledger const> ledger;

    if (m->has_ledgerhash())
    {
        // Attempt to find ledger by hash
        uint256 const ledgerHash{m->ledgerhash()};
        ledger = app_.getLedgerMaster().getLedgerByHash(ledgerHash);
        if (!ledger)
        {
            JLOG(p_journal_.trace())
                << "getLedger: Don't have ledger with hash " << ledgerHash;

            if (m->has_querytype() && !m->has_requestcookie())
            {
                // Attempt to relay the request to a peer
                if (auto const peer = getPeerWithLedger(
                        overlay_,
                        ledgerHash,
                        m->has_ledgerseq() ? m->ledgerseq() : 0,
                        this))
                {
                    m->set_requestcookie(id());
                    peer->send(
                        std::make_shared<Message>(*m, protocol::mtGET_LEDGER));
                    JLOG(p_journal_.debug())
                        << "getLedger: Request relayed to peer";
                    return ledger;
                }

                JLOG(p_journal_.trace())
                    << "getLedger: Failed to find peer to relay request";
            }
        }
    }
    else if (m->has_ledgerseq())
    {
        // Attempt to find ledger by sequence
        if (m->ledgerseq() < app_.getLedgerMaster().getEarliestFetch())
        {
            JLOG(p_journal_.debug())
                << "getLedger: Early ledger sequence request";
        }
        else
        {
            ledger = app_.getLedgerMaster().getLedgerBySeq(m->ledgerseq());
            if (!ledger)
            {
                JLOG(p_journal_.debug())
                    << "getLedger: Don't have ledger with sequence "
                    << m->ledgerseq();
            }
        }
    }
    else if (m->has_ltype() && m->ltype() == protocol::ltCLOSED)
    {
        ledger = app_.getLedgerMaster().getClosedLedger();
    }

    if (ledger)
    {
        // Validate retrieved ledger sequence
        auto const ledgerSeq{ledger->info().seq};
        if (m->has_ledgerseq())
        {
            if (ledgerSeq != m->ledgerseq())
            {
                // Do not resource charge a peer responding to a relay
                if (!m->has_requestcookie())
                    charge(
                        Resource::feeMalformedRequest, "get_ledger ledgerSeq");

                ledger.reset();
                JLOG(p_journal_.warn())
                    << "getLedger: Invalid ledger sequence " << ledgerSeq;
            }
        }
        else if (ledgerSeq < app_.getLedgerMaster().getEarliestFetch())
        {
            ledger.reset();
            JLOG(p_journal_.debug())
                << "getLedger: Early ledger sequence request " << ledgerSeq;
        }
    }
    else
    {
        JLOG(p_journal_.debug()) << "getLedger: Unable to find ledger";
    }

    return ledger;
}

std::shared_ptr<SHAMap const>
PeerImp::getTxSet(std::shared_ptr<protocol::TMGetLedger> const& m) const
{
    JLOG(p_journal_.trace()) << "getTxSet: TX set";

    uint256 const txSetHash{m->ledgerhash()};
    std::shared_ptr<SHAMap> shaMap{
        app_.getInboundTransactions().getSet(txSetHash, false)};
    if (!shaMap)
    {
        if (m->has_querytype() && !m->has_requestcookie())
        {
            // Attempt to relay the request to a peer
            if (auto const peer = getPeerWithTree(overlay_, txSetHash, this))
            {
                m->set_requestcookie(id());
                peer->send(
                    std::make_shared<Message>(*m, protocol::mtGET_LEDGER));
                JLOG(p_journal_.debug()) << "getTxSet: Request relayed";
            }
            else
            {
                JLOG(p_journal_.debug())
                    << "getTxSet: Failed to find relay peer";
            }
        }
        else
        {
            JLOG(p_journal_.debug()) << "getTxSet: Failed to find TX set";
        }
    }

    return shaMap;
}

void
PeerImp::processLedgerRequest(std::shared_ptr<protocol::TMGetLedger> const& m)
{
    // Do not resource charge a peer responding to a relay
    if (!m->has_requestcookie())
        charge(
            Resource::feeModerateBurdenPeer, "received a get ledger request");

    std::shared_ptr<Ledger const> ledger;
    std::shared_ptr<SHAMap const> sharedMap;
    SHAMap const* map{nullptr};
    protocol::TMLedgerData ledgerData;
    bool fatLeaves{true};
    auto const itype{m->itype()};

    if (itype == protocol::liTS_CANDIDATE)
    {
        if (sharedMap = getTxSet(m); !sharedMap)
            return;
        map = sharedMap.get();

        // Fill out the reply
        ledgerData.set_ledgerseq(0);
        ledgerData.set_ledgerhash(m->ledgerhash());
        ledgerData.set_type(protocol::liTS_CANDIDATE);
        if (m->has_requestcookie())
            ledgerData.set_requestcookie(m->requestcookie());

        // We'll already have most transactions
        fatLeaves = false;
    }
    else
    {
        if (send_queue_.size() >= Tuning::dropSendQueue)
        {
            JLOG(p_journal_.debug())
                << "processLedgerRequest: Large send queue";
            return;
        }
        if (app_.getFeeTrack().isLoadedLocal() && !cluster())
        {
            JLOG(p_journal_.debug()) << "processLedgerRequest: Too busy";
            return;
        }

        if (ledger = getLedger(m); !ledger)
            return;

        // Fill out the reply
        auto const ledgerHash{ledger->info().hash};
        ledgerData.set_ledgerhash(ledgerHash.begin(), ledgerHash.size());
        ledgerData.set_ledgerseq(ledger->info().seq);
        ledgerData.set_type(itype);
        if (m->has_requestcookie())
            ledgerData.set_requestcookie(m->requestcookie());

        switch (itype)
        {
            case protocol::liBASE:
                sendLedgerBase(ledger, ledgerData);
                return;

            case protocol::liTX_NODE:
                map = &ledger->txMap();
                JLOG(p_journal_.trace()) << "processLedgerRequest: TX map hash "
                                         << to_string(map->getHash());
                break;

            case protocol::liAS_NODE:
                map = &ledger->stateMap();
                JLOG(p_journal_.trace())
                    << "processLedgerRequest: Account state map hash "
                    << to_string(map->getHash());
                break;

            default:
                // This case should not be possible here
                JLOG(p_journal_.error())
                    << "processLedgerRequest: Invalid ledger info type";
                return;
        }
    }

    if (!map)
    {
        JLOG(p_journal_.warn()) << "processLedgerRequest: Unable to find map";
        return;
    }

    // Add requested node data to reply
    if (m->nodeids_size() > 0)
    {
        auto const queryDepth{
            m->has_querydepth() ? m->querydepth() : (isHighLatency() ? 2 : 1)};

        std::vector<std::pair<SHAMapNodeID, Blob>> data;

        for (int i = 0; i < m->nodeids_size() &&
             ledgerData.nodes_size() < Tuning::softMaxReplyNodes;
             ++i)
        {
            auto const shaMapNodeId{deserializeSHAMapNodeID(m->nodeids(i))};

            data.clear();
            data.reserve(Tuning::softMaxReplyNodes);

            try
            {
                if (map->getNodeFat(*shaMapNodeId, data, fatLeaves, queryDepth))
                {
                    JLOG(p_journal_.trace())
                        << "processLedgerRequest: getNodeFat got "
                        << data.size() << " nodes";

                    for (auto const& d : data)
                    {
                        if (ledgerData.nodes_size() >=
                            Tuning::hardMaxReplyNodes)
                            break;
                        protocol::TMLedgerNode* node{ledgerData.add_nodes()};
                        node->set_nodeid(d.first.getRawString());
                        node->set_nodedata(d.second.data(), d.second.size());
                    }
                }
                else
                {
                    JLOG(p_journal_.warn())
                        << "processLedgerRequest: getNodeFat returns false";
                }
            }
            catch (std::exception const& e)
            {
                std::string info;
                switch (itype)
                {
                    case protocol::liBASE:
                        // This case should not be possible here
                        info = "Ledger base";
                        break;

                    case protocol::liTX_NODE:
                        info = "TX node";
                        break;

                    case protocol::liAS_NODE:
                        info = "AS node";
                        break;

                    case protocol::liTS_CANDIDATE:
                        info = "TS candidate";
                        break;

                    default:
                        info = "Invalid";
                        break;
                }

                if (!m->has_ledgerhash())
                    info += ", no hash specified";

                JLOG(p_journal_.warn())
                    << "processLedgerRequest: getNodeFat with nodeId "
                    << *shaMapNodeId << " and ledger info type " << info
                    << " throws exception: " << e.what();
            }
        }

        JLOG(p_journal_.info())
            << "processLedgerRequest: Got request for " << m->nodeids_size()
            << " nodes at depth " << queryDepth << ", return "
            << ledgerData.nodes_size() << " nodes";
    }

    if (ledgerData.nodes_size() == 0)
        return;

    send(std::make_shared<Message>(ledgerData, protocol::mtLEDGER_DATA));
}

int
PeerImp::getScore(bool haveItem) const
{
    // Random component of score, used to break ties and avoid
    // overloading the "best" peer
    static int const spRandomMax = 9999;

    // Score for being very likely to have the thing we are
    // look for; should be roughly spRandomMax
    static int const spHaveItem = 10000;

    // Score reduction for each millisecond of latency; should
    // be roughly spRandomMax divided by the maximum reasonable
    // latency
    static int const spLatency = 30;

    // Penalty for unknown latency; should be roughly spRandomMax
    static int const spNoLatency = 8000;

    int score = rand_int(spRandomMax);

    if (haveItem)
        score += spHaveItem;

    std::optional<std::chrono::milliseconds> latency;
    {
        std::lock_guard sl(recentLock_);
        latency = latency_;
    }

    if (latency)
        score -= latency->count() * spLatency;
    else
        score -= spNoLatency;

    return score;
}

bool
PeerImp::isHighLatency() const
{
    std::lock_guard sl(recentLock_);
    return latency_ >= peerHighLatency;
}

void
PeerImp::Metrics::add_message(std::uint64_t bytes)
{
    using namespace std::chrono_literals;
    std::unique_lock lock{mutex_};

    totalBytes_ += bytes;
    accumBytes_ += bytes;
    auto const timeElapsed = clock_type::now() - intervalStart_;
    auto const timeElapsedInSecs =
        std::chrono::duration_cast<std::chrono::seconds>(timeElapsed);

    if (timeElapsedInSecs >= 1s)
    {
        auto const avgBytes = accumBytes_ / timeElapsedInSecs.count();
        rollingAvg_.push_back(avgBytes);

        auto const totalBytes =
            std::accumulate(rollingAvg_.begin(), rollingAvg_.end(), 0ull);
        rollingAvgBytes_ = totalBytes / rollingAvg_.size();

        intervalStart_ = clock_type::now();
        accumBytes_ = 0;
    }
}

std::uint64_t
PeerImp::Metrics::average_bytes() const
{
    std::shared_lock lock{mutex_};
    return rollingAvgBytes_;
}

std::uint64_t
PeerImp::Metrics::total_bytes() const
{
    std::shared_lock lock{mutex_};
    return totalBytes_;
}

}  // namespace ripple<|MERGE_RESOLUTION|>--- conflicted
+++ resolved
@@ -579,7 +579,6 @@
 {
     XRPL_ASSERT(
         strand_.running_in_this_thread(),
-<<<<<<< HEAD
         "ripple::PeerImp::fail : strand in this thread");
 
     if (!socket_.is_open())
@@ -591,32 +590,6 @@
                           << ec.message();
 
     shutdown();
-=======
-        "ripple::PeerImp::close : strand in this thread");
-    if (socket_.is_open())
-    {
-        detaching_ = true;  // DEPRECATED
-        try
-        {
-            timer_.cancel();
-            socket_.close();
-        }
-        catch (boost::system::system_error const&)
-        {
-            // ignored
-        }
-
-        overlay_.incPeerDisconnect();
-        if (inbound_)
-        {
-            JLOG(journal_.debug()) << "Closed";
-        }
-        else
-        {
-            JLOG(journal_.info()) << "Closed";
-        }
-    }
->>>>>>> 1506e655
 }
 
 void
@@ -671,7 +644,6 @@
 void
 PeerImp::shutdown()
 {
-<<<<<<< HEAD
     XRPL_ASSERT(
         strand_.running_in_this_thread(),
         "ripple::PeerImp::shutdown: strand in this thread");
@@ -702,16 +674,6 @@
         {
             JLOG(journal_.debug()) << "onShutdown: " << ec.message();
         }
-=======
-    try
-    {
-        timer_.expires_after(peerTimerInterval);
-    }
-    catch (boost::system::system_error const& e)
-    {
-        JLOG(journal_.error()) << "setTimer: " << e.code();
-        return;
->>>>>>> 1506e655
     }
 
     close();
@@ -720,7 +682,6 @@
 void
 PeerImp::close()
 {
-<<<<<<< HEAD
     XRPL_ASSERT(
         strand_.running_in_this_thread(),
         "ripple::PeerImp::close : strand in this thread");
@@ -740,16 +701,6 @@
     // at a higher level, but inbound connections are more numerous and
     // uncontrolled so to prevent log flooding the severity is reduced.
     JLOG((inbound_ ? journal_.debug() : journal_.info())) << "close: Closed";
-=======
-    try
-    {
-        timer_.cancel();
-    }
-    catch (boost::system::system_error const&)
-    {
-        // ignored
-    }
->>>>>>> 1506e655
 }
 
 //------------------------------------------------------------------------------
