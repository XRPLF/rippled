--- conflicted
+++ resolved
@@ -609,13 +609,8 @@
     XRPL_ASSERT(
         fullLiquidityPath.empty(),
         "ripple::Pathfinder::getBestPaths : first empty path result");
-<<<<<<< HEAD
     const bool issuerIsSender =
         isXRP(mSrcPathAsset) || (srcIssuer == mSrcAccount);
-=======
-    bool const issuerIsSender =
-        isXRP(mSrcCurrency) || (srcIssuer == mSrcAccount);
->>>>>>> 09690f1b
 
     std::vector<PathRank> extraPathRanks;
     rankPaths(maxPaths, extraPaths, extraPathRanks, continueCallback);
