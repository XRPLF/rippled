//------------------------------------------------------------------------------
/*
    This file is part of rippled: https://github.com/ripple/rippled
    Copyright (c) 2012, 2013 Ripple Labs Inc.

    Permission to use, copy, modify, and/or distribute this software for any
    purpose  with  or without fee is hereby granted, provided that the above
    copyright notice and this permission notice appear in all copies.

    THE  SOFTWARE IS PROVIDED "AS IS" AND THE AUTHOR DISCLAIMS ALL WARRANTIES
    WITH  REGARD  TO  THIS  SOFTWARE  INCLUDING  ALL  IMPLIED  WARRANTIES  OF
    MERCHANTABILITY  AND  FITNESS. IN NO EVENT SHALL THE AUTHOR BE LIABLE FOR
    ANY  SPECIAL ,  DIRECT, INDIRECT, OR CONSEQUENTIAL DAMAGES OR ANY DAMAGES
    WHATSOEVER  RESULTING  FROM  LOSS  OF USE, DATA OR PROFITS, WHETHER IN AN
    ACTION  OF  CONTRACT, NEGLIGENCE OR OTHER TORTIOUS ACTION, ARISING OUT OF
    OR IN CONNECTION WITH THE USE OR PERFORMANCE OF THIS SOFTWARE.
*/
//==============================================================================

#include <xrpld/app/ledger/OrderBookDB.h>
#include <xrpld/app/main/Application.h>
#include <xrpld/app/paths/AssetCache.h>
#include <xrpld/app/paths/Pathfinder.h>
#include <xrpld/app/paths/RippleCalc.h>
#include <xrpld/app/paths/detail/PathfinderUtils.h>
#include <xrpld/core/JobQueue.h>
#include <xrpld/ledger/PaymentSandbox.h>

#include <xrpl/basics/Log.h>
#include <xrpl/basics/join.h>
#include <xrpl/json/to_string.h>

#include <tuple>

/*

Core Pathfinding Engine

The pathfinding request is identified by category, XRP to XRP, XRP to
non-XRP, non-XRP to XRP, same currency non-XRP to non-XRP, cross-currency
non-XRP to non-XRP.  For each category, there is a table of paths that the
pathfinder searches for.  Complete paths are collected.

Each complete path is then rated and sorted. Paths with no or trivial
liquidity are dropped.  Otherwise, paths are sorted based on quality,
liquidity, and path length.

Path slots are filled in quality (ratio of out to in) order, with the
exception that the last path must have enough liquidity to complete the
payment (assuming no liquidity overlap).  In addition, if no selected path
is capable of providing enough liquidity to complete the payment by itself,
an extra "covering" path is returned.

The selected paths are then tested to determine if they can complete the
payment and, if so, at what cost.  If they fail and a covering path was
found, the test is repeated with the covering path.  If this succeeds, the
final paths and the estimated cost are returned.

The engine permits the search depth to be selected and the paths table
includes the depth at which each path type is found.  A search depth of zero
causes no searching to be done.  Extra paths can also be injected, and this
should be used to preserve previously-found paths across invokations for the
same path request (particularly if the search depth may change).

*/

namespace ripple {

namespace {

// This is an arbitrary cutoff, and it might cause us to miss other
// good paths with this arbitrary cut off.
constexpr std::size_t PATHFINDER_MAX_COMPLETE_PATHS = 1000;

struct AccountCandidate
{
    int priority;
    AccountID account;

    static int const highPriority = 10000;
};

bool
compareAccountCandidate(
    std::uint32_t seq,
    AccountCandidate const& first,
    AccountCandidate const& second)
{
    if (first.priority < second.priority)
        return false;

    if (first.account > second.account)
        return true;

    return (first.priority ^ seq) < (second.priority ^ seq);
}

using AccountCandidates = std::vector<AccountCandidate>;

struct CostedPath
{
    int searchLevel;
    Pathfinder::PathType type;
};

using CostedPathList = std::vector<CostedPath>;

using PathTable = std::map<Pathfinder::PaymentType, CostedPathList>;

struct PathCost
{
    int cost;
    char const* path;
};
using PathCostList = std::vector<PathCost>;

static PathTable mPathTable;

std::string
pathTypeToString(Pathfinder::PathType const& type)
{
    std::string ret;

    for (auto const& node : type)
    {
        switch (node)
        {
            case Pathfinder::nt_SOURCE:
                ret.append("s");
                break;
            case Pathfinder::nt_ACCOUNTS:
                ret.append("a");
                break;
            case Pathfinder::nt_BOOKS:
                ret.append("b");
                break;
            case Pathfinder::nt_XRP_BOOK:
                ret.append("x");
                break;
            case Pathfinder::nt_DEST_BOOK:
                ret.append("f");
                break;
            case Pathfinder::nt_DESTINATION:
                ret.append("d");
                break;
        }
    }

    return ret;
}

// Return the smallest amount of useful liquidity for a given amount, and the
// total number of paths we have to evaluate.
STAmount
smallestUsefulAmount(STAmount const& amount, int maxPaths)
{
    return divide(amount, STAmount(maxPaths + 2), amount.asset());
}

STAmount
amountFromPathAsset(
    PathAsset const& pathAsset,
    std::optional<AccountID> const& srcIssuer,
    AccountID const& srcAccount)
{
    return std::visit(
        [&]<ValidPathAsset T>(T const& el) {
            if constexpr (std::is_same_v<T, Currency>)
            {
                auto const& account =
                    srcIssuer.value_or(isXRP(el) ? xrpAccount() : srcAccount);
                return STAmount(Issue{el, account}, 1u, 0, true);
            }
            else
                return STAmount(el, 1u, 0, true);
        },
        pathAsset.value());
}

Asset
assetFromPathAsset(PathAsset const& pathAsset, AccountID const& account)
{
    return std::visit(
        [&]<ValidPathAsset T>(T const& el) {
            if constexpr (std::is_same_v<T, Currency>)
                return Asset{Issue{el, account}};
            else
                return Asset{el};
        },
        pathAsset.value());
}

}  // namespace

Pathfinder::Pathfinder(
    std::shared_ptr<AssetCache> const& cache,
    AccountID const& uSrcAccount,
    AccountID const& uDstAccount,
    PathAsset const& uSrcPathAsset,
    std::optional<AccountID> const& uSrcIssuer,
    STAmount const& saDstAmount,
    std::optional<STAmount> const& srcAmount,
    std::optional<uint256> const& domain,
    Application& app)
    : mSrcAccount(uSrcAccount)
    , mDstAccount(uDstAccount)
    , mEffectiveDst(
          isXRP(saDstAmount.getIssuer()) ? uDstAccount
                                         : saDstAmount.getIssuer())
    , mDstAmount(saDstAmount)
    , mSrcPathAsset(uSrcPathAsset)
    , mSrcIssuer(uSrcIssuer)
    , mSrcAmount(amountFromPathAsset(uSrcPathAsset, uSrcIssuer, uSrcAccount))
    , convert_all_(convertAllCheck(mDstAmount))
    , mDomain(domain)
    , mLedger(cache->getLedger())
    , mAssetCache(cache)
    , app_(app)
    , j_(app.journal("Pathfinder"))
{
    XRPL_ASSERT(
        !uSrcIssuer || uSrcPathAsset.isXRP() == isXRP(uSrcIssuer.value()),
        "ripple::Pathfinder::Pathfinder : valid inputs");
}

bool
Pathfinder::findPaths(
    int searchLevel,
    std::function<bool(void)> const& continueCallback)
{
    JLOG(j_.trace()) << "findPaths start";
    if (mDstAmount == beast::zero)
    {
        // No need to send zero money.
        JLOG(j_.debug()) << "Destination amount was zero.";
        mLedger.reset();
        return false;

        // TODO(tom): why do we reset the ledger just in this case and the one
        // below - why don't we do it each time we return false?
    }

    if (mSrcAccount == mDstAccount && mDstAccount == mEffectiveDst &&
        mSrcPathAsset == mDstAmount.asset())
    {
        // No need to send to same account with same currency.
        JLOG(j_.debug()) << "Tried to send to same issuer";
        mLedger.reset();
        return false;
    }

    if (mSrcAccount == mEffectiveDst && mSrcPathAsset == mDstAmount.asset())
    {
        // Default path might work, but any path would loop
        return true;
    }

    m_loadEvent = app_.getJobQueue().makeLoadEvent(jtPATH_FIND, "FindPath");
    auto currencyIsXRP = isXRP(mSrcPathAsset);

    bool useIssuerAccount = mSrcIssuer && !currencyIsXRP && !isXRP(*mSrcIssuer);
    auto& account = useIssuerAccount ? *mSrcIssuer : mSrcAccount;
    auto issuer = currencyIsXRP ? AccountID() : account;
    mSource = STPathElement(account, mSrcPathAsset, issuer);
    auto issuerString =
        mSrcIssuer ? to_string(*mSrcIssuer) : std::string("none");
    JLOG(j_.trace()) << "findPaths>"
                     << " mSrcAccount=" << mSrcAccount
                     << " mDstAccount=" << mDstAccount
                     << " mDstAmount=" << mDstAmount.getFullText()
                     << " mSrcPathAsset=" << mSrcPathAsset
                     << " mSrcIssuer=" << issuerString;

    if (!mLedger)
    {
        JLOG(j_.debug()) << "findPaths< no ledger";
        return false;
    }

    bool bSrcXrp = isXRP(mSrcPathAsset);
    bool bDstXrp = isXRP(mDstAmount.asset());

    if (!mLedger->exists(keylet::account(mSrcAccount)))
    {
        // We can't even start without a source account.
        JLOG(j_.debug()) << "invalid source account";
        return false;
    }

    if ((mEffectiveDst != mDstAccount) &&
        !mLedger->exists(keylet::account(mEffectiveDst)))
    {
        JLOG(j_.debug()) << "Non-existent gateway";
        return false;
    }

    if (!mLedger->exists(keylet::account(mDstAccount)))
    {
        // Can't find the destination account - we must be funding a new
        // account.
        if (!bDstXrp)
        {
            JLOG(j_.debug()) << "New account not being funded in XRP ";
            return false;
        }

        auto const reserve = STAmount(mLedger->fees().accountReserve(0));
        if (mDstAmount < reserve)
        {
            JLOG(j_.debug())
                << "New account not getting enough funding: " << mDstAmount
                << " < " << reserve;
            return false;
        }
    }

    // Now compute the payment type from the types of the source and destination
    // currencies.
    PaymentType paymentType;
    if (bSrcXrp && bDstXrp)
    {
        // XRP -> XRP
        JLOG(j_.debug()) << "XRP to XRP payment";
        paymentType = pt_XRP_to_XRP;
    }
    else if (bSrcXrp)
    {
        // XRP -> non-XRP
        JLOG(j_.debug()) << "XRP to non-XRP payment";
        paymentType = pt_XRP_to_nonXRP;
    }
    else if (bDstXrp)
    {
        // non-XRP -> XRP
        JLOG(j_.debug()) << "non-XRP to XRP payment";
        paymentType = pt_nonXRP_to_XRP;
    }
    else if (mSrcPathAsset == mDstAmount.asset())
    {
        // non-XRP -> non-XRP - Same currency
        JLOG(j_.debug()) << "non-XRP to non-XRP - same currency";
        paymentType = pt_nonXRP_to_same;
    }
    else
    {
        // non-XRP to non-XRP - Different currency
        JLOG(j_.debug()) << "non-XRP to non-XRP - cross currency";
        paymentType = pt_nonXRP_to_nonXRP;
    }

    // Now iterate over all paths for that paymentType.
    for (auto const& costedPath : mPathTable[paymentType])
    {
        if (continueCallback && !continueCallback())
            return false;
        // Only use paths with at most the current search level.
        if (costedPath.searchLevel <= searchLevel)
        {
            JLOG(j_.trace()) << "findPaths trying payment type " << paymentType;
            addPathsForType(costedPath.type, continueCallback);

            if (mCompletePaths.size() > PATHFINDER_MAX_COMPLETE_PATHS)
                break;
        }
    }

    JLOG(j_.debug()) << mCompletePaths.size() << " complete paths found";

    // Even if we find no paths, default paths may work, and we don't check them
    // currently.
    return true;
}

TER
Pathfinder::getPathLiquidity(
    STPath const& path,            // IN:  The path to check.
    STAmount const& minDstAmount,  // IN:  The minimum output this path must
                                   //      deliver to be worth keeping.
    STAmount& amountOut,           // OUT: The actual liquidity along the path.
    uint64_t& qualityOut) const    // OUT: The returned initial quality
{
    STPathSet pathSet;
    pathSet.push_back(path);

    path::RippleCalc::Input rcInput;
    rcInput.defaultPathsAllowed = false;

    PaymentSandbox sandbox(&*mLedger, tapNONE);

    try
    {
        // Compute a path that provides at least the minimum liquidity.
        if (convert_all_)
            rcInput.partialPaymentAllowed = true;

        auto rc = path::RippleCalc::rippleCalculate(
            sandbox,
            mSrcAmount,
            minDstAmount,
            mDstAccount,
            mSrcAccount,
            pathSet,
            mDomain,
            app_.logs(),
            &rcInput);
        // If we can't get even the minimum liquidity requested, we're done.
        if (rc.result() != tesSUCCESS)
            return rc.result();

        qualityOut = getRate(rc.actualAmountOut, rc.actualAmountIn);
        amountOut = rc.actualAmountOut;

        if (!convert_all_)
        {
            // Now try to compute the remaining liquidity.
            rcInput.partialPaymentAllowed = true;
            rc = path::RippleCalc::rippleCalculate(
                sandbox,
                mSrcAmount,
                mDstAmount - amountOut,
                mDstAccount,
                mSrcAccount,
                pathSet,
                mDomain,
                app_.logs(),
                &rcInput);

            // If we found further liquidity, add it into the result.
            if (rc.result() == tesSUCCESS)
                amountOut += rc.actualAmountOut;
        }

        return tesSUCCESS;
    }
    catch (std::exception const& e)
    {
        JLOG(j_.info()) << "checkpath: exception (" << e.what() << ") "
                        << path.getJson(JsonOptions::none);
        return tefEXCEPTION;
    }
}

void
Pathfinder::computePathRanks(
    int maxPaths,
    std::function<bool(void)> const& continueCallback)
{
    mRemainingAmount = convertAmount(mDstAmount, convert_all_);

    // Must subtract liquidity in default path from remaining amount.
    try
    {
        PaymentSandbox sandbox(&*mLedger, tapNONE);

        path::RippleCalc::Input rcInput;
        rcInput.partialPaymentAllowed = true;
        auto rc = path::RippleCalc::rippleCalculate(
            sandbox,
            mSrcAmount,
            mRemainingAmount,
            mDstAccount,
            mSrcAccount,
            STPathSet(),
            mDomain,
            app_.logs(),
            &rcInput);

        if (rc.result() == tesSUCCESS)
        {
            JLOG(j_.debug())
                << "Default path contributes: " << rc.actualAmountIn;
            mRemainingAmount -= rc.actualAmountOut;
        }
        else
        {
            JLOG(j_.debug())
                << "Default path fails: " << transToken(rc.result());
        }
    }
    catch (std::exception const&)
    {
        JLOG(j_.debug()) << "Default path causes exception";
    }

    rankPaths(maxPaths, mCompletePaths, mPathRanks, continueCallback);
}

static bool
isDefaultPath(STPath const& path)
{
    // FIXME: default paths can consist of more than just an account:
    //
    // JoelKatz writes:
    // So the test for whether a path is a default path is incorrect. I'm not
    // sure it's worth the complexity of fixing though. If we are going to fix
    // it, I'd suggest doing it this way:
    //
    // 1) Compute the default path, probably by using 'expandPath' to expand an
    // empty path.  2) Chop off the source and destination nodes.
    //
    // 3) In the pathfinding loop, if the source issuer is not the sender,
    // reject all paths that don't begin with the issuer's account node or match
    // the path we built at step 2.
    return path.size() == 1;
}

static STPath
removeIssuer(STPath const& path)
{
    // This path starts with the issuer, which is already implied
    // so remove the head node
    STPath ret;

    for (auto it = path.begin() + 1; it != path.end(); ++it)
        ret.push_back(*it);

    return ret;
}

// For each useful path in the input path set,
// create a ranking entry in the output vector of path ranks
void
Pathfinder::rankPaths(
    int maxPaths,
    STPathSet const& paths,
    std::vector<PathRank>& rankedPaths,
    std::function<bool(void)> const& continueCallback)
{
    JLOG(j_.trace()) << "rankPaths with " << paths.size() << " candidates, and "
                     << maxPaths << " maximum";
    rankedPaths.clear();
    rankedPaths.reserve(paths.size());

    auto const saMinDstAmount = [&]() -> STAmount {
        if (!convert_all_)
        {
            // Ignore paths that move only very small amounts.
            return smallestUsefulAmount(mDstAmount, maxPaths);
        }

        // On convert_all_ partialPaymentAllowed will be set to true
        // and requiring a huge amount will find the highest liquidity.
        return largestAmount(mDstAmount);
    }();

    for (int i = 0; i < paths.size(); ++i)
    {
        if (continueCallback && !continueCallback())
            return;
        auto const& currentPath = paths[i];
        if (!currentPath.empty())
        {
            STAmount liquidity;
            uint64_t uQuality;
            auto const resultCode = getPathLiquidity(
                currentPath, saMinDstAmount, liquidity, uQuality);
            if (resultCode != tesSUCCESS)
            {
                JLOG(j_.debug())
                    << "findPaths: dropping : " << transToken(resultCode)
                    << ": " << currentPath.getJson(JsonOptions::none);
            }
            else
            {
                JLOG(j_.debug()) << "findPaths: quality: " << uQuality << ": "
                                 << currentPath.getJson(JsonOptions::none);

                rankedPaths.push_back(
                    {uQuality, currentPath.size(), liquidity, i});
            }
        }
    }

    // Sort paths by:
    //    cost of path (when considering quality)
    //    width of path
    //    length of path
    // A better PathRank is lower, best are sorted to the beginning.
    std::sort(
        rankedPaths.begin(),
        rankedPaths.end(),
        [&](Pathfinder::PathRank const& a, Pathfinder::PathRank const& b) {
            // 1) Higher quality (lower cost) is better
            if (!convert_all_ && a.quality != b.quality)
                return a.quality < b.quality;

            // 2) More liquidity (higher volume) is better
            if (a.liquidity != b.liquidity)
                return a.liquidity > b.liquidity;

            // 3) Shorter paths are better
            if (a.length != b.length)
                return a.length < b.length;

            // 4) Tie breaker
            return a.index > b.index;
        });
}

STPathSet
Pathfinder::getBestPaths(
    int maxPaths,
    STPath& fullLiquidityPath,
    STPathSet const& extraPaths,
    AccountID const& srcIssuer,
    std::function<bool(void)> const& continueCallback)
{
    JLOG(j_.debug()) << "findPaths: " << mCompletePaths.size() << " paths and "
                     << extraPaths.size() << " extras";

    if (mCompletePaths.empty() && extraPaths.empty())
        return mCompletePaths;

    XRPL_ASSERT(
        fullLiquidityPath.empty(),
        "ripple::Pathfinder::getBestPaths : first empty path result");
    bool const issuerIsSender =
        isXRP(mSrcPathAsset) || (srcIssuer == mSrcAccount);

    std::vector<PathRank> extraPathRanks;
    rankPaths(maxPaths, extraPaths, extraPathRanks, continueCallback);

    STPathSet bestPaths;

    // The best PathRanks are now at the start.  Pull off enough of them to
    // fill bestPaths, then look through the rest for the best individual
    // path that can satisfy the entire liquidity - if one exists.
    STAmount remaining = mRemainingAmount;

    auto pathsIterator = mPathRanks.begin();
    auto extraPathsIterator = extraPathRanks.begin();

    while (pathsIterator != mPathRanks.end() ||
           extraPathsIterator != extraPathRanks.end())
    {
        if (continueCallback && !continueCallback())
            break;
        bool usePath = false;
        bool useExtraPath = false;

        if (pathsIterator == mPathRanks.end())
            useExtraPath = true;
        else if (extraPathsIterator == extraPathRanks.end())
            usePath = true;
        else if (extraPathsIterator->quality < pathsIterator->quality)
            useExtraPath = true;
        else if (extraPathsIterator->quality > pathsIterator->quality)
            usePath = true;
        else if (extraPathsIterator->liquidity > pathsIterator->liquidity)
            useExtraPath = true;
        else if (extraPathsIterator->liquidity < pathsIterator->liquidity)
            usePath = true;
        else
        {
            // Risk is high they have identical liquidity
            useExtraPath = true;
            usePath = true;
        }

        auto& pathRank = usePath ? *pathsIterator : *extraPathsIterator;

        auto const& path = usePath ? mCompletePaths[pathRank.index]
                                   : extraPaths[pathRank.index];

        if (useExtraPath)
            ++extraPathsIterator;

        if (usePath)
            ++pathsIterator;

        auto iPathsLeft = maxPaths - bestPaths.size();
        if (!(iPathsLeft > 0 || fullLiquidityPath.empty()))
            break;

        if (path.empty())
        {
            UNREACHABLE("ripple::Pathfinder::getBestPaths : path not found");
            continue;
        }

        bool startsWithIssuer = false;

        if (!issuerIsSender && usePath)
        {
            // Need to make sure path matches issuer constraints
            if (isDefaultPath(path) || path.front().getAccountID() != srcIssuer)
            {
                continue;
            }

            startsWithIssuer = true;
        }

        if (iPathsLeft > 1 ||
            (iPathsLeft > 0 && pathRank.liquidity >= remaining))
        // last path must fill
        {
            --iPathsLeft;
            remaining -= pathRank.liquidity;
            bestPaths.push_back(startsWithIssuer ? removeIssuer(path) : path);
        }
        else if (
            iPathsLeft == 0 && pathRank.liquidity >= mDstAmount &&
            fullLiquidityPath.empty())
        {
            // We found an extra path that can move the whole amount.
            fullLiquidityPath = (startsWithIssuer ? removeIssuer(path) : path);
            JLOG(j_.debug()) << "Found extra full path: "
                             << fullLiquidityPath.getJson(JsonOptions::none);
        }
        else
        {
            JLOG(j_.debug()) << "Skipping a non-filling path: "
                             << path.getJson(JsonOptions::none);
        }
    }

    if (remaining > beast::zero)
    {
        XRPL_ASSERT(
            fullLiquidityPath.empty(),
            "ripple::Pathfinder::getBestPaths : second empty path result");
        JLOG(j_.info()) << "Paths could not send " << remaining << " of "
                        << mDstAmount;
    }
    else
    {
        JLOG(j_.debug()) << "findPaths: RESULTS: "
                         << bestPaths.getJson(JsonOptions::none);
    }
    return bestPaths;
}

bool
Pathfinder::issueMatchesOrigin(Asset const& asset)
{
    bool matchingAsset = (asset == mSrcPathAsset);
    bool matchingAccount = isXRP(asset) ||
        (mSrcIssuer && asset.getIssuer() == mSrcIssuer) ||
        asset.getIssuer() == mSrcAccount;

    return matchingAsset && matchingAccount;
}

int
Pathfinder::getPathsOut(
    PathAsset const& pathAsset,
    AccountID const& account,
    LineDirection direction,
    bool isDstAsset,
    AccountID const& dstAccount,
    std::function<bool(void)> const& continueCallback)
{
    Asset const asset = assetFromPathAsset(pathAsset, account);

    auto [it, inserted] = mPathsOutCountMap.emplace(asset, 0);

    // If it was already present, return the stored number of paths
    if (!inserted)
        return it->second;

    auto sleAccount = mLedger->read(keylet::account(account));

    if (!sleAccount)
        return 0;

    int aFlags = sleAccount->getFieldU32(sfFlags);
    bool const bAuthRequired = [&]() {
        if (pathAsset.holds<Currency>())
            return (aFlags & lsfRequireAuth) != 0;
        return requireAuth(*mLedger, asset.get<MPTIssue>(), account) !=
            tesSUCCESS;
    }();
    bool const bFrozen = [&]() {
        if (pathAsset.holds<Currency>())
            return (aFlags & lsfGlobalFreeze) != 0;
        return isGlobalFrozen(*mLedger, asset.get<MPTIssue>());
    }();

    int count = 0;

    if (!bFrozen)
    {
<<<<<<< HEAD
        count = app_.getOrderBookDB().getBookSize(asset);
=======
        count = app_.getOrderBookDB().getBookSize(issue, mDomain);
>>>>>>> d494bf45

        if (asset.holds<Issue>())
        {
            if (auto const lines =
                    mAssetCache->getRippleLines(account, direction))
            {
                for (auto const& rspEntry : *lines)
                {
                    if (pathAsset.get<Currency>() !=
                        rspEntry.getLimit().get<Issue>().currency)
                    {
                    }
                    else if (
                        rspEntry.getBalance() <= beast::zero &&
                        (!rspEntry.getLimitPeer() ||
                         -rspEntry.getBalance() >= rspEntry.getLimitPeer() ||
                         (bAuthRequired && !rspEntry.getAuth())))
                    {
                    }
                    else if (
                        isDstAsset && dstAccount == rspEntry.getAccountIDPeer())
                    {
                        count +=
                            10000;  // count a path to the destination extra
                    }
                    else if (rspEntry.getNoRipplePeer())
                    {
                        // This probably isn't a useful path out
                    }
                    else if (rspEntry.getFreezePeer())
                    {
                        // Not a useful path out
                    }
                    else
                    {
                        ++count;
                    }
                }
            }
        }
        else if (auto const mpts = mAssetCache->getMPTs(account))
        {
            for (auto const& mpt : *mpts)
            {
                if (pathAsset.get<MPTID>() != mpt.getMptID())
                {
                }
                else if (mpt.isZeroBalance() || mpt.isMaxedOut())
                {
                }
                else if (bAuthRequired)
                {
                }
                else if (isDstAsset && dstAccount == getMPTIssuer(mpt))
                {
                    count += 10000;
                }
                else if (bFrozen)
                {
                }
                else
                {
                    ++count;
                }
            }
        }
    }
    it->second = count;
    return count;
}

void
Pathfinder::addLinks(
    STPathSet const& currentPaths,  // The paths to build from
    STPathSet& incompletePaths,     // The set of partial paths we add to
    int addFlags,
    std::function<bool(void)> const& continueCallback)
{
    JLOG(j_.debug()) << "addLink< on " << currentPaths.size()
                     << " source(s), flags=" << addFlags;
    for (auto const& path : currentPaths)
    {
        if (continueCallback && !continueCallback())
            return;
        addLink(path, incompletePaths, addFlags, continueCallback);
    }
}

STPathSet&
Pathfinder::addPathsForType(
    PathType const& pathType,
    std::function<bool(void)> const& continueCallback)
{
    JLOG(j_.debug()) << "addPathsForType "
                     << CollectionAndDelimiter(pathType, ", ");
    // See if the set of paths for this type already exists.
    auto it = mPaths.find(pathType);
    if (it != mPaths.end())
        return it->second;

    // Otherwise, if the type has no nodes, return the empty path.
    if (pathType.empty())
        return mPaths[pathType];
    if (continueCallback && !continueCallback())
        return mPaths[{}];

    // Otherwise, get the paths for the parent PathType by calling
    // addPathsForType recursively.
    PathType parentPathType = pathType;
    parentPathType.pop_back();

    STPathSet const& parentPaths =
        addPathsForType(parentPathType, continueCallback);
    STPathSet& pathsOut = mPaths[pathType];

    JLOG(j_.debug()) << "getPaths< adding onto '"
                     << pathTypeToString(parentPathType) << "' to get '"
                     << pathTypeToString(pathType) << "'";

    int initialSize = mCompletePaths.size();

    // Add the last NodeType to the lists.
    auto nodeType = pathType.back();
    switch (nodeType)
    {
        case nt_SOURCE:
            // Source must always be at the start, so pathsOut has to be empty.
            XRPL_ASSERT(
                pathsOut.empty(),
                "ripple::Pathfinder::addPathsForType : empty paths");
            pathsOut.push_back(STPath());
            break;

        case nt_ACCOUNTS:
            addLinks(parentPaths, pathsOut, afADD_ACCOUNTS, continueCallback);
            break;

        case nt_BOOKS:
            addLinks(parentPaths, pathsOut, afADD_BOOKS, continueCallback);
            break;

        case nt_XRP_BOOK:
            addLinks(
                parentPaths,
                pathsOut,
                afADD_BOOKS | afOB_XRP,
                continueCallback);
            break;

        case nt_DEST_BOOK:
            addLinks(
                parentPaths,
                pathsOut,
                afADD_BOOKS | afOB_LAST,
                continueCallback);
            break;

        case nt_DESTINATION:
            // FIXME: What if a different issuer was specified on the
            // destination amount?
            // TODO(tom): what does this even mean?  Should it be a JIRA?
            addLinks(
                parentPaths,
                pathsOut,
                afADD_ACCOUNTS | afAC_LAST,
                continueCallback);
            break;
    }

    if (mCompletePaths.size() != initialSize)
    {
        JLOG(j_.debug()) << (mCompletePaths.size() - initialSize)
                         << " complete paths added";
    }

    JLOG(j_.debug()) << "getPaths> " << pathsOut.size()
                     << " partial paths found";
    return pathsOut;
}

bool
Pathfinder::isNoRipple(
    AccountID const& fromAccount,
    AccountID const& toAccount,
    Currency const& currency)
{
    auto sleRipple =
        mLedger->read(keylet::line(toAccount, fromAccount, currency));

    auto const flag(
        (toAccount > fromAccount) ? lsfHighNoRipple : lsfLowNoRipple);

    return sleRipple && (sleRipple->getFieldU32(sfFlags) & flag);
}

// Does this path end on an account-to-account link whose last account has
// set "no ripple" on the link?
bool
Pathfinder::isNoRippleOut(STPath const& currentPath)
{
    // Must have at least one link.
    if (currentPath.empty())
        return false;

    // Last link must be an account.
    STPathElement const& endElement = currentPath.back();
    if (!(endElement.getNodeType() & STPathElement::typeAccount))
        return false;

    // If there's only one item in the path, return true if that item specifies
    // no ripple on the output. A path with no ripple on its output can't be
    // followed by a link with no ripple on its input.
    auto const& fromAccount = (currentPath.size() == 1)
        ? mSrcAccount
        : (currentPath.end() - 2)->getAccountID();
    auto const& toAccount = endElement.getAccountID();
    return endElement.hasCurrency() &&
        isNoRipple(fromAccount, toAccount, endElement.getCurrency());
}

void
addUniquePath(STPathSet& pathSet, STPath const& path)
{
    // TODO(tom): building an STPathSet this way is quadratic in the size
    // of the STPathSet!
    for (auto const& p : pathSet)
    {
        if (p == path)
            return;
    }
    pathSet.push_back(path);
}

void
Pathfinder::addLink(
    STPath const& currentPath,   // The path to build from
    STPathSet& incompletePaths,  // The set of partial paths we add to
    int addFlags,
    std::function<bool(void)> const& continueCallback)
{
    auto const& pathEnd = currentPath.empty() ? mSource : currentPath.back();
    auto const& uEndPathAsset = pathEnd.getPathAsset();
    auto const& uEndIssuer = pathEnd.getIssuerID();
    auto const& uEndAccount = pathEnd.getAccountID();
    bool const bOnXRP = isXRP(uEndPathAsset);

    // Does pathfinding really need to get this to
    // a gateway (the issuer of the destination amount)
    // rather than the ultimate destination?
    bool const hasEffectiveDestination = mEffectiveDst != mDstAccount;

    JLOG(j_.trace()) << "addLink< flags=" << addFlags << " onXRP=" << bOnXRP
                     << " completePaths size=" << mCompletePaths.size();
    JLOG(j_.trace()) << currentPath.getJson(JsonOptions::none);

    if (addFlags & afADD_ACCOUNTS)
    {
        // add accounts
        if (bOnXRP)
        {
            if (mDstAmount.native() && !currentPath.empty())
            {  // non-default path to XRP destination
                JLOG(j_.trace()) << "complete path found ax: "
                                 << currentPath.getJson(JsonOptions::none);
                addUniquePath(mCompletePaths, currentPath);
            }
        }
        else
        {
            // search for accounts to add
            auto const sleEnd = mLedger->read(keylet::account(uEndAccount));

            if (sleEnd)
            {
                bool const bRequireAuth(
                    sleEnd->getFieldU32(sfFlags) & lsfRequireAuth);
                bool const bIsEndAsset(uEndPathAsset == mDstAmount.asset());
                bool const bIsNoRippleOut(isNoRippleOut(currentPath));
                bool const bDestOnly(addFlags & afAC_LAST);

                AccountCandidates candidates;

                auto forAssets = [&]<typename AssetType>(
                                     AssetType const& assets) {
                    candidates.reserve(assets.size());

                    static bool constexpr isLine = std::
                        is_same_v<AssetType, std::vector<PathFindTrustLine>>;
                    static bool constexpr isMPT =
                        std::is_same_v<AssetType, std::vector<PathFindMPT>>;

                    for (auto const& asset : assets)
                    {
                        if (continueCallback && !continueCallback())
                            return;
                        auto const& acct = [&]() constexpr {
                            if constexpr (isLine)
                                return asset.getAccountIDPeer();
                            // Unlike trustline, MPT is not bidirectional
                            if constexpr (isMPT)
                                return getMPTIssuer(asset);
                        }();
                        auto const direction =
                            [&]() constexpr -> LineDirection {
                            if constexpr (isLine)
                                return asset.getDirectionPeer();
                            // incoming for MPT since MPT doesn't support
                            // rippling (see LineDirection comments)
                            return LineDirection::incoming;
                        }();

                        if (hasEffectiveDestination && (acct == mDstAccount))
                        {
                            // We skipped the gateway
                            continue;
                        }

                        bool bToDestination = acct == mEffectiveDst;

                        if (bDestOnly && !bToDestination)
                        {
                            continue;
                        }

                        auto const correctAsset = [&]() {
                            if constexpr (isLine)
                                return uEndPathAsset.get<Currency>() ==
                                    asset.getLimit()
                                        .template get<Issue>()
                                        .currency;
                            if constexpr (isMPT)
                                return uEndPathAsset.get<MPTID>() ==
                                    asset.getMptID();
                        }();
                        auto checkAsset = [&]() {
                            if constexpr (isLine)
                            {
                                return (
                                    (asset.getBalance() <= beast::zero &&
                                     (!asset.getLimitPeer() ||
                                      -asset.getBalance() >=
                                          asset.getLimitPeer() ||
                                      (bRequireAuth && !asset.getAuth()))) ||
                                    (bIsNoRippleOut && asset.getNoRipple()));
                            }
                            if constexpr (isMPT)
                            {
                                return asset.isZeroBalance() ||
                                    asset.isMaxedOut() ||
                                    requireAuth(
                                           *mLedger, MPTIssue{asset}, acct);
                            }
                        };

                        if (correctAsset &&
                            !currentPath.hasSeen(acct, uEndPathAsset, acct))
                        {
                            // path is for correct currency and has not been
                            // seen
                            if (checkAsset())
                            {
                                // Can't leave on this path
                            }
                            else if (bToDestination)
                            {
                                // destination is always worth trying
                                if (uEndPathAsset == mDstAmount.asset())
                                {
                                    // this is a complete path
                                    if (!currentPath.empty())
                                    {
                                        JLOG(j_.trace())
                                            << "complete path found ae: "
                                            << currentPath.getJson(
                                                   JsonOptions::none);
                                        addUniquePath(
                                            mCompletePaths, currentPath);
                                    }
                                }
                                else if (!bDestOnly)
                                {
                                    // this is a high-priority candidate
                                    candidates.push_back(
                                        {AccountCandidate::highPriority, acct});
                                }
                            }
                            else if (acct == mSrcAccount)
                            {
                                // going back to the source is bad
                            }
                            else
                            {
                                // save this candidate
                                int out = getPathsOut(
                                    uEndPathAsset,
                                    acct,
                                    direction,
                                    bIsEndAsset,
                                    mEffectiveDst,
                                    continueCallback);
                                if (out)
                                    candidates.push_back({out, acct});
                            }
                        }
                    }
                };

                if (uEndPathAsset.holds<Currency>())
                {
                    if (auto const lines = mAssetCache->getRippleLines(
                            uEndAccount,
                            bIsNoRippleOut ? LineDirection::incoming
                                           : LineDirection::outgoing))
                    {
                        forAssets(*lines);
                    }
                }
                else if (auto const mpts = mAssetCache->getMPTs(uEndAccount))
                {
                    forAssets(*mpts);
                }

                if (!candidates.empty())
                {
                    std::sort(
                        candidates.begin(),
                        candidates.end(),
                        std::bind(
                            compareAccountCandidate,
                            mLedger->seq(),
                            std::placeholders::_1,
                            std::placeholders::_2));

                    int count = candidates.size();
                    // allow more paths from source
                    if ((count > 10) && (uEndAccount != mSrcAccount))
                        count = 10;
                    else if (count > 50)
                        count = 50;

                    auto it = candidates.begin();
                    while (count-- != 0)
                    {
                        if (continueCallback && !continueCallback())
                            return;
                        // Add accounts to incompletePaths
                        STPathElement pathElement(
                            STPathElement::typeAccount,
                            it->account,
                            uEndPathAsset,
                            it->account);
                        incompletePaths.assembleAdd(currentPath, pathElement);
                        ++it;
                    }
                }
            }
            else
            {
                JLOG(j_.warn()) << "Path ends on non-existent issuer";
            }
        }
    }
    if (addFlags & afADD_BOOKS)
    {
        // add order books
        if (addFlags & afOB_XRP)
        {
            // to XRP only
            if (!bOnXRP &&
                app_.getOrderBookDB().isBookToXRP(
<<<<<<< HEAD
                    assetFromPathAsset(uEndPathAsset, uEndIssuer)))
=======
                    {uEndCurrency, uEndIssuer}, mDomain))
>>>>>>> d494bf45
            {
                STPathElement pathElement(
                    STPathElement::typeCurrency,
                    xrpAccount(),
                    xrpCurrency(),
                    xrpAccount());
                incompletePaths.assembleAdd(currentPath, pathElement);
            }
        }
        else
        {
            bool bDestOnly = (addFlags & afOB_LAST) != 0;
            auto books = app_.getOrderBookDB().getBooksByTakerPays(
<<<<<<< HEAD
                assetFromPathAsset(uEndPathAsset, uEndIssuer));
=======
                {uEndCurrency, uEndIssuer}, mDomain);
>>>>>>> d494bf45
            JLOG(j_.trace())
                << books.size() << " books found from this currency/issuer";

            for (auto const& book : books)
            {
                if (continueCallback && !continueCallback())
                    return;
                if (!currentPath.hasSeen(
                        xrpAccount(), book.out, book.out.getIssuer()) &&
                    !issueMatchesOrigin(book.out) &&
                    (!bDestOnly || equalTokens(book.out, mDstAmount.asset())))
                {
                    STPath newPath(currentPath);

                    if (isXRP(book.out))
                    {  // to XRP

                        // add the order book itself
                        newPath.emplace_back(
                            STPathElement::typeCurrency,
                            xrpAccount(),
                            xrpCurrency(),
                            xrpAccount());

                        if (isXRP(mDstAmount.asset()))
                        {
                            // destination is XRP, add account and path is
                            // complete
                            JLOG(j_.trace())
                                << "complete path found bx: "
                                << currentPath.getJson(JsonOptions::none);
                            addUniquePath(mCompletePaths, newPath);
                        }
                        else
                            incompletePaths.push_back(newPath);
                    }
                    else if (!currentPath.hasSeen(
                                 book.out.getIssuer(),
                                 book.out,
                                 book.out.getIssuer()))
                    {
                        auto const assetType = book.out.holds<Issue>()
                            ? STPathElement::typeCurrency
                            : STPathElement::typeMPT;
                        // Don't want the book if we've already seen the issuer
                        // book -> account -> book
                        if ((newPath.size() >= 2) &&
                            (newPath.back().isAccount()) &&
                            (newPath[newPath.size() - 2].isOffer()))
                        {
                            // replace the redundant account with the order book
                            newPath[newPath.size() - 1] = STPathElement(
                                assetType | STPathElement::typeIssuer,
                                xrpAccount(),
                                book.out,
                                book.out.getIssuer());
                        }
                        else
                        {
                            // add the order book
                            newPath.emplace_back(
                                assetType | STPathElement::typeIssuer,
                                xrpAccount(),
                                book.out,
                                book.out.getIssuer());
                        }

                        if (hasEffectiveDestination &&
                            book.out.getIssuer() == mDstAccount &&
                            equalTokens(book.out, mDstAmount.asset()))
                        {
                            // We skipped a required issuer
                        }
                        else if (
                            book.out.getIssuer() == mEffectiveDst &&
                            equalTokens(book.out, mDstAmount.asset()))
                        {  // with the destination account, this path is
                           // complete
                            JLOG(j_.trace())
                                << "complete path found ba: "
                                << currentPath.getJson(JsonOptions::none);
                            addUniquePath(mCompletePaths, newPath);
                        }
                        else
                        {
                            // add issuer's account, path still incomplete
                            incompletePaths.assembleAdd(
                                newPath,
                                STPathElement(
                                    STPathElement::typeAccount,
                                    book.out.getIssuer(),
                                    book.out,
                                    book.out.getIssuer()));
                        }
                    }
                }
            }
        }
    }
}

namespace {

Pathfinder::PathType
makePath(char const* string)
{
    Pathfinder::PathType ret;

    while (true)
    {
        switch (*string++)
        {
            case 's':  // source
                ret.push_back(Pathfinder::nt_SOURCE);
                break;

            case 'a':  // accounts
                ret.push_back(Pathfinder::nt_ACCOUNTS);
                break;

            case 'b':  // books
                ret.push_back(Pathfinder::nt_BOOKS);
                break;

            case 'x':  // xrp book
                ret.push_back(Pathfinder::nt_XRP_BOOK);
                break;

            case 'f':  // book to final currency
                ret.push_back(Pathfinder::nt_DEST_BOOK);
                break;

            case 'd':
                // Destination (with account, if required and not already
                // present).
                ret.push_back(Pathfinder::nt_DESTINATION);
                break;

            case 0:
                return ret;
        }
    }
}

void
fillPaths(Pathfinder::PaymentType type, PathCostList const& costs)
{
    auto& list = mPathTable[type];
    XRPL_ASSERT(list.empty(), "ripple::fillPaths : empty paths");
    for (auto& cost : costs)
        list.push_back({cost.cost, makePath(cost.path)});
}

}  // namespace

// Costs:
// 0 = minimum to make some payments possible
// 1 = include trivial paths to make common cases work
// 4 = normal fast search level
// 7 = normal slow search level
// 10 = most agressive

void
Pathfinder::initPathTable()
{
    // CAUTION: Do not include rules that build default paths

    mPathTable.clear();
    fillPaths(pt_XRP_to_XRP, {});

    fillPaths(
        pt_XRP_to_nonXRP,
        {{1, "sfd"},    // source -> book -> gateway
         {3, "sfad"},   // source -> book -> account -> destination
         {5, "sfaad"},  // source -> book -> account -> account -> destination
         {6, "sbfd"},   // source -> book -> book -> destination
         {8, "sbafd"},  // source -> book -> account -> book -> destination
         {9, "sbfad"},  // source -> book -> book -> account -> destination
         {10, "sbafad"}});

    fillPaths(
        pt_nonXRP_to_XRP,
        {{1, "sxd"},   // gateway buys XRP
         {2, "saxd"},  // source -> gateway -> book(XRP) -> dest
         {6, "saaxd"},
         {7, "sbxd"},
         {8, "sabxd"},
         {9, "sabaxd"}});

    // non-XRP to non-XRP (same currency)
    fillPaths(
        pt_nonXRP_to_same,
        {
            {1, "sad"},   // source -> gateway -> destination
            {1, "sfd"},   // source -> book -> destination
            {4, "safd"},  // source -> gateway -> book -> destination
            {4, "sfad"},
            {5, "saad"},
            {5, "sbfd"},
            {6, "sxfad"},
            {6, "safad"},
            {6, "saxfd"},  // source -> gateway -> book to XRP -> book ->
                           // destination
            {6, "saxfad"},
            {6, "sabfd"},  // source -> gateway -> book -> book -> destination
            {7, "saaad"},
        });

    // non-XRP to non-XRP (different currency)
    fillPaths(
        pt_nonXRP_to_nonXRP,
        {
            {1, "sfad"},
            {1, "safd"},
            {3, "safad"},
            {4, "sxfd"},
            {5, "saxfd"},
            {5, "sxfad"},
            {5, "sbfd"},
            {6, "saxfad"},
            {6, "sabfd"},
            {7, "saafd"},
            {8, "saafad"},
            {9, "safaad"},
        });
}

}  // namespace ripple<|MERGE_RESOLUTION|>--- conflicted
+++ resolved
@@ -781,11 +781,7 @@
 
     if (!bFrozen)
     {
-<<<<<<< HEAD
-        count = app_.getOrderBookDB().getBookSize(asset);
-=======
-        count = app_.getOrderBookDB().getBookSize(issue, mDomain);
->>>>>>> d494bf45
+        count = app_.getOrderBookDB().getBookSize(asset, mDomain);
 
         if (asset.holds<Issue>())
         {
@@ -1256,11 +1252,7 @@
             // to XRP only
             if (!bOnXRP &&
                 app_.getOrderBookDB().isBookToXRP(
-<<<<<<< HEAD
-                    assetFromPathAsset(uEndPathAsset, uEndIssuer)))
-=======
-                    {uEndCurrency, uEndIssuer}, mDomain))
->>>>>>> d494bf45
+                    assetFromPathAsset(uEndPathAsset, uEndIssuer), mDomain))
             {
                 STPathElement pathElement(
                     STPathElement::typeCurrency,
@@ -1274,11 +1266,7 @@
         {
             bool bDestOnly = (addFlags & afOB_LAST) != 0;
             auto books = app_.getOrderBookDB().getBooksByTakerPays(
-<<<<<<< HEAD
-                assetFromPathAsset(uEndPathAsset, uEndIssuer));
-=======
-                {uEndCurrency, uEndIssuer}, mDomain);
->>>>>>> d494bf45
+                assetFromPathAsset(uEndPathAsset, uEndIssuer), mDomain);
             JLOG(j_.trace())
                 << books.size() << " books found from this currency/issuer";
 
