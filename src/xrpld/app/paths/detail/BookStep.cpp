//------------------------------------------------------------------------------
/*
    This file is part of rippled: https://github.com/ripple/rippled
    Copyright (c) 2012, 2013 Ripple Labs Inc.

    Permission to use, copy, modify, and/or distribute this software for any
    purpose  with  or without fee is hereby granted, provided that the above
    copyright notice and this permission notice appear in all copies.

    THE  SOFTWARE IS PROVIDED "AS IS" AND THE AUTHOR DISCLAIMS ALL WARRANTIES
    WITH  REGARD  TO  THIS  SOFTWARE  INCLUDING  ALL  IMPLIED  WARRANTIES  OF
    MERCHANTABILITY  AND  FITNESS. IN NO EVENT SHALL THE AUTHOR BE LIABLE FOR
    ANY  SPECIAL ,  DIRECT, INDIRECT, OR CONSEQUENTIAL DAMAGES OR ANY DAMAGES
    WHATSOEVER  RESULTING  FROM  LOSS  OF USE, DATA OR PROFITS, WHETHER IN AN
    ACTION  OF  CONTRACT, NEGLIGENCE OR OTHER TORTIOUS ACTION, ARISING OUT OF
    OR IN CONNECTION WITH THE USE OR PERFORMANCE OF THIS SOFTWARE.
*/
//==============================================================================

#include <xrpld/app/misc/AMMUtils.h>
#include <xrpld/app/misc/MPTUtils.h>
#include <xrpld/app/paths/AMMLiquidity.h>
#include <xrpld/app/paths/AMMOffer.h>
#include <xrpld/app/paths/detail/FlatSets.h>
#include <xrpld/app/paths/detail/Steps.h>
#include <xrpld/app/tx/detail/MPTokenAuthorize.h>
#include <xrpld/app/tx/detail/OfferStream.h>
#include <xrpld/ledger/PaymentSandbox.h>

#include <xrpl/basics/Log.h>
#include <xrpl/basics/contract.h>
#include <xrpl/beast/utility/instrumentation.h>
#include <xrpl/protocol/Book.h>
#include <xrpl/protocol/Feature.h>
#include <xrpl/protocol/IOUAmount.h>
#include <xrpl/protocol/Quality.h>
#include <xrpl/protocol/XRPAmount.h>

#include <boost/container/flat_set.hpp>

#include <numeric>
#include <sstream>

namespace ripple {

template <class TIn, class TOut, class TDerived>
class BookStep : public StepImp<TIn, TOut, BookStep<TIn, TOut, TDerived>>
{
protected:
    enum class OfferType { AMM, CLOB };

    uint32_t const maxOffersToConsume_;
    Book book_;
    AccountID strandSrc_;
    AccountID strandDst_;
    // Charge transfer fees when the prev step redeems
    Step const* const prevStep_ = nullptr;
    bool const ownerPaysTransferFee_;
    // Mark as inactive (dry) if too many offers are consumed
    bool inactive_ = false;
    /** Number of offers consumed or partially consumed the last time
        the step ran, including expired and unfunded offers.

        N.B. This this not the total number offers consumed by this step for the
        entire payment, it is only the number the last time it ran. Offers may
        be partially consumed multiple times during a payment.
    */
    std::uint32_t offersUsed_ = 0;
    // If set, AMM liquidity might be available
    // if AMM offer quality is better than CLOB offer
    // quality or there is no CLOB offer.
    std::optional<AMMLiquidity<TIn, TOut>> ammLiquidity_;
    beast::Journal const j_;

    struct Cache
    {
        TIn in;
        TOut out;

        Cache(TIn const& in_, TOut const& out_) : in(in_), out(out_)
        {
        }
    };

    std::optional<Cache> cache_;

    static uint32_t
    getMaxOffersToConsume(StrandContext const& ctx)
    {
        if (ctx.view.rules().enabled(fix1515))
            return 1000;
        return 2000;
    }

public:
    BookStep(StrandContext const& ctx, Asset const& in, Asset const& out)
        : maxOffersToConsume_(getMaxOffersToConsume(ctx))
        , book_(in, out)
        , strandSrc_(ctx.strandSrc)
        , strandDst_(ctx.strandDst)
        , prevStep_(ctx.prevStep)
        , ownerPaysTransferFee_(ctx.ownerPaysTransferFee)
        , j_(ctx.j)
    {
        if (auto const ammSle = ctx.view.read(keylet::amm(in, out));
            ammSle && ammSle->getFieldAmount(sfLPTokenBalance) != beast::zero)
            ammLiquidity_.emplace(
                ctx.view,
                (*ammSle)[sfAccount],
                getTradingFee(ctx.view, *ammSle, ctx.ammContext.account()),
                in,
                out,
                ctx.ammContext,
                ctx.j);
    }

    Book const&
    book() const
    {
        return book_;
    }

    std::optional<EitherAmount>
    cachedIn() const override
    {
        if (!cache_)
            return std::nullopt;
        return EitherAmount(cache_->in);
    }

    std::optional<EitherAmount>
    cachedOut() const override
    {
        if (!cache_)
            return std::nullopt;
        return EitherAmount(cache_->out);
    }

    DebtDirection
    debtDirection(ReadView const& sb, StrandDirection dir) const override
    {
        return ownerPaysTransferFee_ ? DebtDirection::issues
                                     : DebtDirection::redeems;
    }

    std::optional<Book>
    bookStepBook() const override
    {
        return book_;
    }

    std::pair<std::optional<Quality>, DebtDirection>
    qualityUpperBound(ReadView const& v, DebtDirection prevStepDir)
        const override;

    std::pair<std::optional<QualityFunction>, DebtDirection>
    getQualityFunc(ReadView const& v, DebtDirection prevStepDir) const override;

    std::uint32_t
    offersUsed() const override;

    std::pair<TIn, TOut>
    revImp(
        PaymentSandbox& sb,
        ApplyView& afView,
        boost::container::flat_set<uint256>& ofrsToRm,
        TOut const& out);

    std::pair<TIn, TOut>
    fwdImp(
        PaymentSandbox& sb,
        ApplyView& afView,
        boost::container::flat_set<uint256>& ofrsToRm,
        TIn const& in);

    std::pair<bool, EitherAmount>
    validFwd(PaymentSandbox& sb, ApplyView& afView, EitherAmount const& in)
        override;

    // Check for errors frozen constraints.
    TER
    check(StrandContext const& ctx) const;

    bool
    inactive() const override
    {
        return inactive_;
    }

protected:
    std::string
    logStringImpl(char const* name) const
    {
        std::ostringstream ostr;
        ostr << name << ": "
<<<<<<< HEAD
             << "\ninIss: " << book_.in.getIssuer()
             << "\noutIss: " << book_.out.getIssuer()
             << "\ninCur: " << to_string(book_.in)
             << "\noutCur: " << to_string(book_.out);
=======
             << "\ninIss: " << book_.in.account
             << "\noutIss: " << book_.out.account
             << "\ninCur: " << book_.in.currency
             << "\noutCur: " << book_.out.currency;
>>>>>>> 09690f1b
        return ostr.str();
    }

    Rate
    rate(ReadView const& view, Asset const& asset, AccountID const& dstAccount)
        const;

private:
    friend bool
    operator==(BookStep const& lhs, BookStep const& rhs)
    {
        return lhs.book_ == rhs.book_;
    }

    friend bool
    operator!=(BookStep const& lhs, BookStep const& rhs)
    {
        return !(lhs == rhs);
    }

    bool
    equal(Step const& rhs) const override;

    // Iterate through the offers at the best quality in a book.
    // Unfunded offers and bad offers are skipped (and returned).
    // callback is called with the offer SLE, taker pays, taker gets.
    // If callback returns false, don't process any more offers.
    // Return the unfunded and bad offers and the number of offers consumed.
    template <class Callback>
    std::pair<boost::container::flat_set<uint256>, std::uint32_t>
    forEachOffer(
        PaymentSandbox& sb,
        ApplyView& afView,
        DebtDirection prevStepDebtDir,
        Callback& callback) const;

    // Offer is either TOffer or AMMOffer
    template <template <typename, typename> typename Offer>
    void
    consumeOffer(
        PaymentSandbox& sb,
        Offer<TIn, TOut>& offer,
        TAmounts<TIn, TOut> const& ofrAmt,
        TAmounts<TIn, TOut> const& stepAmt,
        TOut const& ownerGives) const;

    // If clobQuality is available and has a better quality then return nullopt,
    // otherwise if amm liquidity is available return AMM offer adjusted based
    // on clobQuality.
    std::optional<AMMOffer<TIn, TOut>>
    getAMMOffer(ReadView const& view, std::optional<Quality> const& clobQuality)
        const;

    // If seated then it is either order book tip quality or AMMOffer,
    // whichever is a better quality.
    std::optional<std::variant<Quality, AMMOffer<TIn, TOut>>>
    tip(ReadView const& view) const;
    // If seated then it is either AMM or CLOB quality,
    // whichever is a better quality. OfferType is AMM
    // if AMM quality is better.
    std::optional<std::pair<Quality, OfferType>>
    tipOfferQuality(ReadView const& view) const;
    // If seated then it is either AMM or CLOB quality function,
    // whichever is a better quality.
    std::optional<QualityFunction>
    tipOfferQualityF(ReadView const& view) const;
};

//------------------------------------------------------------------------------

// Flow is used in two different circumstances for transferring funds:
//  o Payments, and
//  o Offer crossing.
// The rules for handling funds in these two cases are almost, but not
// quite, the same.

// Payment BookStep template class (not offer crossing).
template <class TIn, class TOut>
class BookPaymentStep : public BookStep<TIn, TOut, BookPaymentStep<TIn, TOut>>
{
public:
    explicit BookPaymentStep() = default;

    using BookStep<TIn, TOut, BookPaymentStep<TIn, TOut>>::BookStep;
    using BookStep<TIn, TOut, BookPaymentStep<TIn, TOut>>::qualityUpperBound;
    using typename BookStep<TIn, TOut, BookPaymentStep<TIn, TOut>>::OfferType;

    // Never limit self cross quality on a payment.
    template <template <typename, typename> typename Offer>
    bool
    limitSelfCrossQuality(
        AccountID const&,
        AccountID const&,
        Offer<TIn, TOut> const& offer,
        std::optional<Quality>&,
        FlowOfferStream<TIn, TOut>&,
        bool) const
    {
        return false;
    }

    // A payment can look at offers of any quality
    bool
    checkQualityThreshold(Quality const& quality) const
    {
        return true;
    }

    // A payment doesn't use quality threshold (limitQuality)
    // since the strand's quality doesn't directly relate to the step's quality.
    std::optional<Quality>
    qualityThreshold(Quality const& lobQuality) const
    {
        return lobQuality;
    }

    // For a payment ofrInRate is always the same as trIn.
    std::uint32_t
    getOfrInRate(Step const*, AccountID const&, std::uint32_t trIn) const
    {
        return trIn;
    }

    // For a payment ofrOutRate is always the same as trOut.
    std::uint32_t
    getOfrOutRate(
        Step const*,
        AccountID const&,
        AccountID const&,
        std::uint32_t trOut) const
    {
        return trOut;
    }

    Quality
    adjustQualityWithFees(
        ReadView const& v,
        Quality const& ofrQ,
        DebtDirection prevStepDir,
        WaiveTransferFee waiveFee,
        OfferType,
        Rules const&) const
    {
        // Charge the offer owner, not the sender
        // Charge a fee even if the owner is the same as the issuer
        // (the old code does not charge a fee)
        // Calculate amount that goes to the taker and the amount charged the
        // offer owner
        auto const trIn = redeems(prevStepDir)
            ? this->rate(v, this->book_.in, this->strandDst_)
            : parityRate;
        // Always charge the transfer fee, even if the owner is the issuer,
        // unless the fee is waived
        auto const trOut =
            (this->ownerPaysTransferFee_ && waiveFee == WaiveTransferFee::No)
            ? this->rate(v, this->book_.out, this->strandDst_)
            : parityRate;

        Quality const q1{getRate(STAmount(trOut.value), STAmount(trIn.value))};
        return composed_quality(q1, ofrQ);
    }

    std::string
    logString() const override
    {
        return this->logStringImpl("BookPaymentStep");
    }
};

// Offer crossing BookStep template class (not a payment).
template <class TIn, class TOut>
class BookOfferCrossingStep
    : public BookStep<TIn, TOut, BookOfferCrossingStep<TIn, TOut>>
{
    using BookStep<TIn, TOut, BookOfferCrossingStep<TIn, TOut>>::
        qualityUpperBound;
    using typename BookStep<TIn, TOut, BookOfferCrossingStep<TIn, TOut>>::
        OfferType;

private:
    // Helper function that throws if the optional passed to the constructor
    // is none.
    static Quality
    getQuality(std::optional<Quality> const& limitQuality)
    {
        // It's really a programming error if the quality is missing.
        XRPL_ASSERT(
            limitQuality,
            "ripple::BookOfferCrossingStep::getQuality : nonzero quality");
        if (!limitQuality)
            Throw<FlowException>(tefINTERNAL, "Offer requires quality.");
        return *limitQuality;
    }

public:
    BookOfferCrossingStep(
        StrandContext const& ctx,
        Asset const& in,
        Asset const& out)
        : BookStep<TIn, TOut, BookOfferCrossingStep<TIn, TOut>>(ctx, in, out)
        , defaultPath_(ctx.isDefaultPath)
        , qualityThreshold_(getQuality(ctx.limitQuality))
    {
    }

    template <template <typename, typename> typename Offer>
    bool
    limitSelfCrossQuality(
        AccountID const& strandSrc,
        AccountID const& strandDst,
        Offer<TIn, TOut> const& offer,
        std::optional<Quality>& ofrQ,
        FlowOfferStream<TIn, TOut>& offers,
        bool const offerAttempted) const
    {
        // This method supports some correct but slightly surprising
        // behavior in offer crossing.  The scenario:
        //
        //  o alice has already created one or more offers.
        //  o alice creates another offer that can be directly crossed (not
        //    autobridged) by one or more of her previously created offer(s).
        //
        // What does the offer crossing do?
        //
        //  o The offer crossing could go ahead and cross the offers leaving
        //    either one reduced offer (partial crossing) or zero offers
        //    (exact crossing) in the ledger.  We don't do this.  And, really,
        //    the offer creator probably didn't want us to.
        //
        //  o We could skip over the self offer in the book and only cross
        //    offers that are not our own.  This would make a lot of sense,
        //    but we don't do it.  Part of the rationale is that we can only
        //    operate on the tip of the order book.  We can't leave an offer
        //    behind -- it would sit on the tip and block access to other
        //    offers.
        //
        //  o We could delete the self-crossable offer(s) off the tip of the
        //    book and continue with offer crossing.  That's what we do.
        //
        // To support this scenario offer crossing has a special rule.  If:
        //   a. We're offer crossing using default path (no autobridging), and
        //   b. The offer's quality is at least as good as our quality, and
        //   c. We're about to cross one of our own offers, then
        //   d. Delete the old offer from the ledger.
        if (defaultPath_ && offer.quality() >= qualityThreshold_ &&
            strandSrc == offer.owner() && strandDst == offer.owner())
        {
            // Remove this offer even if no crossing occurs.
            if (auto const key = offer.key())
                offers.permRmOffer(*key);

            // If no offers have been attempted yet then it's okay to move to
            // a different quality.
            if (!offerAttempted)
                ofrQ = std::nullopt;

            // Return true so the current offer will be deleted.
            return true;
        }
        return false;
    }

    // Offer crossing can prune the offers it needs to look at with a
    // quality threshold.
    bool
    checkQualityThreshold(Quality const& quality) const
    {
        return !defaultPath_ || quality >= qualityThreshold_;
    }

    // Return quality threshold or nullopt to use when generating AMM offer.
    // AMM synthetic offer is generated to match LOB offer quality.
    // If LOB tip offer quality is less than qualityThreshold
    // then generated AMM offer quality is also less than qualityThreshold and
    // the offer is not crossed even though AMM might generate a better quality
    // offer. To address this, if qualityThreshold is greater than lobQuality
    // then don't use quality to generate the AMM offer. The limit out value
    // generates the maximum AMM offer in this case, which matches
    // the quality threshold. This only applies to single path scenario.
    // Multi-path AMM offers work the same as LOB offers.
    std::optional<Quality>
    qualityThreshold(Quality const& lobQuality) const
    {
        if (this->ammLiquidity_ && !this->ammLiquidity_->multiPath() &&
            qualityThreshold_ > lobQuality)
            return std::nullopt;
        return lobQuality;
    }

    // For offer crossing don't pay the transfer fee if alice is paying alice.
    // A regular (non-offer-crossing) payment does not apply this rule.
    std::uint32_t
    getOfrInRate(
        Step const* prevStep,
        AccountID const& owner,
        std::uint32_t trIn) const
    {
        auto const srcAcct =
            prevStep ? prevStep->directStepSrcAcct() : std::nullopt;

        return owner == srcAcct  // If offer crossing && prevStep is DirectI
            ? QUALITY_ONE        // && src is offer owner
            : trIn;              // then rate = QUALITY_ONE
    }

    // See comment on getOfrInRate().
    std::uint32_t
    getOfrOutRate(
        Step const* prevStep,
        AccountID const& owner,
        AccountID const& strandDst,
        std::uint32_t trOut) const
    {
        return                                       // If offer crossing
            prevStep && prevStep->bookStepBook() &&  // && prevStep is BookStep
                owner == strandDst                   // && dest is offer owner
            ? QUALITY_ONE
            : trOut;  // then rate = QUALITY_ONE
    }

    Quality
    adjustQualityWithFees(
        ReadView const& v,
        Quality const& ofrQ,
        DebtDirection prevStepDir,
        WaiveTransferFee waiveFee,
        OfferType offerType,
        Rules const& rules) const
    {
        // Offer x-ing does not charge a transfer fee when the offer's owner
        // is the same as the strand dst. It is important that
        // `qualityUpperBound` is an upper bound on the quality (it is used to
        // ignore strands whose quality cannot meet a minimum threshold).  When
        // calculating quality assume no fee is charged, or the estimate will no
        // longer be an upper bound.

        // Single path AMM offer has to factor in the transfer in rate
        // when calculating the upper bound quality and the quality function
        // because single path AMM's offer quality is not constant.
        if (!rules.enabled(fixAMMv1_1))
            return ofrQ;
        else if (
            offerType == OfferType::CLOB ||
            (this->ammLiquidity_ && this->ammLiquidity_->multiPath()))
            return ofrQ;

        auto const trIn = redeems(prevStepDir)
            ? this->rate(v, this->book_.in, this->strandDst_)
            : parityRate;
        // AMM doesn't pay the transfer fee on the out amount
        auto const trOut = parityRate;

        Quality const q1{getRate(STAmount(trOut.value), STAmount(trIn.value))};
        return composed_quality(q1, ofrQ);
    }

    std::string
    logString() const override
    {
        return this->logStringImpl("BookOfferCrossingStep");
    }

private:
    bool const defaultPath_;
    Quality const qualityThreshold_;
};

//------------------------------------------------------------------------------

template <class TIn, class TOut, class TDerived>
bool
BookStep<TIn, TOut, TDerived>::equal(Step const& rhs) const
{
    if (auto bs = dynamic_cast<BookStep<TIn, TOut, TDerived> const*>(&rhs))
        return book_ == bs->book_;
    return false;
}

template <class TIn, class TOut, class TDerived>
std::pair<std::optional<Quality>, DebtDirection>
BookStep<TIn, TOut, TDerived>::qualityUpperBound(
    ReadView const& v,
    DebtDirection prevStepDir) const
{
    auto const dir = this->debtDirection(v, StrandDirection::forward);

    std::optional<std::pair<Quality, OfferType>> const res = tipOfferQuality(v);
    if (!res)
        return {std::nullopt, dir};

    auto const waiveFee = (std::get<OfferType>(*res) == OfferType::AMM)
        ? WaiveTransferFee::Yes
        : WaiveTransferFee::No;

    Quality const q = static_cast<TDerived const*>(this)->adjustQualityWithFees(
        v,
        std::get<Quality>(*res),
        prevStepDir,
        waiveFee,
        std::get<OfferType>(*res),
        v.rules());
    return {q, dir};
}

template <class TIn, class TOut, class TDerived>
std::pair<std::optional<QualityFunction>, DebtDirection>
BookStep<TIn, TOut, TDerived>::getQualityFunc(
    ReadView const& v,
    DebtDirection prevStepDir) const
{
    auto const dir = this->debtDirection(v, StrandDirection::forward);

    std::optional<QualityFunction> const res = tipOfferQualityF(v);
    if (!res)
        return {std::nullopt, dir};

    // AMM
    if (!res->isConst())
    {
        auto static const qOne = Quality{STAmount::uRateOne};
        auto const q =
            static_cast<TDerived const*>(this)->adjustQualityWithFees(
                v,
                qOne,
                prevStepDir,
                WaiveTransferFee::Yes,
                OfferType::AMM,
                v.rules());
        if (q == qOne)
            return {res, dir};
        QualityFunction qf{q, QualityFunction::CLOBLikeTag{}};
        qf.combine(*res);
        return {qf, dir};
    }

    // CLOB
    Quality const q = static_cast<TDerived const*>(this)->adjustQualityWithFees(
        v,
        *(res->quality()),
        prevStepDir,
        WaiveTransferFee::No,
        OfferType::CLOB,
        v.rules());
    return {QualityFunction{q, QualityFunction::CLOBLikeTag{}}, dir};
}

template <class TIn, class TOut, class TDerived>
std::uint32_t
BookStep<TIn, TOut, TDerived>::offersUsed() const
{
    return offersUsed_;
}

// Adjust the offer amount and step amount subject to the given input limit
template <class TIn, class TOut, class Offer>
static void
limitStepIn(
    Offer const& offer,
    TAmounts<TIn, TOut>& ofrAmt,
    TAmounts<TIn, TOut>& stpAmt,
    TOut& ownerGives,
    std::uint32_t transferRateIn,
    std::uint32_t transferRateOut,
    TIn const& limit)
{
    if (limit < stpAmt.in)
    {
        stpAmt.in = limit;
        auto const inLmt =
            mulRatio(stpAmt.in, QUALITY_ONE, transferRateIn, /*roundUp*/ false);
        // It turns out we can prevent order book blocking by (strictly)
        // rounding down the ceil_in() result.  By rounding down we guarantee
        // that the quality of an offer left in the ledger is as good or
        // better than the quality of the containing order book page.
        //
        // This adjustment changes transaction outcomes, so it must be made
        // under an amendment.
        ofrAmt = offer.limitIn(ofrAmt, inLmt, /* roundUp */ false);
        stpAmt.out = ofrAmt.out;
        ownerGives = mulRatio(
            ofrAmt.out, transferRateOut, QUALITY_ONE, /*roundUp*/ false);
    }
}

// Adjust the offer amount and step amount subject to the given output limit
template <class TIn, class TOut, class Offer>
static void
limitStepOut(
    Offer const& offer,
    TAmounts<TIn, TOut>& ofrAmt,
    TAmounts<TIn, TOut>& stpAmt,
    TOut& ownerGives,
    std::uint32_t transferRateIn,
    std::uint32_t transferRateOut,
    TOut const& limit)
{
    if (limit < stpAmt.out)
    {
        stpAmt.out = limit;
        ownerGives = mulRatio(
            stpAmt.out, transferRateOut, QUALITY_ONE, /*roundUp*/ false);
        ofrAmt = offer.limitOut(
            ofrAmt,
            stpAmt.out,
            /*roundUp*/ true);
        stpAmt.in =
            mulRatio(ofrAmt.in, transferRateIn, QUALITY_ONE, /*roundUp*/ true);
    }
}

template <class TIn, class TOut, class TDerived>
template <class Callback>
std::pair<boost::container::flat_set<uint256>, std::uint32_t>
BookStep<TIn, TOut, TDerived>::forEachOffer(
    PaymentSandbox& sb,
    ApplyView& afView,
    DebtDirection prevStepDir,
    Callback& callback) const
{
    // Charge the offer owner, not the sender
    // Charge a fee even if the owner is the same as the issuer
    // (the old code does not charge a fee)
    // Calculate amount that goes to the taker and the amount charged the offer
    // owner
    std::uint32_t const trIn = redeems(prevStepDir)
        ? rate(sb, book_.in, this->strandDst_).value
        : QUALITY_ONE;
    // Always charge the transfer fee, even if the owner is the issuer
    std::uint32_t const trOut = ownerPaysTransferFee_
        ? rate(sb, book_.out, this->strandDst_).value
        : QUALITY_ONE;

    typename FlowOfferStream<TIn, TOut>::StepCounter counter(
        maxOffersToConsume_, j_);

    FlowOfferStream<TIn, TOut> offers(
        sb, afView, book_, sb.parentCloseTime(), counter, j_);

    bool offerAttempted = false;
    std::optional<Quality> ofrQ;
    auto execOffer = [&](auto& offer) {
        // Note that offer.quality() returns a (non-optional) Quality.  So
        // ofrQ is always safe to use below this point in the lambda.
        if (!ofrQ)
            ofrQ = offer.quality();
        else if (*ofrQ != offer.quality())
            return false;

        if (static_cast<TDerived const*>(this)->limitSelfCrossQuality(
                strandSrc_, strandDst_, offer, ofrQ, offers, offerAttempted))
            return true;

        if (offer.assetIn().template holds<MPTIssue>())
        {
            // Create MPToken for the offer's owner. No need to check
            // for the reserve since the offer is removed if it is consumed.
            // Therefore, the owner count remains the same.
            if (auto const err = MPTokenAuthorize::checkCreateMPT(
                    sb,
                    offer.assetIn().template get<MPTIssue>(),
                    offer.owner(),
                    j_);
                err != tesSUCCESS)
                return true;
        }

        // It shouldn't matter from auth point of view whether it's sb
        // or afView. Amendment guard this change just in case.
        auto& applyView = sb.rules().enabled(featureMPTokensV2) ? sb : afView;
        // Make sure offer owner has authorization to own Assets from issuer.
        // An account can always own XRP or their own Assets.
        if (requireAuth(applyView, offer.assetIn(), offer.owner()) !=
            tesSUCCESS)
        {
            // Offer owner not authorized to hold IOU/MPT from issuer.
            // Remove this offer even if no crossing occurs.
            if (auto const key = offer.key())
                offers.permRmOffer(*key);
            if (!offerAttempted)
                // Change quality only if no previous offers were tried.
                ofrQ = std::nullopt;
            // Returning true causes offers.step() to delete the offer.
            return true;
        }

        if (!static_cast<TDerived const*>(this)->checkQualityThreshold(
                offer.quality()))
            return false;

        auto const [ofrInRate, ofrOutRate] = offer.adjustRates(
            static_cast<TDerived const*>(this)->getOfrInRate(
                prevStep_, offer.owner(), trIn),
            static_cast<TDerived const*>(this)->getOfrOutRate(
                prevStep_, offer.owner(), strandDst_, trOut));

        auto ofrAmt = offer.amount();
        TAmounts stpAmt{
            mulRatio(ofrAmt.in, ofrInRate, QUALITY_ONE, /*roundUp*/ true),
            ofrAmt.out};

        // owner pays the transfer fee.
        auto ownerGives =
            mulRatio(ofrAmt.out, ofrOutRate, QUALITY_ONE, /*roundUp*/ false);

        auto const funds = offer.isFunded()
            ? ownerGives  // Offer owner is issuer; they have unlimited funds
            : offers.ownerFunds();

        // Only if CLOB offer
        if (funds < ownerGives)
        {
            // We already know offer.owner()!=offer.issueOut().account
            ownerGives = funds;
            stpAmt.out = mulRatio(
                ownerGives, QUALITY_ONE, ofrOutRate, /*roundUp*/ false);

            // It turns out we can prevent order book blocking by (strictly)
            // rounding down the ceil_out() result.  This adjustment changes
            // transaction outcomes, so it must be made under an amendment.
            ofrAmt = offer.limitOut(ofrAmt, stpAmt.out, /*roundUp*/ false);

            stpAmt.in =
                mulRatio(ofrAmt.in, ofrInRate, QUALITY_ONE, /*roundUp*/ true);
        }

        offerAttempted = true;
        return callback(
            offer, ofrAmt, stpAmt, ownerGives, ofrInRate, ofrOutRate);
    };

    // At any payment engine iteration, AMM offer can only be consumed once.
    auto tryAMM = [&](std::optional<Quality> const& lobQuality) -> bool {
        // If offer crossing then use either LOB quality or nullopt
        // to prevent AMM being blocked by a lower quality LOB.
        auto const qualityThreshold = [&]() -> std::optional<Quality> {
            if (sb.rules().enabled(fixAMMv1_1) && lobQuality)
                return static_cast<TDerived const*>(this)->qualityThreshold(
                    *lobQuality);
            return lobQuality;
        }();
        auto ammOffer = getAMMOffer(sb, qualityThreshold);
        return !ammOffer || execOffer(*ammOffer);
    };

    if (offers.step())
    {
        if (tryAMM(offers.tip().quality()))
        {
            do
            {
                if (!execOffer(offers.tip()))
                    break;
            } while (offers.step());
        }
    }
    else
    {
        // Might have AMM offer if there are no LOB offers.
        tryAMM(std::nullopt);
    }

    return {offers.permToRemove(), counter.count()};
}

template <class TIn, class TOut, class TDerived>
template <template <typename, typename> typename Offer>
void
BookStep<TIn, TOut, TDerived>::consumeOffer(
    PaymentSandbox& sb,
    Offer<TIn, TOut>& offer,
    TAmounts<TIn, TOut> const& ofrAmt,
    TAmounts<TIn, TOut> const& stepAmt,
    TOut const& ownerGives) const
{
    if (!offer.checkInvariant(ofrAmt, j_))
    {
        // purposely written as separate if statements so we get logging even
        // when the amendment isn't active.
        if (sb.rules().enabled(fixAMMOverflowOffer))
        {
            Throw<FlowException>(
                tecINVARIANT_FAILED, "AMM pool product invariant failed.");
        }
    }

    // The offer owner gets the ofrAmt. The difference between ofrAmt and
    // stepAmt is a transfer fee that goes to book_.in.account
    {
        auto const dr = offer.send(
            sb,
            book_.in.getIssuer(),
            offer.owner(),
            toSTAmount(ofrAmt.in, book_.in),
            j_);
        if (dr != tesSUCCESS)
            Throw<FlowException>(dr);
    }

    // The offer owner pays `ownerGives`. The difference between ownerGives and
    // stepAmt is a transfer fee that goes to book_.out.account
    {
        auto const cr = offer.send(
            sb,
            offer.owner(),
            book_.out.getIssuer(),
            toSTAmount(ownerGives, book_.out),
            j_);
        if (cr != tesSUCCESS)
            Throw<FlowException>(cr);
    }

    offer.consume(sb, ofrAmt);
}

template <class TIn, class TOut, class TDerived>
std::optional<AMMOffer<TIn, TOut>>
BookStep<TIn, TOut, TDerived>::getAMMOffer(
    ReadView const& view,
    std::optional<Quality> const& clobQuality) const
{
    if (ammLiquidity_)
        return ammLiquidity_->getOffer(view, clobQuality);
    return std::nullopt;
}

template <class TIn, class TOut, class TDerived>
std::optional<std::variant<Quality, AMMOffer<TIn, TOut>>>
BookStep<TIn, TOut, TDerived>::tip(ReadView const& view) const
{
    // This can be simplified (and sped up) if directories are never empty.
    Sandbox sb(&view, tapNONE);
    BookTip bt(sb, book_);
    auto const lobQuality =
        bt.step(j_) ? std::optional<Quality>(bt.quality()) : std::nullopt;
    // Multi-path offer generates an offer with the quality
    // calculated from the offer size and the quality is constant in this case.
    // Single path offer quality changes with the offer size. Spot price quality
    // (SPQ) can't be used in this case as the upper bound quality because
    // even if SPQ quality is better than LOB quality, it might not be possible
    // to generate AMM offer at or better quality than LOB quality. Another
    // factor to consider is limit quality on offer crossing. If LOB quality
    // is greater than limit quality then use LOB quality when generating AMM
    // offer, otherwise don't use quality threshold when generating AMM offer.
    // AMM or LOB offer, whether multi-path or single path then can be selected
    // based on the best offer quality. Using the quality to generate AMM offer
    // in this case also prevents the payment engine from going into multiple
    // iterations to cross a LOB offer. This happens when AMM changes
    // the out amount at the start of iteration to match the limitQuality
    // on offer crossing but AMM can't generate the offer at this quality,
    // as the result a LOB offer is partially crossed, and it might take a few
    // iterations to fully cross the offer.
    auto const qualityThreshold = [&]() -> std::optional<Quality> {
        if (view.rules().enabled(fixAMMv1_1) && lobQuality)
            return static_cast<TDerived const*>(this)->qualityThreshold(
                *lobQuality);
        return std::nullopt;
    }();
    // AMM quality is better or no LOB offer
    if (auto const ammOffer = getAMMOffer(view, qualityThreshold); ammOffer &&
        ((lobQuality && ammOffer->quality() > lobQuality) || !lobQuality))
        return ammOffer;
    // LOB quality is better or nullopt
    return lobQuality;
}

template <class TIn, class TOut, class TDerived>
auto
BookStep<TIn, TOut, TDerived>::tipOfferQuality(ReadView const& view) const
    -> std::optional<std::pair<Quality, OfferType>>
{
    if (auto const res = tip(view); !res)
        return std::nullopt;
    else if (auto const q = std::get_if<Quality>(&(*res)))
        return std::make_pair(*q, OfferType::CLOB);
    else
        return std::make_pair(
            std::get<AMMOffer<TIn, TOut>>(*res).quality(), OfferType::AMM);
}

template <class TIn, class TOut, class TDerived>
std::optional<QualityFunction>
BookStep<TIn, TOut, TDerived>::tipOfferQualityF(ReadView const& view) const
{
    if (auto const res = tip(view); !res)
        return std::nullopt;
    else if (auto const q = std::get_if<Quality>(&(*res)))
        return QualityFunction{*q, QualityFunction::CLOBLikeTag{}};
    else
        return std::get<AMMOffer<TIn, TOut>>(*res).getQualityFunc();
}

template <class TCollection>
static auto
sum(TCollection const& col)
{
    using TResult = std::decay_t<decltype(*col.begin())>;
    if (col.empty())
        return TResult{beast::zero};
    return std::accumulate(col.begin() + 1, col.end(), *col.begin());
};

template <class TIn, class TOut, class TDerived>
std::pair<TIn, TOut>
BookStep<TIn, TOut, TDerived>::revImp(
    PaymentSandbox& sb,
    ApplyView& afView,
    boost::container::flat_set<uint256>& ofrsToRm,
    TOut const& out)
{
    cache_.reset();

    TAmounts<TIn, TOut> result(beast::zero, beast::zero);

    auto remainingOut = out;

    boost::container::flat_multiset<TIn> savedIns;
    savedIns.reserve(64);
    boost::container::flat_multiset<TOut> savedOuts;
    savedOuts.reserve(64);

    /* amt fed will be adjusted by owner funds (and may differ from the offer's
      amounts - tho always <=)
      Return true to continue to receive offers, false to stop receiving offers.
    */
    auto eachOffer = [&](auto& offer,
                         TAmounts<TIn, TOut> const& ofrAmt,
                         TAmounts<TIn, TOut> const& stpAmt,
                         TOut const& ownerGives,
                         std::uint32_t transferRateIn,
                         std::uint32_t transferRateOut) mutable -> bool {
        if (remainingOut <= beast::zero)
            return false;

        if (stpAmt.out <= remainingOut)
        {
            savedIns.insert(stpAmt.in);
            savedOuts.insert(stpAmt.out);
            result = TAmounts<TIn, TOut>(sum(savedIns), sum(savedOuts));
            remainingOut = out - result.out;
            this->consumeOffer(sb, offer, ofrAmt, stpAmt, ownerGives);
            // return true b/c even if the payment is satisfied,
            // we need to consume the offer
            return true;
        }
        else
        {
            auto ofrAdjAmt = ofrAmt;
            auto stpAdjAmt = stpAmt;
            auto ownerGivesAdj = ownerGives;
            limitStepOut(
                offer,
                ofrAdjAmt,
                stpAdjAmt,
                ownerGivesAdj,
                transferRateIn,
                transferRateOut,
                remainingOut);
            remainingOut = beast::zero;
            savedIns.insert(stpAdjAmt.in);
            savedOuts.insert(remainingOut);
            result.in = sum(savedIns);
            result.out = out;
            this->consumeOffer(sb, offer, ofrAdjAmt, stpAdjAmt, ownerGivesAdj);

            // Explicitly check whether the offer is funded.  Given that we have
            // (stpAmt.out > remainingOut), it's natural to assume the offer
            // will still be funded after consuming remainingOut but that is
            // not always the case.  If the mantissas of two IOU amounts differ
            // by less than ten, then subtracting them leaves a zero.
            return offer.fully_consumed();
        }
    };

    {
        auto const prevStepDebtDir = [&] {
            if (prevStep_)
                return prevStep_->debtDirection(sb, StrandDirection::reverse);
            return DebtDirection::issues;
        }();
        auto const r = forEachOffer(sb, afView, prevStepDebtDir, eachOffer);
        boost::container::flat_set<uint256> toRm = std::move(std::get<0>(r));
        std::uint32_t const offersConsumed = std::get<1>(r);
        offersUsed_ = offersConsumed;
        SetUnion(ofrsToRm, toRm);

        if (offersConsumed >= maxOffersToConsume_)
        {
            // Too many iterations, mark this strand as inactive
            if (!afView.rules().enabled(fix1515))
            {
                // Don't use the liquidity
                cache_.emplace(beast::zero, beast::zero);
                return {beast::zero, beast::zero};
            }

            // Use the liquidity, but use this to mark the strand as inactive so
            // it's not used further
            inactive_ = true;
        }
    }

    switch (remainingOut.signum())
    {
        case -1: {
            // something went very wrong
            JLOG(j_.error())
                << "BookStep remainingOut < 0 " << to_string(remainingOut);
            UNREACHABLE("ripple::BookStep::revImp : remaining less than zero");
            cache_.emplace(beast::zero, beast::zero);
            return {beast::zero, beast::zero};
        }
        case 0: {
            // due to normalization, remainingOut can be zero without
            // result.out == out. Force result.out == out for this case
            result.out = out;
        }
    }

    cache_.emplace(result.in, result.out);
    return {result.in, result.out};
}

template <class TIn, class TOut, class TDerived>
std::pair<TIn, TOut>
BookStep<TIn, TOut, TDerived>::fwdImp(
    PaymentSandbox& sb,
    ApplyView& afView,
    boost::container::flat_set<uint256>& ofrsToRm,
    TIn const& in)
{
    XRPL_ASSERT(cache_, "ripple::BookStep::fwdImp : cache is set");

    TAmounts<TIn, TOut> result(beast::zero, beast::zero);

    auto remainingIn = in;

    boost::container::flat_multiset<TIn> savedIns;
    savedIns.reserve(64);
    boost::container::flat_multiset<TOut> savedOuts;
    savedOuts.reserve(64);

    // amt fed will be adjusted by owner funds (and may differ from the offer's
    // amounts - tho always <=)
    auto eachOffer = [&](auto& offer,
                         TAmounts<TIn, TOut> const& ofrAmt,
                         TAmounts<TIn, TOut> const& stpAmt,
                         TOut const& ownerGives,
                         std::uint32_t transferRateIn,
                         std::uint32_t transferRateOut) mutable -> bool {
        XRPL_ASSERT(
            cache_, "ripple::BookStep::fwdImp::eachOffer : cache is set");

        if (remainingIn <= beast::zero)
            return false;

        bool processMore = true;
        auto ofrAdjAmt = ofrAmt;
        auto stpAdjAmt = stpAmt;
        auto ownerGivesAdj = ownerGives;

        typename boost::container::flat_multiset<TOut>::const_iterator lastOut;
        if (stpAmt.in <= remainingIn)
        {
            savedIns.insert(stpAmt.in);
            lastOut = savedOuts.insert(stpAmt.out);
            result = TAmounts<TIn, TOut>(sum(savedIns), sum(savedOuts));
            // consume the offer even if stepAmt.in == remainingIn
            processMore = true;
        }
        else
        {
            limitStepIn(
                offer,
                ofrAdjAmt,
                stpAdjAmt,
                ownerGivesAdj,
                transferRateIn,
                transferRateOut,
                remainingIn);
            savedIns.insert(remainingIn);
            lastOut = savedOuts.insert(stpAdjAmt.out);
            result.out = sum(savedOuts);
            result.in = in;

            processMore = false;
        }

        if (result.out > cache_->out && result.in <= cache_->in)
        {
            // The step produced more output in the forward pass than the
            // reverse pass while consuming the same input (or less). If we
            // compute the input required to produce the cached output
            // (produced in the reverse step) and the input is equal to
            // the input consumed in the forward step, then consume the
            // input provided in the forward step and produce the output
            // requested from the reverse step.
            auto const lastOutAmt = *lastOut;
            savedOuts.erase(lastOut);
            auto const remainingOut = cache_->out - sum(savedOuts);
            auto ofrAdjAmtRev = ofrAmt;
            auto stpAdjAmtRev = stpAmt;
            auto ownerGivesAdjRev = ownerGives;
            limitStepOut(
                offer,
                ofrAdjAmtRev,
                stpAdjAmtRev,
                ownerGivesAdjRev,
                transferRateIn,
                transferRateOut,
                remainingOut);

            if (stpAdjAmtRev.in == remainingIn)
            {
                result.in = in;
                result.out = cache_->out;

                savedIns.clear();
                savedIns.insert(result.in);
                savedOuts.clear();
                savedOuts.insert(result.out);

                ofrAdjAmt = ofrAdjAmtRev;
                stpAdjAmt.in = remainingIn;
                stpAdjAmt.out = remainingOut;
                ownerGivesAdj = ownerGivesAdjRev;
            }
            else
            {
                // This is (likely) a problem case, and will be caught
                // with later checks
                savedOuts.insert(lastOutAmt);
            }
        }

        remainingIn = in - result.in;
        this->consumeOffer(sb, offer, ofrAdjAmt, stpAdjAmt, ownerGivesAdj);

        // When the mantissas of two iou amounts differ by less than ten, then
        // subtracting them leaves a result of zero. This can cause the check
        // for (stpAmt.in > remainingIn) to incorrectly think an offer will be
        // funded after subtracting remainingIn.
        return processMore || offer.fully_consumed();
    };

    {
        auto const prevStepDebtDir = [&] {
            if (prevStep_)
                return prevStep_->debtDirection(sb, StrandDirection::forward);
            return DebtDirection::issues;
        }();
        auto const r = forEachOffer(sb, afView, prevStepDebtDir, eachOffer);
        boost::container::flat_set<uint256> toRm = std::move(std::get<0>(r));
        std::uint32_t const offersConsumed = std::get<1>(r);
        offersUsed_ = offersConsumed;
        SetUnion(ofrsToRm, toRm);

        if (offersConsumed >= maxOffersToConsume_)
        {
            // Too many iterations, mark this strand as inactive (dry)
            if (!afView.rules().enabled(fix1515))
            {
                // Don't use the liquidity
                cache_.emplace(beast::zero, beast::zero);
                return {beast::zero, beast::zero};
            }

            // Use the liquidity, but use this to mark the strand as inactive so
            // it's not used further
            inactive_ = true;
        }
    }

    switch (remainingIn.signum())
    {
        case -1: {
            // something went very wrong
            JLOG(j_.error())
                << "BookStep remainingIn < 0 " << to_string(remainingIn);
            UNREACHABLE("ripple::BookStep::fwdImp : remaining less than zero");
            cache_.emplace(beast::zero, beast::zero);
            return {beast::zero, beast::zero};
        }
        case 0: {
            // due to normalization, remainingIn can be zero without
            // result.in == in. Force result.in == in for this case
            result.in = in;
        }
    }

    cache_.emplace(result.in, result.out);
    return {result.in, result.out};
}

template <class TIn, class TOut, class TDerived>
std::pair<bool, EitherAmount>
BookStep<TIn, TOut, TDerived>::validFwd(
    PaymentSandbox& sb,
    ApplyView& afView,
    EitherAmount const& in)
{
    if (!cache_)
    {
        JLOG(j_.trace()) << "Expected valid cache in validFwd";
        return {false, EitherAmount(TOut(beast::zero))};
    }

    auto const savCache = *cache_;

    try
    {
        boost::container::flat_set<uint256> dummy;
        fwdImp(sb, afView, dummy, get<TIn>(in));  // changes cache
    }
    catch (FlowException const&)
    {
        return {false, EitherAmount(TOut(beast::zero))};
    }

    if (!(checkNear(savCache.in, cache_->in) &&
          checkNear(savCache.out, cache_->out)))
    {
        JLOG(j_.warn()) << "Strand re-execute check failed."
                        << " ExpectedIn: " << to_string(savCache.in)
                        << " CachedIn: " << to_string(cache_->in)
                        << " ExpectedOut: " << to_string(savCache.out)
                        << " CachedOut: " << to_string(cache_->out);
        return {false, EitherAmount(cache_->out)};
    }
    return {true, EitherAmount(cache_->out)};
}

template <class TIn, class TOut, class TDerived>
TER
BookStep<TIn, TOut, TDerived>::check(StrandContext const& ctx) const
{
    if (book_.in == book_.out)
    {
        JLOG(j_.debug()) << "BookStep: Book with same in and out issuer "
                         << *this;
        return temBAD_PATH;
    }
    if (!isConsistent(book_.in) || !isConsistent(book_.out))
    {
        JLOG(j_.debug()) << "Book: currency is inconsistent with issuer."
                         << *this;
        return temBAD_PATH;
    }

    // Do not allow two books to output the same issue. This may cause offers on
    // one step to unfund offers in another step.
    if (!ctx.seenBookOuts.insert(book_.out).second ||
        ctx.seenDirectAssets[0].count(book_.out))
    {
        JLOG(j_.debug()) << "BookStep: loop detected: " << *this;
        return temBAD_PATH_LOOP;
    }

    if (ctx.seenDirectAssets[1].count(book_.out))
    {
        JLOG(j_.debug()) << "BookStep: loop detected: " << *this;
        return temBAD_PATH_LOOP;
    }

    auto issuerExists = [](ReadView const& view, Asset const& iss) -> bool {
        return isXRP(iss.getIssuer()) ||
            view.read(keylet::account(iss.getIssuer()));
    };

    if (!issuerExists(ctx.view, book_.in) || !issuerExists(ctx.view, book_.out))
    {
        JLOG(j_.debug()) << "BookStep: deleted issuer detected: " << *this;
        return tecNO_ISSUER;
    }

    if (ctx.prevStep)
    {
        if (auto const prev = ctx.prevStep->directStepSrcAcct())
        {
            auto const& view = ctx.view;
            auto const& cur = book_.in.getIssuer();

            if (book_.in.holds<Issue>())
            {
                auto sle = view.read(
                    keylet::line(*prev, cur, book_.in.get<Issue>().currency));
                if (!sle)
                    return terNO_LINE;
                if ((*sle)[sfFlags] &
                    ((cur > *prev) ? lsfHighNoRipple : lsfLowNoRipple))
                    return terNO_RIPPLE;
            }
            else
            {
                auto const issuanceID =
                    keylet::mptIssuance(book_.in.get<MPTIssue>().getMptID());
                if (!view.exists(issuanceID))
                    return tecOBJECT_NOT_FOUND;

                if (auto const ter = isMPTDEXAllowed(
                        view,
                        book_.in,
                        book_.in.getIssuer(),
                        book_.in.getIssuer());
                    ter != tesSUCCESS)
                    return ter;
            }
        }
    }

    return tesSUCCESS;
}

template <class TIn, class TOut, class TDerived>
Rate
BookStep<TIn, TOut, TDerived>::rate(
    ReadView const& view,
    Asset const& asset,
    AccountID const& dstAccount) const
{
    if (isXRP(asset) || asset.getIssuer() == dstAccount)
        return parityRate;
    if (asset.holds<Issue>())
        return transferRate(view, asset.getIssuer());
    return transferRate(view, asset.get<MPTIssue>().getMptID());
};

//------------------------------------------------------------------------------

namespace test {
// Needed for testing

template <class TIn, class TOut, class TDerived>
static bool
equalHelper(Step const& step, ripple::Book const& book)
{
    if (auto bs = dynamic_cast<BookStep<TIn, TOut, TDerived> const*>(&step))
        return book == bs->book();
    return false;
}

bool
bookStepEqual(Step const& step, ripple::Book const& book)
{
    if (isXRP(book.in) && isXRP(book.out))
    {
        UNREACHABLE("ripple::test::bookStepEqual : no XRP to XRP book step");
        return false;  // no such thing as xrp/xrp book step
    }
    return std::visit(
        [&]<typename TIn, typename TOut>(TIn const&, TOut const&) {
            using TIn_ = typename TIn::amount_type;
            using TOut_ = typename TOut::amount_type;
            return equalHelper<TIn_, TOut_, BookPaymentStep<TIn_, TOut_>>(
                step, book);
        },
        book.in.getAmountType(),
        book.out.getAmountType());
}
}  // namespace test

//------------------------------------------------------------------------------

template <class TIn, class TOut>
static std::pair<TER, std::unique_ptr<Step>>
make_BookStepHelper(StrandContext const& ctx, Asset const& in, Asset const& out)
{
    TER ter = tefINTERNAL;
    std::unique_ptr<Step> r;
    if (ctx.offerCrossing)
    {
        auto offerCrossingStep =
            std::make_unique<BookOfferCrossingStep<TIn, TOut>>(ctx, in, out);
        ter = offerCrossingStep->check(ctx);
        r = std::move(offerCrossingStep);
    }
    else  // payment
    {
        auto paymentStep =
            std::make_unique<BookPaymentStep<TIn, TOut>>(ctx, in, out);
        ter = paymentStep->check(ctx);
        r = std::move(paymentStep);
    }
    if (ter != tesSUCCESS)
        return {ter, nullptr};

    return {tesSUCCESS, std::move(r)};
}

std::pair<TER, std::unique_ptr<Step>>
make_BookStepII(StrandContext const& ctx, Issue const& in, Issue const& out)
{
    return make_BookStepHelper<IOUAmount, IOUAmount>(ctx, in, out);
}

std::pair<TER, std::unique_ptr<Step>>
make_BookStepIX(StrandContext const& ctx, Issue const& in)
{
    return make_BookStepHelper<IOUAmount, XRPAmount>(ctx, in, xrpIssue());
}

std::pair<TER, std::unique_ptr<Step>>
make_BookStepXI(StrandContext const& ctx, Issue const& out)
{
    return make_BookStepHelper<XRPAmount, IOUAmount>(ctx, xrpIssue(), out);
}

// MPT's
std::pair<TER, std::unique_ptr<Step>>
make_BookStepMM(
    StrandContext const& ctx,
    MPTIssue const& in,
    MPTIssue const& out)
{
    return make_BookStepHelper<MPTAmount, MPTAmount>(ctx, in, out);
}

std::pair<TER, std::unique_ptr<Step>>
make_BookStepMI(StrandContext const& ctx, MPTIssue const& in, Issue const& out)
{
    return make_BookStepHelper<MPTAmount, IOUAmount>(ctx, in, out);
}

std::pair<TER, std::unique_ptr<Step>>
make_BookStepIM(StrandContext const& ctx, Issue const& in, MPTIssue const& out)
{
    return make_BookStepHelper<IOUAmount, MPTAmount>(ctx, in, out);
}

std::pair<TER, std::unique_ptr<Step>>
make_BookStepMX(StrandContext const& ctx, MPTIssue const& in)
{
    return make_BookStepHelper<MPTAmount, XRPAmount>(ctx, in, xrpIssue());
}

std::pair<TER, std::unique_ptr<Step>>
make_BookStepXM(StrandContext const& ctx, MPTIssue const& out)
{
    return make_BookStepHelper<XRPAmount, MPTAmount>(ctx, xrpIssue(), out);
}

}  // namespace ripple<|MERGE_RESOLUTION|>--- conflicted
+++ resolved
@@ -193,17 +193,10 @@
     {
         std::ostringstream ostr;
         ostr << name << ": "
-<<<<<<< HEAD
              << "\ninIss: " << book_.in.getIssuer()
              << "\noutIss: " << book_.out.getIssuer()
              << "\ninCur: " << to_string(book_.in)
              << "\noutCur: " << to_string(book_.out);
-=======
-             << "\ninIss: " << book_.in.account
-             << "\noutIss: " << book_.out.account
-             << "\ninCur: " << book_.in.currency
-             << "\noutCur: " << book_.out.currency;
->>>>>>> 09690f1b
         return ostr.str();
     }
 
