//------------------------------------------------------------------------------
/*
    This file is part of rippled: https://github.com/ripple/rippled
    Copyright (c) 2012, 2013 Ripple Labs Inc.

    Permission to use, copy, modify, and/or distribute this software for any
    purpose  with  or without fee is hereby granted, provided that the above
    copyright notice and this permission notice appear in all copies.

    THE  SOFTWARE IS PROVIDED "AS IS" AND THE AUTHOR DISCLAIMS ALL WARRANTIES
    WITH  REGARD  TO  THIS  SOFTWARE  INCLUDING  ALL  IMPLIED  WARRANTIES  OF
    MERCHANTABILITY  AND  FITNESS. IN NO EVENT SHALL THE AUTHOR BE LIABLE FOR
    ANY  SPECIAL ,  DIRECT, INDIRECT, OR CONSEQUENTIAL DAMAGES OR ANY DAMAGES
    WHATSOEVER  RESULTING  FROM  LOSS  OF USE, DATA OR PROFITS, WHETHER IN AN
    ACTION  OF  CONTRACT, NEGLIGENCE OR OTHER TORTIOUS ACTION, ARISING OUT OF
    OR IN CONNECTION WITH THE USE OR PERFORMANCE OF THIS SOFTWARE.
*/
//==============================================================================

#include <xrpld/app/paths/Credit.h>
#include <xrpld/app/paths/detail/StepChecks.h>
#include <xrpld/app/paths/detail/Steps.h>
#include <xrpld/ledger/PaymentSandbox.h>
#include <xrpl/basics/Log.h>
#include <xrpl/protocol/Feature.h>
#include <xrpl/protocol/IOUAmount.h>
#include <xrpl/protocol/Quality.h>

#include <boost/container/flat_set.hpp>

#include <numeric>
#include <sstream>

namespace ripple {

template <class TDerived>
class DirectStepI : public StepImp<IOUAmount, IOUAmount, DirectStepI<TDerived>>
{
protected:
    AccountID src_;
    AccountID dst_;
    Currency currency_;

    // Charge transfer fees when the prev step redeems
    Step const* const prevStep_ = nullptr;
    bool const isLast_;
    beast::Journal const j_;

    struct Cache
    {
        IOUAmount in;
        IOUAmount srcToDst;
        IOUAmount out;
        DebtDirection srcDebtDir;

        Cache(
            IOUAmount const& in_,
            IOUAmount const& srcToDst_,
            IOUAmount const& out_,
            DebtDirection srcDebtDir_)
            : in(in_), srcToDst(srcToDst_), out(out_), srcDebtDir(srcDebtDir_)
        {
        }
    };

    std::optional<Cache> cache_;

    // Compute the maximum value that can flow from src->dst at
    // the best available quality.
    // return: first element is max amount that can flow,
    //         second is the debt direction of the source w.r.t. the dst
    std::pair<IOUAmount, DebtDirection>
    maxPaymentFlow(ReadView const& sb) const;

    // Compute srcQOut and dstQIn when the source redeems.
    std::pair<std::uint32_t, std::uint32_t>
    qualitiesSrcRedeems(ReadView const& sb) const;

    // Compute srcQOut and dstQIn when the source issues.
    std::pair<std::uint32_t, std::uint32_t>
    qualitiesSrcIssues(ReadView const& sb, DebtDirection prevStepDebtDirection)
        const;

    // Returns srcQOut, dstQIn
    std::pair<std::uint32_t, std::uint32_t>
    qualities(
        ReadView const& sb,
        DebtDirection srcDebtDir,
        StrandDirection strandDir) const;

public:
    DirectStepI(
        StrandContext const& ctx,
        AccountID const& src,
        AccountID const& dst,
        Currency const& c)
        : src_(src)
        , dst_(dst)
        , currency_(c)
        , prevStep_(ctx.prevStep)
        , isLast_(ctx.isLast)
        , j_(ctx.j)
    {
    }

    AccountID const&
    src() const
    {
        return src_;
    }
    AccountID const&
    dst() const
    {
        return dst_;
    }
    Currency const&
    currency() const
    {
        return currency_;
    }

    std::optional<EitherAmount>
    cachedIn() const override
    {
        if (!cache_)
            return std::nullopt;
        return EitherAmount(cache_->in);
    }

    std::optional<EitherAmount>
    cachedOut() const override
    {
        if (!cache_)
            return std::nullopt;
        return EitherAmount(cache_->out);
    }

    std::optional<AccountID>
    directStepSrcAcct() const override
    {
        return src_;
    }

    std::optional<std::pair<AccountID, AccountID>>
    directStepAccts() const override
    {
        return std::make_pair(src_, dst_);
    }

    DebtDirection
    debtDirection(ReadView const& sb, StrandDirection dir) const override;

    std::uint32_t
    lineQualityIn(ReadView const& v) const override;

    std::pair<std::optional<Quality>, DebtDirection>
    qualityUpperBound(ReadView const& v, DebtDirection dir) const override;

    std::pair<IOUAmount, IOUAmount>
    revImp(
        PaymentSandbox& sb,
        ApplyView& afView,
        boost::container::flat_set<uint256>& ofrsToRm,
        IOUAmount const& out);

    std::pair<IOUAmount, IOUAmount>
    fwdImp(
        PaymentSandbox& sb,
        ApplyView& afView,
        boost::container::flat_set<uint256>& ofrsToRm,
        IOUAmount const& in);

    std::pair<bool, EitherAmount>
    validFwd(PaymentSandbox& sb, ApplyView& afView, EitherAmount const& in)
        override;

    // Check for error, existing liquidity, and violations of auth/frozen
    // constraints.
    TER
    check(StrandContext const& ctx) const;

    void
    setCacheLimiting(
        IOUAmount const& fwdIn,
        IOUAmount const& fwdSrcToDst,
        IOUAmount const& fwdOut,
        DebtDirection srcDebtDir);

    friend bool
    operator==(DirectStepI const& lhs, DirectStepI const& rhs)
    {
        return lhs.src_ == rhs.src_ && lhs.dst_ == rhs.dst_ &&
            lhs.currency_ == rhs.currency_;
    }

    friend bool
    operator!=(DirectStepI const& lhs, DirectStepI const& rhs)
    {
        return !(lhs == rhs);
    }

protected:
    std::string
    logStringImpl(char const* name) const
    {
        std::ostringstream ostr;
        ostr << name << ": " << "\nSrc: " << src_ << "\nDst: " << dst_;
        return ostr.str();
    }

private:
    bool
    equal(Step const& rhs) const override
    {
        if (auto ds = dynamic_cast<DirectStepI const*>(&rhs))
        {
            return *this == *ds;
        }
        return false;
    }
};

//------------------------------------------------------------------------------

// Flow is used in two different circumstances for transferring funds:
//  o Payments, and
//  o Offer crossing.
// The rules for handling funds in these two cases are almost, but not
// quite, the same.

// Payment DirectStep class (not offer crossing).
class DirectIPaymentStep : public DirectStepI<DirectIPaymentStep>
{
public:
    using DirectStepI<DirectIPaymentStep>::DirectStepI;
    using DirectStepI<DirectIPaymentStep>::check;

    bool
    verifyPrevStepDebtDirection(DebtDirection) const
    {
        // A payment doesn't care whether or not prevStepRedeems.
        return true;
    }

    bool
    verifyDstQualityIn(std::uint32_t dstQIn) const
    {
        // Payments have no particular expectations for what dstQIn will be.
        return true;
    }

    std::uint32_t
    quality(ReadView const& sb, QualityDirection qDir) const;

    // Compute the maximum value that can flow from src->dst at
    // the best available quality.
    // return: first element is max amount that can flow,
    //         second is the debt direction w.r.t. the source account
    std::pair<IOUAmount, DebtDirection>
    maxFlow(ReadView const& sb, IOUAmount const& desired) const;

    // Verify the consistency of the step.  These checks are specific to
    // payments and assume that general checks were already performed.
    TER
    check(StrandContext const& ctx, std::shared_ptr<const SLE> const& sleSrc)
        const;

    std::string
    logString() const override
    {
        return logStringImpl("DirectIPaymentStep");
    }
};

// Offer crossing DirectStep class (not a payment).
class DirectIOfferCrossingStep : public DirectStepI<DirectIOfferCrossingStep>
{
public:
    using DirectStepI<DirectIOfferCrossingStep>::DirectStepI;
    using DirectStepI<DirectIOfferCrossingStep>::check;

    bool
    verifyPrevStepDebtDirection(DebtDirection prevStepDir) const
    {
        // During offer crossing we rely on the fact that prevStepRedeems
        // will *always* issue.  That's because:
        //  o If there's a prevStep_, it will always be a BookStep.
        //  o BookStep::debtDirection() aways returns `issues` when offer
        //  crossing.
        // An assert based on this return value will tell us if that
        // behavior changes.
        return issues(prevStepDir);
    }

    bool
    verifyDstQualityIn(std::uint32_t dstQIn) const
    {
        // Due to a couple of factors dstQIn is always QUALITY_ONE for
        // offer crossing.  If that changes we need to know.
        return dstQIn == QUALITY_ONE;
    }

    std::uint32_t
    quality(ReadView const& sb, QualityDirection qDir) const;

    // Compute the maximum value that can flow from src->dst at
    // the best available quality.
    // return: first element is max amount that can flow,
    //         second is the debt direction w.r.t the source
    std::pair<IOUAmount, DebtDirection>
    maxFlow(ReadView const& sb, IOUAmount const& desired) const;

    // Verify the consistency of the step.  These checks are specific to
    // offer crossing and assume that general checks were already performed.
    TER
    check(StrandContext const& ctx, std::shared_ptr<const SLE> const& sleSrc)
        const;

    std::string
    logString() const override
    {
        return logStringImpl("DirectIOfferCrossingStep");
    }
};

//------------------------------------------------------------------------------

std::uint32_t
DirectIPaymentStep::quality(ReadView const& sb, QualityDirection qDir) const
{
    if (src_ == dst_)
        return QUALITY_ONE;

    auto const sle = sb.read(keylet::line(dst_, src_, currency_));

    if (!sle)
        return QUALITY_ONE;

<<<<<<< HEAD
    auto const& field = *[this, qDir]() {
=======
    auto const& field = [&, this]() -> SF_UINT32 const& {
>>>>>>> ebd8e632
        if (qDir == QualityDirection::in)
        {
            // compute dst quality in
            if (this->dst_ < this->src_)
                return &sfLowQualityIn;
            else
                return &sfHighQualityIn;
        }
        else
        {
            // compute src quality out
            if (this->src_ < this->dst_)
                return &sfLowQualityOut;
            else
                return &sfHighQualityOut;
        }
    }();

    if (!sle->isFieldPresent(field))
        return QUALITY_ONE;

    auto const q = (*sle)[field];
    if (!q)
        return QUALITY_ONE;
    return q;
}

std::uint32_t
DirectIOfferCrossingStep::quality(ReadView const&, QualityDirection qDir) const
{
    // If offer crossing then ignore trust line Quality fields.  This
    // preserves a long-standing tradition.
    return QUALITY_ONE;
}

std::pair<IOUAmount, DebtDirection>
DirectIPaymentStep::maxFlow(ReadView const& sb, IOUAmount const&) const
{
    return maxPaymentFlow(sb);
}

std::pair<IOUAmount, DebtDirection>
DirectIOfferCrossingStep::maxFlow(ReadView const& sb, IOUAmount const& desired)
    const
{
    // When isLast and offer crossing then ignore trust line limits.  Offer
    // crossing has the ability to exceed the limit set by a trust line.
    // We presume that if someone is creating an offer then they intend to
    // fill as much of that offer as possible, even if the offer exceeds
    // the limit that a trust line sets.
    //
    // A note on using "out" as the desired parameter for maxFlow.  In some
    // circumstances during payments we end up needing a value larger than
    // "out" for "maxSrcToDst".  But as of now (June 2016) that never happens
    // during offer crossing.  That's because, due to a couple of factors,
    // "dstQIn" is always QUALITY_ONE for offer crossing.

    if (isLast_)
        return {desired, DebtDirection::issues};

    return maxPaymentFlow(sb);
}

TER
DirectIPaymentStep::check(
    StrandContext const& ctx,
    std::shared_ptr<const SLE> const& sleSrc) const
{
    // Since this is a payment a trust line must be present.  Perform all
    // trust line related checks.
    {
        auto const sleLine = ctx.view.read(keylet::line(src_, dst_, currency_));
        if (!sleLine)
        {
            JLOG(j_.trace()) << "DirectStepI: No credit line. " << *this;
            return terNO_LINE;
        }

        auto const authField = (src_ > dst_) ? lsfHighAuth : lsfLowAuth;

        if (((*sleSrc)[sfFlags] & lsfRequireAuth) &&
            !((*sleLine)[sfFlags] & authField) &&
            (*sleLine)[sfBalance] == beast::zero)
        {
            JLOG(j_.warn())
                << "DirectStepI: can't receive IOUs from issuer without auth."
                << " src: " << src_;
            return terNO_AUTH;
        }

        if (ctx.prevStep)
        {
            if (ctx.prevStep->bookStepBook())
            {
                auto const noRippleSrcToDst =
                    ((*sleLine)[sfFlags] &
                     ((src_ > dst_) ? lsfHighNoRipple : lsfLowNoRipple));
                if (noRippleSrcToDst)
                    return terNO_RIPPLE;
            }
        }
    }

    {
        auto const owed = creditBalance(ctx.view, dst_, src_, currency_);
        if (owed <= beast::zero)
        {
            auto const limit = creditLimit(ctx.view, dst_, src_, currency_);
            if (-owed >= limit)
            {
                JLOG(j_.debug()) << "DirectStepI: dry: owed: " << owed
                                 << " limit: " << limit;
                return tecPATH_DRY;
            }
        }
    }
    return tesSUCCESS;
}

TER
DirectIOfferCrossingStep::check(
    StrandContext const&,
    std::shared_ptr<const SLE> const&) const
{
    // The standard checks are all we can do because any remaining checks
    // require the existence of a trust line.  Offer crossing does not
    // require a pre-existing trust line.
    return tesSUCCESS;
}

//------------------------------------------------------------------------------

template <class TDerived>
std::pair<IOUAmount, DebtDirection>
DirectStepI<TDerived>::maxPaymentFlow(ReadView const& sb) const
{
    auto const srcOwed = toAmount<IOUAmount>(
        accountHolds(sb, src_, currency_, dst_, fhIGNORE_FREEZE, j_));

    if (srcOwed.signum() > 0)
        return {srcOwed, DebtDirection::redeems};

    // srcOwed is negative or zero
    return {
        creditLimit2(sb, dst_, src_, currency_) + srcOwed,
        DebtDirection::issues};
}

template <class TDerived>
DebtDirection
DirectStepI<TDerived>::debtDirection(ReadView const& sb, StrandDirection dir)
    const
{
    if (dir == StrandDirection::forward && cache_)
        return cache_->srcDebtDir;

    auto const srcOwed =
        accountHolds(sb, src_, currency_, dst_, fhIGNORE_FREEZE, j_);
    return srcOwed.signum() > 0 ? DebtDirection::redeems
                                : DebtDirection::issues;
}

template <class TDerived>
std::pair<IOUAmount, IOUAmount>
DirectStepI<TDerived>::revImp(
    PaymentSandbox& sb,
    ApplyView& /*afView*/,
    boost::container::flat_set<uint256>& /*ofrsToRm*/,
    IOUAmount const& out)
{
    cache_.reset();

    auto const [maxSrcToDst, srcDebtDir] =
        static_cast<TDerived const*>(this)->maxFlow(sb, out);

    auto const [srcQOut, dstQIn] =
        qualities(sb, srcDebtDir, StrandDirection::reverse);
    XRPL_ASSERT(
        static_cast<TDerived const*>(this)->verifyDstQualityIn(dstQIn),
        "ripple::DirectStepI : valid destination quality");

    Issue const srcToDstIss(currency_, redeems(srcDebtDir) ? dst_ : src_);

    JLOG(j_.trace()) << "DirectStepI::rev"
                     << " srcRedeems: " << redeems(srcDebtDir)
                     << " outReq: " << to_string(out)
                     << " maxSrcToDst: " << to_string(maxSrcToDst)
                     << " srcQOut: " << srcQOut << " dstQIn: " << dstQIn;

    if (maxSrcToDst.signum() <= 0)
    {
        JLOG(j_.trace()) << "DirectStepI::rev: dry";
        cache_.emplace(
            IOUAmount(beast::zero),
            IOUAmount(beast::zero),
            IOUAmount(beast::zero),
            srcDebtDir);
        return {beast::zero, beast::zero};
    }

    IOUAmount const srcToDst =
        mulRatio(out, QUALITY_ONE, dstQIn, /*roundUp*/ true);

    if (srcToDst <= maxSrcToDst)
    {
        IOUAmount const in =
            mulRatio(srcToDst, srcQOut, QUALITY_ONE, /*roundUp*/ true);
        cache_.emplace(in, srcToDst, out, srcDebtDir);
        rippleCredit(
            sb,
            src_,
            dst_,
            toSTAmount(srcToDst, srcToDstIss),
            /*checkIssuer*/ true,
            j_);
        JLOG(j_.trace()) << "DirectStepI::rev: Non-limiting"
                         << " srcRedeems: " << redeems(srcDebtDir)
                         << " in: " << to_string(in)
                         << " srcToDst: " << to_string(srcToDst)
                         << " out: " << to_string(out);
        return {in, out};
    }

    // limiting node
    IOUAmount const in =
        mulRatio(maxSrcToDst, srcQOut, QUALITY_ONE, /*roundUp*/ true);
    IOUAmount const actualOut =
        mulRatio(maxSrcToDst, dstQIn, QUALITY_ONE, /*roundUp*/ false);
    cache_.emplace(in, maxSrcToDst, actualOut, srcDebtDir);
    rippleCredit(
        sb,
        src_,
        dst_,
        toSTAmount(maxSrcToDst, srcToDstIss),
        /*checkIssuer*/ true,
        j_);
    JLOG(j_.trace()) << "DirectStepI::rev: Limiting"
                     << " srcRedeems: " << redeems(srcDebtDir)
                     << " in: " << to_string(in)
                     << " srcToDst: " << to_string(maxSrcToDst)
                     << " out: " << to_string(out);
    return {in, actualOut};
}

// The forward pass should never have more liquidity than the reverse
// pass. But sometimes rounding differences cause the forward pass to
// deliver more liquidity. Use the cached values from the reverse pass
// to prevent this.
template <class TDerived>
void
DirectStepI<TDerived>::setCacheLimiting(
    IOUAmount const& fwdIn,
    IOUAmount const& fwdSrcToDst,
    IOUAmount const& fwdOut,
    DebtDirection srcDebtDir)
{
    if (cache_->in < fwdIn)
    {
        IOUAmount const smallDiff(1, -9);
        auto const diff = fwdIn - cache_->in;
        if (diff > smallDiff)
        {
            if (fwdIn.exponent() != cache_->in.exponent() ||
                !cache_->in.mantissa() ||
                (double(fwdIn.mantissa()) / double(cache_->in.mantissa())) >
                    1.01)
            {
                // Detect large diffs on forward pass so they may be
                // investigated
                JLOG(j_.warn())
                    << "DirectStepI::fwd: setCacheLimiting"
                    << " fwdIn: " << to_string(fwdIn)
                    << " cacheIn: " << to_string(cache_->in)
                    << " fwdSrcToDst: " << to_string(fwdSrcToDst)
                    << " cacheSrcToDst: " << to_string(cache_->srcToDst)
                    << " fwdOut: " << to_string(fwdOut)
                    << " cacheOut: " << to_string(cache_->out);
                cache_.emplace(fwdIn, fwdSrcToDst, fwdOut, srcDebtDir);
                return;
            }
        }
    }
    cache_->in = fwdIn;
    if (fwdSrcToDst < cache_->srcToDst)
        cache_->srcToDst = fwdSrcToDst;
    if (fwdOut < cache_->out)
        cache_->out = fwdOut;
    cache_->srcDebtDir = srcDebtDir;
};

template <class TDerived>
std::pair<IOUAmount, IOUAmount>
DirectStepI<TDerived>::fwdImp(
    PaymentSandbox& sb,
    ApplyView& /*afView*/,
    boost::container::flat_set<uint256>& /*ofrsToRm*/,
    IOUAmount const& in)
{
    XRPL_ASSERT(cache_, "ripple::DirectStepI::fwdImp : cache is set");

    auto const [maxSrcToDst, srcDebtDir] =
        static_cast<TDerived const*>(this)->maxFlow(sb, cache_->srcToDst);

    auto const [srcQOut, dstQIn] =
        qualities(sb, srcDebtDir, StrandDirection::forward);

    Issue const srcToDstIss(currency_, redeems(srcDebtDir) ? dst_ : src_);

    JLOG(j_.trace()) << "DirectStepI::fwd"
                     << " srcRedeems: " << redeems(srcDebtDir)
                     << " inReq: " << to_string(in)
                     << " maxSrcToDst: " << to_string(maxSrcToDst)
                     << " srcQOut: " << srcQOut << " dstQIn: " << dstQIn;

    if (maxSrcToDst.signum() <= 0)
    {
        JLOG(j_.trace()) << "DirectStepI::fwd: dry";
        cache_.emplace(
            IOUAmount(beast::zero),
            IOUAmount(beast::zero),
            IOUAmount(beast::zero),
            srcDebtDir);
        return {beast::zero, beast::zero};
    }

    IOUAmount const srcToDst =
        mulRatio(in, QUALITY_ONE, srcQOut, /*roundUp*/ false);

    if (srcToDst <= maxSrcToDst)
    {
        IOUAmount const out =
            mulRatio(srcToDst, dstQIn, QUALITY_ONE, /*roundUp*/ false);
        setCacheLimiting(in, srcToDst, out, srcDebtDir);
        rippleCredit(
            sb,
            src_,
            dst_,
            toSTAmount(cache_->srcToDst, srcToDstIss),
            /*checkIssuer*/ true,
            j_);
        JLOG(j_.trace()) << "DirectStepI::fwd: Non-limiting"
                         << " srcRedeems: " << redeems(srcDebtDir)
                         << " in: " << to_string(in)
                         << " srcToDst: " << to_string(srcToDst)
                         << " out: " << to_string(out);
    }
    else
    {
        // limiting node
        IOUAmount const actualIn =
            mulRatio(maxSrcToDst, srcQOut, QUALITY_ONE, /*roundUp*/ true);
        IOUAmount const out =
            mulRatio(maxSrcToDst, dstQIn, QUALITY_ONE, /*roundUp*/ false);
        setCacheLimiting(actualIn, maxSrcToDst, out, srcDebtDir);
        rippleCredit(
            sb,
            src_,
            dst_,
            toSTAmount(cache_->srcToDst, srcToDstIss),
            /*checkIssuer*/ true,
            j_);
        JLOG(j_.trace()) << "DirectStepI::rev: Limiting"
                         << " srcRedeems: " << redeems(srcDebtDir)
                         << " in: " << to_string(actualIn)
                         << " srcToDst: " << to_string(srcToDst)
                         << " out: " << to_string(out);
    }
    return {cache_->in, cache_->out};
}

template <class TDerived>
std::pair<bool, EitherAmount>
DirectStepI<TDerived>::validFwd(
    PaymentSandbox& sb,
    ApplyView& afView,
    EitherAmount const& in)
{
    if (!cache_)
    {
        JLOG(j_.trace()) << "Expected valid cache in validFwd";
        return {false, EitherAmount(IOUAmount(beast::zero))};
    }

    auto const savCache = *cache_;

    XRPL_ASSERT(!in.native, "ripple::DirectStepI::validFwd : input is not XRP");

    auto const [maxSrcToDst, srcDebtDir] =
        static_cast<TDerived const*>(this)->maxFlow(sb, cache_->srcToDst);
    (void)srcDebtDir;

    try
    {
        boost::container::flat_set<uint256> dummy;
        fwdImp(sb, afView, dummy, in.iou);  // changes cache
    }
    catch (FlowException const&)
    {
        return {false, EitherAmount(IOUAmount(beast::zero))};
    }

    if (maxSrcToDst < cache_->srcToDst)
    {
        JLOG(j_.warn()) << "DirectStepI: Strand re-execute check failed."
                        << " Exceeded max src->dst limit"
                        << " max src->dst: " << to_string(maxSrcToDst)
                        << " actual src->dst: " << to_string(cache_->srcToDst);
        return {false, EitherAmount(cache_->out)};
    }

    if (!(checkNear(savCache.in, cache_->in) &&
          checkNear(savCache.out, cache_->out)))
    {
        JLOG(j_.warn()) << "DirectStepI: Strand re-execute check failed."
                        << " ExpectedIn: " << to_string(savCache.in)
                        << " CachedIn: " << to_string(cache_->in)
                        << " ExpectedOut: " << to_string(savCache.out)
                        << " CachedOut: " << to_string(cache_->out);
        return {false, EitherAmount(cache_->out)};
    }
    return {true, EitherAmount(cache_->out)};
}

// Returns srcQOut, dstQIn
template <class TDerived>
std::pair<std::uint32_t, std::uint32_t>
DirectStepI<TDerived>::qualitiesSrcRedeems(ReadView const& sb) const
{
    if (!prevStep_)
        return {QUALITY_ONE, QUALITY_ONE};

    auto const prevStepQIn = prevStep_->lineQualityIn(sb);
    auto srcQOut =
        static_cast<TDerived const*>(this)->quality(sb, QualityDirection::out);

    if (prevStepQIn > srcQOut)
        srcQOut = prevStepQIn;
    return {srcQOut, QUALITY_ONE};
}

// Returns srcQOut, dstQIn
template <class TDerived>
std::pair<std::uint32_t, std::uint32_t>
DirectStepI<TDerived>::qualitiesSrcIssues(
    ReadView const& sb,
    DebtDirection prevStepDebtDirection) const
{
    // Charge a transfer rate when issuing and previous step redeems

    XRPL_ASSERT(
        static_cast<TDerived const*>(this)->verifyPrevStepDebtDirection(
            prevStepDebtDirection),
        "ripple::DirectStepI::qualitiesSrcIssues : will prevStepDebtDirection "
        "issue");

    std::uint32_t const srcQOut = redeems(prevStepDebtDirection)
        ? transferRate(sb, src_).value
        : QUALITY_ONE;
    auto dstQIn =
        static_cast<TDerived const*>(this)->quality(sb, QualityDirection::in);

    if (isLast_ && dstQIn > QUALITY_ONE)
        dstQIn = QUALITY_ONE;
    return {srcQOut, dstQIn};
}

// Returns srcQOut, dstQIn
template <class TDerived>
std::pair<std::uint32_t, std::uint32_t>
DirectStepI<TDerived>::qualities(
    ReadView const& sb,
    DebtDirection srcDebtDir,
    StrandDirection strandDir) const
{
    if (redeems(srcDebtDir))
    {
        return qualitiesSrcRedeems(sb);
    }
    else
    {
        auto const prevStepDebtDirection = [&] {
            if (prevStep_)
                return prevStep_->debtDirection(sb, strandDir);
            return DebtDirection::issues;
        }();
        return qualitiesSrcIssues(sb, prevStepDebtDirection);
    }
}

template <class TDerived>
std::uint32_t
DirectStepI<TDerived>::lineQualityIn(ReadView const& v) const
{
    // dst quality in
    return static_cast<TDerived const*>(this)->quality(v, QualityDirection::in);
}

template <class TDerived>
std::pair<std::optional<Quality>, DebtDirection>
DirectStepI<TDerived>::qualityUpperBound(
    ReadView const& v,
    DebtDirection prevStepDir) const
{
    auto const dir = this->debtDirection(v, StrandDirection::forward);

    if (!v.rules().enabled(fixQualityUpperBound))
    {
        std::uint32_t const srcQOut = [&]() -> std::uint32_t {
            if (redeems(prevStepDir) && issues(dir))
                return transferRate(v, src_).value;
            return QUALITY_ONE;
        }();
        auto dstQIn = static_cast<TDerived const*>(this)->quality(
            v, QualityDirection::in);

        if (isLast_ && dstQIn > QUALITY_ONE)
            dstQIn = QUALITY_ONE;
        Issue const iss{currency_, src_};
        return {
            Quality(getRate(STAmount(iss, srcQOut), STAmount(iss, dstQIn))),
            dir};
    }

    auto const [srcQOut, dstQIn] = redeems(dir)
        ? qualitiesSrcRedeems(v)
        : qualitiesSrcIssues(v, prevStepDir);

    Issue const iss{currency_, src_};
    // Be careful not to switch the parameters to `getRate`. The
    // `getRate(offerOut, offerIn)` function is usually used for offers. It
    // returns offerIn/offerOut. For a direct step, the rate is srcQOut/dstQIn
    // (Input*dstQIn/srcQOut = Output; So rate = srcQOut/dstQIn). Although the
    // first parameter is called `offerOut`, it should take the `dstQIn`
    // variable.
    return {
        Quality(getRate(STAmount(iss, dstQIn), STAmount(iss, srcQOut))), dir};
}

template <class TDerived>
TER
DirectStepI<TDerived>::check(StrandContext const& ctx) const
{
    // The following checks apply for both payments and offer crossing.
    if (!src_ || !dst_)
    {
        JLOG(j_.debug()) << "DirectStepI: specified bad account.";
        return temBAD_PATH;
    }

    if (src_ == dst_)
    {
        JLOG(j_.debug()) << "DirectStepI: same src and dst.";
        return temBAD_PATH;
    }

    auto const sleSrc = ctx.view.read(keylet::account(src_));
    if (!sleSrc)
    {
        JLOG(j_.warn())
            << "DirectStepI: can't receive IOUs from non-existent issuer: "
            << src_;
        return terNO_ACCOUNT;
    }

    // pure issue/redeem can't be frozen
    if (!(ctx.isLast && ctx.isFirst))
    {
        auto const ter = checkFreeze(ctx.view, src_, dst_, currency_);
        if (ter != tesSUCCESS)
            return ter;
    }

    // If previous step was a direct step then we need to check
    // no ripple flags.
    if (ctx.prevStep)
    {
        if (auto prevSrc = ctx.prevStep->directStepSrcAcct())
        {
            auto const ter =
                checkNoRipple(ctx.view, *prevSrc, src_, dst_, currency_, j_);
            if (ter != tesSUCCESS)
                return ter;
        }
    }
    {
        Issue const srcIssue{currency_, src_};
        Issue const dstIssue{currency_, dst_};

        if (ctx.seenBookOuts.count(srcIssue))
        {
            if (!ctx.prevStep)
            {
                UNREACHABLE(
                    "ripple::DirectStepI::check : prev seen book without a "
                    "prev step");
                return temBAD_PATH_LOOP;
            }

            // This is OK if the previous step is a book step that outputs this
            // issue
            if (auto book = ctx.prevStep->bookStepBook())
            {
                if (book->out != srcIssue)
                    return temBAD_PATH_LOOP;
            }
        }

        if (!ctx.seenDirectIssues[0].insert(srcIssue).second ||
            !ctx.seenDirectIssues[1].insert(dstIssue).second)
        {
            JLOG(j_.debug())
                << "DirectStepI: loop detected: Index: " << ctx.strandSize
                << ' ' << *this;
            return temBAD_PATH_LOOP;
        }
    }

    return static_cast<TDerived const*>(this)->check(ctx, sleSrc);
}

//------------------------------------------------------------------------------

namespace test {
// Needed for testing
bool
directStepEqual(
    Step const& step,
    AccountID const& src,
    AccountID const& dst,
    Currency const& currency)
{
    if (auto ds = dynamic_cast<DirectStepI<DirectIPaymentStep> const*>(&step))
    {
        return ds->src() == src && ds->dst() == dst &&
            ds->currency() == currency;
    }
    return false;
}
}  // namespace test

//------------------------------------------------------------------------------

std::pair<TER, std::unique_ptr<Step>>
make_DirectStepI(
    StrandContext const& ctx,
    AccountID const& src,
    AccountID const& dst,
    Currency const& c)
{
    TER ter = tefINTERNAL;
    std::unique_ptr<Step> r;
    if (ctx.offerCrossing)
    {
        auto offerCrossingStep =
            std::make_unique<DirectIOfferCrossingStep>(ctx, src, dst, c);
        ter = offerCrossingStep->check(ctx);
        r = std::move(offerCrossingStep);
    }
    else  // payment
    {
        auto paymentStep =
            std::make_unique<DirectIPaymentStep>(ctx, src, dst, c);
        ter = paymentStep->check(ctx);
        r = std::move(paymentStep);
    }
    if (ter != tesSUCCESS)
        return {ter, nullptr};

    return {tesSUCCESS, std::move(r)};
}

}  // namespace ripple<|MERGE_RESOLUTION|>--- conflicted
+++ resolved
@@ -336,26 +336,22 @@
     if (!sle)
         return QUALITY_ONE;
 
-<<<<<<< HEAD
-    auto const& field = *[this, qDir]() {
-=======
     auto const& field = [&, this]() -> SF_UINT32 const& {
->>>>>>> ebd8e632
         if (qDir == QualityDirection::in)
         {
             // compute dst quality in
             if (this->dst_ < this->src_)
-                return &sfLowQualityIn;
+                return sfLowQualityIn;
             else
-                return &sfHighQualityIn;
+                return sfHighQualityIn;
         }
         else
         {
             // compute src quality out
             if (this->src_ < this->dst_)
-                return &sfLowQualityOut;
+                return sfLowQualityOut;
             else
-                return &sfHighQualityOut;
+                return sfHighQualityOut;
         }
     }();
 
