//------------------------------------------------------------------------------
/*
    This file is part of rippled: https://github.com/ripple/rippled
    Copyright (c) 2012, 2013 Ripple Labs Inc.

    Permission to use, copy, modify, and/or distribute this software for any
    purpose  with  or without fee is hereby granted, provided that the above
    copyright notice and this permission notice appear in all copies.

    THE  SOFTWARE IS PROVIDED "AS IS" AND THE AUTHOR DISCLAIMS ALL WARRANTIES
    WITH  REGARD  TO  THIS  SOFTWARE  INCLUDING  ALL  IMPLIED  WARRANTIES  OF
    MERCHANTABILITY  AND  FITNESS. IN NO EVENT SHALL THE AUTHOR BE LIABLE FOR
    ANY  SPECIAL ,  DIRECT, INDIRECT, OR CONSEQUENTIAL DAMAGES OR ANY DAMAGES
    WHATSOEVER  RESULTING  FROM  LOSS  OF USE, DATA OR PROFITS, WHETHER IN AN
    ACTION  OF  CONTRACT, NEGLIGENCE OR OTHER TORTIOUS ACTION, ARISING OUT OF
    OR IN CONNECTION WITH THE USE OR PERFORMANCE OF THIS SOFTWARE.
*/
//==============================================================================

#include <xrpld/app/ledger/InboundLedgers.h>
#include <xrpld/app/ledger/LedgerMaster.h>
#include <xrpld/app/main/Application.h>
#include <xrpld/app/misc/NetworkOPs.h>
#include <xrpld/core/JobQueue.h>
#include <xrpld/perflog/PerfLog.h>
#include <xrpl/basics/DecayingSample.h>
#include <xrpl/basics/Log.h>
#include <xrpl/beast/container/aged_map.h>
#include <xrpl/beast/core/LexicalCast.h>
#include <xrpl/protocol/jss.h>
#include <exception>
#include <memory>
#include <mutex>
#include <vector>

namespace ripple {

class InboundLedgersImp : public InboundLedgers
{
private:
    Application& app_;
    std::mutex fetchRateMutex_;
    // measures ledgers per second, constants are important
    DecayWindow<30, clock_type> fetchRate_;
    beast::Journal const j_;

public:
    // How long before we try again to acquire the same ledger
    static constexpr std::chrono::minutes const kReacquireInterval{5};

    InboundLedgersImp(
        Application& app,
        clock_type& clock,
        beast::insight::Collector::ptr const& collector,
        std::unique_ptr<PeerSetBuilder> peerSetBuilder)
        : app_(app)
        , fetchRate_(clock.now())
        , j_(app.journal("InboundLedger"))
        , m_clock(clock)
        , mRecentFailures(clock)
        , mCounter(collector->make_counter("ledger_fetches"))
        , mPeerSetBuilder(std::move(peerSetBuilder))
    {
    }

    /** @callgraph */
    std::shared_ptr<Ledger const>
    acquire(
        uint256 const& hash,
        std::uint32_t seq,
        InboundLedger::Reason reason) override
    {
<<<<<<< HEAD
        XRPL_ASSERT(
            "ripple::InboundLedgersImp::acquire : nonzero hash input",
            hash.isNonZero());
        XRPL_ASSERT(
            "ripple::InboundLedgersImp::acquire : valid reason input",
            reason != InboundLedger::Reason::SHARD ||
                (seq != 0 && app_.getShardStore()));

        // probably not the right rule
        if (app_.getOPs().isNeedNetworkLedger() &&
            (reason != InboundLedger::Reason::GENERIC) &&
            (reason != InboundLedger::Reason::CONSENSUS))
            return {};

        bool isNew = true;
        std::shared_ptr<InboundLedger> inbound;
        {
            ScopedLockType sl(mLock);
            if (stopping_)
            {
=======
        auto doAcquire = [&, seq, reason]() -> std::shared_ptr<Ledger const> {
            assert(hash.isNonZero());

            // probably not the right rule
            if (app_.getOPs().isNeedNetworkLedger() &&
                (reason != InboundLedger::Reason::GENERIC) &&
                (reason != InboundLedger::Reason::CONSENSUS))
>>>>>>> 9a6af9c4
                return {};

            bool isNew = true;
            std::shared_ptr<InboundLedger> inbound;
            {
                ScopedLockType sl(mLock);
                if (stopping_)
                {
                    return {};
                }

                auto it = mLedgers.find(hash);
                if (it != mLedgers.end())
                {
                    isNew = false;
                    inbound = it->second;
                }
                else
                {
                    inbound = std::make_shared<InboundLedger>(
                        app_,
                        hash,
                        seq,
                        reason,
                        std::ref(m_clock),
                        mPeerSetBuilder->build());
                    mLedgers.emplace(hash, inbound);
                    inbound->init(sl);
                    ++mCounter;
                }
            }

            if (inbound->isFailed())
                return {};

            if (!isNew)
                inbound->update(seq);

            if (!inbound->isComplete())
                return {};

            return inbound->getLedger();
        };
        using namespace std::chrono_literals;
        std::shared_ptr<Ledger const> ledger = perf::measureDurationAndLog(
            doAcquire, "InboundLedgersImp::acquire", 500ms, j_);

        return ledger;
    }

    void
    acquireAsync(
        uint256 const& hash,
        std::uint32_t seq,
        InboundLedger::Reason reason) override
    {
        std::unique_lock lock(acquiresMutex_);
        try
        {
            if (pendingAcquires_.contains(hash))
                return;
            pendingAcquires_.insert(hash);
            lock.unlock();
            acquire(hash, seq, reason);
        }
        catch (std::exception const& e)
        {
            JLOG(j_.warn())
                << "Exception thrown for acquiring new inbound ledger " << hash
                << ": " << e.what();
        }
        catch (...)
        {
            JLOG(j_.warn())
                << "Unknown exception thrown for acquiring new inbound ledger "
                << hash;
        }
        lock.lock();
        pendingAcquires_.erase(hash);
    }

    std::shared_ptr<InboundLedger>
    find(uint256 const& hash) override
    {
        XRPL_ASSERT(
            "ripple::InboundLedgersImp::find : nonzero input",
            hash.isNonZero());

        std::shared_ptr<InboundLedger> ret;

        {
            ScopedLockType sl(mLock);

            auto it = mLedgers.find(hash);
            if (it != mLedgers.end())
            {
                ret = it->second;
            }
        }

        return ret;
    }

    /*
    This gets called when
        "We got some data from an inbound ledger"

    inboundLedgerTrigger:
      "What do we do with this partial data?"
      Figures out what to do with the responses to our requests for information.

    */
    // means "We got some data from an inbound ledger"

    // VFALCO TODO Remove the dependency on the Peer object.
    /** We received a TMLedgerData from a peer.
     */
    bool
    gotLedgerData(
        LedgerHash const& hash,
        std::shared_ptr<Peer> peer,
        std::shared_ptr<protocol::TMLedgerData> packet) override
    {
        if (auto ledger = find(hash))
        {
            JLOG(j_.trace()) << "Got data (" << packet->nodes().size()
                             << ") for acquiring ledger: " << hash;

            // Stash the data for later processing and see if we need to
            // dispatch
            if (ledger->gotData(std::weak_ptr<Peer>(peer), packet))
                app_.getJobQueue().addJob(
                    jtLEDGER_DATA, "processLedgerData", [ledger]() {
                        ledger->runData();
                    });

            return true;
        }

        JLOG(j_.trace()) << "Got data for ledger " << hash
                         << " which we're no longer acquiring";

        // If it's state node data, stash it because it still might be
        // useful.
        if (packet->type() == protocol::liAS_NODE)
        {
            app_.getJobQueue().addJob(
                jtLEDGER_DATA, "gotStaleData", [this, packet]() {
                    gotStaleData(packet);
                });
        }

        return false;
    }

    void
    logFailure(uint256 const& h, std::uint32_t seq) override
    {
        ScopedLockType sl(mLock);

        mRecentFailures.emplace(h, seq);
    }

    bool
    isFailure(uint256 const& h) override
    {
        ScopedLockType sl(mLock);

        beast::expire(mRecentFailures, kReacquireInterval);
        return mRecentFailures.find(h) != mRecentFailures.end();
    }

    /** We got some data for a ledger we are no longer acquiring Since we paid
        the price to receive it, we might as well stash it in case we need it.

        Nodes are received in wire format and must be stashed/hashed in prefix
        format
    */
    void
    gotStaleData(std::shared_ptr<protocol::TMLedgerData> packet_ptr) override
    {
        Serializer s;
        try
        {
            for (int i = 0; i < packet_ptr->nodes().size(); ++i)
            {
                auto const& node = packet_ptr->nodes(i);

                if (!node.has_nodeid() || !node.has_nodedata())
                    return;

                auto newNode =
                    SHAMapTreeNode::makeFromWire(makeSlice(node.nodedata()));

                if (!newNode)
                    return;

                s.erase();
                newNode->serializeWithPrefix(s);

                app_.getLedgerMaster().addFetchPack(
                    newNode->getHash().as_uint256(),
                    std::make_shared<Blob>(s.begin(), s.end()));
            }
        }
        catch (std::exception const&)
        {
        }
    }

    void
    clearFailures() override
    {
        ScopedLockType sl(mLock);

        mRecentFailures.clear();
        mLedgers.clear();
    }

    std::size_t
    fetchRate() override
    {
        std::lock_guard lock(fetchRateMutex_);
        return 60 * fetchRate_.value(m_clock.now());
    }

    // Should only be called with an inboundledger that has
    // a reason of history
    void
    onLedgerFetched() override
    {
        std::lock_guard lock(fetchRateMutex_);
        fetchRate_.add(1, m_clock.now());
    }

    Json::Value
    getInfo() override
    {
        Json::Value ret(Json::objectValue);

        std::vector<std::pair<uint256, std::shared_ptr<InboundLedger>>> acqs;

        {
            ScopedLockType sl(mLock);

            acqs.reserve(mLedgers.size());
            for (auto const& it : mLedgers)
            {
                XRPL_ASSERT(
                    "ripple::InboundLedgersImp::getInfo : non-null ledger",
                    it.second);
                acqs.push_back(it);
            }
            for (auto const& it : mRecentFailures)
            {
                if (it.second > 1)
                    ret[std::to_string(it.second)][jss::failed] = true;
                else
                    ret[to_string(it.first)][jss::failed] = true;
            }
        }

        for (auto const& it : acqs)
        {
            // getJson is expensive, so call without the lock
            std::uint32_t seq = it.second->getSeq();
            if (seq > 1)
                ret[std::to_string(seq)] = it.second->getJson(0);
            else
                ret[to_string(it.first)] = it.second->getJson(0);
        }

        return ret;
    }

    void
    gotFetchPack() override
    {
        std::vector<std::shared_ptr<InboundLedger>> acquires;
        {
            ScopedLockType sl(mLock);

            acquires.reserve(mLedgers.size());
            for (auto const& it : mLedgers)
            {
                XRPL_ASSERT(
                    "ripple::InboundLedgersImp::gotFetchPack : non-null ledger",
                    it.second);
                acquires.push_back(it.second);
            }
        }

        for (auto const& acquire : acquires)
        {
            acquire->checkLocal();
        }
    }

    void
    sweep() override
    {
        auto const start = m_clock.now();

        // Make a list of things to sweep, while holding the lock
        std::vector<MapType::mapped_type> stuffToSweep;
        std::size_t total;

        {
            ScopedLockType sl(mLock);
            MapType::iterator it(mLedgers.begin());
            total = mLedgers.size();

            stuffToSweep.reserve(total);

            while (it != mLedgers.end())
            {
                auto const la = it->second->getLastAction();

                if (la > start)
                {
                    it->second->touch();
                    ++it;
                }
                else if ((la + std::chrono::minutes(1)) < start)
                {
                    stuffToSweep.push_back(it->second);
                    // shouldn't cause the actual final delete
                    // since we are holding a reference in the vector.
                    it = mLedgers.erase(it);
                }
                else
                {
                    ++it;
                }
            }

            beast::expire(mRecentFailures, kReacquireInterval);
        }

        JLOG(j_.debug())
            << "Swept " << stuffToSweep.size() << " out of " << total
            << " inbound ledgers. Duration: "
            << std::chrono::duration_cast<std::chrono::milliseconds>(
                   m_clock.now() - start)
                   .count()
            << "ms";
    }

    void
    stop() override
    {
        ScopedLockType lock(mLock);
        stopping_ = true;
        mLedgers.clear();
        mRecentFailures.clear();
    }

    std::size_t
    cacheSize() override
    {
        ScopedLockType lock(mLock);
        return mLedgers.size();
    }

private:
    clock_type& m_clock;

    using ScopedLockType = std::unique_lock<std::recursive_mutex>;
    std::recursive_mutex mLock;

    bool stopping_ = false;
    using MapType = hash_map<uint256, std::shared_ptr<InboundLedger>>;
    MapType mLedgers;

    beast::aged_map<uint256, std::uint32_t> mRecentFailures;

    beast::insight::Counter mCounter;

    std::unique_ptr<PeerSetBuilder> mPeerSetBuilder;

    std::set<uint256> pendingAcquires_;
    std::mutex acquiresMutex_;
};

//------------------------------------------------------------------------------

std::unique_ptr<InboundLedgers>
make_InboundLedgers(
    Application& app,
    InboundLedgers::clock_type& clock,
    beast::insight::Collector::ptr const& collector)
{
    return std::make_unique<InboundLedgersImp>(
        app, clock, collector, make_PeerSetBuilder(app));
}

}  // namespace ripple<|MERGE_RESOLUTION|>--- conflicted
+++ resolved
@@ -70,36 +70,15 @@
         std::uint32_t seq,
         InboundLedger::Reason reason) override
     {
-<<<<<<< HEAD
-        XRPL_ASSERT(
-            "ripple::InboundLedgersImp::acquire : nonzero hash input",
-            hash.isNonZero());
-        XRPL_ASSERT(
-            "ripple::InboundLedgersImp::acquire : valid reason input",
-            reason != InboundLedger::Reason::SHARD ||
-                (seq != 0 && app_.getShardStore()));
-
-        // probably not the right rule
-        if (app_.getOPs().isNeedNetworkLedger() &&
-            (reason != InboundLedger::Reason::GENERIC) &&
-            (reason != InboundLedger::Reason::CONSENSUS))
-            return {};
-
-        bool isNew = true;
-        std::shared_ptr<InboundLedger> inbound;
-        {
-            ScopedLockType sl(mLock);
-            if (stopping_)
-            {
-=======
         auto doAcquire = [&, seq, reason]() -> std::shared_ptr<Ledger const> {
-            assert(hash.isNonZero());
+            XRPL_ASSERT(
+                "ripple::InboundLedgersImp::acquire::doAcquire : nonzero hash",
+                hash.isNonZero());
 
             // probably not the right rule
             if (app_.getOPs().isNeedNetworkLedger() &&
                 (reason != InboundLedger::Reason::GENERIC) &&
                 (reason != InboundLedger::Reason::CONSENSUS))
->>>>>>> 9a6af9c4
                 return {};
 
             bool isNew = true;
