--- conflicted
+++ resolved
@@ -26,10 +26,7 @@
 
 #include <xrpl/basics/CountedObject.h>
 #include <xrpl/basics/base_uint.h>
-<<<<<<< HEAD
-=======
 
->>>>>>> c17676a9
 #include <map>
 
 namespace ripple {
