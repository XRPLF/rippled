//------------------------------------------------------------------------------
/*
    This file is part of rippled: https://github.com/ripple/rippled
    Copyright (c) 2012, 2013 Ripple Labs Inc.

    Permission to use, copy, modify, and/or distribute this software for any
    purpose  with  or without fee is hereby granted, provided that the above
    copyright notice and this permission notice appear in all copies.

    THE  SOFTWARE IS PROVIDED "AS IS" AND THE AUTHOR DISCLAIMS ALL WARRANTIES
    WITH  REGARD  TO  THIS  SOFTWARE  INCLUDING  ALL  IMPLIED  WARRANTIES  OF
    MERCHANTABILITY  AND  FITNESS. IN NO EVENT SHALL THE AUTHOR BE LIABLE FOR
    ANY  SPECIAL ,  DIRECT, INDIRECT, OR CONSEQUENTIAL DAMAGES OR ANY DAMAGES
    WHATSOEVER  RESULTING  FROM  LOSS  OF USE, DATA OR PROFITS, WHETHER IN AN
    ACTION  OF  CONTRACT, NEGLIGENCE OR OTHER TORTIOUS ACTION, ARISING OUT OF
    OR IN CONNECTION WITH THE USE OR PERFORMANCE OF THIS SOFTWARE.
*/
//==============================================================================

#include <xrpld/app/consensus/RCLValidations.h>
#include <xrpld/app/ledger/Ledger.h>
#include <xrpld/app/ledger/LedgerMaster.h>
#include <xrpld/app/ledger/LedgerReplayer.h>
#include <xrpld/app/ledger/OpenLedger.h>
#include <xrpld/app/ledger/OrderBookDB.h>
#include <xrpld/app/ledger/PendingSaves.h>
#include <xrpld/app/main/Application.h>
#include <xrpld/app/misc/AmendmentTable.h>
#include <xrpld/app/misc/HashRouter.h>
#include <xrpld/app/misc/LoadFeeTrack.h>
#include <xrpld/app/misc/NetworkOPs.h>
#include <xrpld/app/misc/SHAMapStore.h>
#include <xrpld/app/misc/Transaction.h>
#include <xrpld/app/misc/TxQ.h>
#include <xrpld/app/misc/ValidatorList.h>
#include <xrpld/app/paths/PathRequests.h>
#include <xrpld/app/rdb/RelationalDatabase.h>
#include <xrpld/app/tx/apply.h>
#include <xrpld/core/DatabaseCon.h>
#include <xrpld/core/TimeKeeper.h>
#include <xrpld/overlay/Overlay.h>
#include <xrpld/overlay/Peer.h>
#include <xrpl/basics/Log.h>
#include <xrpl/basics/MathUtilities.h>
#include <xrpl/basics/TaggedCache.h>
#include <xrpl/basics/UptimeClock.h>
#include <xrpl/basics/contract.h>
#include <xrpl/basics/safe_cast.h>
#include <xrpl/basics/scope.h>
#include <xrpl/beast/utility/instrumentation.h>
#include <xrpl/protocol/BuildInfo.h>
#include <xrpl/protocol/HashPrefix.h>
#include <xrpl/protocol/digest.h>
#include <xrpl/resource/Fees.h>

#include <algorithm>
#include <chrono>
#include <cstdlib>
#include <limits>
#include <memory>
#include <vector>

namespace ripple {

// Don't catch up more than 100 ledgers (cannot exceed 256)
static constexpr int MAX_LEDGER_GAP{100};

// Don't acquire history if ledger is too old
static constexpr std::chrono::minutes MAX_LEDGER_AGE_ACQUIRE{1};

// Don't acquire history if write load is too high
static constexpr int MAX_WRITE_LOAD_ACQUIRE{8192};

// Helper function for LedgerMaster::doAdvance()
// Return true if candidateLedger should be fetched from the network.
static bool
shouldAcquire(
    std::uint32_t const currentLedger,
    std::uint32_t const ledgerHistory,
    std::optional<LedgerIndex> const minimumOnline,
    std::uint32_t const candidateLedger,
    beast::Journal j)
{
    bool const ret = [&]() {
        // Fetch ledger if it may be the current ledger
        if (candidateLedger >= currentLedger)
            return true;

        // Or if it is within our configured history range:
        if (currentLedger - candidateLedger <= ledgerHistory)
            return true;

        // Or if greater than or equal to a specific minimum ledger.
        // Do nothing if the minimum ledger to keep online is unknown.
        return minimumOnline.has_value() && candidateLedger >= *minimumOnline;
    }();

    JLOG(j.trace()) << "Missing ledger " << candidateLedger
                    << (ret ? " should" : " should NOT") << " be acquired";
    return ret;
}

LedgerMaster::LedgerMaster(
    Application& app,
    Stopwatch& stopwatch,
    beast::insight::Collector::ptr const& collector,
    beast::Journal journal)
    : app_(app)
    , m_journal(journal)
    , mLedgerHistory(collector, app)
    , standalone_(app_.config().standalone())
    , fetch_depth_(
          app_.getSHAMapStore().clampFetchDepth(app_.config().FETCH_DEPTH))
    , ledger_history_(app_.config().LEDGER_HISTORY)
    , ledger_fetch_size_(app_.config().getValueFor(SizedItem::ledgerFetch))
    , fetch_packs_(
          "FetchPack",
          65536,
          std::chrono::seconds{45},
          stopwatch,
          app_.journal("TaggedCache"))
    , m_stats(std::bind(&LedgerMaster::collect_metrics, this), collector)
{
}

LedgerIndex
LedgerMaster::getCurrentLedgerIndex()
{
    return app_.openLedger().current()->info().seq;
}

LedgerIndex
LedgerMaster::getValidLedgerIndex()
{
    return mValidLedgerSeq;
}

bool
LedgerMaster::isCompatible(
    ReadView const& view,
    beast::Journal::Stream s,
    char const* reason)
{
    auto validLedger = getValidatedLedger();

    if (validLedger && !areCompatible(*validLedger, view, s, reason))
    {
        return false;
    }

    {
        std::lock_guard sl(m_mutex);

        if ((mLastValidLedger.second != 0) &&
            !areCompatible(
                mLastValidLedger.first,
                mLastValidLedger.second,
                view,
                s,
                reason))
        {
            return false;
        }
    }

    return true;
}

std::chrono::seconds
LedgerMaster::getPublishedLedgerAge()
{
    using namespace std::chrono_literals;
    std::chrono::seconds pubClose{mPubLedgerClose.load()};
    if (pubClose == 0s)
    {
        JLOG(m_journal.debug()) << "No published ledger";
        return weeks{2};
    }

    std::chrono::seconds ret = app_.timeKeeper().closeTime().time_since_epoch();
    ret -= pubClose;
    ret = (ret > 0s) ? ret : 0s;
    static std::chrono::seconds lastRet = -1s;

    if (ret != lastRet)
    {
        JLOG(m_journal.trace()) << "Published ledger age is " << ret.count();
        lastRet = ret;
    }
    return ret;
}

std::chrono::seconds
LedgerMaster::getValidatedLedgerAge()
{
    using namespace std::chrono_literals;

    std::chrono::seconds valClose{mValidLedgerSign.load()};
    if (valClose == 0s)
    {
        JLOG(m_journal.debug()) << "No validated ledger";
        return weeks{2};
    }

    std::chrono::seconds ret = app_.timeKeeper().closeTime().time_since_epoch();
    ret -= valClose;
    ret = (ret > 0s) ? ret : 0s;
    static std::chrono::seconds lastRet = -1s;

    if (ret != lastRet)
    {
        JLOG(m_journal.trace()) << "Validated ledger age is " << ret.count();
        lastRet = ret;
    }
    return ret;
}

bool
LedgerMaster::isCaughtUp(std::string& reason)
{
    using namespace std::chrono_literals;

    if (getPublishedLedgerAge() > 3min)
    {
        reason = "No recently-published ledger";
        return false;
    }
    std::uint32_t validClose = mValidLedgerSign.load();
    std::uint32_t pubClose = mPubLedgerClose.load();
    if (!validClose || !pubClose)
    {
        reason = "No published ledger";
        return false;
    }
    if (validClose > (pubClose + 90))
    {
        reason = "Published ledger lags validated ledger";
        return false;
    }
    return true;
}

void
LedgerMaster::setValidLedger(std::shared_ptr<Ledger const> const& l)
{
    std::vector<NetClock::time_point> times;
    std::optional<uint256> consensusHash;

    if (!standalone_)
    {
        auto validations = app_.validators().negativeUNLFilter(
            app_.getValidations().getTrustedForLedger(
                l->info().hash, l->info().seq));
        times.reserve(validations.size());
        for (auto const& val : validations)
            times.push_back(val->getSignTime());

        if (!validations.empty())
            consensusHash = validations.front()->getConsensusHash();
    }

    NetClock::time_point signTime;

    if (!times.empty() && times.size() >= app_.validators().quorum())
    {
        // Calculate the sample median
        std::sort(times.begin(), times.end());
        auto const t0 = times[(times.size() - 1) / 2];
        auto const t1 = times[times.size() / 2];
        signTime = t0 + (t1 - t0) / 2;
    }
    else
    {
        signTime = l->info().closeTime;
    }

    mValidLedger.set(l);
    mValidLedgerSign = signTime.time_since_epoch().count();
    XRPL_ASSERT(
        mValidLedgerSeq || !app_.getMaxDisallowedLedger() ||
            l->info().seq + max_ledger_difference_ >
                app_.getMaxDisallowedLedger(),
        "ripple::LedgerMaster::setValidLedger : valid ledger sequence");
    (void)max_ledger_difference_;
    mValidLedgerSeq = l->info().seq;

    app_.getOPs().updateLocalTx(*l);
    app_.getSHAMapStore().onLedgerClosed(getValidatedLedger());
    mLedgerHistory.validatedLedger(l, consensusHash);
    app_.getAmendmentTable().doValidatedLedger(l);
    if (!app_.getOPs().isBlocked())
    {
        if (app_.getAmendmentTable().hasUnsupportedEnabled())
        {
            JLOG(m_journal.error()) << "One or more unsupported amendments "
                                       "activated: server blocked.";
            app_.getOPs().setAmendmentBlocked();
        }
        else if (!app_.getOPs().isAmendmentWarned() || l->isFlagLedger())
        {
            // Amendments can lose majority, so re-check periodically (every
            // flag ledger), and clear the flag if appropriate. If an unknown
            // amendment gains majority log a warning as soon as it's
            // discovered, then again every flag ledger until the operator
            // upgrades, the amendment loses majority, or the amendment goes
            // live and the node gets blocked. Unlike being amendment blocked,
            // this message may be logged more than once per session, because
            // the node will otherwise function normally, and this gives
            // operators an opportunity to see and resolve the warning.
            if (auto const first =
                    app_.getAmendmentTable().firstUnsupportedExpected())
            {
                JLOG(m_journal.error()) << "One or more unsupported amendments "
                                           "reached majority. Upgrade before "
                                        << to_string(*first)
                                        << " to prevent your server from "
                                           "becoming amendment blocked.";
                app_.getOPs().setAmendmentWarned();
            }
            else
                app_.getOPs().clearAmendmentWarned();
        }
    }
}

void
LedgerMaster::setPubLedger(std::shared_ptr<Ledger const> const& l)
{
    mPubLedger = l;
    mPubLedgerClose = l->info().closeTime.time_since_epoch().count();
    mPubLedgerSeq = l->info().seq;
}

void
LedgerMaster::addHeldTransaction(
    std::shared_ptr<Transaction> const& transaction)
{
    std::lock_guard ml(m_mutex);
    mHeldTransactions.insert(transaction->getSTransaction());
}

// Validate a ledger's close time and sequence number if we're considering
// jumping to that ledger. This helps defend against some rare hostile or
// diverged majority scenarios.
bool
LedgerMaster::canBeCurrent(std::shared_ptr<Ledger const> const& ledger)
{
    XRPL_ASSERT(ledger, "ripple::LedgerMaster::canBeCurrent : non-null input");

    // Never jump to a candidate ledger that precedes our
    // last validated ledger

    auto validLedger = getValidatedLedger();
    if (validLedger && (ledger->info().seq < validLedger->info().seq))
    {
        JLOG(m_journal.trace())
            << "Candidate for current ledger has low seq " << ledger->info().seq
            << " < " << validLedger->info().seq;
        return false;
    }

    // Ensure this ledger's parent close time is within five minutes of
    // our current time. If we already have a known fully-valid ledger
    // we perform this check. Otherwise, we only do it if we've built a
    // few ledgers as our clock can be off when we first start up

    auto closeTime = app_.timeKeeper().closeTime();
    auto ledgerClose = ledger->info().parentCloseTime;

    using namespace std::chrono_literals;
    if ((validLedger || (ledger->info().seq > 10)) &&
        ((std::max(closeTime, ledgerClose) - std::min(closeTime, ledgerClose)) >
         5min))
    {
        JLOG(m_journal.warn())
            << "Candidate for current ledger has close time "
            << to_string(ledgerClose) << " at network time "
            << to_string(closeTime) << " seq " << ledger->info().seq;
        return false;
    }

    if (validLedger)
    {
        // Sequence number must not be too high. We allow ten ledgers
        // for time inaccuracies plus a maximum run rate of one ledger
        // every two seconds. The goal is to prevent a malicious ledger
        // from increasing our sequence unreasonably high

        LedgerIndex maxSeq = validLedger->info().seq + 10;

        if (closeTime > validLedger->info().parentCloseTime)
            maxSeq += std::chrono::duration_cast<std::chrono::seconds>(
                          closeTime - validLedger->info().parentCloseTime)
                          .count() /
                2;

        if (ledger->info().seq > maxSeq)
        {
            JLOG(m_journal.warn())
                << "Candidate for current ledger has high seq "
                << ledger->info().seq << " > " << maxSeq;
            return false;
        }

        JLOG(m_journal.trace())
            << "Acceptable seq range: " << validLedger->info().seq
            << " <= " << ledger->info().seq << " <= " << maxSeq;
    }

    return true;
}

void
LedgerMaster::switchLCL(std::shared_ptr<Ledger const> const& lastClosed)
{
    XRPL_ASSERT(lastClosed, "ripple::LedgerMaster::switchLCL : non-null input");
    if (!lastClosed->isImmutable())
        LogicError("mutable ledger in switchLCL");

    if (lastClosed->open())
        LogicError("The new last closed ledger is open!");

    {
        std::lock_guard ml(m_mutex);
        mClosedLedger.set(lastClosed);
    }

    if (standalone_)
    {
        setFullLedger(lastClosed, true, false);
        tryAdvance();
    }
    else
    {
        checkAccept(lastClosed);
    }
}

bool
LedgerMaster::fixIndex(LedgerIndex ledgerIndex, LedgerHash const& ledgerHash)
{
    return mLedgerHistory.fixIndex(ledgerIndex, ledgerHash);
}

bool
LedgerMaster::storeLedger(std::shared_ptr<Ledger const> ledger)
{
    bool validated = ledger->info().validated;
    // Returns true if we already had the ledger
    return mLedgerHistory.insert(std::move(ledger), validated);
}

/** Apply held transactions to the open ledger
    This is normally called as we close the ledger.
    The open ledger remains open to handle new transactions
    until a new open ledger is built.
*/
void
LedgerMaster::applyHeldTransactions()
{
    CanonicalTXSet const set = [this]() {
        std::lock_guard sl(m_mutex);
        // VFALCO NOTE The hash for an open ledger is undefined so we use
        // something that is a reasonable substitute.
        CanonicalTXSet set(app_.openLedger().current()->info().parentHash);
        std::swap(mHeldTransactions, set);
        return set;
    }();

<<<<<<< HEAD
    if (!set.empty())
        app_.getOPs().processTransactionSet(set);
=======
    app_.openLedger().modify([&](OpenView& view, beast::Journal j) {
        bool any = false;
        for (auto const& it : mHeldTransactions)
        {
            ApplyFlags flags = tapNONE;
            auto const result =
                app_.getTxQ().apply(app_, view, it.second, flags, j);
            any |= result.applied;
        }
        return any;
    });

    // VFALCO TODO recreate the CanonicalTxSet object instead of resetting
    // it.
    // VFALCO NOTE The hash for an open ledger is undefined so we use
    // something that is a reasonable substitute.
    mHeldTransactions.reset(app_.openLedger().current()->info().parentHash);
>>>>>>> 1b75dc8b
}

std::shared_ptr<STTx const>
LedgerMaster::popAcctTransaction(std::shared_ptr<STTx const> const& tx)
{
    std::lock_guard sl(m_mutex);

    return mHeldTransactions.popAcctTransaction(tx);
}

void
LedgerMaster::setBuildingLedger(LedgerIndex i)
{
    mBuildingLedgerSeq.store(i);
}

bool
LedgerMaster::haveLedger(std::uint32_t seq)
{
    std::lock_guard sl(mCompleteLock);
    return boost::icl::contains(mCompleteLedgers, seq);
}

void
LedgerMaster::clearLedger(std::uint32_t seq)
{
    std::lock_guard sl(mCompleteLock);
    mCompleteLedgers.erase(seq);
}

bool
LedgerMaster::isValidated(ReadView const& ledger)
{
    if (ledger.open())
        return false;

    if (ledger.info().validated)
        return true;

    auto const seq = ledger.info().seq;
    try
    {
        // Use the skip list in the last validated ledger to see if ledger
        // comes before the last validated ledger (and thus has been
        // validated).
        auto const hash = walkHashBySeq(seq, InboundLedger::Reason::GENERIC);

        if (!hash || ledger.info().hash != *hash)
        {
            // This ledger's hash is not the hash of the validated ledger
            if (hash)
            {
                XRPL_ASSERT(
                    hash->isNonZero(),
                    "ripple::LedgerMaster::isValidated : nonzero hash");
                uint256 valHash =
                    app_.getRelationalDatabase().getHashByIndex(seq);
                if (valHash == ledger.info().hash)
                {
                    // SQL database doesn't match ledger chain
                    clearLedger(seq);
                }
            }
            return false;
        }
    }
    catch (SHAMapMissingNode const& mn)
    {
        JLOG(m_journal.warn()) << "Ledger #" << seq << ": " << mn.what();
        return false;
    }

    // Mark ledger as validated to save time if we see it again.
    ledger.info().validated = true;
    return true;
}

// returns Ledgers we have all the nodes for
bool
LedgerMaster::getFullValidatedRange(
    std::uint32_t& minVal,
    std::uint32_t& maxVal)
{
    // Validated ledger is likely not stored in the DB yet so we use the
    // published ledger which is.
    maxVal = mPubLedgerSeq.load();

    if (!maxVal)
        return false;

    std::optional<std::uint32_t> maybeMin;
    {
        std::lock_guard sl(mCompleteLock);
        maybeMin = prevMissing(mCompleteLedgers, maxVal);
    }

    if (maybeMin == std::nullopt)
        minVal = maxVal;
    else
        minVal = 1 + *maybeMin;

    return true;
}

// Returns Ledgers we have all the nodes for and are indexed
bool
LedgerMaster::getValidatedRange(std::uint32_t& minVal, std::uint32_t& maxVal)
{
    if (!getFullValidatedRange(minVal, maxVal))
        return false;

    // Remove from the validated range any ledger sequences that may not be
    // fully updated in the database yet

    auto const pendingSaves = app_.pendingSaves().getSnapshot();

    if (!pendingSaves.empty() && ((minVal != 0) || (maxVal != 0)))
    {
        // Ensure we shrink the tips as much as possible. If we have 7-9 and
        // 8,9 are invalid, we don't want to see the 8 and shrink to just 9
        // because then we'll have nothing when we could have 7.
        while (pendingSaves.count(maxVal) > 0)
            --maxVal;
        while (pendingSaves.count(minVal) > 0)
            ++minVal;

        // Best effort for remaining exclusions
        for (auto v : pendingSaves)
        {
            if ((v.first >= minVal) && (v.first <= maxVal))
            {
                if (v.first > ((minVal + maxVal) / 2))
                    maxVal = v.first - 1;
                else
                    minVal = v.first + 1;
            }
        }

        if (minVal > maxVal)
            minVal = maxVal = 0;
    }

    return true;
}

// Get the earliest ledger we will let peers fetch
std::uint32_t
LedgerMaster::getEarliestFetch()
{
    // The earliest ledger we will let people fetch is ledger zero,
    // unless that creates a larger range than allowed
    std::uint32_t e = getClosedLedger()->info().seq;

    if (e > fetch_depth_)
        e -= fetch_depth_;
    else
        e = 0;
    return e;
}

void
LedgerMaster::tryFill(std::shared_ptr<Ledger const> ledger)
{
    std::uint32_t seq = ledger->info().seq;
    uint256 prevHash = ledger->info().parentHash;

    std::map<std::uint32_t, LedgerHashPair> ledgerHashes;

    std::uint32_t minHas = seq;
    std::uint32_t maxHas = seq;

    NodeStore::Database& nodeStore{app_.getNodeStore()};
    while (!app_.getJobQueue().isStopping() && seq > 0)
    {
        {
            std::lock_guard ml(m_mutex);
            minHas = seq;
            --seq;

            if (haveLedger(seq))
                break;
        }

        auto it(ledgerHashes.find(seq));

        if (it == ledgerHashes.end())
        {
            if (app_.isStopping())
                return;

            {
                std::lock_guard ml(mCompleteLock);
                mCompleteLedgers.insert(range(minHas, maxHas));
            }
            maxHas = minHas;
            ledgerHashes = app_.getRelationalDatabase().getHashesByIndex(
                (seq < 500) ? 0 : (seq - 499), seq);
            it = ledgerHashes.find(seq);

            if (it == ledgerHashes.end())
                break;

            if (!nodeStore.fetchNodeObject(
                    ledgerHashes.begin()->second.ledgerHash,
                    ledgerHashes.begin()->first))
            {
                // The ledger is not backed by the node store
                JLOG(m_journal.warn()) << "SQL DB ledger sequence " << seq
                                       << " mismatches node store";
                break;
            }
        }

        if (it->second.ledgerHash != prevHash)
            break;

        prevHash = it->second.parentHash;
    }

    {
        std::lock_guard ml(mCompleteLock);
        mCompleteLedgers.insert(range(minHas, maxHas));
    }
    {
        std::lock_guard ml(m_mutex);
        mFillInProgress = 0;
        tryAdvance();
    }
}

/** Request a fetch pack to get to the specified ledger
 */
void
LedgerMaster::getFetchPack(LedgerIndex missing, InboundLedger::Reason reason)
{
    LedgerIndex const ledgerIndex = missing + 1;

    auto const haveHash{getLedgerHashForHistory(ledgerIndex, reason)};
    if (!haveHash || haveHash->isZero())
    {
        JLOG(m_journal.error())
            << "No hash for fetch pack. Missing Index " << missing;
        return;
    }

    // Select target Peer based on highest score.  The score is randomized
    // but biased in favor of Peers with low latency.
    std::shared_ptr<Peer> target;
    {
        int maxScore = 0;
        auto peerList = app_.overlay().getActivePeers();
        for (auto const& peer : peerList)
        {
            if (peer->hasRange(missing, missing + 1))
            {
                int score = peer->getScore(true);
                if (!target || (score > maxScore))
                {
                    target = peer;
                    maxScore = score;
                }
            }
        }
    }

    if (target)
    {
        protocol::TMGetObjectByHash tmBH;
        tmBH.set_query(true);
        tmBH.set_type(protocol::TMGetObjectByHash::otFETCH_PACK);
        tmBH.set_ledgerhash(haveHash->begin(), 32);
        auto packet = std::make_shared<Message>(tmBH, protocol::mtGET_OBJECTS);

        target->send(packet);
        JLOG(m_journal.trace()) << "Requested fetch pack for " << missing;
    }
    else
        JLOG(m_journal.debug()) << "No peer for fetch pack";
}

void
LedgerMaster::fixMismatch(ReadView const& ledger)
{
    int invalidate = 0;
    std::optional<uint256> hash;

    for (std::uint32_t lSeq = ledger.info().seq - 1; lSeq > 0; --lSeq)
    {
        if (haveLedger(lSeq))
        {
            try
            {
                hash = hashOfSeq(ledger, lSeq, m_journal);
            }
            catch (std::exception const& ex)
            {
                JLOG(m_journal.warn())
                    << "fixMismatch encounters partial ledger. Exception: "
                    << ex.what();
                clearLedger(lSeq);
                return;
            }

            if (hash)
            {
                // try to close the seam
                auto otherLedger = getLedgerBySeq(lSeq);

                if (otherLedger && (otherLedger->info().hash == *hash))
                {
                    // we closed the seam
                    if (invalidate != 0)
                    {
                        JLOG(m_journal.warn())
                            << "Match at " << lSeq << ", " << invalidate
                            << " prior ledgers invalidated";
                    }

                    return;
                }
            }

            clearLedger(lSeq);
            ++invalidate;
        }
    }

    // all prior ledgers invalidated
    if (invalidate != 0)
    {
        JLOG(m_journal.warn())
            << "All " << invalidate << " prior ledgers invalidated";
    }
}

void
LedgerMaster::setFullLedger(
    std::shared_ptr<Ledger const> const& ledger,
    bool isSynchronous,
    bool isCurrent)
{
    // A new ledger has been accepted as part of the trusted chain
    JLOG(m_journal.debug()) << "Ledger " << ledger->info().seq
                            << " accepted :" << ledger->info().hash;
    XRPL_ASSERT(
        ledger->stateMap().getHash().isNonZero(),
        "ripple::LedgerMaster::setFullLedger : nonzero ledger state hash");

    ledger->setValidated();
    ledger->setFull();

    if (isCurrent)
        mLedgerHistory.insert(ledger, true);

    {
        // Check the SQL database's entry for the sequence before this
        // ledger, if it's not this ledger's parent, invalidate it
        uint256 prevHash =
            app_.getRelationalDatabase().getHashByIndex(ledger->info().seq - 1);
        if (prevHash.isNonZero() && prevHash != ledger->info().parentHash)
            clearLedger(ledger->info().seq - 1);
    }

    pendSaveValidated(app_, ledger, isSynchronous, isCurrent);

    {
        std::lock_guard ml(mCompleteLock);
        mCompleteLedgers.insert(ledger->info().seq);
    }

    {
        std::lock_guard ml(m_mutex);

        if (ledger->info().seq > mValidLedgerSeq)
            setValidLedger(ledger);
        if (!mPubLedger)
        {
            setPubLedger(ledger);
            app_.getOrderBookDB().setup(ledger);
        }

        if (ledger->info().seq != 0 && haveLedger(ledger->info().seq - 1))
        {
            // we think we have the previous ledger, double check
            auto prevLedger = getLedgerBySeq(ledger->info().seq - 1);

            if (!prevLedger ||
                (prevLedger->info().hash != ledger->info().parentHash))
            {
                JLOG(m_journal.warn())
                    << "Acquired ledger invalidates previous ledger: "
                    << (prevLedger ? "hashMismatch" : "missingLedger");
                fixMismatch(*ledger);
            }
        }
    }
}

void
LedgerMaster::failedSave(std::uint32_t seq, uint256 const& hash)
{
    clearLedger(seq);
    app_.getInboundLedgers().acquire(hash, seq, InboundLedger::Reason::GENERIC);
}

// Check if the specified ledger can become the new last fully-validated
// ledger.
void
LedgerMaster::checkAccept(uint256 const& hash, std::uint32_t seq)
{
    std::size_t valCount = 0;

    if (seq != 0)
    {
        // Ledger is too old
        if (seq < mValidLedgerSeq)
            return;

        auto validations = app_.validators().negativeUNLFilter(
            app_.getValidations().getTrustedForLedger(hash, seq));
        valCount = validations.size();
        if (valCount >= app_.validators().quorum())
        {
            std::lock_guard ml(m_mutex);
            if (seq > mLastValidLedger.second)
                mLastValidLedger = std::make_pair(hash, seq);
        }

        if (seq == mValidLedgerSeq)
            return;

        // Ledger could match the ledger we're already building
        if (seq == mBuildingLedgerSeq)
            return;
    }

    auto ledger = mLedgerHistory.getLedgerByHash(hash);

    if (!ledger)
    {
        if ((seq != 0) && (getValidLedgerIndex() == 0))
        {
            // Set peers converged early if we can
            if (valCount >= app_.validators().quorum())
                app_.overlay().checkTracking(seq);
        }

        // FIXME: We may not want to fetch a ledger with just one
        // trusted validation
        ledger = app_.getInboundLedgers().acquire(
            hash, seq, InboundLedger::Reason::GENERIC);
    }

    if (ledger)
        checkAccept(ledger);
}

/**
 * Determines how many validations are needed to fully validate a ledger
 *
 * @return Number of validations needed
 */
std::size_t
LedgerMaster::getNeededValidations()
{
    return standalone_ ? 0 : app_.validators().quorum();
}

void
LedgerMaster::checkAccept(std::shared_ptr<Ledger const> const& ledger)
{
    // Can we accept this ledger as our new last fully-validated ledger

    if (!canBeCurrent(ledger))
        return;

    // Can we advance the last fully-validated ledger? If so, can we
    // publish?
    std::lock_guard ml(m_mutex);

    if (ledger->info().seq <= mValidLedgerSeq)
        return;

    auto const minVal = getNeededValidations();
    auto validations = app_.validators().negativeUNLFilter(
        app_.getValidations().getTrustedForLedger(
            ledger->info().hash, ledger->info().seq));
    auto const tvc = validations.size();
    if (tvc < minVal)  // nothing we can do
    {
        JLOG(m_journal.trace())
            << "Only " << tvc << " validations for " << ledger->info().hash;
        return;
    }

    JLOG(m_journal.info()) << "Advancing accepted ledger to "
                           << ledger->info().seq << " with >= " << minVal
                           << " validations";

    ledger->setValidated();
    ledger->setFull();
    setValidLedger(ledger);
    if (!mPubLedger)
    {
        pendSaveValidated(app_, ledger, true, true);
        setPubLedger(ledger);
        app_.getOrderBookDB().setup(ledger);
    }

    std::uint32_t const base = app_.getFeeTrack().getLoadBase();
    auto fees = app_.getValidations().fees(ledger->info().hash, base);
    {
        auto fees2 =
            app_.getValidations().fees(ledger->info().parentHash, base);
        fees.reserve(fees.size() + fees2.size());
        std::copy(fees2.begin(), fees2.end(), std::back_inserter(fees));
    }
    std::uint32_t fee;
    if (!fees.empty())
    {
        std::sort(fees.begin(), fees.end());
        if (auto stream = m_journal.debug())
        {
            std::stringstream s;
            s << "Received fees from validations: (" << fees.size() << ") ";
            for (auto const fee1 : fees)
            {
                s << " " << fee1;
            }
            stream << s.str();
        }
        fee = fees[fees.size() / 2];  // median
    }
    else
    {
        fee = base;
    }

    app_.getFeeTrack().setRemoteFee(fee);

    tryAdvance();

    if (ledger->seq() % 256 == 0)
    {
        // Check if the majority of validators run a higher version rippled
        // software. If so print a warning.
        //
        // Once the HardenedValidations amendment is enabled, validators include
        // their rippled software version in the validation messages of every
        // (flag - 1) ledger. We wait for one ledger time before checking the
        // version information to accumulate more validation messages.

        auto currentTime = app_.timeKeeper().now();
        bool needPrint = false;

        // The variable upgradeWarningPrevTime_ will be set when and only when
        // the warning is printed.
        if (upgradeWarningPrevTime_ == TimeKeeper::time_point())
        {
            // Have not printed the warning before, check if need to print.
            auto const vals = app_.getValidations().getTrustedForLedger(
                ledger->info().parentHash, ledger->info().seq - 1);
            std::size_t higherVersionCount = 0;
            std::size_t rippledCount = 0;
            for (auto const& v : vals)
            {
                if (v->isFieldPresent(sfServerVersion))
                {
                    auto version = v->getFieldU64(sfServerVersion);
                    higherVersionCount +=
                        BuildInfo::isNewerVersion(version) ? 1 : 0;
                    rippledCount +=
                        BuildInfo::isRippledVersion(version) ? 1 : 0;
                }
            }
            // We report only if (1) we have accumulated validation messages
            // from 90% validators from the UNL, (2) 60% of validators
            // running the rippled implementation have higher version numbers,
            // and (3) the calculation won't cause divide-by-zero.
            if (higherVersionCount > 0 && rippledCount > 0)
            {
                constexpr std::size_t reportingPercent = 90;
                constexpr std::size_t cutoffPercent = 60;
                auto const unlSize{
                    app_.validators().getQuorumKeys().second.size()};
                needPrint = unlSize > 0 &&
                    calculatePercent(vals.size(), unlSize) >=
                        reportingPercent &&
                    calculatePercent(higherVersionCount, rippledCount) >=
                        cutoffPercent;
            }
        }
        // To throttle the warning messages, instead of printing a warning
        // every flag ledger, we print every week.
        else if (currentTime - upgradeWarningPrevTime_ >= weeks{1})
        {
            // Printed the warning before, and assuming most validators
            // do not downgrade, we keep printing the warning
            // until the local server is restarted.
            needPrint = true;
        }

        if (needPrint)
        {
            upgradeWarningPrevTime_ = currentTime;
            auto const upgradeMsg =
                "Check for upgrade: "
                "A majority of trusted validators are "
                "running a newer version.";
            std::cerr << upgradeMsg << std::endl;
            JLOG(m_journal.error()) << upgradeMsg;
        }
    }
}

/** Report that the consensus process built a particular ledger */
void
LedgerMaster::consensusBuilt(
    std::shared_ptr<Ledger const> const& ledger,
    uint256 const& consensusHash,
    Json::Value consensus)
{
    // Because we just built a ledger, we are no longer building one
    setBuildingLedger(0);

    // No need to process validations in standalone mode
    if (standalone_)
        return;

    mLedgerHistory.builtLedger(ledger, consensusHash, std::move(consensus));

    if (ledger->info().seq <= mValidLedgerSeq)
    {
        auto stream = app_.journal("LedgerConsensus").info();
        JLOG(stream) << "Consensus built old ledger: " << ledger->info().seq
                     << " <= " << mValidLedgerSeq;
        return;
    }

    // See if this ledger can be the new fully-validated ledger
    checkAccept(ledger);

    if (ledger->info().seq <= mValidLedgerSeq)
    {
        auto stream = app_.journal("LedgerConsensus").debug();
        JLOG(stream) << "Consensus ledger fully validated";
        return;
    }

    // This ledger cannot be the new fully-validated ledger, but
    // maybe we saved up validations for some other ledger that can be

    auto validations = app_.validators().negativeUNLFilter(
        app_.getValidations().currentTrusted());

    // Track validation counts with sequence numbers
    class valSeq
    {
    public:
        valSeq() : valCount_(0), ledgerSeq_(0)
        {
            ;
        }

        void
        mergeValidation(LedgerIndex seq)
        {
            valCount_++;

            // If we didn't already know the sequence, now we do
            if (ledgerSeq_ == 0)
                ledgerSeq_ = seq;
        }

        std::size_t valCount_;
        LedgerIndex ledgerSeq_;
    };

    // Count the number of current, trusted validations
    hash_map<uint256, valSeq> count;
    for (auto const& v : validations)
    {
        valSeq& vs = count[v->getLedgerHash()];
        vs.mergeValidation(v->getFieldU32(sfLedgerSequence));
    }

    auto const neededValidations = getNeededValidations();
    auto maxSeq = mValidLedgerSeq.load();
    auto maxLedger = ledger->info().hash;

    // Of the ledgers with sufficient validations,
    // find the one with the highest sequence
    for (auto& v : count)
        if (v.second.valCount_ > neededValidations)
        {
            // If we still don't know the sequence, get it
            if (v.second.ledgerSeq_ == 0)
            {
                if (auto l = getLedgerByHash(v.first))
                    v.second.ledgerSeq_ = l->info().seq;
            }

            if (v.second.ledgerSeq_ > maxSeq)
            {
                maxSeq = v.second.ledgerSeq_;
                maxLedger = v.first;
            }
        }

    if (maxSeq > mValidLedgerSeq)
    {
        auto stream = app_.journal("LedgerConsensus").debug();
        JLOG(stream) << "Consensus triggered check of ledger";
        checkAccept(maxLedger, maxSeq);
    }
}

std::optional<LedgerHash>
LedgerMaster::getLedgerHashForHistory(
    LedgerIndex index,
    InboundLedger::Reason reason)
{
    // Try to get the hash of a ledger we need to fetch for history
    std::optional<LedgerHash> ret;
    auto const& l{mHistLedger};

    if (l && l->info().seq >= index)
    {
        ret = hashOfSeq(*l, index, m_journal);
        if (!ret)
            ret = walkHashBySeq(index, l, reason);
    }

    if (!ret)
        ret = walkHashBySeq(index, reason);

    return ret;
}

std::vector<std::shared_ptr<Ledger const>>
LedgerMaster::findNewLedgersToPublish(
    std::unique_lock<std::recursive_mutex>& sl)
{
    std::vector<std::shared_ptr<Ledger const>> ret;

    JLOG(m_journal.trace()) << "findNewLedgersToPublish<";

    // No valid ledger, nothing to do
    if (mValidLedger.empty())
    {
        JLOG(m_journal.trace()) << "No valid journal, nothing to publish.";
        return {};
    }

    if (!mPubLedger)
    {
        JLOG(m_journal.info())
            << "First published ledger will be " << mValidLedgerSeq;
        return {mValidLedger.get()};
    }

    if (mValidLedgerSeq > (mPubLedgerSeq + MAX_LEDGER_GAP))
    {
        JLOG(m_journal.warn()) << "Gap in validated ledger stream "
                               << mPubLedgerSeq << " - " << mValidLedgerSeq - 1;

        auto valLedger = mValidLedger.get();
        ret.push_back(valLedger);
        setPubLedger(valLedger);
        app_.getOrderBookDB().setup(valLedger);

        return {valLedger};
    }

    if (mValidLedgerSeq <= mPubLedgerSeq)
    {
        JLOG(m_journal.trace()) << "No valid journal, nothing to publish.";
        return {};
    }

    int acqCount = 0;

    auto pubSeq = mPubLedgerSeq + 1;  // Next sequence to publish
    auto valLedger = mValidLedger.get();
    std::uint32_t valSeq = valLedger->info().seq;

    scope_unlock sul{sl};
    try
    {
        for (std::uint32_t seq = pubSeq; seq <= valSeq; ++seq)
        {
            JLOG(m_journal.trace())
                << "Trying to fetch/publish valid ledger " << seq;

            std::shared_ptr<Ledger const> ledger;
            // This can throw
            auto hash = hashOfSeq(*valLedger, seq, m_journal);
            // VFALCO TODO Restructure this code so that zero is not
            // used.
            if (!hash)
                hash = beast::zero;  // kludge
            if (seq == valSeq)
            {
                // We need to publish the ledger we just fully validated
                ledger = valLedger;
            }
            else if (hash->isZero())
            {
                JLOG(m_journal.fatal()) << "Ledger: " << valSeq
                                        << " does not have hash for " << seq;
                UNREACHABLE(
                    "ripple::LedgerMaster::findNewLedgersToPublish : ledger "
                    "not found");
            }
            else
            {
                ledger = mLedgerHistory.getLedgerByHash(*hash);
            }

            if (!app_.config().LEDGER_REPLAY)
            {
                // Can we try to acquire the ledger we need?
                if (!ledger && (++acqCount < ledger_fetch_size_))
                    ledger = app_.getInboundLedgers().acquire(
                        *hash, seq, InboundLedger::Reason::GENERIC);
            }

            // Did we acquire the next ledger we need to publish?
            if (ledger && (ledger->info().seq == pubSeq))
            {
                ledger->setValidated();
                ret.push_back(ledger);
                ++pubSeq;
            }
        }

        JLOG(m_journal.trace())
            << "ready to publish " << ret.size() << " ledgers.";
    }
    catch (std::exception const& ex)
    {
        JLOG(m_journal.error())
            << "Exception while trying to find ledgers to publish: "
            << ex.what();
    }

    if (app_.config().LEDGER_REPLAY)
    {
        /* Narrow down the gap of ledgers, and try to replay them.
         * When replaying a ledger gap, if the local node has
         * the start ledger, it saves an expensive InboundLedger
         * acquire. If the local node has the finish ledger, it
         * saves a skip list acquire.
         */
        auto const& startLedger = ret.empty() ? mPubLedger : ret.back();
        auto finishLedger = valLedger;
        while (startLedger->seq() + 1 < finishLedger->seq())
        {
            if (auto const parent = mLedgerHistory.getLedgerByHash(
                    finishLedger->info().parentHash);
                parent)
            {
                finishLedger = parent;
            }
            else
            {
                auto numberLedgers =
                    finishLedger->seq() - startLedger->seq() + 1;
                JLOG(m_journal.debug())
                    << "Publish LedgerReplays " << numberLedgers
                    << " ledgers, from seq=" << startLedger->info().seq << ", "
                    << startLedger->info().hash
                    << " to seq=" << finishLedger->info().seq << ", "
                    << finishLedger->info().hash;
                app_.getLedgerReplayer().replay(
                    InboundLedger::Reason::GENERIC,
                    finishLedger->info().hash,
                    numberLedgers);
                break;
            }
        }
    }

    return ret;
}

void
LedgerMaster::tryAdvance()
{
    std::lock_guard ml(m_mutex);

    // Can't advance without at least one fully-valid ledger
    mAdvanceWork = true;
    if (!mAdvanceThread && !mValidLedger.empty())
    {
        mAdvanceThread = true;
        app_.getJobQueue().addJob(jtADVANCE, "advanceLedger", [this]() {
            std::unique_lock sl(m_mutex);

            XRPL_ASSERT(
                !mValidLedger.empty() && mAdvanceThread,
                "ripple::LedgerMaster::tryAdvance : has valid ledger");

            JLOG(m_journal.trace()) << "advanceThread<";

            try
            {
                doAdvance(sl);
            }
            catch (std::exception const& ex)
            {
                JLOG(m_journal.fatal()) << "doAdvance throws: " << ex.what();
            }

            mAdvanceThread = false;
            JLOG(m_journal.trace()) << "advanceThread>";
        });
    }
}

void
LedgerMaster::updatePaths()
{
    {
        std::lock_guard ml(m_mutex);
        if (app_.getOPs().isNeedNetworkLedger())
        {
            --mPathFindThread;
            mPathLedger.reset();
            JLOG(m_journal.debug()) << "Need network ledger for updating paths";
            return;
        }
    }

    while (!app_.getJobQueue().isStopping())
    {
        JLOG(m_journal.debug()) << "updatePaths running";
        std::shared_ptr<ReadView const> lastLedger;
        {
            std::lock_guard ml(m_mutex);

            if (!mValidLedger.empty() &&
                (!mPathLedger || (mPathLedger->info().seq != mValidLedgerSeq)))
            {  // We have a new valid ledger since the last full pathfinding
                mPathLedger = mValidLedger.get();
                lastLedger = mPathLedger;
            }
            else if (mPathFindNewRequest)
            {  // We have a new request but no new ledger
                lastLedger = app_.openLedger().current();
            }
            else
            {  // Nothing to do
                --mPathFindThread;
                mPathLedger.reset();
                JLOG(m_journal.debug()) << "Nothing to do for updating paths";
                return;
            }
        }

        if (!standalone_)
        {  // don't pathfind with a ledger that's more than 60 seconds old
            using namespace std::chrono;
            auto age = time_point_cast<seconds>(app_.timeKeeper().closeTime()) -
                lastLedger->info().closeTime;
            if (age > 1min)
            {
                JLOG(m_journal.debug())
                    << "Published ledger too old for updating paths";
                std::lock_guard ml(m_mutex);
                --mPathFindThread;
                mPathLedger.reset();
                return;
            }
        }

        try
        {
            auto& pathRequests = app_.getPathRequests();
            {
                std::lock_guard ml(m_mutex);
                if (!pathRequests.requestsPending())
                {
                    --mPathFindThread;
                    mPathLedger.reset();
                    JLOG(m_journal.debug())
                        << "No path requests found. Nothing to do for updating "
                           "paths. "
                        << mPathFindThread << " jobs remaining";
                    return;
                }
            }
            JLOG(m_journal.debug()) << "Updating paths";
            pathRequests.updateAll(lastLedger);

            std::lock_guard ml(m_mutex);
            if (!pathRequests.requestsPending())
            {
                JLOG(m_journal.debug())
                    << "No path requests left. No need for further updating "
                       "paths";
                --mPathFindThread;
                mPathLedger.reset();
                return;
            }
        }
        catch (SHAMapMissingNode const& mn)
        {
            JLOG(m_journal.info()) << "During pathfinding: " << mn.what();
            if (lastLedger->open())
            {
                // our parent is the problem
                app_.getInboundLedgers().acquire(
                    lastLedger->info().parentHash,
                    lastLedger->info().seq - 1,
                    InboundLedger::Reason::GENERIC);
            }
            else
            {
                // this ledger is the problem
                app_.getInboundLedgers().acquire(
                    lastLedger->info().hash,
                    lastLedger->info().seq,
                    InboundLedger::Reason::GENERIC);
            }
        }
    }
}

bool
LedgerMaster::newPathRequest()
{
    std::unique_lock ml(m_mutex);
    mPathFindNewRequest = newPFWork("pf:newRequest", ml);
    return mPathFindNewRequest;
}

bool
LedgerMaster::isNewPathRequest()
{
    std::lock_guard ml(m_mutex);
    bool const ret = mPathFindNewRequest;
    mPathFindNewRequest = false;
    return ret;
}

// If the order book is radically updated, we need to reprocess all
// pathfinding requests.
bool
LedgerMaster::newOrderBookDB()
{
    std::unique_lock ml(m_mutex);
    mPathLedger.reset();

    return newPFWork("pf:newOBDB", ml);
}

/** A thread needs to be dispatched to handle pathfinding work of some kind.
 */
bool
LedgerMaster::newPFWork(
    const char* name,
    std::unique_lock<std::recursive_mutex>&)
{
    if (!app_.isStopping() && mPathFindThread < 2 &&
        app_.getPathRequests().requestsPending())
    {
        JLOG(m_journal.debug())
            << "newPFWork: Creating job. path find threads: "
            << mPathFindThread;
        if (app_.getJobQueue().addJob(
                jtUPDATE_PF, name, [this]() { updatePaths(); }))
        {
            ++mPathFindThread;
        }
    }
    // If we're stopping don't give callers the expectation that their
    // request will be fulfilled, even if it may be serviced.
    return mPathFindThread > 0 && !app_.isStopping();
}

std::recursive_mutex&
LedgerMaster::peekMutex()
{
    return m_mutex;
}

// The current ledger is the ledger we believe new transactions should go in
std::shared_ptr<ReadView const>
LedgerMaster::getCurrentLedger()
{
    return app_.openLedger().current();
}

std::shared_ptr<Ledger const>
LedgerMaster::getValidatedLedger()
{
    return mValidLedger.get();
}

Rules
LedgerMaster::getValidatedRules()
{
    // Once we have a guarantee that there's always a last validated
    // ledger then we can dispense with the if.

    // Return the Rules from the last validated ledger.
    if (auto const ledger = getValidatedLedger())
        return ledger->rules();

    return Rules(app_.config().features);
}

// This is the last ledger we published to clients and can lag the validated
// ledger.
std::shared_ptr<ReadView const>
LedgerMaster::getPublishedLedger()
{
    std::lock_guard lock(m_mutex);
    return mPubLedger;
}

std::string
LedgerMaster::getCompleteLedgers()
{
    std::lock_guard sl(mCompleteLock);
    return to_string(mCompleteLedgers);
}

std::optional<NetClock::time_point>
LedgerMaster::getCloseTimeBySeq(LedgerIndex ledgerIndex)
{
    uint256 hash = getHashBySeq(ledgerIndex);
    return hash.isNonZero() ? getCloseTimeByHash(hash, ledgerIndex)
                            : std::nullopt;
}

std::optional<NetClock::time_point>
LedgerMaster::getCloseTimeByHash(
    LedgerHash const& ledgerHash,
    std::uint32_t index)
{
    auto nodeObject = app_.getNodeStore().fetchNodeObject(ledgerHash, index);
    if (nodeObject && (nodeObject->getData().size() >= 120))
    {
        SerialIter it(
            nodeObject->getData().data(), nodeObject->getData().size());
        if (safe_cast<HashPrefix>(it.get32()) == HashPrefix::ledgerMaster)
        {
            it.skip(
                4 + 8 + 32 +   // seq drops parentHash
                32 + 32 + 4);  // txHash acctHash parentClose
            return NetClock::time_point{NetClock::duration{it.get32()}};
        }
    }

    return std::nullopt;
}

uint256
LedgerMaster::getHashBySeq(std::uint32_t index)
{
    uint256 hash = mLedgerHistory.getLedgerHash(index);

    if (hash.isNonZero())
        return hash;

    return app_.getRelationalDatabase().getHashByIndex(index);
}

std::optional<LedgerHash>
LedgerMaster::walkHashBySeq(std::uint32_t index, InboundLedger::Reason reason)
{
    std::optional<LedgerHash> ledgerHash;

    if (auto referenceLedger = mValidLedger.get())
        ledgerHash = walkHashBySeq(index, referenceLedger, reason);

    return ledgerHash;
}

std::optional<LedgerHash>
LedgerMaster::walkHashBySeq(
    std::uint32_t index,
    std::shared_ptr<ReadView const> const& referenceLedger,
    InboundLedger::Reason reason)
{
    if (!referenceLedger || (referenceLedger->info().seq < index))
    {
        // Nothing we can do. No validated ledger.
        return std::nullopt;
    }

    // See if the hash for the ledger we need is in the reference ledger
    auto ledgerHash = hashOfSeq(*referenceLedger, index, m_journal);
    if (ledgerHash)
        return ledgerHash;

    // The hash is not in the reference ledger. Get another ledger which can
    // be located easily and should contain the hash.
    LedgerIndex refIndex = getCandidateLedger(index);
    auto const refHash = hashOfSeq(*referenceLedger, refIndex, m_journal);
    XRPL_ASSERT(refHash, "ripple::LedgerMaster::walkHashBySeq : found ledger");
    if (refHash)
    {
        // Try the hash and sequence of a better reference ledger just found
        auto ledger = mLedgerHistory.getLedgerByHash(*refHash);

        if (ledger)
        {
            try
            {
                ledgerHash = hashOfSeq(*ledger, index, m_journal);
            }
            catch (SHAMapMissingNode const&)
            {
                ledger.reset();
            }
        }

        // Try to acquire the complete ledger
        if (!ledger)
        {
            if (auto const l = app_.getInboundLedgers().acquire(
                    *refHash, refIndex, reason))
            {
                ledgerHash = hashOfSeq(*l, index, m_journal);
                XRPL_ASSERT(
                    ledgerHash,
                    "ripple::LedgerMaster::walkHashBySeq : has complete "
                    "ledger");
            }
        }
    }
    return ledgerHash;
}

std::shared_ptr<Ledger const>
LedgerMaster::getLedgerBySeq(std::uint32_t index)
{
    if (index <= mValidLedgerSeq)
    {
        // Always prefer a validated ledger
        if (auto valid = mValidLedger.get())
        {
            if (valid->info().seq == index)
                return valid;

            try
            {
                auto const hash = hashOfSeq(*valid, index, m_journal);

                if (hash)
                    return mLedgerHistory.getLedgerByHash(*hash);
            }
            catch (std::exception const&)
            {
                // Missing nodes are already handled
            }
        }
    }

    if (auto ret = mLedgerHistory.getLedgerBySeq(index))
        return ret;

    auto ret = mClosedLedger.get();
    if (ret && (ret->info().seq == index))
        return ret;

    clearLedger(index);
    return {};
}

std::shared_ptr<Ledger const>
LedgerMaster::getLedgerByHash(uint256 const& hash)
{
    if (auto ret = mLedgerHistory.getLedgerByHash(hash))
        return ret;

    auto ret = mClosedLedger.get();
    if (ret && (ret->info().hash == hash))
        return ret;

    return {};
}

void
LedgerMaster::setLedgerRangePresent(std::uint32_t minV, std::uint32_t maxV)
{
    std::lock_guard sl(mCompleteLock);
    mCompleteLedgers.insert(range(minV, maxV));
}

void
LedgerMaster::sweep()
{
    mLedgerHistory.sweep();
    fetch_packs_.sweep();
}

float
LedgerMaster::getCacheHitRate()
{
    return mLedgerHistory.getCacheHitRate();
}

void
LedgerMaster::clearPriorLedgers(LedgerIndex seq)
{
    std::lock_guard sl(mCompleteLock);
    if (seq > 0)
        mCompleteLedgers.erase(range(0u, seq - 1));
}

void
LedgerMaster::clearLedgerCachePrior(LedgerIndex seq)
{
    mLedgerHistory.clearLedgerCachePrior(seq);
}

void
LedgerMaster::takeReplay(std::unique_ptr<LedgerReplay> replay)
{
    replayData = std::move(replay);
}

std::unique_ptr<LedgerReplay>
LedgerMaster::releaseReplay()
{
    return std::move(replayData);
}

void
LedgerMaster::fetchForHistory(
    std::uint32_t missing,
    bool& progress,
    InboundLedger::Reason reason,
    std::unique_lock<std::recursive_mutex>& sl)
{
    scope_unlock sul{sl};
    if (auto hash = getLedgerHashForHistory(missing, reason))
    {
        XRPL_ASSERT(
            hash->isNonZero(),
            "ripple::LedgerMaster::fetchForHistory : found ledger");
        auto ledger = getLedgerByHash(*hash);
        if (!ledger)
        {
            if (!app_.getInboundLedgers().isFailure(*hash))
            {
                ledger =
                    app_.getInboundLedgers().acquire(*hash, missing, reason);
                if (!ledger && missing != fetch_seq_ &&
                    missing > app_.getNodeStore().earliestLedgerSeq())
                {
                    JLOG(m_journal.trace())
                        << "fetchForHistory want fetch pack " << missing;
                    fetch_seq_ = missing;
                    getFetchPack(missing, reason);
                }
                else
                    JLOG(m_journal.trace())
                        << "fetchForHistory no fetch pack for " << missing;
            }
            else
                JLOG(m_journal.debug())
                    << "fetchForHistory found failed acquire";
        }
        if (ledger)
        {
            auto seq = ledger->info().seq;
            XRPL_ASSERT(
                seq == missing,
                "ripple::LedgerMaster::fetchForHistory : sequence match");
            JLOG(m_journal.trace()) << "fetchForHistory acquired " << seq;
            setFullLedger(ledger, false, false);
            int fillInProgress;
            {
                std::lock_guard lock(m_mutex);
                mHistLedger = ledger;
                fillInProgress = mFillInProgress;
            }
            if (fillInProgress == 0 &&
                app_.getRelationalDatabase().getHashByIndex(seq - 1) ==
                    ledger->info().parentHash)
            {
                {
                    // Previous ledger is in DB
                    std::lock_guard lock(m_mutex);
                    mFillInProgress = seq;
                }
                app_.getJobQueue().addJob(
                    jtADVANCE, "tryFill", [this, ledger]() {
                        tryFill(ledger);
                    });
            }
            progress = true;
        }
        else
        {
            std::uint32_t fetchSz;
            // Do not fetch ledger sequences lower
            // than the earliest ledger sequence
            fetchSz = app_.getNodeStore().earliestLedgerSeq();
            fetchSz = missing >= fetchSz
                ? std::min(ledger_fetch_size_, (missing - fetchSz) + 1)
                : 0;
            try
            {
                for (std::uint32_t i = 0; i < fetchSz; ++i)
                {
                    std::uint32_t seq = missing - i;
                    if (auto h = getLedgerHashForHistory(seq, reason))
                    {
                        XRPL_ASSERT(
                            h->isNonZero(),
                            "ripple::LedgerMaster::fetchForHistory : "
                            "prefetched ledger");
                        app_.getInboundLedgers().acquire(*h, seq, reason);
                    }
                }
            }
            catch (std::exception const& ex)
            {
                JLOG(m_journal.warn())
                    << "Threw while prefetching: " << ex.what();
            }
        }
    }
    else
    {
        JLOG(m_journal.fatal())
            << "Can't find ledger following prevMissing " << missing;
        JLOG(m_journal.fatal())
            << "Pub:" << mPubLedgerSeq << " Val:" << mValidLedgerSeq;
        JLOG(m_journal.fatal())
            << "Ledgers: " << app_.getLedgerMaster().getCompleteLedgers();
        JLOG(m_journal.fatal())
            << "Acquire reason: "
            << (reason == InboundLedger::Reason::HISTORY ? "HISTORY"
                                                         : "NOT HISTORY");
        clearLedger(missing + 1);
        progress = true;
    }
}

// Try to publish ledgers, acquire missing ledgers
void
LedgerMaster::doAdvance(std::unique_lock<std::recursive_mutex>& sl)
{
    do
    {
        mAdvanceWork = false;  // If there's work to do, we'll make progress
        bool progress = false;

        auto const pubLedgers = findNewLedgersToPublish(sl);
        if (pubLedgers.empty())
        {
            if (!standalone_ && !app_.getFeeTrack().isLoadedLocal() &&
                (app_.getJobQueue().getJobCount(jtPUBOLDLEDGER) < 10) &&
                (mValidLedgerSeq == mPubLedgerSeq) &&
                (getValidatedLedgerAge() < MAX_LEDGER_AGE_ACQUIRE) &&
                (app_.getNodeStore().getWriteLoad() < MAX_WRITE_LOAD_ACQUIRE))
            {
                // We are in sync, so can acquire
                InboundLedger::Reason reason = InboundLedger::Reason::HISTORY;
                std::optional<std::uint32_t> missing;
                {
                    std::lock_guard sll(mCompleteLock);
                    missing = prevMissing(
                        mCompleteLedgers,
                        mPubLedger->info().seq,
                        app_.getNodeStore().earliestLedgerSeq());
                }
                if (missing)
                {
                    JLOG(m_journal.trace())
                        << "tryAdvance discovered missing " << *missing;
                    if ((mFillInProgress == 0 || *missing > mFillInProgress) &&
                        shouldAcquire(
                            mValidLedgerSeq,
                            ledger_history_,
                            app_.getSHAMapStore().minimumOnline(),
                            *missing,
                            m_journal))
                    {
                        JLOG(m_journal.trace())
                            << "advanceThread should acquire";
                    }
                    else
                        missing = std::nullopt;
                }
                if (missing)
                {
                    fetchForHistory(*missing, progress, reason, sl);
                    if (mValidLedgerSeq != mPubLedgerSeq)
                    {
                        JLOG(m_journal.debug())
                            << "tryAdvance found last valid changed";
                        progress = true;
                    }
                }
            }
            else
            {
                mHistLedger.reset();
                JLOG(m_journal.trace()) << "tryAdvance not fetching history";
            }
        }
        else
        {
            JLOG(m_journal.trace()) << "tryAdvance found " << pubLedgers.size()
                                    << " ledgers to publish";
            for (auto const& ledger : pubLedgers)
            {
                {
                    scope_unlock sul{sl};
                    JLOG(m_journal.debug())
                        << "tryAdvance publishing seq " << ledger->info().seq;
                    setFullLedger(ledger, true, true);
                }

                setPubLedger(ledger);

                {
                    scope_unlock sul{sl};
                    app_.getOPs().pubLedger(ledger);
                }
            }

            app_.getOPs().clearNeedNetworkLedger();
            progress = newPFWork("pf:newLedger", sl);
        }
        if (progress)
            mAdvanceWork = true;
    } while (mAdvanceWork);
}

void
LedgerMaster::addFetchPack(uint256 const& hash, std::shared_ptr<Blob> data)
{
    fetch_packs_.canonicalize_replace_client(hash, data);
}

std::optional<Blob>
LedgerMaster::getFetchPack(uint256 const& hash)
{
    Blob data;
    if (fetch_packs_.retrieve(hash, data))
    {
        fetch_packs_.del(hash, false);
        if (hash == sha512Half(makeSlice(data)))
            return data;
    }
    return std::nullopt;
}

void
LedgerMaster::gotFetchPack(bool progress, std::uint32_t seq)
{
    if (!mGotFetchPackThread.test_and_set(std::memory_order_acquire))
    {
        app_.getJobQueue().addJob(jtLEDGER_DATA, "gotFetchPack", [&]() {
            app_.getInboundLedgers().gotFetchPack();
            mGotFetchPackThread.clear(std::memory_order_release);
        });
    }
}

/** Populate a fetch pack with data from the map the recipient wants.

    A recipient may or may not have the map that they are asking for. If
    they do, we can optimize the transfer by not including parts of the
    map that they are already have.

    @param have The map that the recipient already has (if any).
    @param cnt The maximum number of nodes to return.
    @param into The protocol object into which we add information.
    @param seq The sequence number of the ledger the map is a part of.
    @param withLeaves True if leaf nodes should be included.

    @note: The withLeaves parameter is configurable even though the
           code, so far, only ever sets the parameter to true.

           The rationale is that for transaction trees, it may make
           sense to not include the leaves if the fetch pack is being
           constructed for someone attempting to get a recent ledger
           for which they already have the transactions.

           However, for historical ledgers, which is the only use we
           have for fetch packs right now, it makes sense to include
           the transactions because the caller is unlikely to have
           them.
 */
static void
populateFetchPack(
    SHAMap const& want,
    SHAMap const* have,
    std::uint32_t cnt,
    protocol::TMGetObjectByHash* into,
    std::uint32_t seq,
    bool withLeaves = true)
{
    XRPL_ASSERT(cnt, "ripple::populateFetchPack : nonzero count input");

    Serializer s(1024);

    want.visitDifferences(
        have,
        [&s, withLeaves, &cnt, into, seq](SHAMapTreeNode const& n) -> bool {
            if (!withLeaves && n.isLeaf())
                return true;

            s.erase();
            n.serializeWithPrefix(s);

            auto const& hash = n.getHash().as_uint256();

            protocol::TMIndexedObject* obj = into->add_objects();
            obj->set_ledgerseq(seq);
            obj->set_hash(hash.data(), hash.size());
            obj->set_data(s.getDataPtr(), s.getLength());

            return --cnt != 0;
        });
}

void
LedgerMaster::makeFetchPack(
    std::weak_ptr<Peer> const& wPeer,
    std::shared_ptr<protocol::TMGetObjectByHash> const& request,
    uint256 haveLedgerHash,
    UptimeClock::time_point uptime)
{
    using namespace std::chrono_literals;
    if (UptimeClock::now() > uptime + 1s)
    {
        JLOG(m_journal.info()) << "Fetch pack request got stale";
        return;
    }

    if (app_.getFeeTrack().isLoadedLocal() || (getValidatedLedgerAge() > 40s))
    {
        JLOG(m_journal.info()) << "Too busy to make fetch pack";
        return;
    }

    auto peer = wPeer.lock();

    if (!peer)
        return;

    auto have = getLedgerByHash(haveLedgerHash);

    if (!have)
    {
        JLOG(m_journal.info())
            << "Peer requests fetch pack for ledger we don't have: " << have;
        peer->charge(Resource::feeRequestNoReply, "get_object ledger");
        return;
    }

    if (have->open())
    {
        JLOG(m_journal.warn())
            << "Peer requests fetch pack from open ledger: " << have;
        peer->charge(Resource::feeMalformedRequest, "get_object ledger open");
        return;
    }

    if (have->info().seq < getEarliestFetch())
    {
        JLOG(m_journal.debug()) << "Peer requests fetch pack that is too early";
        peer->charge(Resource::feeMalformedRequest, "get_object ledger early");
        return;
    }

    auto want = getLedgerByHash(have->info().parentHash);

    if (!want)
    {
        JLOG(m_journal.info())
            << "Peer requests fetch pack for ledger whose predecessor we "
            << "don't have: " << have;
        peer->charge(
            Resource::feeRequestNoReply, "get_object ledger no parent");
        return;
    }

    try
    {
        Serializer hdr(128);

        protocol::TMGetObjectByHash reply;
        reply.set_query(false);

        if (request->has_seq())
            reply.set_seq(request->seq());

        reply.set_ledgerhash(request->ledgerhash());
        reply.set_type(protocol::TMGetObjectByHash::otFETCH_PACK);

        // Building a fetch pack:
        //  1. Add the header for the requested ledger.
        //  2. Add the nodes for the AccountStateMap of that ledger.
        //  3. If there are transactions, add the nodes for the
        //     transactions of the ledger.
        //  4. If the FetchPack now contains at least 512 entries then stop.
        //  5. If not very much time has elapsed, then loop back and repeat
        //     the same process adding the previous ledger to the FetchPack.
        do
        {
            std::uint32_t lSeq = want->info().seq;

            {
                // Serialize the ledger header:
                hdr.erase();

                hdr.add32(HashPrefix::ledgerMaster);
                addRaw(want->info(), hdr);

                // Add the data
                protocol::TMIndexedObject* obj = reply.add_objects();
                obj->set_hash(
                    want->info().hash.data(), want->info().hash.size());
                obj->set_data(hdr.getDataPtr(), hdr.getLength());
                obj->set_ledgerseq(lSeq);
            }

            populateFetchPack(
                want->stateMap(), &have->stateMap(), 16384, &reply, lSeq);

            // We use nullptr here because transaction maps are per ledger
            // and so the requestor is unlikely to already have it.
            if (want->info().txHash.isNonZero())
                populateFetchPack(want->txMap(), nullptr, 512, &reply, lSeq);

            if (reply.objects().size() >= 512)
                break;

            have = std::move(want);
            want = getLedgerByHash(have->info().parentHash);
        } while (want && UptimeClock::now() <= uptime + 1s);

        auto msg = std::make_shared<Message>(reply, protocol::mtGET_OBJECTS);

        JLOG(m_journal.info())
            << "Built fetch pack with " << reply.objects().size() << " nodes ("
            << msg->getBufferSize() << " bytes)";

        peer->send(msg);
    }
    catch (std::exception const& ex)
    {
        JLOG(m_journal.warn())
            << "Exception building fetch pach. Exception: " << ex.what();
    }
}

std::size_t
LedgerMaster::getFetchPackCacheSize() const
{
    return fetch_packs_.getCacheSize();
}

// Returns the minimum ledger sequence in SQL database, if any.
std::optional<LedgerIndex>
LedgerMaster::minSqlSeq()
{
    return app_.getRelationalDatabase().getMinLedgerSeq();
}

std::optional<uint256>
LedgerMaster::txnIdFromIndex(uint32_t ledgerSeq, uint32_t txnIndex)
{
    uint32_t first = 0, last = 0;

    if (!getValidatedRange(first, last) || last < ledgerSeq)
        return {};

    auto const lgr = getLedgerBySeq(ledgerSeq);
    if (!lgr || lgr->txs.empty())
        return {};

    for (auto it = lgr->txs.begin(); it != lgr->txs.end(); ++it)
        if (it->first && it->second &&
            it->second->isFieldPresent(sfTransactionIndex) &&
            it->second->getFieldU32(sfTransactionIndex) == txnIndex)
            return it->first->getTransactionID();

    return {};
}

}  // namespace ripple<|MERGE_RESOLUTION|>--- conflicted
+++ resolved
@@ -467,28 +467,8 @@
         return set;
     }();
 
-<<<<<<< HEAD
     if (!set.empty())
         app_.getOPs().processTransactionSet(set);
-=======
-    app_.openLedger().modify([&](OpenView& view, beast::Journal j) {
-        bool any = false;
-        for (auto const& it : mHeldTransactions)
-        {
-            ApplyFlags flags = tapNONE;
-            auto const result =
-                app_.getTxQ().apply(app_, view, it.second, flags, j);
-            any |= result.applied;
-        }
-        return any;
-    });
-
-    // VFALCO TODO recreate the CanonicalTxSet object instead of resetting
-    // it.
-    // VFALCO NOTE The hash for an open ledger is undefined so we use
-    // something that is a reasonable substitute.
-    mHeldTransactions.reset(app_.openLedger().current()->info().parentHash);
->>>>>>> 1b75dc8b
 }
 
 std::shared_ptr<STTx const>
