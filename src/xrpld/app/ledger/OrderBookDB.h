//------------------------------------------------------------------------------
/*
    This file is part of rippled: https://github.com/ripple/rippled
    Copyright (c) 2012, 2013 Ripple Labs Inc.

    Permission to use, copy, modify, and/or distribute this software for any
    purpose  with  or without fee is hereby granted, provided that the above
    copyright notice and this permission notice appear in all copies.

    THE  SOFTWARE IS PROVIDED "AS IS" AND THE AUTHOR DISCLAIMS ALL WARRANTIES
    WITH  REGARD  TO  THIS  SOFTWARE  INCLUDING  ALL  IMPLIED  WARRANTIES  OF
    MERCHANTABILITY  AND  FITNESS. IN NO EVENT SHALL THE AUTHOR BE LIABLE FOR
    ANY  SPECIAL ,  DIRECT, INDIRECT, OR CONSEQUENTIAL DAMAGES OR ANY DAMAGES
    WHATSOEVER  RESULTING  FROM  LOSS  OF USE, DATA OR PROFITS, WHETHER IN AN
    ACTION  OF  CONTRACT, NEGLIGENCE OR OTHER TORTIOUS ACTION, ARISING OUT OF
    OR IN CONNECTION WITH THE USE OR PERFORMANCE OF THIS SOFTWARE.
*/
//==============================================================================

#ifndef RIPPLE_APP_LEDGER_ORDERBOOKDB_H_INCLUDED
#define RIPPLE_APP_LEDGER_ORDERBOOKDB_H_INCLUDED

#include <xrpld/app/ledger/AcceptedLedgerTx.h>
#include <xrpld/app/ledger/BookListeners.h>
#include <xrpld/app/main/Application.h>

#include <xrpl/protocol/MultiApiJson.h>
#include <xrpl/protocol/UintTypes.h>

#include <mutex>
#include <optional>

namespace ripple {

class OrderBookDB
{
public:
    explicit OrderBookDB(Application& app);

    void
    setup(std::shared_ptr<ReadView const> const& ledger);
    void
    update(std::shared_ptr<ReadView const> const& ledger);

    void
    addOrderBook(Book const&);

    /** @return a list of all orderbooks that want this issuerID and currencyID.
     */
    std::vector<Book>
<<<<<<< HEAD
    getBooksByTakerPays(Asset const&);
=======
    getBooksByTakerPays(
        Issue const&,
        std::optional<Domain> const& domain = std::nullopt);
>>>>>>> d494bf45

    /** @return a count of all orderbooks that want this issuerID and
        currencyID. */
    int
<<<<<<< HEAD
    getBookSize(Asset const&);

    bool
    isBookToXRP(Asset const&);
=======
    getBookSize(
        Issue const&,
        std::optional<Domain> const& domain = std::nullopt);

    bool
    isBookToXRP(Issue const&, std::optional<Domain> domain = std::nullopt);
>>>>>>> d494bf45

    BookListeners::pointer
    getBookListeners(Book const&);
    BookListeners::pointer
    makeBookListeners(Book const&);

    // see if this txn effects any orderbook
    void
    processTxn(
        std::shared_ptr<ReadView const> const& ledger,
        AcceptedLedgerTx const& alTx,
        MultiApiJson const& jvObj);

private:
    Application& app_;

    // Maps order books by "issue in" to "issue out":
    hardened_hash_map<Asset, hardened_hash_set<Asset>> allBooks_;

    hardened_hash_map<std::pair<Issue, Domain>, hardened_hash_set<Issue>>
        domainBooks_;

    // does an order book to XRP exist
    hash_set<Asset> xrpBooks_;

    // does an order book to XRP exist
    hash_set<std::pair<Issue, Domain>> xrpDomainBooks_;

    std::recursive_mutex mLock;

    using BookToListenersMap = hash_map<Book, BookListeners::pointer>;

    BookToListenersMap mListeners;

    std::atomic<std::uint32_t> seq_;

    beast::Journal const j_;
};

}  // namespace ripple

#endif<|MERGE_RESOLUTION|>--- conflicted
+++ resolved
@@ -48,30 +48,19 @@
     /** @return a list of all orderbooks that want this issuerID and currencyID.
      */
     std::vector<Book>
-<<<<<<< HEAD
-    getBooksByTakerPays(Asset const&);
-=======
     getBooksByTakerPays(
-        Issue const&,
+        Asset const&,
         std::optional<Domain> const& domain = std::nullopt);
->>>>>>> d494bf45
 
     /** @return a count of all orderbooks that want this issuerID and
         currencyID. */
     int
-<<<<<<< HEAD
-    getBookSize(Asset const&);
-
-    bool
-    isBookToXRP(Asset const&);
-=======
     getBookSize(
-        Issue const&,
+        Asset const&,
         std::optional<Domain> const& domain = std::nullopt);
 
     bool
-    isBookToXRP(Issue const&, std::optional<Domain> domain = std::nullopt);
->>>>>>> d494bf45
+    isBookToXRP(Asset const&, std::optional<Domain> domain = std::nullopt);
 
     BookListeners::pointer
     getBookListeners(Book const&);
