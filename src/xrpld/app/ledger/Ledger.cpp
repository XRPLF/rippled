//------------------------------------------------------------------------------
/*
    This file is part of rippled: https://github.com/ripple/rippled
    Copyright (c) 2012, 2013 Ripple Labs Inc.

    Permission to use, copy, modify, and/or distribute this software for any
    purpose  with  or without fee is hereby granted, provided that the above
    copyright notice and this permission notice appear in all copies.

    THE  SOFTWARE IS PROVIDED "AS IS" AND THE AUTHOR DISCLAIMS ALL WARRANTIES
    WITH  REGARD  TO  THIS  SOFTWARE  INCLUDING  ALL  IMPLIED  WARRANTIES  OF
    MERCHANTABILITY  AND  FITNESS. IN NO EVENT SHALL THE AUTHOR BE LIABLE FOR
    ANY  SPECIAL ,  DIRECT, INDIRECT, OR CONSEQUENTIAL DAMAGES OR ANY DAMAGES
    WHATSOEVER  RESULTING  FROM  LOSS  OF USE, DATA OR PROFITS, WHETHER IN AN
    ACTION  OF  CONTRACT, NEGLIGENCE OR OTHER TORTIOUS ACTION, ARISING OUT OF
    OR IN CONNECTION WITH THE USE OR PERFORMANCE OF THIS SOFTWARE.
*/
//==============================================================================

#include <xrpld/app/ledger/InboundLedgers.h>
#include <xrpld/app/ledger/Ledger.h>
#include <xrpld/app/ledger/LedgerToJson.h>
#include <xrpld/app/ledger/PendingSaves.h>
#include <xrpld/app/main/Application.h>
#include <xrpld/app/misc/HashRouter.h>
#include <xrpld/app/rdb/backend/SQLiteDatabase.h>
#include <xrpld/consensus/LedgerTiming.h>
#include <xrpld/core/Config.h>
#include <xrpld/core/JobQueue.h>
#include <xrpld/core/SociDB.h>
#include <xrpld/nodestore/Database.h>
#include <xrpld/nodestore/detail/DatabaseNodeImp.h>
<<<<<<< HEAD
=======

>>>>>>> c17676a9
#include <xrpl/basics/Log.h>
#include <xrpl/basics/contract.h>
#include <xrpl/beast/utility/instrumentation.h>
#include <xrpl/json/to_string.h>
#include <xrpl/protocol/Feature.h>
#include <xrpl/protocol/HashPrefix.h>
#include <xrpl/protocol/Indexes.h>
#include <xrpl/protocol/PublicKey.h>
#include <xrpl/protocol/SecretKey.h>
#include <xrpl/protocol/digest.h>
#include <xrpl/protocol/jss.h>
<<<<<<< HEAD
=======

>>>>>>> c17676a9
#include <utility>
#include <vector>

namespace ripple {

create_genesis_t const create_genesis{};

uint256
calculateLedgerHash(LedgerInfo const& info)
{
    // VFALCO This has to match addRaw in View.h.
    return sha512Half(
        HashPrefix::ledgerMaster,
        info.seq,
        static_cast<std::uint64_t>(info.drops.drops()),
        info.parentHash,
        info.txHash,
        info.accountHash,
        info.parentCloseTime.time_since_epoch().count(),
        info.closeTime.time_since_epoch().count(),
        static_cast<std::uint8_t>(info.closeTimeResolution.count()),
        static_cast<std::uint8_t>(info.closeFlags));
}

//------------------------------------------------------------------------------

class Ledger::sles_iter_impl : public sles_type::iter_base
{
private:
    SHAMap::const_iterator iter_;

public:
    sles_iter_impl() = delete;
    sles_iter_impl&
    operator=(sles_iter_impl const&) = delete;

    sles_iter_impl(sles_iter_impl const&) = default;

    sles_iter_impl(SHAMap::const_iterator iter) : iter_(iter)
    {
    }

    std::unique_ptr<base_type>
    copy() const override
    {
        return std::make_unique<sles_iter_impl>(*this);
    }

    bool
    equal(base_type const& impl) const override
    {
        if (auto const p = dynamic_cast<sles_iter_impl const*>(&impl))
            return iter_ == p->iter_;
        return false;
    }

    void
    increment() override
    {
        ++iter_;
    }

    sles_type::value_type
    dereference() const override
    {
        SerialIter sit(iter_->slice());
        return std::make_shared<SLE const>(sit, iter_->key());
    }
};

//------------------------------------------------------------------------------

class Ledger::txs_iter_impl : public txs_type::iter_base
{
private:
    bool metadata_;
    SHAMap::const_iterator iter_;

public:
    txs_iter_impl() = delete;
    txs_iter_impl&
    operator=(txs_iter_impl const&) = delete;

    txs_iter_impl(txs_iter_impl const&) = default;

    txs_iter_impl(bool metadata, SHAMap::const_iterator iter)
        : metadata_(metadata), iter_(std::move(iter))
    {
    }

    std::unique_ptr<base_type>
    copy() const override
    {
        return std::make_unique<txs_iter_impl>(*this);
    }

    bool
    equal(base_type const& impl) const override
    {
        if (auto const p = dynamic_cast<txs_iter_impl const*>(&impl))
            return iter_ == p->iter_;
        return false;
    }

    void
    increment() override
    {
        ++iter_;
    }

    txs_type::value_type
    dereference() const override
    {
        auto const& item = *iter_;
        if (metadata_)
            return deserializeTxPlusMeta(item);
        return {deserializeTx(item), nullptr};
    }
};

//------------------------------------------------------------------------------

Ledger::Ledger(
    create_genesis_t,
    Config const& config,
    std::vector<uint256> const& amendments,
    Family& family)
    : mImmutable(false)
    , txMap_(SHAMapType::TRANSACTION, family)
    , stateMap_(SHAMapType::STATE, family)
    , rules_{config.features}
    , j_(beast::Journal(beast::Journal::getNullSink()))
{
    info_.seq = 1;
    info_.drops = INITIAL_XRP;
    info_.closeTimeResolution = ledgerGenesisTimeResolution;

    static auto const id = calcAccountID(
        generateKeyPair(KeyType::secp256k1, generateSeed("masterpassphrase"))
            .first);
    {
        auto const sle = std::make_shared<SLE>(keylet::account(id));
        sle->setFieldU32(sfSequence, 1);
        sle->setAccountID(sfAccount, id);
        sle->setFieldAmount(sfBalance, info_.drops);
        rawInsert(sle);
    }

    if (!amendments.empty())
    {
        auto const sle = std::make_shared<SLE>(keylet::amendments());
        sle->setFieldV256(sfAmendments, STVector256{amendments});
        rawInsert(sle);
    }

    {
        auto sle = std::make_shared<SLE>(keylet::fees());
        // Whether featureXRPFees is supported will depend on startup options.
        if (std::ranges::find(amendments, featureXRPFees) != amendments.end())
        {
            sle->at(sfBaseFeeDrops) = config.FEES.reference_fee;
            sle->at(sfReserveBaseDrops) = config.FEES.account_reserve;
            sle->at(sfReserveIncrementDrops) = config.FEES.owner_reserve;
        }
        else
        {
            if (auto const f =
                    config.FEES.reference_fee.dropsAs<std::uint64_t>())
                sle->at(sfBaseFee) = *f;
            if (auto const f =
                    config.FEES.account_reserve.dropsAs<std::uint32_t>())
                sle->at(sfReserveBase) = *f;
            if (auto const f =
                    config.FEES.owner_reserve.dropsAs<std::uint32_t>())
                sle->at(sfReserveIncrement) = *f;
            sle->at(sfReferenceFeeUnits) = Config::FEE_UNITS_DEPRECATED;
        }
        rawInsert(sle);
    }

    stateMap_.flushDirty(hotACCOUNT_NODE);
    setImmutable();
}

Ledger::Ledger(
    LedgerInfo const& info,
    bool& loaded,
    bool acquire,
    Config const& config,
    Family& family,
    beast::Journal j)
    : mImmutable(true)
    , txMap_(SHAMapType::TRANSACTION, info.txHash, family)
    , stateMap_(SHAMapType::STATE, info.accountHash, family)
    , rules_(config.features)
    , info_(info)
    , j_(j)
{
    loaded = true;

    if (info_.txHash.isNonZero() &&
        !txMap_.fetchRoot(SHAMapHash{info_.txHash}, nullptr))
    {
        loaded = false;
        JLOG(j.warn()) << "Don't have transaction root for ledger" << info_.seq;
    }

    if (info_.accountHash.isNonZero() &&
        !stateMap_.fetchRoot(SHAMapHash{info_.accountHash}, nullptr))
    {
        loaded = false;
        JLOG(j.warn()) << "Don't have state data root for ledger" << info_.seq;
    }

    txMap_.setImmutable();
    stateMap_.setImmutable();

    defaultFees(config);
    if (!setup())
        loaded = false;

    if (!loaded)
    {
        info_.hash = calculateLedgerHash(info_);
        if (acquire)
            family.missingNodeAcquireByHash(info_.hash, info_.seq);
    }
}

// Create a new ledger that follows this one
Ledger::Ledger(Ledger const& prevLedger, NetClock::time_point closeTime)
    : mImmutable(false)
    , txMap_(SHAMapType::TRANSACTION, prevLedger.txMap_.family())
    , stateMap_(prevLedger.stateMap_, true)
    , fees_(prevLedger.fees_)
    , rules_(prevLedger.rules_)
    , j_(beast::Journal(beast::Journal::getNullSink()))
{
    info_.seq = prevLedger.info_.seq + 1;
    info_.parentCloseTime = prevLedger.info_.closeTime;
    info_.hash = prevLedger.info().hash + uint256(1);
    info_.drops = prevLedger.info().drops;
    info_.closeTimeResolution = prevLedger.info_.closeTimeResolution;
    info_.parentHash = prevLedger.info().hash;
    info_.closeTimeResolution = getNextLedgerTimeResolution(
        prevLedger.info_.closeTimeResolution,
        getCloseAgree(prevLedger.info()),
        info_.seq);

    if (prevLedger.info_.closeTime == NetClock::time_point{})
    {
        info_.closeTime = roundCloseTime(closeTime, info_.closeTimeResolution);
    }
    else
    {
        info_.closeTime =
            prevLedger.info_.closeTime + info_.closeTimeResolution;
    }
}

Ledger::Ledger(LedgerInfo const& info, Config const& config, Family& family)
    : mImmutable(true)
    , txMap_(SHAMapType::TRANSACTION, info.txHash, family)
    , stateMap_(SHAMapType::STATE, info.accountHash, family)
    , rules_{config.features}
    , info_(info)
    , j_(beast::Journal(beast::Journal::getNullSink()))
{
    info_.hash = calculateLedgerHash(info_);
}

Ledger::Ledger(
    std::uint32_t ledgerSeq,
    NetClock::time_point closeTime,
    Config const& config,
    Family& family)
    : mImmutable(false)
    , txMap_(SHAMapType::TRANSACTION, family)
    , stateMap_(SHAMapType::STATE, family)
    , rules_{config.features}
    , j_(beast::Journal(beast::Journal::getNullSink()))
{
    info_.seq = ledgerSeq;
    info_.closeTime = closeTime;
    info_.closeTimeResolution = ledgerDefaultTimeResolution;
    defaultFees(config);
    setup();
}

void
Ledger::setImmutable(bool rehash)
{
    // Force update, since this is the only
    // place the hash transitions to valid
    if (!mImmutable && rehash)
    {
        info_.txHash = txMap_.getHash().as_uint256();
        info_.accountHash = stateMap_.getHash().as_uint256();
    }

    if (rehash)
        info_.hash = calculateLedgerHash(info_);

    mImmutable = true;
    txMap_.setImmutable();
    stateMap_.setImmutable();
    setup();
}

void
Ledger::setAccepted(
    NetClock::time_point closeTime,
    NetClock::duration closeResolution,
    bool correctCloseTime)
{
    // Used when we witnessed the consensus.
    XRPL_ASSERT(!open(), "ripple::Ledger::setAccepted : valid ledger state");

    info_.closeTime = closeTime;
    info_.closeTimeResolution = closeResolution;
    info_.closeFlags = correctCloseTime ? 0 : sLCF_NoConsensusTime;
    setImmutable();
}

bool
Ledger::addSLE(SLE const& sle)
{
    auto const s = sle.getSerializer();
    return stateMap_.addItem(
        SHAMapNodeType::tnACCOUNT_STATE, make_shamapitem(sle.key(), s.slice()));
}

//------------------------------------------------------------------------------

std::shared_ptr<STTx const>
deserializeTx(SHAMapItem const& item)
{
    SerialIter sit(item.slice());
    return std::make_shared<STTx const>(sit);
}

std::pair<std::shared_ptr<STTx const>, std::shared_ptr<STObject const>>
deserializeTxPlusMeta(SHAMapItem const& item)
{
    std::pair<std::shared_ptr<STTx const>, std::shared_ptr<STObject const>>
        result;
    SerialIter sit(item.slice());
    {
        SerialIter s(sit.getSlice(sit.getVLDataLength()));
        result.first = std::make_shared<STTx const>(s);
    }
    {
        SerialIter s(sit.getSlice(sit.getVLDataLength()));
        result.second = std::make_shared<STObject const>(s, sfMetadata);
    }
    return result;
}

//------------------------------------------------------------------------------

bool
Ledger::exists(Keylet const& k) const
{
    // VFALCO NOTE Perhaps check the type for debug builds?
    return stateMap_.hasItem(k.key);
}

bool
Ledger::exists(uint256 const& key) const
{
    return stateMap_.hasItem(key);
}

std::optional<uint256>
Ledger::succ(uint256 const& key, std::optional<uint256> const& last) const
{
    auto item = stateMap_.upper_bound(key);
    if (item == stateMap_.end())
        return std::nullopt;
    if (last && item->key() >= last)
        return std::nullopt;
    return item->key();
}

std::shared_ptr<SLE const>
Ledger::read(Keylet const& k) const
{
    if (k.key == beast::zero)
    {
        UNREACHABLE("ripple::Ledger::read : zero key");
        return nullptr;
    }
    auto const& item = stateMap_.peekItem(k.key);
    if (!item)
        return nullptr;
    auto sle = std::make_shared<SLE>(SerialIter{item->slice()}, item->key());
    if (!k.check(*sle))
        return nullptr;
    return sle;
}

//------------------------------------------------------------------------------

auto
Ledger::slesBegin() const -> std::unique_ptr<sles_type::iter_base>
{
    return std::make_unique<sles_iter_impl>(stateMap_.begin());
}

auto
Ledger::slesEnd() const -> std::unique_ptr<sles_type::iter_base>
{
    return std::make_unique<sles_iter_impl>(stateMap_.end());
}

auto
Ledger::slesUpperBound(uint256 const& key) const
    -> std::unique_ptr<sles_type::iter_base>
{
    return std::make_unique<sles_iter_impl>(stateMap_.upper_bound(key));
}

auto
Ledger::txsBegin() const -> std::unique_ptr<txs_type::iter_base>
{
    return std::make_unique<txs_iter_impl>(!open(), txMap_.begin());
}

auto
Ledger::txsEnd() const -> std::unique_ptr<txs_type::iter_base>
{
    return std::make_unique<txs_iter_impl>(!open(), txMap_.end());
}

bool
Ledger::txExists(uint256 const& key) const
{
    return txMap_.hasItem(key);
}

auto
Ledger::txRead(key_type const& key) const -> tx_type
{
    auto const& item = txMap_.peekItem(key);
    if (!item)
        return {};
    if (!open())
    {
        auto result = deserializeTxPlusMeta(*item);
        return {std::move(result.first), std::move(result.second)};
    }
    return {deserializeTx(*item), nullptr};
}

auto
Ledger::digest(key_type const& key) const -> std::optional<digest_type>
{
    SHAMapHash digest;
    // VFALCO Unfortunately this loads the item
    //        from the NodeStore needlessly.
    if (!stateMap_.peekItem(key, digest))
        return std::nullopt;
    return digest.as_uint256();
}

//------------------------------------------------------------------------------

void
Ledger::rawErase(std::shared_ptr<SLE> const& sle)
{
    if (!stateMap_.delItem(sle->key()))
        LogicError("Ledger::rawErase: key not found");
}

void
Ledger::rawErase(uint256 const& key)
{
    if (!stateMap_.delItem(key))
        LogicError("Ledger::rawErase: key not found");
}

void
Ledger::rawInsert(std::shared_ptr<SLE> const& sle)
{
    Serializer ss;
    sle->add(ss);
    if (!stateMap_.addGiveItem(
            SHAMapNodeType::tnACCOUNT_STATE,
            make_shamapitem(sle->key(), ss.slice())))
        LogicError("Ledger::rawInsert: key already exists");
}

void
Ledger::rawReplace(std::shared_ptr<SLE> const& sle)
{
    Serializer ss;
    sle->add(ss);
    if (!stateMap_.updateGiveItem(
            SHAMapNodeType::tnACCOUNT_STATE,
            make_shamapitem(sle->key(), ss.slice())))
        LogicError("Ledger::rawReplace: key not found");
}

void
Ledger::rawTxInsert(
    uint256 const& key,
    std::shared_ptr<Serializer const> const& txn,
    std::shared_ptr<Serializer const> const& metaData)
{
    XRPL_ASSERT(
        metaData, "ripple::Ledger::rawTxInsert : non-null metadata input");

    // low-level - just add to table
    Serializer s(txn->getDataLength() + metaData->getDataLength() + 16);
    s.addVL(txn->peekData());
    s.addVL(metaData->peekData());
    if (!txMap_.addGiveItem(
            SHAMapNodeType::tnTRANSACTION_MD, make_shamapitem(key, s.slice())))
        LogicError("duplicate_tx: " + to_string(key));
}

uint256
Ledger::rawTxInsertWithHash(
    uint256 const& key,
    std::shared_ptr<Serializer const> const& txn,
    std::shared_ptr<Serializer const> const& metaData)
{
    XRPL_ASSERT(
        metaData,
        "ripple::Ledger::rawTxInsertWithHash : non-null metadata input");

    // low-level - just add to table
    Serializer s(txn->getDataLength() + metaData->getDataLength() + 16);
    s.addVL(txn->peekData());
    s.addVL(metaData->peekData());
    auto item = make_shamapitem(key, s.slice());
    auto hash = sha512Half(HashPrefix::txNode, item->slice(), item->key());
    if (!txMap_.addGiveItem(SHAMapNodeType::tnTRANSACTION_MD, std::move(item)))
        LogicError("duplicate_tx: " + to_string(key));

    return hash;
}

bool
Ledger::setup()
{
    bool ret = true;

    try
    {
        rules_ = makeRulesGivenLedger(*this, rules_);
    }
    catch (SHAMapMissingNode const&)
    {
        ret = false;
    }
    catch (std::exception const& ex)
    {
        JLOG(j_.error()) << "Exception in " << __func__ << ": " << ex.what();
        Rethrow();
    }

    try
    {
        if (auto const sle = read(keylet::fees()))
        {
            bool oldFees = false;
            bool newFees = false;
            {
                auto const baseFee = sle->at(~sfBaseFee);
                auto const reserveBase = sle->at(~sfReserveBase);
                auto const reserveIncrement = sle->at(~sfReserveIncrement);
                if (baseFee)
                    fees_.base = *baseFee;
                if (reserveBase)
                    fees_.reserve = *reserveBase;
                if (reserveIncrement)
                    fees_.increment = *reserveIncrement;
                oldFees = baseFee || reserveBase || reserveIncrement;
            }
            {
                auto const baseFeeXRP = sle->at(~sfBaseFeeDrops);
                auto const reserveBaseXRP = sle->at(~sfReserveBaseDrops);
                auto const reserveIncrementXRP =
                    sle->at(~sfReserveIncrementDrops);
                auto assign = [&ret](
                                  XRPAmount& dest,
                                  std::optional<STAmount> const& src) {
                    if (src)
                    {
                        if (src->native())
                            dest = src->xrp();
                        else
                            ret = false;
                    }
                };
                assign(fees_.base, baseFeeXRP);
                assign(fees_.reserve, reserveBaseXRP);
                assign(fees_.increment, reserveIncrementXRP);
                newFees = baseFeeXRP || reserveBaseXRP || reserveIncrementXRP;
            }
            if (oldFees && newFees)
                // Should be all of one or the other, but not both
                ret = false;
            if (!rules_.enabled(featureXRPFees) && newFees)
                // Can't populate the new fees before the amendment is enabled
                ret = false;
        }
    }
    catch (SHAMapMissingNode const&)
    {
        ret = false;
    }
    catch (std::exception const& ex)
    {
        JLOG(j_.error()) << "Exception in " << __func__ << ": " << ex.what();
        Rethrow();
    }

    return ret;
}

void
Ledger::defaultFees(Config const& config)
{
    XRPL_ASSERT(
        fees_.base == 0 && fees_.reserve == 0 && fees_.increment == 0,
        "ripple::Ledger::defaultFees : zero fees");
    if (fees_.base == 0)
        fees_.base = config.FEES.reference_fee;
    if (fees_.reserve == 0)
        fees_.reserve = config.FEES.account_reserve;
    if (fees_.increment == 0)
        fees_.increment = config.FEES.owner_reserve;
}

std::shared_ptr<SLE>
Ledger::peek(Keylet const& k) const
{
    auto const& value = stateMap_.peekItem(k.key);
    if (!value)
        return nullptr;
    auto sle = std::make_shared<SLE>(SerialIter{value->slice()}, value->key());
    if (!k.check(*sle))
        return nullptr;
    return sle;
}

hash_set<PublicKey>
Ledger::negativeUNL() const
{
    hash_set<PublicKey> negUnl;
    if (auto sle = read(keylet::negativeUNL());
        sle && sle->isFieldPresent(sfDisabledValidators))
    {
        auto const& nUnlData = sle->getFieldArray(sfDisabledValidators);
        for (auto const& n : nUnlData)
        {
            if (n.isFieldPresent(sfPublicKey))
            {
                auto d = n.getFieldVL(sfPublicKey);
                auto s = makeSlice(d);
                if (!publicKeyType(s))
                {
                    continue;
                }
                negUnl.emplace(s);
            }
        }
    }

    return negUnl;
}

std::optional<PublicKey>
Ledger::validatorToDisable() const
{
    if (auto sle = read(keylet::negativeUNL());
        sle && sle->isFieldPresent(sfValidatorToDisable))
    {
        auto d = sle->getFieldVL(sfValidatorToDisable);
        auto s = makeSlice(d);
        if (publicKeyType(s))
            return PublicKey(s);
    }

    return std::nullopt;
}

std::optional<PublicKey>
Ledger::validatorToReEnable() const
{
    if (auto sle = read(keylet::negativeUNL());
        sle && sle->isFieldPresent(sfValidatorToReEnable))
    {
        auto d = sle->getFieldVL(sfValidatorToReEnable);
        auto s = makeSlice(d);
        if (publicKeyType(s))
            return PublicKey(s);
    }

    return std::nullopt;
}

void
Ledger::updateNegativeUNL()
{
    auto sle = peek(keylet::negativeUNL());
    if (!sle)
        return;

    bool const hasToDisable = sle->isFieldPresent(sfValidatorToDisable);
    bool const hasToReEnable = sle->isFieldPresent(sfValidatorToReEnable);

    if (!hasToDisable && !hasToReEnable)
        return;

    STArray newNUnl;
    if (sle->isFieldPresent(sfDisabledValidators))
    {
        auto const& oldNUnl = sle->getFieldArray(sfDisabledValidators);
        for (auto v : oldNUnl)
        {
            if (hasToReEnable && v.isFieldPresent(sfPublicKey) &&
                v.getFieldVL(sfPublicKey) ==
                    sle->getFieldVL(sfValidatorToReEnable))
                continue;
            newNUnl.push_back(v);
        }
    }

    if (hasToDisable)
    {
        newNUnl.push_back(STObject::makeInnerObject(sfDisabledValidator));
        newNUnl.back().setFieldVL(
            sfPublicKey, sle->getFieldVL(sfValidatorToDisable));
        newNUnl.back().setFieldU32(sfFirstLedgerSequence, seq());
    }

    if (!newNUnl.empty())
    {
        sle->setFieldArray(sfDisabledValidators, newNUnl);
        if (hasToReEnable)
            sle->makeFieldAbsent(sfValidatorToReEnable);
        if (hasToDisable)
            sle->makeFieldAbsent(sfValidatorToDisable);
        rawReplace(sle);
    }
    else
    {
        rawErase(sle);
    }
}

//------------------------------------------------------------------------------
bool
Ledger::walkLedger(beast::Journal j, bool parallel) const
{
    std::vector<SHAMapMissingNode> missingNodes1;
    std::vector<SHAMapMissingNode> missingNodes2;

    if (stateMap_.getHash().isZero() && !info_.accountHash.isZero() &&
        !stateMap_.fetchRoot(SHAMapHash{info_.accountHash}, nullptr))
    {
        missingNodes1.emplace_back(
            SHAMapType::STATE, SHAMapHash{info_.accountHash});
    }
    else
    {
        if (parallel)
            return stateMap_.walkMapParallel(missingNodes1, 32);
        else
            stateMap_.walkMap(missingNodes1, 32);
    }

    if (!missingNodes1.empty())
    {
        if (auto stream = j.info())
        {
            stream << missingNodes1.size() << " missing account node(s)";
            stream << "First: " << missingNodes1[0].what();
        }
    }

    if (txMap_.getHash().isZero() && info_.txHash.isNonZero() &&
        !txMap_.fetchRoot(SHAMapHash{info_.txHash}, nullptr))
    {
        missingNodes2.emplace_back(
            SHAMapType::TRANSACTION, SHAMapHash{info_.txHash});
    }
    else
    {
        txMap_.walkMap(missingNodes2, 32);
    }

    if (!missingNodes2.empty())
    {
        if (auto stream = j.info())
        {
            stream << missingNodes2.size() << " missing transaction node(s)";
            stream << "First: " << missingNodes2[0].what();
        }
    }
    return missingNodes1.empty() && missingNodes2.empty();
}

bool
Ledger::assertSensible(beast::Journal ledgerJ) const
{
    if (info_.hash.isNonZero() && info_.accountHash.isNonZero() &&
        (info_.accountHash == stateMap_.getHash().as_uint256()) &&
        (info_.txHash == txMap_.getHash().as_uint256()))
    {
        return true;
    }

    Json::Value j = getJson({*this, {}});

    j[jss::accountTreeHash] = to_string(info_.accountHash);
    j[jss::transTreeHash] = to_string(info_.txHash);

    JLOG(ledgerJ.fatal()) << "ledger is not sensible" << j;

    UNREACHABLE("ripple::Ledger::assertSensible : ledger is not sensible");

    return false;
}

// update the skip list with the information from our previous ledger
// VFALCO TODO Document this skip list concept
void
Ledger::updateSkipList()
{
    if (info_.seq == 0)  // genesis ledger has no previous ledger
        return;

    std::uint32_t prevIndex = info_.seq - 1;

    // update record of every 256th ledger
    if ((prevIndex & 0xff) == 0)
    {
        auto const k = keylet::skip(prevIndex);
        auto sle = peek(k);
        std::vector<uint256> hashes;

        bool created;
        if (!sle)
        {
            sle = std::make_shared<SLE>(k);
            created = true;
        }
        else
        {
            hashes = static_cast<decltype(hashes)>(sle->getFieldV256(sfHashes));
            created = false;
        }

        XRPL_ASSERT(
            hashes.size() <= 256,
            "ripple::Ledger::updateSkipList : first maximum hashes size");
        hashes.push_back(info_.parentHash);
        sle->setFieldV256(sfHashes, STVector256(hashes));
        sle->setFieldU32(sfLastLedgerSequence, prevIndex);
        if (created)
            rawInsert(sle);
        else
            rawReplace(sle);
    }

    // update record of past 256 ledger
    auto const k = keylet::skip();
    auto sle = peek(k);
    std::vector<uint256> hashes;
    bool created;
    if (!sle)
    {
        sle = std::make_shared<SLE>(k);
        created = true;
    }
    else
    {
        hashes = static_cast<decltype(hashes)>(sle->getFieldV256(sfHashes));
        created = false;
    }
    XRPL_ASSERT(
        hashes.size() <= 256,
        "ripple::Ledger::updateSkipList : second maximum hashes size");
    if (hashes.size() == 256)
        hashes.erase(hashes.begin());
    hashes.push_back(info_.parentHash);
    sle->setFieldV256(sfHashes, STVector256(hashes));
    sle->setFieldU32(sfLastLedgerSequence, prevIndex);
    if (created)
        rawInsert(sle);
    else
        rawReplace(sle);
}

bool
Ledger::isFlagLedger() const
{
    return info_.seq % FLAG_LEDGER_INTERVAL == 0;
}
bool
Ledger::isVotingLedger() const
{
    return (info_.seq + 1) % FLAG_LEDGER_INTERVAL == 0;
}

bool
isFlagLedger(LedgerIndex seq)
{
    return seq % FLAG_LEDGER_INTERVAL == 0;
}

static bool
saveValidatedLedger(
    Application& app,
    std::shared_ptr<Ledger const> const& ledger,
    bool current)
{
    auto j = app.journal("Ledger");
    auto seq = ledger->info().seq;
    if (!app.pendingSaves().startWork(seq))
    {
        // The save was completed synchronously
        JLOG(j.debug()) << "Save aborted";
        return true;
    }

    auto const db = dynamic_cast<SQLiteDatabase*>(&app.getRelationalDatabase());
    if (!db)
        Throw<std::runtime_error>("Failed to get relational database");

    auto const res = db->saveValidatedLedger(ledger, current);

    // Clients can now trust the database for
    // information about this ledger sequence.
    app.pendingSaves().finishWork(seq);
    return res;
}

/** Save, or arrange to save, a fully-validated ledger
    Returns false on error
*/
bool
pendSaveValidated(
    Application& app,
    std::shared_ptr<Ledger const> const& ledger,
    bool isSynchronous,
    bool isCurrent)
{
    if (!app.getHashRouter().setFlags(ledger->info().hash, SF_SAVED))
    {
        // We have tried to save this ledger recently
        auto stream = app.journal("Ledger").debug();
        JLOG(stream) << "Double pend save for " << ledger->info().seq;

        if (!isSynchronous || !app.pendingSaves().pending(ledger->info().seq))
        {
            // Either we don't need it to be finished
            // or it is finished
            return true;
        }
    }

    XRPL_ASSERT(
        ledger->isImmutable(), "ripple::pendSaveValidated : immutable ledger");

    if (!app.pendingSaves().shouldWork(ledger->info().seq, isSynchronous))
    {
        auto stream = app.journal("Ledger").debug();
        JLOG(stream) << "Pend save with seq in pending saves "
                     << ledger->info().seq;

        return true;
    }

    // See if we can use the JobQueue.
    if (!isSynchronous &&
        app.getJobQueue().addJob(
            isCurrent ? jtPUBLEDGER : jtPUBOLDLEDGER,
            std::to_string(ledger->seq()),
            [&app, ledger, isCurrent]() {
                saveValidatedLedger(app, ledger, isCurrent);
            }))
    {
        return true;
    }

    // The JobQueue won't do the Job.  Do the save synchronously.
    return saveValidatedLedger(app, ledger, isCurrent);
}

void
Ledger::unshare() const
{
    stateMap_.unshare();
    txMap_.unshare();
}

void
Ledger::invariants() const
{
    stateMap_.invariants();
    txMap_.invariants();
}
//------------------------------------------------------------------------------

/*
 * Make ledger using info loaded from database.
 *
 * @param LedgerInfo: Ledger information.
 * @param app: Link to the Application.
 * @param acquire: Acquire the ledger if not found locally.
 * @return Shared pointer to the ledger.
 */
std::shared_ptr<Ledger>
loadLedgerHelper(LedgerInfo const& info, Application& app, bool acquire)
{
    bool loaded;
    auto ledger = std::make_shared<Ledger>(
        info,
        loaded,
        acquire,
        app.config(),
        app.getNodeFamily(),
        app.journal("Ledger"));

    if (!loaded)
        ledger.reset();

    return ledger;
}

static void
finishLoadByIndexOrHash(
    std::shared_ptr<Ledger> const& ledger,
    Config const& config,
    beast::Journal j)
{
    if (!ledger)
        return;

    XRPL_ASSERT(
        ledger->info().seq < XRP_LEDGER_EARLIEST_FEES ||
            ledger->read(keylet::fees()),
        "ripple::finishLoadByIndexOrHash : valid ledger fees");
    ledger->setImmutable();

    JLOG(j.trace()) << "Loaded ledger: " << to_string(ledger->info().hash);

    ledger->setFull();
}

std::tuple<std::shared_ptr<Ledger>, std::uint32_t, uint256>
getLatestLedger(Application& app)
{
    const std::optional<LedgerInfo> info =
        app.getRelationalDatabase().getNewestLedgerInfo();
    if (!info)
        return {std::shared_ptr<Ledger>(), {}, {}};
    return {loadLedgerHelper(*info, app, true), info->seq, info->hash};
}

std::shared_ptr<Ledger>
loadByIndex(std::uint32_t ledgerIndex, Application& app, bool acquire)
{
    if (std::optional<LedgerInfo> info =
            app.getRelationalDatabase().getLedgerInfoByIndex(ledgerIndex))
    {
        std::shared_ptr<Ledger> ledger = loadLedgerHelper(*info, app, acquire);
        finishLoadByIndexOrHash(ledger, app.config(), app.journal("Ledger"));
        return ledger;
    }
    return {};
}

std::shared_ptr<Ledger>
loadByHash(uint256 const& ledgerHash, Application& app, bool acquire)
{
    if (std::optional<LedgerInfo> info =
            app.getRelationalDatabase().getLedgerInfoByHash(ledgerHash))
    {
        std::shared_ptr<Ledger> ledger = loadLedgerHelper(*info, app, acquire);
        finishLoadByIndexOrHash(ledger, app.config(), app.journal("Ledger"));
        XRPL_ASSERT(
            !ledger || ledger->info().hash == ledgerHash,
            "ripple::loadByHash : ledger hash match if loaded");
        return ledger;
    }
    return {};
}

}  // namespace ripple<|MERGE_RESOLUTION|>--- conflicted
+++ resolved
@@ -30,10 +30,7 @@
 #include <xrpld/core/SociDB.h>
 #include <xrpld/nodestore/Database.h>
 #include <xrpld/nodestore/detail/DatabaseNodeImp.h>
-<<<<<<< HEAD
-=======
-
->>>>>>> c17676a9
+
 #include <xrpl/basics/Log.h>
 #include <xrpl/basics/contract.h>
 #include <xrpl/beast/utility/instrumentation.h>
@@ -45,10 +42,7 @@
 #include <xrpl/protocol/SecretKey.h>
 #include <xrpl/protocol/digest.h>
 #include <xrpl/protocol/jss.h>
-<<<<<<< HEAD
-=======
-
->>>>>>> c17676a9
+
 #include <utility>
 #include <vector>
 
@@ -62,15 +56,15 @@
     // VFALCO This has to match addRaw in View.h.
     return sha512Half(
         HashPrefix::ledgerMaster,
-        info.seq,
-        static_cast<std::uint64_t>(info.drops.drops()),
+        std::uint32_t(info.seq),
+        std::uint64_t(info.drops.drops()),
         info.parentHash,
         info.txHash,
         info.accountHash,
-        info.parentCloseTime.time_since_epoch().count(),
-        info.closeTime.time_since_epoch().count(),
-        static_cast<std::uint8_t>(info.closeTimeResolution.count()),
-        static_cast<std::uint8_t>(info.closeFlags));
+        std::uint32_t(info.parentCloseTime.time_since_epoch().count()),
+        std::uint32_t(info.closeTime.time_since_epoch().count()),
+        std::uint8_t(info.closeTimeResolution.count()),
+        std::uint8_t(info.closeFlags));
 }
 
 //------------------------------------------------------------------------------
@@ -207,7 +201,8 @@
     {
         auto sle = std::make_shared<SLE>(keylet::fees());
         // Whether featureXRPFees is supported will depend on startup options.
-        if (std::ranges::find(amendments, featureXRPFees) != amendments.end())
+        if (std::find(amendments.begin(), amendments.end(), featureXRPFees) !=
+            amendments.end())
         {
             sle->at(sfBaseFeeDrops) = config.FEES.reference_fee;
             sle->at(sfReserveBaseDrops) = config.FEES.account_reserve;
