--- conflicted
+++ resolved
@@ -18,10 +18,7 @@
 //==============================================================================
 
 #include <xrpld/app/ledger/AcceptedLedger.h>
-<<<<<<< HEAD
-=======
 
->>>>>>> c17676a9
 #include <algorithm>
 
 namespace ripple {
@@ -42,9 +39,12 @@
     transactions_.reserve(256);
     insertAll(ledger->txs);
 
-    std::ranges::sort(transactions_, [](auto const& a, auto const& b) {
-        return a->getTxnSeq() < b->getTxnSeq();
-    });
+    std::sort(
+        transactions_.begin(),
+        transactions_.end(),
+        [](auto const& a, auto const& b) {
+            return a->getTxnSeq() < b->getTxnSeq();
+        });
 }
 
 }  // namespace ripple