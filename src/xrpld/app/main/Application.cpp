//------------------------------------------------------------------------------
/*
    This file is part of rippled: https://github.com/ripple/rippled
    Copyright (c) 2012, 2013 Ripple Labs Inc.

    Permission to use, copy, modify, and/or distribute this software for any
    purpose  with  or without fee is hereby granted, provided that the above
    copyright notice and this permission notice appear in all copies.

    THE  SOFTWARE IS PROVIDED "AS IS" AND THE AUTHOR DISCLAIMS ALL WARRANTIES
    WITH  REGARD  TO  THIS  SOFTWARE  INCLUDING  ALL  IMPLIED  WARRANTIES  OF
    MERCHANTABILITY  AND  FITNESS. IN NO EVENT SHALL THE AUTHOR BE LIABLE FOR
    ANY  SPECIAL ,  DIRECT, INDIRECT, OR CONSEQUENTIAL DAMAGES OR ANY DAMAGES
    WHATSOEVER  RESULTING  FROM  LOSS  OF USE, DATA OR PROFITS, WHETHER IN AN
    ACTION  OF  CONTRACT, NEGLIGENCE OR OTHER TORTIOUS ACTION, ARISING OUT OF
    OR IN CONNECTION WITH THE USE OR PERFORMANCE OF THIS SOFTWARE.
*/
//==============================================================================

#include <xrpld/app/consensus/RCLValidations.h>
#include <xrpld/app/ledger/InboundLedgers.h>
#include <xrpld/app/ledger/InboundTransactions.h>
#include <xrpld/app/ledger/LedgerCleaner.h>
#include <xrpld/app/ledger/LedgerMaster.h>
#include <xrpld/app/ledger/LedgerReplayer.h>
#include <xrpld/app/ledger/LedgerToJson.h>
#include <xrpld/app/ledger/OpenLedger.h>
#include <xrpld/app/ledger/OrderBookDB.h>
#include <xrpld/app/ledger/PendingSaves.h>
#include <xrpld/app/ledger/TransactionMaster.h>
#include <xrpld/app/main/Application.h>
#include <xrpld/app/main/BasicApp.h>
#include <xrpld/app/main/DBInit.h>
#include <xrpld/app/main/GRPCServer.h>
#include <xrpld/app/main/LoadManager.h>
#include <xrpld/app/main/NodeIdentity.h>
#include <xrpld/app/main/NodeStoreScheduler.h>
#include <xrpld/app/main/Tuning.h>
#include <xrpld/app/misc/AmendmentTable.h>
#include <xrpld/app/misc/HashRouter.h>
#include <xrpld/app/misc/LoadFeeTrack.h>
#include <xrpld/app/misc/NetworkOPs.h>
#include <xrpld/app/misc/SHAMapStore.h>
#include <xrpld/app/misc/TxQ.h>
#include <xrpld/app/misc/ValidatorKeys.h>
#include <xrpld/app/misc/ValidatorSite.h>
#include <xrpld/app/paths/PathRequests.h>
#include <xrpld/app/rdb/RelationalDatabase.h>
#include <xrpld/app/rdb/Wallet.h>
#include <xrpld/app/tx/apply.h>
#include <xrpld/core/DatabaseCon.h>
#include <xrpld/nodestore/DummyScheduler.h>
#include <xrpld/overlay/Cluster.h>
#include <xrpld/overlay/PeerReservationTable.h>
#include <xrpld/overlay/PeerSet.h>
#include <xrpld/overlay/make_Overlay.h>
#include <xrpld/perflog/PerfLog.h>
#include <xrpld/rpc/detail/RPCHelpers.h>
#include <xrpld/shamap/NodeFamily.h>
#include <xrpl/basics/ByteUtilities.h>
#include <xrpl/basics/ResolverAsio.h>
#include <xrpl/basics/random.h>
#include <xrpl/basics/safe_cast.h>
#include <xrpl/beast/asio/io_latency_probe.h>
#include <xrpl/beast/core/LexicalCast.h>
#include <xrpl/crypto/csprng.h>
#include <xrpl/json/json_reader.h>
#include <xrpl/protocol/BuildInfo.h>
#include <xrpl/protocol/Feature.h>
#include <xrpl/protocol/Protocol.h>
#include <xrpl/protocol/STParsedJSON.h>
#include <xrpl/resource/Fees.h>

#include <boost/algorithm/string/predicate.hpp>
#include <boost/asio/steady_timer.hpp>
#include <boost/system/error_code.hpp>

#include <date/date.h>

#include <chrono>
#include <condition_variable>
#include <cstring>
#include <iostream>
#include <limits>
#include <mutex>
#include <optional>
#include <sstream>
#include <utility>
#include <variant>

namespace ripple {

// VFALCO TODO Move the function definitions into the class declaration
class ApplicationImp : public Application, public BasicApp
{
private:
    class io_latency_sampler
    {
    private:
        beast::insight::Event m_event;
        beast::Journal m_journal;
        beast::io_latency_probe<std::chrono::steady_clock> m_probe;
        std::atomic<std::chrono::milliseconds> lastSample_;

    public:
        io_latency_sampler(
            beast::insight::Event ev,
            beast::Journal journal,
            std::chrono::milliseconds interval,
            boost::asio::io_service& ios)
            : m_event(ev)
            , m_journal(journal)
            , m_probe(interval, ios)
            , lastSample_{}
        {
        }

        void
        start()
        {
            m_probe.sample(std::ref(*this));
        }

        template <class Duration>
        void
        operator()(Duration const& elapsed)
        {
            using namespace std::chrono;
            auto const lastSample = ceil<milliseconds>(elapsed);

            lastSample_ = lastSample;

            if (lastSample >= 10ms)
                m_event.notify(lastSample);
            if (lastSample >= 500ms)
            {
                JLOG(m_journal.warn())
                    << "io_service latency = " << lastSample.count();
            }
        }

        std::chrono::milliseconds
        get() const
        {
            return lastSample_.load();
        }

        void
        cancel()
        {
            m_probe.cancel();
        }

        void
        cancel_async()
        {
            m_probe.cancel_async();
        }
    };

public:
    std::unique_ptr<Config> config_;
    std::unique_ptr<Logs> logs_;
    std::unique_ptr<TimeKeeper> timeKeeper_;

    std::uint64_t const instanceCookie_;

    beast::Journal m_journal;
    std::unique_ptr<perf::PerfLog> perfLog_;
    Application::MutexType m_masterMutex;

    // Required by the SHAMapStore
    TransactionMaster m_txMaster;

    std::unique_ptr<CollectorManager> m_collectorManager;
    std::unique_ptr<JobQueue> m_jobQueue;
    NodeStoreScheduler m_nodeStoreScheduler;
    std::unique_ptr<SHAMapStore> m_shaMapStore;
    PendingSaves pendingSaves_;
    std::optional<OpenLedger> openLedger_;

    NodeCache m_tempNodeCache;
    CachedSLEs cachedSLEs_;
    std::optional<std::pair<PublicKey, SecretKey>> nodeIdentity_;
    ValidatorKeys const validatorKeys_;

    std::unique_ptr<Resource::Manager> m_resourceManager;

    std::unique_ptr<NodeStore::Database> m_nodeStore;
    NodeFamily nodeFamily_;
    // VFALCO TODO Make OrderBookDB abstract
    OrderBookDB m_orderBookDB;
    std::unique_ptr<PathRequests> m_pathRequests;
    std::unique_ptr<LedgerMaster> m_ledgerMaster;
    std::unique_ptr<LedgerCleaner> ledgerCleaner_;
    std::unique_ptr<InboundLedgers> m_inboundLedgers;
    std::unique_ptr<InboundTransactions> m_inboundTransactions;
    std::unique_ptr<LedgerReplayer> m_ledgerReplayer;
    TaggedCache<uint256, AcceptedLedger> m_acceptedLedgerCache;
    std::unique_ptr<NetworkOPs> m_networkOPs;
    std::unique_ptr<Cluster> cluster_;
    std::unique_ptr<PeerReservationTable> peerReservations_;
    std::unique_ptr<ManifestCache> validatorManifests_;
    std::unique_ptr<ManifestCache> publisherManifests_;
    std::unique_ptr<ValidatorList> validators_;
    std::unique_ptr<ValidatorSite> validatorSites_;
    std::unique_ptr<ServerHandler> serverHandler_;
    std::unique_ptr<AmendmentTable> m_amendmentTable;
    std::unique_ptr<LoadFeeTrack> mFeeTrack;
    std::unique_ptr<HashRouter> hashRouter_;
    RCLValidations mValidations;
    std::unique_ptr<LoadManager> m_loadManager;
    std::unique_ptr<TxQ> txQ_;
    ClosureCounter<void, boost::system::error_code const&> waitHandlerCounter_;
    boost::asio::steady_timer sweepTimer_;
    boost::asio::steady_timer entropyTimer_;

    std::unique_ptr<RelationalDatabase> mRelationalDatabase;
    std::unique_ptr<DatabaseCon> mWalletDB;
    std::unique_ptr<Overlay> overlay_;
    std::optional<uint256> trapTxID_;

    boost::asio::signal_set m_signals;

    // Once we get C++20, we could use `std::atomic_flag` for `isTimeToStop`
    // and eliminate the need for the condition variable and the mutex.
    std::condition_variable stoppingCondition_;
    mutable std::mutex stoppingMutex_;
    std::atomic<bool> isTimeToStop = false;

    std::atomic<bool> checkSigs_;

    std::unique_ptr<ResolverAsio> m_resolver;

    io_latency_sampler m_io_latency_sampler;

    std::unique_ptr<GRPCServer> grpcServer_;

    //--------------------------------------------------------------------------

    static std::size_t
    numberOfThreads(Config const& config)
    {
#if RIPPLE_SINGLE_IO_SERVICE_THREAD
        return 1;
#else

        if (config.IO_WORKERS > 0)
            return config.IO_WORKERS;

        auto const cores = std::thread::hardware_concurrency();

        // Use a single thread when running on under-provisioned systems
        // or if we are configured to use minimal resources.
        if ((cores == 1) || ((config.NODE_SIZE == 0) && (cores == 2)))
            return 1;

        // Otherwise, prefer two threads.
        return 2;
#endif
    }

    //--------------------------------------------------------------------------

    ApplicationImp(
        std::unique_ptr<Config> config,
        std::unique_ptr<Logs> logs,
        std::unique_ptr<TimeKeeper> timeKeeper)
        : BasicApp(numberOfThreads(*config))
        , config_(std::move(config))
        , logs_(std::move(logs))
        , timeKeeper_(std::move(timeKeeper))
        , instanceCookie_(
              1 +
              rand_int(
                  crypto_prng(),
                  std::numeric_limits<std::uint64_t>::max() - 1))
        , m_journal(logs_->journal("Application"))

        // PerfLog must be started before any other threads are launched.
        , perfLog_(perf::make_PerfLog(
              perf::setup_PerfLog(
                  config_->section("perf"),
                  config_->CONFIG_DIR),
              *this,
              logs_->journal("PerfLog"),
              [this] { signalStop(); }))

        , m_txMaster(*this)

        , m_collectorManager(make_CollectorManager(
              config_->section(SECTION_INSIGHT),
              logs_->journal("Collector")))

        , m_jobQueue(std::make_unique<JobQueue>(
              [](std::unique_ptr<Config> const& config) {
                  if (config->standalone() && !config->FORCE_MULTI_THREAD)
                      return 1;

                  if (config->WORKERS)
                      return config->WORKERS;

                  auto count =
                      static_cast<int>(std::thread::hardware_concurrency());

                  // Be more aggressive about the number of threads to use
                  // for the job queue if the server is configured as "large"
                  // or "huge" if there are enough cores.
                  if (config->NODE_SIZE >= 4 && count >= 16)
                      count = 6 + std::min(count, 8);
                  else if (config->NODE_SIZE >= 3 && count >= 8)
                      count = 4 + std::min(count, 6);
                  else
                      count = 2 + std::min(count, 4);

                  return count;
              }(config_),
              m_collectorManager->group("jobq"),
              logs_->journal("JobQueue"),
              *logs_,
              *perfLog_))

        , m_nodeStoreScheduler(*m_jobQueue)

        , m_shaMapStore(make_SHAMapStore(
              *this,
              m_nodeStoreScheduler,
              logs_->journal("SHAMapStore")))

        , m_tempNodeCache(
              "NodeCache",
              16384,
              std::chrono::seconds{90},
              stopwatch(),
              logs_->journal("TaggedCache"))

        , cachedSLEs_(
              "Cached SLEs",
              0,
              std::chrono::minutes(1),
              stopwatch(),
              logs_->journal("CachedSLEs"))

        , validatorKeys_(*config_, m_journal)

        , m_resourceManager(Resource::make_Manager(
              m_collectorManager->collector(),
              logs_->journal("Resource")))

        , m_nodeStore(m_shaMapStore->makeNodeStore(
              config_->PREFETCH_WORKERS > 0 ? config_->PREFETCH_WORKERS : 4))

        , nodeFamily_(*this, *m_collectorManager)

        , m_orderBookDB(*this)

        , m_pathRequests(std::make_unique<PathRequests>(
              *this,
              logs_->journal("PathRequest"),
              m_collectorManager->collector()))

        , m_ledgerMaster(std::make_unique<LedgerMaster>(
              *this,
              stopwatch(),
              m_collectorManager->collector(),
              logs_->journal("LedgerMaster")))

        , ledgerCleaner_(
              make_LedgerCleaner(*this, logs_->journal("LedgerCleaner")))

        // VFALCO NOTE must come before NetworkOPs to prevent a crash due
        //             to dependencies in the destructor.
        //
        , m_inboundLedgers(make_InboundLedgers(
              *this,
              stopwatch(),
              m_collectorManager->collector()))

        , m_inboundTransactions(make_InboundTransactions(
              *this,
              m_collectorManager->collector(),
              [this](std::shared_ptr<SHAMap> const& set, bool fromAcquire) {
                  gotTXSet(set, fromAcquire);
              }))

        , m_ledgerReplayer(std::make_unique<LedgerReplayer>(
              *this,
              *m_inboundLedgers,
              make_PeerSetBuilder(*this)))

        , m_acceptedLedgerCache(
              "AcceptedLedger",
              4,
              std::chrono::minutes{1},
              stopwatch(),
              logs_->journal("TaggedCache"))

        , m_networkOPs(make_NetworkOPs(
              *this,
              stopwatch(),
              config_->standalone(),
              config_->NETWORK_QUORUM,
              config_->START_VALID,
              *m_jobQueue,
              *m_ledgerMaster,
              validatorKeys_,
              get_io_service(),
              logs_->journal("NetworkOPs"),
              m_collectorManager->collector()))

        , cluster_(std::make_unique<Cluster>(logs_->journal("Overlay")))

        , peerReservations_(std::make_unique<PeerReservationTable>(
              logs_->journal("PeerReservationTable")))

        , validatorManifests_(
              std::make_unique<ManifestCache>(logs_->journal("ManifestCache")))

        , publisherManifests_(
              std::make_unique<ManifestCache>(logs_->journal("ManifestCache")))

        , validators_(std::make_unique<ValidatorList>(
              *validatorManifests_,
              *publisherManifests_,
              *timeKeeper_,
              config_->legacy("database_path"),
              logs_->journal("ValidatorList"),
              config_->VALIDATION_QUORUM))

        , validatorSites_(std::make_unique<ValidatorSite>(*this))

        , serverHandler_(make_ServerHandler(
              *this,
              get_io_service(),
              *m_jobQueue,
              *m_networkOPs,
              *m_resourceManager,
              *m_collectorManager))

        , mFeeTrack(
              std::make_unique<LoadFeeTrack>(logs_->journal("LoadManager")))

        , hashRouter_(std::make_unique<HashRouter>(
              stopwatch(),
              HashRouter::getDefaultHoldTime()))

        , mValidations(
              ValidationParms(),
              stopwatch(),
              *this,
              logs_->journal("Validations"))

        , m_loadManager(make_LoadManager(*this, logs_->journal("LoadManager")))

        , txQ_(
              std::make_unique<TxQ>(setup_TxQ(*config_), logs_->journal("TxQ")))

        , sweepTimer_(get_io_service())

        , entropyTimer_(get_io_service())

        , m_signals(get_io_service())

        , checkSigs_(true)

        , m_resolver(
              ResolverAsio::New(get_io_service(), logs_->journal("Resolver")))

        , m_io_latency_sampler(
              m_collectorManager->collector()->make_event("ios_latency"),
              logs_->journal("Application"),
              std::chrono::milliseconds(100),
              get_io_service())
        , grpcServer_(std::make_unique<GRPCServer>(*this))
    {
        initAccountIdCache(config_->getValueFor(SizedItem::accountIdCacheSize));

        add(m_resourceManager.get());

        //
        // VFALCO - READ THIS!
        //
        //  Do not start threads, open sockets, or do any sort of "real work"
        //  inside the constructor. Put it in start instead. Or if you must,
        //  put it in setup (but everything in setup should be moved to start
        //  anyway.
        //
        //  The reason is that the unit tests require an Application object to
        //  be created. But we don't actually start all the threads, sockets,
        //  and services when running the unit tests. Therefore anything which
        //  needs to be stopped will not get stopped correctly if it is
        //  started in this constructor.
        //

        add(ledgerCleaner_.get());
    }

    //--------------------------------------------------------------------------

    bool
    setup(boost::program_options::variables_map const& cmdline) override;
    void
    start(bool withTimers) override;
    void
    run() override;
    void
    signalStop(std::string msg = "") override;
    bool
    checkSigs() const override;
    void
    checkSigs(bool) override;
    bool
    isStopping() const override;
    int
    fdRequired() const override;

    //--------------------------------------------------------------------------

    std::uint64_t
    instanceID() const override
    {
        return instanceCookie_;
    }

    Logs&
    logs() override
    {
        return *logs_;
    }

    Config&
    config() override
    {
        return *config_;
    }

    CollectorManager&
    getCollectorManager() override
    {
        return *m_collectorManager;
    }

    Family&
    getNodeFamily() override
    {
        return nodeFamily_;
    }

    TimeKeeper&
    timeKeeper() override
    {
        return *timeKeeper_;
    }

    JobQueue&
    getJobQueue() override
    {
        return *m_jobQueue;
    }

    std::pair<PublicKey, SecretKey> const&
    nodeIdentity() override
    {
        if (nodeIdentity_)
            return *nodeIdentity_;

        LogicError(
            "Accessing Application::nodeIdentity() before it is initialized.");
    }

    std::optional<PublicKey const>
    getValidationPublicKey() const override
    {
        if (!validatorKeys_.keys)
            return {};

        return validatorKeys_.keys->publicKey;
    }

    NetworkOPs&
    getOPs() override
    {
        return *m_networkOPs;
    }

    virtual ServerHandler&
    getServerHandler() override
    {
        XRPL_ASSERT(
            "ripple::ApplicationImp::getServerHandler : non-null server handle",
            serverHandler_);
        return *serverHandler_;
    }

    boost::asio::io_service&
    getIOService() override
    {
        return get_io_service();
    }

    std::chrono::milliseconds
    getIOLatency() override
    {
        return m_io_latency_sampler.get();
    }

    LedgerMaster&
    getLedgerMaster() override
    {
        return *m_ledgerMaster;
    }

    LedgerCleaner&
    getLedgerCleaner() override
    {
        return *ledgerCleaner_;
    }

    LedgerReplayer&
    getLedgerReplayer() override
    {
        return *m_ledgerReplayer;
    }

    InboundLedgers&
    getInboundLedgers() override
    {
        return *m_inboundLedgers;
    }

    InboundTransactions&
    getInboundTransactions() override
    {
        return *m_inboundTransactions;
    }

    TaggedCache<uint256, AcceptedLedger>&
    getAcceptedLedgerCache() override
    {
        return m_acceptedLedgerCache;
    }

    void
    gotTXSet(std::shared_ptr<SHAMap> const& set, bool fromAcquire)
    {
        if (set)
            m_networkOPs->mapComplete(set, fromAcquire);
    }

    TransactionMaster&
    getMasterTransaction() override
    {
        return m_txMaster;
    }

    perf::PerfLog&
    getPerfLog() override
    {
        return *perfLog_;
    }

    NodeCache&
    getTempNodeCache() override
    {
        return m_tempNodeCache;
    }

    NodeStore::Database&
    getNodeStore() override
    {
        return *m_nodeStore;
    }

    Application::MutexType&
    getMasterMutex() override
    {
        return m_masterMutex;
    }

    LoadManager&
    getLoadManager() override
    {
        return *m_loadManager;
    }

    Resource::Manager&
    getResourceManager() override
    {
        return *m_resourceManager;
    }

    OrderBookDB&
    getOrderBookDB() override
    {
        return m_orderBookDB;
    }

    PathRequests&
    getPathRequests() override
    {
        return *m_pathRequests;
    }

    CachedSLEs&
    cachedSLEs() override
    {
        return cachedSLEs_;
    }

    AmendmentTable&
    getAmendmentTable() override
    {
        return *m_amendmentTable;
    }

    LoadFeeTrack&
    getFeeTrack() override
    {
        return *mFeeTrack;
    }

    HashRouter&
    getHashRouter() override
    {
        return *hashRouter_;
    }

    RCLValidations&
    getValidations() override
    {
        return mValidations;
    }

    ValidatorList&
    validators() override
    {
        return *validators_;
    }

    ValidatorSite&
    validatorSites() override
    {
        return *validatorSites_;
    }

    ManifestCache&
    validatorManifests() override
    {
        return *validatorManifests_;
    }

    ManifestCache&
    publisherManifests() override
    {
        return *publisherManifests_;
    }

    Cluster&
    cluster() override
    {
        return *cluster_;
    }

    PeerReservationTable&
    peerReservations() override
    {
        return *peerReservations_;
    }

    SHAMapStore&
    getSHAMapStore() override
    {
        return *m_shaMapStore;
    }

    PendingSaves&
    pendingSaves() override
    {
        return pendingSaves_;
    }

    OpenLedger&
    openLedger() override
    {
        return *openLedger_;
    }

    OpenLedger const&
    openLedger() const override
    {
        return *openLedger_;
    }

    Overlay&
    overlay() override
    {
        XRPL_ASSERT(
            "ripple::ApplicationImp::overlay : non-null overlay", overlay_);
        return *overlay_;
    }

    TxQ&
    getTxQ() override
    {
        XRPL_ASSERT(
            "ripple::ApplicationImp::getTxQ : non-null transaction queue",
            txQ_.get() != nullptr);
        return *txQ_;
    }

    RelationalDatabase&
    getRelationalDatabase() override
    {
        XRPL_ASSERT(
            "ripple::ApplicationImp::getRelationalDatabase : non-null "
            "relational database",
            mRelationalDatabase.get() != nullptr);
        return *mRelationalDatabase;
    }

    DatabaseCon&
    getWalletDB() override
    {
        XRPL_ASSERT(
            "ripple::ApplicationImp::getWalletDB : non-null wallet database",
            mWalletDB.get() != nullptr);
        return *mWalletDB;
    }

<<<<<<< HEAD
    ReportingETL&
    getReportingETL() override
    {
        XRPL_ASSERT(
            "ripple::ApplicationImp::getReportingETL : non-null reporting ETL",
            reportingETL_.get() != nullptr);
        return *reportingETL_;
    }

=======
>>>>>>> 9a6af9c4
    bool
    serverOkay(std::string& reason) override;

    beast::Journal
    journal(std::string const& name) override;

    //--------------------------------------------------------------------------

    bool
    initRelationalDatabase()
    {
        XRPL_ASSERT(
            "ripple::ApplicationImp::initRelationalDatabase : null wallet "
            "database",
            mWalletDB.get() == nullptr);

        try
        {
            mRelationalDatabase =
                RelationalDatabase::init(*this, *config_, *m_jobQueue);

            // wallet database
            auto setup = setup_DatabaseCon(*config_, m_journal);
            setup.useGlobalPragma = false;

            mWalletDB = makeWalletDB(setup, m_journal);
        }
        catch (std::exception const& e)
        {
            JLOG(m_journal.fatal())
                << "Failed to initialize SQL databases: " << e.what();
            return false;
        }

        return true;
    }

    bool
    initNodeStore()
    {
        if (config_->doImport)
        {
            auto j = logs_->journal("NodeObject");
            NodeStore::DummyScheduler dummyScheduler;
            std::unique_ptr<NodeStore::Database> source =
                NodeStore::Manager::instance().make_Database(
                    megabytes(config_->getValueFor(
                        SizedItem::burstSize, std::nullopt)),
                    dummyScheduler,
                    0,
                    config_->section(ConfigSection::importNodeDatabase()),
                    j);

            JLOG(j.warn()) << "Starting node import from '" << source->getName()
                           << "' to '" << m_nodeStore->getName() << "'.";

            using namespace std::chrono;
            auto const start = steady_clock::now();

            m_nodeStore->importDatabase(*source);

            auto const elapsed =
                duration_cast<seconds>(steady_clock::now() - start);
            JLOG(j.warn()) << "Node import from '" << source->getName()
                           << "' took " << elapsed.count() << " seconds.";
        }

        return true;
    }

    //--------------------------------------------------------------------------
    //
    // PropertyStream
    //

    void
    onWrite(beast::PropertyStream::Map& stream) override
    {
    }

    //--------------------------------------------------------------------------

    void
    setSweepTimer()
    {
        // Only start the timer if waitHandlerCounter_ is not yet joined.
        if (auto optionalCountedHandler = waitHandlerCounter_.wrap(
                [this](boost::system::error_code const& e) {
                    if (e.value() == boost::system::errc::success)
                    {
                        m_jobQueue->addJob(
                            jtSWEEP, "sweep", [this]() { doSweep(); });
                    }
                    // Recover as best we can if an unexpected error occurs.
                    if (e.value() != boost::system::errc::success &&
                        e.value() != boost::asio::error::operation_aborted)
                    {
                        // Try again later and hope for the best.
                        JLOG(m_journal.error())
                            << "Sweep timer got error '" << e.message()
                            << "'.  Restarting timer.";
                        setSweepTimer();
                    }
                }))
        {
            using namespace std::chrono;
            sweepTimer_.expires_from_now(
                seconds{config_->SWEEP_INTERVAL.value_or(
                    config_->getValueFor(SizedItem::sweepInterval))});
            sweepTimer_.async_wait(std::move(*optionalCountedHandler));
        }
    }

    void
    setEntropyTimer()
    {
        // Only start the timer if waitHandlerCounter_ is not yet joined.
        if (auto optionalCountedHandler = waitHandlerCounter_.wrap(
                [this](boost::system::error_code const& e) {
                    if (e.value() == boost::system::errc::success)
                    {
                        crypto_prng().mix_entropy();
                        setEntropyTimer();
                    }
                    // Recover as best we can if an unexpected error occurs.
                    if (e.value() != boost::system::errc::success &&
                        e.value() != boost::asio::error::operation_aborted)
                    {
                        // Try again later and hope for the best.
                        JLOG(m_journal.error())
                            << "Entropy timer got error '" << e.message()
                            << "'.  Restarting timer.";
                        setEntropyTimer();
                    }
                }))
        {
            using namespace std::chrono_literals;
            entropyTimer_.expires_from_now(5min);
            entropyTimer_.async_wait(std::move(*optionalCountedHandler));
        }
    }

    void
    doSweep()
    {
        if (!config_->standalone() &&
            !getRelationalDatabase().transactionDbHasSpace(*config_))
        {
            signalStop();
        }

        // VFALCO NOTE Does the order of calls matter?
        // VFALCO TODO fix the dependency inversion using an observer,
        //         have listeners register for "onSweep ()" notification.

        {
            std::shared_ptr<FullBelowCache const> const fullBelowCache =
                nodeFamily_.getFullBelowCache();

            std::shared_ptr<TreeNodeCache const> const treeNodeCache =
                nodeFamily_.getTreeNodeCache();

            std::size_t const oldFullBelowSize = fullBelowCache->size();
            std::size_t const oldTreeNodeSize = treeNodeCache->size();

            nodeFamily_.sweep();

            JLOG(m_journal.debug())
                << "NodeFamily::FullBelowCache sweep.  Size before: "
                << oldFullBelowSize
                << "; size after: " << fullBelowCache->size();

            JLOG(m_journal.debug())
                << "NodeFamily::TreeNodeCache sweep.  Size before: "
                << oldTreeNodeSize << "; size after: " << treeNodeCache->size();
        }
        {
            TaggedCache<uint256, Transaction> const& masterTxCache =
                getMasterTransaction().getCache();

            std::size_t const oldMasterTxSize = masterTxCache.size();

            getMasterTransaction().sweep();

            JLOG(m_journal.debug())
                << "MasterTransaction sweep.  Size before: " << oldMasterTxSize
                << "; size after: " << masterTxCache.size();
        }
        {
            // Does not appear to have an associated cache.
            getNodeStore().sweep();
        }
        {
            std::size_t const oldLedgerMasterCacheSize =
                getLedgerMaster().getFetchPackCacheSize();

            getLedgerMaster().sweep();

            JLOG(m_journal.debug())
                << "LedgerMaster sweep.  Size before: "
                << oldLedgerMasterCacheSize << "; size after: "
                << getLedgerMaster().getFetchPackCacheSize();
        }
        {
            // NodeCache == TaggedCache<SHAMapHash, Blob>
            std::size_t const oldTempNodeCacheSize = getTempNodeCache().size();

            getTempNodeCache().sweep();

            JLOG(m_journal.debug())
                << "TempNodeCache sweep.  Size before: " << oldTempNodeCacheSize
                << "; size after: " << getTempNodeCache().size();
        }
        {
            std::size_t const oldCurrentCacheSize =
                getValidations().sizeOfCurrentCache();
            std::size_t const oldSizeSeqEnforcesSize =
                getValidations().sizeOfSeqEnforcersCache();
            std::size_t const oldByLedgerSize =
                getValidations().sizeOfByLedgerCache();
            std::size_t const oldBySequenceSize =
                getValidations().sizeOfBySequenceCache();

            getValidations().expire(m_journal);

            JLOG(m_journal.debug())
                << "Validations Current expire.  Size before: "
                << oldCurrentCacheSize
                << "; size after: " << getValidations().sizeOfCurrentCache();

            JLOG(m_journal.debug())
                << "Validations SeqEnforcer expire.  Size before: "
                << oldSizeSeqEnforcesSize << "; size after: "
                << getValidations().sizeOfSeqEnforcersCache();

            JLOG(m_journal.debug())
                << "Validations ByLedger expire.  Size before: "
                << oldByLedgerSize
                << "; size after: " << getValidations().sizeOfByLedgerCache();

            JLOG(m_journal.debug())
                << "Validations BySequence expire.  Size before: "
                << oldBySequenceSize
                << "; size after: " << getValidations().sizeOfBySequenceCache();
        }
        {
            std::size_t const oldInboundLedgersSize =
                getInboundLedgers().cacheSize();

            getInboundLedgers().sweep();

            JLOG(m_journal.debug())
                << "InboundLedgers sweep.  Size before: "
                << oldInboundLedgersSize
                << "; size after: " << getInboundLedgers().cacheSize();
        }
        {
            size_t const oldTasksSize = getLedgerReplayer().tasksSize();
            size_t const oldDeltasSize = getLedgerReplayer().deltasSize();
            size_t const oldSkipListsSize = getLedgerReplayer().skipListsSize();

            getLedgerReplayer().sweep();

            JLOG(m_journal.debug())
                << "LedgerReplayer tasks sweep.  Size before: " << oldTasksSize
                << "; size after: " << getLedgerReplayer().tasksSize();

            JLOG(m_journal.debug())
                << "LedgerReplayer deltas sweep.  Size before: "
                << oldDeltasSize
                << "; size after: " << getLedgerReplayer().deltasSize();

            JLOG(m_journal.debug())
                << "LedgerReplayer skipLists sweep.  Size before: "
                << oldSkipListsSize
                << "; size after: " << getLedgerReplayer().skipListsSize();
        }
        {
            std::size_t const oldAcceptedLedgerSize =
                m_acceptedLedgerCache.size();

            m_acceptedLedgerCache.sweep();

            JLOG(m_journal.debug())
                << "AcceptedLedgerCache sweep.  Size before: "
                << oldAcceptedLedgerSize
                << "; size after: " << m_acceptedLedgerCache.size();
        }
        {
            std::size_t const oldCachedSLEsSize = cachedSLEs_.size();

            cachedSLEs_.sweep();

            JLOG(m_journal.debug())
                << "CachedSLEs sweep.  Size before: " << oldCachedSLEsSize
                << "; size after: " << cachedSLEs_.size();
        }

        // Set timer to do another sweep later.
        setSweepTimer();
    }

    LedgerIndex
    getMaxDisallowedLedger() override
    {
        return maxDisallowedLedger_;
    }

    virtual const std::optional<uint256>&
    trapTxID() const override
    {
        return trapTxID_;
    }

private:
    // For a newly-started validator, this is the greatest persisted ledger
    // and new validations must be greater than this.
    std::atomic<LedgerIndex> maxDisallowedLedger_{0};

    void
    startGenesisLedger();

    std::shared_ptr<Ledger>
    getLastFullLedger();

    std::shared_ptr<Ledger>
    loadLedgerFromFile(std::string const& ledgerID);

    bool
    loadOldLedger(
        std::string const& ledgerID,
        bool replay,
        bool isFilename,
        std::optional<uint256> trapTxID);

    void
    setMaxDisallowedLedger();
};

//------------------------------------------------------------------------------

// TODO Break this up into smaller, more digestible initialization segments.
bool
ApplicationImp::setup(boost::program_options::variables_map const& cmdline)
{
    // We want to intercept CTRL-C and the standard termination signal SIGTERM
    // and terminate the process. This handler will NEVER be invoked twice.
    //
    // Note that async_wait is "one-shot": for each call, the handler will be
    // invoked exactly once, either when one of the registered signals in the
    // signal set occurs or the signal set is cancelled. Subsequent signals are
    // effectively ignored (technically, they are queued up, waiting for a call
    // to async_wait).
    m_signals.add(SIGINT);
    m_signals.add(SIGTERM);
    m_signals.async_wait(
        [this](boost::system::error_code const& ec, int signum) {
            // Indicates the signal handler has been aborted; do nothing
            if (ec == boost::asio::error::operation_aborted)
                return;

            JLOG(m_journal.info()) << "Received signal " << signum;

            if (signum == SIGTERM || signum == SIGINT)
                signalStop();
        });

    auto debug_log = config_->getDebugLogFile();

    if (!debug_log.empty())
    {
        // Let debug messages go to the file but only WARNING or higher to
        // regular output (unless verbose)

        if (!logs_->open(debug_log))
            std::cerr << "Can't open log file " << debug_log << '\n';

        using namespace beast::severities;
        if (logs_->threshold() > kDebug)
            logs_->threshold(kDebug);
    }

    JLOG(m_journal.info()) << "Process starting: "
                           << BuildInfo::getFullVersionString()
                           << ", Instance Cookie: " << instanceCookie_;

    if (numberOfThreads(*config_) < 2)
    {
        JLOG(m_journal.warn()) << "Limited to a single I/O service thread by "
                                  "system configuration.";
    }

    // Optionally turn off logging to console.
    logs_->silent(config_->silent());

    if (!initRelationalDatabase() || !initNodeStore())
        return false;

    if (!peerReservations_->load(getWalletDB()))
    {
        JLOG(m_journal.fatal()) << "Cannot find peer reservations!";
        return false;
    }

    if (validatorKeys_.keys)
        setMaxDisallowedLedger();

    // Configure the amendments the server supports
    {
        auto const supported = []() {
            auto const& amendments = detail::supportedAmendments();
            std::vector<AmendmentTable::FeatureInfo> supported;
            supported.reserve(amendments.size());
            for (auto const& [a, vote] : amendments)
            {
                auto const f = ripple::getRegisteredFeature(a);
                XRPL_ASSERT(
                    "ripple::ApplicationImp::setup : registered feature", f);
                if (f)
                    supported.emplace_back(a, *f, vote);
            }
            return supported;
        }();
        Section const& downVoted = config_->section(SECTION_VETO_AMENDMENTS);

        Section const& upVoted = config_->section(SECTION_AMENDMENTS);

        m_amendmentTable = make_AmendmentTable(
            *this,
            config().AMENDMENT_MAJORITY_TIME,
            supported,
            upVoted,
            downVoted,
            logs_->journal("Amendments"));
    }

    Pathfinder::initPathTable();

    auto const startUp = config_->START_UP;
    JLOG(m_journal.debug()) << "startUp: " << startUp;
    if (startUp == Config::FRESH)
    {
        JLOG(m_journal.info()) << "Starting new Ledger";

        startGenesisLedger();
    }
    else if (
        startUp == Config::LOAD || startUp == Config::LOAD_FILE ||
        startUp == Config::REPLAY)
    {
        JLOG(m_journal.info()) << "Loading specified Ledger";

        if (!loadOldLedger(
                config_->START_LEDGER,
                startUp == Config::REPLAY,
                startUp == Config::LOAD_FILE,
                config_->TRAP_TX_HASH))
        {
            JLOG(m_journal.error())
                << "The specified ledger could not be loaded.";
            if (config_->FAST_LOAD)
            {
                // Fall back to syncing from the network, such as
                // when there's no existing data.
                startGenesisLedger();
            }
            else
            {
                return false;
            }
        }
    }
    else if (startUp == Config::NETWORK)
    {
        // This should probably become the default once we have a stable
        // network.
        if (!config_->standalone())
            m_networkOPs->setNeedNetworkLedger();

        startGenesisLedger();
    }
    else
    {
        startGenesisLedger();
    }

    if (auto const& forcedRange = config().FORCED_LEDGER_RANGE_PRESENT)
    {
        m_ledgerMaster->setLedgerRangePresent(
            forcedRange->first, forcedRange->second);
    }

    m_orderBookDB.setup(getLedgerMaster().getCurrentLedger());

    nodeIdentity_ = getNodeIdentity(*this, cmdline);

    if (!cluster_->load(config().section(SECTION_CLUSTER_NODES)))
    {
        JLOG(m_journal.fatal()) << "Invalid entry in cluster configuration.";
        return false;
    }

    {
        if (validatorKeys_.configInvalid())
            return false;

        if (!validatorManifests_->load(
                getWalletDB(),
                "ValidatorManifests",
                validatorKeys_.manifest,
                config().section(SECTION_VALIDATOR_KEY_REVOCATION).values()))
        {
            JLOG(m_journal.fatal()) << "Invalid configured validator manifest.";
            return false;
        }

        publisherManifests_->load(getWalletDB(), "PublisherManifests");

        // It is possible to have a valid ValidatorKeys object without
        // setting the signingKey or masterKey. This occurs if the
        // configuration file does not have either
        // SECTION_VALIDATOR_TOKEN or SECTION_VALIDATION_SEED section.

        // masterKey for the configuration-file specified validator keys
        std::optional<PublicKey> localSigningKey;
        if (validatorKeys_.keys)
            localSigningKey = validatorKeys_.keys->publicKey;

        // Setup trusted validators
        if (!validators_->load(
                localSigningKey,
                config().section(SECTION_VALIDATORS).values(),
                config().section(SECTION_VALIDATOR_LIST_KEYS).values()))
        {
            JLOG(m_journal.fatal())
                << "Invalid entry in validator configuration.";
            return false;
        }
    }

    if (!validatorSites_->load(
            config().section(SECTION_VALIDATOR_LIST_SITES).values()))
    {
        JLOG(m_journal.fatal())
            << "Invalid entry in [" << SECTION_VALIDATOR_LIST_SITES << "]";
        return false;
    }

    // Tell the AmendmentTable who the trusted validators are.
    m_amendmentTable->trustChanged(validators_->getQuorumKeys().second);

    //----------------------------------------------------------------------
    //
    // Server
    //
    //----------------------------------------------------------------------

    // VFALCO NOTE Unfortunately, in stand-alone mode some code still
    //             foolishly calls overlay(). When this is fixed we can
    //             move the instantiation inside a conditional:
    //
    //             if (!config_.standalone())
    overlay_ = make_Overlay(
        *this,
        setup_Overlay(*config_),
        *serverHandler_,
        *m_resourceManager,
        *m_resolver,
        get_io_service(),
        *config_,
        m_collectorManager->collector());
    add(*overlay_);  // add to PropertyStream

    // start first consensus round
    if (!m_networkOPs->beginConsensus(
            m_ledgerMaster->getClosedLedger()->info().hash))
    {
        JLOG(m_journal.fatal()) << "Unable to start consensus";
        return false;
    }

    {
        try
        {
            auto setup = setup_ServerHandler(
                *config_, beast::logstream{m_journal.error()});
            setup.makeContexts();
            serverHandler_->setup(setup, m_journal);
        }
        catch (std::exception const& e)
        {
            if (auto stream = m_journal.fatal())
            {
                stream << "Unable to setup server handler";
                if (std::strlen(e.what()) > 0)
                    stream << ": " << e.what();
            }
            return false;
        }
    }

    // Begin connecting to network.
    if (!config_->standalone())
    {
        // Should this message be here, conceptually? In theory this sort
        // of message, if displayed, should be displayed from PeerFinder.
        if (config_->PEER_PRIVATE && config_->IPS_FIXED.empty())
        {
            JLOG(m_journal.warn())
                << "No outbound peer connections will be made";
        }

        // VFALCO NOTE the state timer resets the deadlock detector.
        //
        m_networkOPs->setStateTimer();
    }
    else
    {
        JLOG(m_journal.warn()) << "Running in standalone mode";

        m_networkOPs->setStandAlone();
    }

    if (config_->canSign())
    {
        JLOG(m_journal.warn()) << "*** The server is configured to allow the "
                                  "'sign' and 'sign_for'";
        JLOG(m_journal.warn()) << "*** commands. These commands have security "
                                  "implications and have";
        JLOG(m_journal.warn()) << "*** been deprecated. They will be removed "
                                  "in a future release of";
        JLOG(m_journal.warn()) << "*** rippled.";
        JLOG(m_journal.warn()) << "*** If you do not use them to sign "
                                  "transactions please edit your";
        JLOG(m_journal.warn())
            << "*** configuration file and remove the [enable_signing] stanza.";
        JLOG(m_journal.warn()) << "*** If you do use them to sign transactions "
                                  "please migrate to a";
        JLOG(m_journal.warn())
            << "*** standalone signing solution as soon as possible.";
    }

    //
    // Execute start up rpc commands.
    //
    for (auto cmd : config_->section(SECTION_RPC_STARTUP).lines())
    {
        Json::Reader jrReader;
        Json::Value jvCommand;

        if (!jrReader.parse(cmd, jvCommand))
        {
            JLOG(m_journal.fatal()) << "Couldn't parse entry in ["
                                    << SECTION_RPC_STARTUP << "]: '" << cmd;
        }

        if (!config_->quiet())
        {
            JLOG(m_journal.fatal())
                << "Startup RPC: " << jvCommand << std::endl;
        }

        Resource::Charge loadType = Resource::feeReferenceRPC;
        Resource::Consumer c;
        RPC::JsonContext context{
            {journal("RPCHandler"),
             *this,
             loadType,
             getOPs(),
             getLedgerMaster(),
             c,
             Role::ADMIN,
             {},
             {},
             RPC::apiMaximumSupportedVersion},
            jvCommand};

        Json::Value jvResult;
        RPC::doCommand(context, jvResult);

        if (!config_->quiet())
        {
            JLOG(m_journal.fatal()) << "Result: " << jvResult << std::endl;
        }
    }

    validatorSites_->start();

    return true;
}

void
ApplicationImp::start(bool withTimers)
{
    JLOG(m_journal.info()) << "Application starting. Version is "
                           << BuildInfo::getVersionString();

    if (withTimers)
    {
        setSweepTimer();
        setEntropyTimer();
    }

    m_io_latency_sampler.start();
    m_resolver->start();
    m_loadManager->start();
    m_shaMapStore->start();
    if (overlay_)
        overlay_->start();
    grpcServer_->start();
    ledgerCleaner_->start();
    perfLog_->start();
}

void
ApplicationImp::run()
{
    if (!config_->standalone())
    {
        // VFALCO NOTE This seems unnecessary. If we properly refactor the load
        //             manager then the deadlock detector can just always be
        //             "armed"
        //
        getLoadManager().activateDeadlockDetector();
    }

    {
        std::unique_lock<std::mutex> lk{stoppingMutex_};
        stoppingCondition_.wait(lk, [this] { return isTimeToStop.load(); });
    }

    JLOG(m_journal.debug()) << "Application stopping";

    m_io_latency_sampler.cancel_async();

    // VFALCO Enormous hack, we have to force the probe to cancel
    //        before we stop the io_service queue or else it never
    //        unblocks in its destructor. The fix is to make all
    //        io_objects gracefully handle exit so that we can
    //        naturally return from io_service::run() instead of
    //        forcing a call to io_service::stop()
    m_io_latency_sampler.cancel();

    m_resolver->stop_async();

    // NIKB This is a hack - we need to wait for the resolver to
    //      stop. before we stop the io_server_queue or weird
    //      things will happen.
    m_resolver->stop();

    {
        boost::system::error_code ec;
        sweepTimer_.cancel(ec);
        if (ec)
        {
            JLOG(m_journal.error())
                << "Application: sweepTimer cancel error: " << ec.message();
        }

        ec.clear();
        entropyTimer_.cancel(ec);
        if (ec)
        {
            JLOG(m_journal.error())
                << "Application: entropyTimer cancel error: " << ec.message();
        }
    }

    // Make sure that any waitHandlers pending in our timers are done
    // before we declare ourselves stopped.
    using namespace std::chrono_literals;

    waitHandlerCounter_.join("Application", 1s, m_journal);

    mValidations.flush();

    validatorSites_->stop();

    // TODO Store manifests in manifests.sqlite instead of wallet.db
    validatorManifests_->save(
        getWalletDB(), "ValidatorManifests", [this](PublicKey const& pubKey) {
            return validators().listed(pubKey);
        });

    publisherManifests_->save(
        getWalletDB(), "PublisherManifests", [this](PublicKey const& pubKey) {
            return validators().trustedPublisher(pubKey);
        });

    // The order of these stop calls is delicate.
    // Re-ordering them risks undefined behavior.
    m_loadManager->stop();
    m_shaMapStore->stop();
    m_jobQueue->stop();
    if (overlay_)
        overlay_->stop();
    grpcServer_->stop();
    m_networkOPs->stop();
    serverHandler_->stop();
    m_ledgerReplayer->stop();
    m_inboundTransactions->stop();
    m_inboundLedgers->stop();
    ledgerCleaner_->stop();
    m_nodeStore->stop();
    perfLog_->stop();

    JLOG(m_journal.info()) << "Done.";
}

void
ApplicationImp::signalStop(std::string msg)
{
    if (!isTimeToStop.exchange(true))
    {
        if (msg.empty())
            JLOG(m_journal.warn()) << "Server stopping";
        else
            JLOG(m_journal.warn()) << "Server stopping: " << msg;

        stoppingCondition_.notify_all();
    }
}

bool
ApplicationImp::checkSigs() const
{
    return checkSigs_;
}

void
ApplicationImp::checkSigs(bool check)
{
    checkSigs_ = check;
}

bool
ApplicationImp::isStopping() const
{
    return isTimeToStop.load();
}

int
ApplicationImp::fdRequired() const
{
    // Standard handles, config file, misc I/O etc:
    int needed = 128;

    // 2x the configured peer limit for peer connections:
    if (overlay_)
        needed += 2 * overlay_->limit();

    // the number of fds needed by the backend (internally
    // doubled if online delete is enabled).
    needed += std::max(5, m_shaMapStore->fdRequired());

    // One fd per incoming connection a port can accept, or
    // if no limit is set, assume it'll handle 256 clients.
    for (auto const& p : serverHandler_->setup().ports)
        needed += std::max(256, p.limit);

    // The minimum number of file descriptors we need is 1024:
    return std::max(1024, needed);
}

//------------------------------------------------------------------------------

void
ApplicationImp::startGenesisLedger()
{
    std::vector<uint256> const initialAmendments =
        (config_->START_UP == Config::FRESH) ? m_amendmentTable->getDesired()
                                             : std::vector<uint256>{};

    std::shared_ptr<Ledger> const genesis = std::make_shared<Ledger>(
        create_genesis, *config_, initialAmendments, nodeFamily_);
    m_ledgerMaster->storeLedger(genesis);

    auto const next =
        std::make_shared<Ledger>(*genesis, timeKeeper().closeTime());
    next->updateSkipList();
    XRPL_ASSERT(
        "ripple::ApplicationImp::startGenesisLedger : valid ledger fees",
        next->info().seq < XRP_LEDGER_EARLIEST_FEES ||
            next->read(keylet::fees()));
    next->setImmutable();
    openLedger_.emplace(next, cachedSLEs_, logs_->journal("OpenLedger"));
    m_ledgerMaster->storeLedger(next);
    m_ledgerMaster->switchLCL(next);
}

std::shared_ptr<Ledger>
ApplicationImp::getLastFullLedger()
{
    auto j = journal("Ledger");

    try
    {
        auto const [ledger, seq, hash] = getLatestLedger(*this);

        if (!ledger)
            return ledger;

        XRPL_ASSERT(
            "ripple::ApplicationImp::getLastFullLedger : valid ledger fees",
            ledger->info().seq < XRP_LEDGER_EARLIEST_FEES ||
                ledger->read(keylet::fees()));
        ledger->setImmutable();

        if (getLedgerMaster().haveLedger(seq))
            ledger->setValidated();

        if (ledger->info().hash == hash)
        {
            JLOG(j.trace()) << "Loaded ledger: " << hash;
            return ledger;
        }

        if (auto stream = j.error())
        {
            stream << "Failed on ledger";
            Json::Value p;
            addJson(p, {*ledger, nullptr, LedgerFill::full});
            stream << p;
        }

        return {};
    }
    catch (SHAMapMissingNode const& mn)
    {
        JLOG(j.warn()) << "Ledger in database: " << mn.what();
        return {};
    }
}

std::shared_ptr<Ledger>
ApplicationImp::loadLedgerFromFile(std::string const& name)
{
    try
    {
        std::ifstream ledgerFile(name, std::ios::in);

        if (!ledgerFile)
        {
            JLOG(m_journal.fatal()) << "Unable to open file '" << name << "'";
            return nullptr;
        }

        Json::Reader reader;
        Json::Value jLedger;

        if (!reader.parse(ledgerFile, jLedger))
        {
            JLOG(m_journal.fatal()) << "Unable to parse ledger JSON";
            return nullptr;
        }

        std::reference_wrapper<Json::Value> ledger(jLedger);

        // accept a wrapped ledger
        if (ledger.get().isMember("result"))
            ledger = ledger.get()["result"];

        if (ledger.get().isMember("ledger"))
            ledger = ledger.get()["ledger"];

        std::uint32_t seq = 1;
        auto closeTime = timeKeeper().closeTime();
        using namespace std::chrono_literals;
        auto closeTimeResolution = 30s;
        bool closeTimeEstimated = false;
        std::uint64_t totalDrops = 0;

        if (ledger.get().isMember("accountState"))
        {
            if (ledger.get().isMember(jss::ledger_index))
            {
                seq = ledger.get()[jss::ledger_index].asUInt();
            }

            if (ledger.get().isMember("close_time"))
            {
                using tp = NetClock::time_point;
                using d = tp::duration;
                closeTime = tp{d{ledger.get()["close_time"].asUInt()}};
            }
            if (ledger.get().isMember("close_time_resolution"))
            {
                using namespace std::chrono;
                closeTimeResolution =
                    seconds{ledger.get()["close_time_resolution"].asUInt()};
            }
            if (ledger.get().isMember("close_time_estimated"))
            {
                closeTimeEstimated =
                    ledger.get()["close_time_estimated"].asBool();
            }
            if (ledger.get().isMember("total_coins"))
            {
                totalDrops = beast::lexicalCastThrow<std::uint64_t>(
                    ledger.get()["total_coins"].asString());
            }

            ledger = ledger.get()["accountState"];
        }

        if (!ledger.get().isArrayOrNull())
        {
            JLOG(m_journal.fatal()) << "State nodes must be an array";
            return nullptr;
        }

        auto loadLedger =
            std::make_shared<Ledger>(seq, closeTime, *config_, nodeFamily_);
        loadLedger->setTotalDrops(totalDrops);

        for (Json::UInt index = 0; index < ledger.get().size(); ++index)
        {
            Json::Value& entry = ledger.get()[index];

            if (!entry.isObjectOrNull())
            {
                JLOG(m_journal.fatal()) << "Invalid entry in ledger";
                return nullptr;
            }

            uint256 uIndex;

            if (!uIndex.parseHex(entry[jss::index].asString()))
            {
                JLOG(m_journal.fatal()) << "Invalid entry in ledger";
                return nullptr;
            }

            entry.removeMember(jss::index);

            STParsedJSONObject stp("sle", ledger.get()[index]);

            if (!stp.object || uIndex.isZero())
            {
                JLOG(m_journal.fatal()) << "Invalid entry in ledger";
                return nullptr;
            }

            // VFALCO TODO This is the only place that
            //             constructor is used, try to remove it
            STLedgerEntry sle(*stp.object, uIndex);

            if (!loadLedger->addSLE(sle))
            {
                JLOG(m_journal.fatal())
                    << "Couldn't add serialized ledger: " << uIndex;
                return nullptr;
            }
        }

        loadLedger->stateMap().flushDirty(hotACCOUNT_NODE);

        XRPL_ASSERT(
            "ripple::ApplicationImp::loadLedgerFromFile : valid ledger fees",
            loadLedger->info().seq < XRP_LEDGER_EARLIEST_FEES ||
                loadLedger->read(keylet::fees()));
        loadLedger->setAccepted(
            closeTime, closeTimeResolution, !closeTimeEstimated);

        return loadLedger;
    }
    catch (std::exception const& x)
    {
        JLOG(m_journal.fatal()) << "Ledger contains invalid data: " << x.what();
        return nullptr;
    }
}

bool
ApplicationImp::loadOldLedger(
    std::string const& ledgerID,
    bool replay,
    bool isFileName,
    std::optional<uint256> trapTxID)
{
    try
    {
        std::shared_ptr<Ledger const> loadLedger, replayLedger;

        if (isFileName)
        {
            if (!ledgerID.empty())
                loadLedger = loadLedgerFromFile(ledgerID);
        }
        else if (ledgerID.length() == 64)
        {
            uint256 hash;

            if (hash.parseHex(ledgerID))
            {
                loadLedger = loadByHash(hash, *this);

                if (!loadLedger)
                {
                    // Try to build the ledger from the back end
                    auto il = std::make_shared<InboundLedger>(
                        *this,
                        hash,
                        0,
                        InboundLedger::Reason::GENERIC,
                        stopwatch(),
                        make_DummyPeerSet(*this));
                    if (il->checkLocal())
                        loadLedger = il->getLedger();
                }
            }
        }
        else if (ledgerID.empty() || boost::iequals(ledgerID, "latest"))
        {
            loadLedger = getLastFullLedger();
        }
        else
        {
            // assume by sequence
            std::uint32_t index;

            if (beast::lexicalCastChecked(index, ledgerID))
                loadLedger = loadByIndex(index, *this);
        }

        if (!loadLedger)
            return false;

        if (replay)
        {
            // Replay a ledger close with same prior ledger and transactions

            // this ledger holds the transactions we want to replay
            replayLedger = loadLedger;

            JLOG(m_journal.info()) << "Loading parent ledger";

            loadLedger = loadByHash(replayLedger->info().parentHash, *this);
            if (!loadLedger)
            {
                JLOG(m_journal.info())
                    << "Loading parent ledger from node store";

                // Try to build the ledger from the back end
                auto il = std::make_shared<InboundLedger>(
                    *this,
                    replayLedger->info().parentHash,
                    0,
                    InboundLedger::Reason::GENERIC,
                    stopwatch(),
                    make_DummyPeerSet(*this));

                if (il->checkLocal())
                    loadLedger = il->getLedger();

                if (!loadLedger)
                {
                    JLOG(m_journal.fatal()) << "Replay ledger missing/damaged";
                    XRPL_UNREACHABLE(
                        "ripple::ApplicationImp::loadOldLedger : replay ledger "
                        "missing/damaged");
                    return false;
                }
            }
        }
        using namespace std::chrono_literals;
        using namespace date;
        static constexpr NetClock::time_point ledgerWarnTimePoint{
            sys_days{January / 1 / 2018} - sys_days{January / 1 / 2000}};
        if (loadLedger->info().closeTime < ledgerWarnTimePoint)
        {
            JLOG(m_journal.fatal())
                << "\n\n***  WARNING   ***\n"
                   "You are replaying a ledger from before "
                << to_string(ledgerWarnTimePoint)
                << " UTC.\n"
                   "This replay will not handle your ledger as it was "
                   "originally "
                   "handled.\nConsider running an earlier version of rippled "
                   "to "
                   "get the older rules.\n*** CONTINUING ***\n";
        }

        JLOG(m_journal.info()) << "Loading ledger " << loadLedger->info().hash
                               << " seq:" << loadLedger->info().seq;

        if (loadLedger->info().accountHash.isZero())
        {
            JLOG(m_journal.fatal()) << "Ledger is empty.";
            XRPL_UNREACHABLE(
                "ripple::ApplicationImp::loadOldLedger : ledger is empty");
            return false;
        }

        if (!loadLedger->walkLedger(journal("Ledger"), true))
        {
            JLOG(m_journal.fatal()) << "Ledger is missing nodes.";
            XRPL_UNREACHABLE(
                "ripple::ApplicationImp::loadOldLedger : ledger is missing "
                "nodes");
            return false;
        }

        if (!loadLedger->assertSensible(journal("Ledger")))
        {
            JLOG(m_journal.fatal()) << "Ledger is not sensible.";
            XRPL_UNREACHABLE(
                "ripple::ApplicationImp::loadOldLedger : ledger is not "
                "sensible");
            return false;
        }

        m_ledgerMaster->setLedgerRangePresent(
            loadLedger->info().seq, loadLedger->info().seq);

        m_ledgerMaster->switchLCL(loadLedger);
        loadLedger->setValidated();
        m_ledgerMaster->setFullLedger(loadLedger, true, false);
        openLedger_.emplace(
            loadLedger, cachedSLEs_, logs_->journal("OpenLedger"));

        if (replay)
        {
            // inject transaction(s) from the replayLedger into our open ledger
            // and build replay structure
            auto replayData =
                std::make_unique<LedgerReplay>(loadLedger, replayLedger);

            for (auto const& [_, tx] : replayData->orderedTxns())
            {
                (void)_;
                auto txID = tx->getTransactionID();
                if (trapTxID == txID)
                {
                    trapTxID_ = txID;
                    JLOG(m_journal.debug()) << "Trap transaction set: " << txID;
                }

                auto s = std::make_shared<Serializer>();
                tx->add(*s);

                forceValidity(getHashRouter(), txID, Validity::SigGoodOnly);

                openLedger_->modify(
                    [&txID, &s](OpenView& view, beast::Journal j) {
                        view.rawTxInsert(txID, std::move(s), nullptr);
                        return true;
                    });
            }

            m_ledgerMaster->takeReplay(std::move(replayData));

            if (trapTxID && !trapTxID_)
            {
                JLOG(m_journal.fatal())
                    << "Ledger " << replayLedger->info().seq
                    << " does not contain the transaction hash " << *trapTxID;
                return false;
            }
        }
    }
    catch (SHAMapMissingNode const& mn)
    {
        JLOG(m_journal.fatal())
            << "While loading specified ledger: " << mn.what();
        return false;
    }
    catch (boost::bad_lexical_cast&)
    {
        JLOG(m_journal.fatal())
            << "Ledger specified '" << ledgerID << "' is not valid";
        return false;
    }

    return true;
}

bool
ApplicationImp::serverOkay(std::string& reason)
{
    if (!config().ELB_SUPPORT)
        return true;

    if (isStopping())
    {
        reason = "Server is shutting down";
        return false;
    }

    if (getOPs().isNeedNetworkLedger())
    {
        reason = "Not synchronized with network yet";
        return false;
    }

    if (getOPs().isAmendmentBlocked())
    {
        reason = "Server version too old";
        return false;
    }

    if (getOPs().isUNLBlocked())
    {
        reason = "No valid validator list available";
        return false;
    }

    if (getOPs().getOperatingMode() < OperatingMode::SYNCING)
    {
        reason = "Not synchronized with network";
        return false;
    }

    if (!getLedgerMaster().isCaughtUp(reason))
        return false;

    if (getFeeTrack().isLoadedLocal())
    {
        reason = "Too much load";
        return false;
    }

    return true;
}

beast::Journal
ApplicationImp::journal(std::string const& name)
{
    return logs_->journal(name);
}

<<<<<<< HEAD
bool
ApplicationImp::nodeToShards()
{
    XRPL_ASSERT(
        "ripple::ApplicationImp::nodeToShards : non-null overlay", overlay_);
    XRPL_ASSERT(
        "ripple::ApplicationImp::nodeToShards : is not standalone",
        !config_->standalone());

    if (config_->section(ConfigSection::shardDatabase()).empty())
    {
        JLOG(m_journal.fatal())
            << "The [shard_db] configuration setting must be set";
        return false;
    }
    if (!shardStore_)
    {
        JLOG(m_journal.fatal()) << "Invalid [shard_db] configuration";
        return false;
    }
    shardStore_->importDatabase(getNodeStore());
    return true;
}

=======
>>>>>>> 9a6af9c4
void
ApplicationImp::setMaxDisallowedLedger()
{
    auto seq = getRelationalDatabase().getMaxLedgerSeq();
    if (seq)
        maxDisallowedLedger_ = *seq;

    JLOG(m_journal.trace())
        << "Max persisted ledger is " << maxDisallowedLedger_;
}

//------------------------------------------------------------------------------

Application::Application() : beast::PropertyStream::Source("app")
{
}

//------------------------------------------------------------------------------

std::unique_ptr<Application>
make_Application(
    std::unique_ptr<Config> config,
    std::unique_ptr<Logs> logs,
    std::unique_ptr<TimeKeeper> timeKeeper)
{
    return std::make_unique<ApplicationImp>(
        std::move(config), std::move(logs), std::move(timeKeeper));
}

}  // namespace ripple<|MERGE_RESOLUTION|>--- conflicted
+++ resolved
@@ -827,18 +827,6 @@
         return *mWalletDB;
     }
 
-<<<<<<< HEAD
-    ReportingETL&
-    getReportingETL() override
-    {
-        XRPL_ASSERT(
-            "ripple::ApplicationImp::getReportingETL : non-null reporting ETL",
-            reportingETL_.get() != nullptr);
-        return *reportingETL_;
-    }
-
-=======
->>>>>>> 9a6af9c4
     bool
     serverOkay(std::string& reason) override;
 
@@ -2170,33 +2158,6 @@
     return logs_->journal(name);
 }
 
-<<<<<<< HEAD
-bool
-ApplicationImp::nodeToShards()
-{
-    XRPL_ASSERT(
-        "ripple::ApplicationImp::nodeToShards : non-null overlay", overlay_);
-    XRPL_ASSERT(
-        "ripple::ApplicationImp::nodeToShards : is not standalone",
-        !config_->standalone());
-
-    if (config_->section(ConfigSection::shardDatabase()).empty())
-    {
-        JLOG(m_journal.fatal())
-            << "The [shard_db] configuration setting must be set";
-        return false;
-    }
-    if (!shardStore_)
-    {
-        JLOG(m_journal.fatal()) << "Invalid [shard_db] configuration";
-        return false;
-    }
-    shardStore_->importDatabase(getNodeStore());
-    return true;
-}
-
-=======
->>>>>>> 9a6af9c4
 void
 ApplicationImp::setMaxDisallowedLedger()
 {
