//------------------------------------------------------------------------------
/*
    This file is part of rippled: https://github.com/ripple/rippled
    Copyright (c) 2020 Ripple Labs Inc.

    Permission to use, copy, modify, and/or distribute this software for any
    purpose  with  or without fee is hereby granted, provided that the above
    copyright notice and this permission notice appear in all copies.

    THE  SOFTWARE IS PROVIDED "AS IS" AND THE AUTHOR DISCLAIMS ALL WARRANTIES
    WITH  REGARD  TO  THIS  SOFTWARE  INCLUDING  ALL  IMPLIED  WARRANTIES  OF
    MERCHANTABILITY  AND  FITNESS. IN NO EVENT SHALL THE AUTHOR BE LIABLE FOR
    ANY  SPECIAL ,  DIRECT, INDIRECT, OR CONSEQUENTIAL DAMAGES OR ANY DAMAGES
    WHATSOEVER  RESULTING  FROM  LOSS  OF USE, DATA OR PROFITS, WHETHER IN AN
    ACTION  OF  CONTRACT, NEGLIGENCE OR OTHER TORTIOUS ACTION, ARISING OUT OF
    OR IN CONNECTION WITH THE USE OR PERFORMANCE OF THIS SOFTWARE.
*/
//==============================================================================

#include <xrpld/app/main/GRPCServer.h>
#include <xrpld/core/ConfigSections.h>
<<<<<<< HEAD
=======

>>>>>>> c17676a9
#include <xrpl/beast/core/CurrentThreadName.h>
#include <xrpl/beast/net/IPAddressConversion.h>
#include <xrpl/resource/Fees.h>

namespace ripple {

namespace {

// helper function. converts string to endpoint. handles ipv4 and ipv6, with or
// without port, with or without prepended scheme
std::optional<boost::asio::ip::tcp::endpoint>
getEndpoint(std::string const& peer)
{
    try
    {
        std::size_t first = peer.find_first_of(":");
        std::size_t last = peer.find_last_of(":");
        std::string peerClean(peer);
        if (first != last)
        {
            peerClean = peer.substr(first + 1);
        }

        std::optional<beast::IP::Endpoint> endpoint =
            beast::IP::Endpoint::from_string_checked(peerClean);
        if (endpoint)
            return beast::IP::to_asio_endpoint(endpoint.value());
    }
    catch (std::exception const&)
    {
    }
    return {};
}

}  // namespace

template <class Request, class Response>
GRPCServerImpl::CallData<Request, Response>::CallData(
    org::xrpl::rpc::v1::XRPLedgerAPIService::AsyncService& service,
    grpc::ServerCompletionQueue& cq,
    Application& app,
    BindListener<Request, Response> bindListener,
    Handler<Request, Response> handler,
    Forward<Request, Response> forward,
    RPC::Condition requiredCondition,
    Resource::Charge loadType,
    std::vector<boost::asio::ip::address> const& secureGatewayIPs)
    : service_(service)
    , cq_(cq)
    , finished_(false)
    , app_(app)
    , responder_(&ctx_)
    , bindListener_(std::move(bindListener))
    , handler_(std::move(handler))
    , forward_(std::move(forward))
    , requiredCondition_(std::move(requiredCondition))
    , loadType_(std::move(loadType))
    , secureGatewayIPs_(secureGatewayIPs)
{
    // Bind a listener. When a request is received, "this" will be returned
    // from CompletionQueue::Next
    bindListener_(service_, &ctx_, &request_, &responder_, &cq_, &cq_, this);
}

template <class Request, class Response>
std::shared_ptr<Processor>
GRPCServerImpl::CallData<Request, Response>::clone()
{
    return std::make_shared<CallData<Request, Response>>(
        service_,
        cq_,
        app_,
        bindListener_,
        handler_,
        forward_,
        requiredCondition_,
        loadType_,
        secureGatewayIPs_);
}

template <class Request, class Response>
void
GRPCServerImpl::CallData<Request, Response>::process()
{
    // sanity check
    BOOST_ASSERT(!finished_);

    std::shared_ptr<CallData<Request, Response>> thisShared =
        this->shared_from_this();

    // Need to set finished to true before processing the response,
    // because as soon as the response is posted to the completion
    // queue (via responder_.Finish(...) or responder_.FinishWithError(...)),
    // the CallData object is returned as a tag in handleRpcs().
    // handleRpcs() checks the finished variable, and if true, destroys
    // the object. Setting finished to true before calling process
    // ensures that finished is always true when this CallData object
    // is returned as a tag in handleRpcs(), after sending the response
    finished_ = true;
    auto coro = app_.getJobQueue().postCoro(
        JobType::jtRPC,
        "gRPC-Client",
        [thisShared](std::shared_ptr<JobQueue::Coro> coro) {
            thisShared->process(coro);
        });

    // If coro is null, then the JobQueue has already been shutdown
    if (!coro)
    {
        grpc::Status status{
            grpc::StatusCode::INTERNAL, "Job Queue is already stopped"};
        responder_.FinishWithError(status, this);
    }
}

template <class Request, class Response>
void
GRPCServerImpl::CallData<Request, Response>::process(
    std::shared_ptr<JobQueue::Coro> coro)
{
    try
    {
        auto usage = getUsage();
        bool isUnlimited = clientIsUnlimited();
        if (!isUnlimited && usage.disconnect(app_.journal("gRPCServer")))
        {
            grpc::Status status{
                grpc::StatusCode::RESOURCE_EXHAUSTED,
                "usage balance exceeds threshold"};
            responder_.FinishWithError(status, this);
        }
        else
        {
            auto loadType = getLoadType();
            usage.charge(loadType);
            auto role = getRole(isUnlimited);

            {
                std::stringstream toLog;
                toLog << "role = " << static_cast<int>(role);

                toLog << " address = ";
                if (auto clientIp = getClientIpAddress())
                    toLog << clientIp.value();

                toLog << " user = ";
                if (auto user = getUser())
                    toLog << user.value();
                toLog << " isUnlimited = " << isUnlimited;

                JLOG(app_.journal("GRPCServer::Calldata").debug())
                    << toLog.str();
            }

            RPC::GRPCContext<Request> context{
                {app_.journal("gRPCServer"),
                 app_,
                 loadType,
                 app_.getOPs(),
                 app_.getLedgerMaster(),
                 usage,
                 role,
                 coro,
                 InfoSub::pointer(),
                 apiVersion},
                request_};

            // Make sure we can currently handle the rpc
            error_code_i conditionMetRes =
                RPC::conditionMet(requiredCondition_, context);

            if (conditionMetRes != rpcSUCCESS)
            {
                RPC::ErrorInfo errorInfo = RPC::get_error_info(conditionMetRes);
                grpc::Status status{
                    grpc::StatusCode::FAILED_PRECONDITION,
                    errorInfo.message.c_str()};
                responder_.FinishWithError(status, this);
            }
            else
            {
                std::pair<Response, grpc::Status> result = handler_(context);
                setIsUnlimited(result.first, isUnlimited);
                responder_.Finish(result.first, result.second, this);
            }
        }
    }
    catch (std::exception const& ex)
    {
        grpc::Status status{grpc::StatusCode::INTERNAL, ex.what()};
        responder_.FinishWithError(status, this);
    }
}

template <class Request, class Response>
bool
GRPCServerImpl::CallData<Request, Response>::isFinished()
{
    return finished_;
}

template <class Request, class Response>
Resource::Charge
GRPCServerImpl::CallData<Request, Response>::getLoadType()
{
    return loadType_;
}

template <class Request, class Response>
Role
GRPCServerImpl::CallData<Request, Response>::getRole(bool isUnlimited)
{
    if (isUnlimited)
        return Role::IDENTIFIED;
    else
        return Role::USER;
}

template <class Request, class Response>
std::optional<std::string>
GRPCServerImpl::CallData<Request, Response>::getUser()
{
    if (auto descriptor = Request::GetDescriptor()->FindFieldByName("user"))
    {
        std::string user =
            Request::GetReflection()->GetString(request_, descriptor);
        if (!user.empty())
        {
            return user;
        }
    }
    return {};
}

template <class Request, class Response>
std::optional<boost::asio::ip::address>
GRPCServerImpl::CallData<Request, Response>::getClientIpAddress()
{
    auto endpoint = getClientEndpoint();
    if (endpoint)
        return endpoint->address();
    return {};
}

template <class Request, class Response>
std::optional<boost::asio::ip::tcp::endpoint>
GRPCServerImpl::CallData<Request, Response>::getClientEndpoint()
{
    return ripple::getEndpoint(ctx_.peer());
}

template <class Request, class Response>
bool
GRPCServerImpl::CallData<Request, Response>::clientIsUnlimited()
{
    if (!getUser())
        return false;
    auto clientIp = getClientIpAddress();
    if (clientIp)
    {
        for (auto& ip : secureGatewayIPs_)
        {
            if (ip == clientIp)
                return true;
        }
    }
    return false;
}

template <class Request, class Response>
void
GRPCServerImpl::CallData<Request, Response>::setIsUnlimited(
    Response& response,
    bool isUnlimited)
{
    if (isUnlimited)
    {
        if (auto descriptor =
                Response::GetDescriptor()->FindFieldByName("is_unlimited"))
        {
            Response::GetReflection()->SetBool(&response, descriptor, true);
        }
    }
}

template <class Request, class Response>
Resource::Consumer
GRPCServerImpl::CallData<Request, Response>::getUsage()
{
    auto endpoint = getClientEndpoint();
    if (endpoint)
        return app_.getResourceManager().newInboundEndpoint(
            beast::IP::from_asio(endpoint.value()));
    Throw<std::runtime_error>("Failed to get client endpoint");
}

GRPCServerImpl::GRPCServerImpl(Application& app)
    : app_(app), journal_(app_.journal("gRPC Server"))
{
    // if present, get endpoint from config
    if (app_.config().exists(SECTION_PORT_GRPC))
    {
        Section const& section = app_.config().section(SECTION_PORT_GRPC);

        auto const optIp = section.get("ip");
        if (!optIp)
            return;

        auto const optPort = section.get("port");
        if (!optPort)
            return;
        try
        {
            boost::asio::ip::tcp::endpoint endpoint(
                boost::asio::ip::make_address(*optIp), std::stoi(*optPort));

            std::stringstream ss;
            ss << endpoint;
            serverAddress_ = ss.str();
        }
        catch (std::exception const&)
        {
            JLOG(journal_.error()) << "Error setting grpc server address";
            Throw<std::runtime_error>("Error setting grpc server address");
        }

        auto const optSecureGateway = section.get("secure_gateway");
        if (optSecureGateway)
        {
            try
            {
                std::stringstream ss{*optSecureGateway};
                std::string ip;
                while (std::getline(ss, ip, ','))
                {
                    boost::algorithm::trim(ip);
                    auto const addr = boost::asio::ip::make_address(ip);

                    if (addr.is_unspecified())
                    {
                        JLOG(journal_.error())
                            << "Can't pass unspecified IP in "
                            << "secure_gateway section of port_grpc";
                        Throw<std::runtime_error>(
                            "Unspecified IP in secure_gateway section");
                    }

                    secureGatewayIPs_.emplace_back(addr);
                }
            }
            catch (std::exception const&)
            {
                JLOG(journal_.error())
                    << "Error parsing secure gateway IPs for grpc server";
                Throw<std::runtime_error>(
                    "Error parsing secure_gateway section");
            }
        }
    }
}

void
GRPCServerImpl::shutdown()
{
    JLOG(journal_.debug()) << "Shutting down";

    // The below call cancels all "listeners" (CallData objects that are waiting
    // for a request, as opposed to processing a request), and blocks until all
    // requests being processed are completed. CallData objects in the midst of
    // processing requests need to actually send data back to the client, via
    // responder_.Finish(...) or responder_.FinishWithError(...), for this call
    // to unblock. Each cancelled listener is returned via cq_.Next(...) with ok
    // set to false
    server_->Shutdown();
    JLOG(journal_.debug()) << "Server has been shutdown";

    // Always shutdown the completion queue after the server. This call allows
    // cq_.Next() to return false, once all events posted to the completion
    // queue have been processed. See handleRpcs() for more details.
    cq_->Shutdown();
    JLOG(journal_.debug()) << "Completion Queue has been shutdown";
}

void
GRPCServerImpl::handleRpcs()
{
    // This collection should really be an unordered_set. However, to delete
    // from the unordered_set, we need a shared_ptr, but cq_.Next() (see below
    // while loop) sets the tag to a raw pointer.
    std::vector<std::shared_ptr<Processor>> requests = setupListeners();

    auto erase = [&requests](Processor* ptr) {
        auto it = std::ranges::find_if(
            requests, [ptr](std::shared_ptr<Processor>& sPtr) {
                return sPtr.get() == ptr;
            });
        BOOST_ASSERT(it != requests.end());
        it->swap(requests.back());
        requests.pop_back();
    };

    void* tag;  // uniquely identifies a request.
    bool ok;
    // Block waiting to read the next event from the completion queue. The
    // event is uniquely identified by its tag, which in this case is the
    // memory address of a CallData instance.
    // The return value of Next should always be checked. This return value
    // tells us whether there is any kind of event or cq_ is shutting down.
    // When cq_.Next(...) returns false, all work has been completed and the
    // loop can exit. When the server is shutdown, each CallData object that is
    // listening for a request is forceably cancelled, and is returned by
    // cq_->Next() with ok set to false. Then, each CallData object processing
    // a request must complete (by sending data to the client), each of which
    // will be returned from cq_->Next() with ok set to true. After all
    // cancelled listeners and all CallData objects processing requests are
    // returned via cq_->Next(), cq_->Next() will return false, causing the
    // loop to exit.
    while (cq_->Next(&tag, &ok))
    {
        auto ptr = static_cast<Processor*>(tag);
        JLOG(journal_.trace()) << "Processing CallData object."
                               << " ptr = " << ptr << " ok = " << ok;

        if (!ok)
        {
            JLOG(journal_.debug())
                << "Request listener cancelled. " << "Destroying object";
            erase(ptr);
        }
        else
        {
            if (!ptr->isFinished())
            {
                JLOG(journal_.debug()) << "Received new request. Processing";
                // ptr is now processing a request, so create a new CallData
                // object to handle additional requests
                auto cloned = ptr->clone();
                requests.push_back(cloned);
                // process the request
                ptr->process();
            }
            else
            {
                JLOG(journal_.debug()) << "Sent response. Destroying object";
                erase(ptr);
            }
        }
    }
    JLOG(journal_.debug()) << "Completion Queue drained";
}

// create a CallData instance for each RPC
std::vector<std::shared_ptr<Processor>>
GRPCServerImpl::setupListeners()
{
    std::vector<std::shared_ptr<Processor>> requests;

    auto addToRequests = [&requests](auto callData) {
        requests.push_back(std::move(callData));
    };

    {
        using cd = CallData<
            org::xrpl::rpc::v1::GetLedgerRequest,
            org::xrpl::rpc::v1::GetLedgerResponse>;

        addToRequests(std::make_shared<cd>(
            service_,
            *cq_,
            app_,
            &org::xrpl::rpc::v1::XRPLedgerAPIService::AsyncService::
                RequestGetLedger,
            doLedgerGrpc,
            &org::xrpl::rpc::v1::XRPLedgerAPIService::Stub::GetLedger,
            RPC::NO_CONDITION,
            Resource::feeMediumBurdenRPC,
            secureGatewayIPs_));
    }
    {
        using cd = CallData<
            org::xrpl::rpc::v1::GetLedgerDataRequest,
            org::xrpl::rpc::v1::GetLedgerDataResponse>;

        addToRequests(std::make_shared<cd>(
            service_,
            *cq_,
            app_,
            &org::xrpl::rpc::v1::XRPLedgerAPIService::AsyncService::
                RequestGetLedgerData,
            doLedgerDataGrpc,
            &org::xrpl::rpc::v1::XRPLedgerAPIService::Stub::GetLedgerData,
            RPC::NO_CONDITION,
            Resource::feeMediumBurdenRPC,
            secureGatewayIPs_));
    }
    {
        using cd = CallData<
            org::xrpl::rpc::v1::GetLedgerDiffRequest,
            org::xrpl::rpc::v1::GetLedgerDiffResponse>;

        addToRequests(std::make_shared<cd>(
            service_,
            *cq_,
            app_,
            &org::xrpl::rpc::v1::XRPLedgerAPIService::AsyncService::
                RequestGetLedgerDiff,
            doLedgerDiffGrpc,
            &org::xrpl::rpc::v1::XRPLedgerAPIService::Stub::GetLedgerDiff,
            RPC::NO_CONDITION,
            Resource::feeMediumBurdenRPC,
            secureGatewayIPs_));
    }
    {
        using cd = CallData<
            org::xrpl::rpc::v1::GetLedgerEntryRequest,
            org::xrpl::rpc::v1::GetLedgerEntryResponse>;

        addToRequests(std::make_shared<cd>(
            service_,
            *cq_,
            app_,
            &org::xrpl::rpc::v1::XRPLedgerAPIService::AsyncService::
                RequestGetLedgerEntry,
            doLedgerEntryGrpc,
            &org::xrpl::rpc::v1::XRPLedgerAPIService::Stub::GetLedgerEntry,
            RPC::NO_CONDITION,
            Resource::feeMediumBurdenRPC,
            secureGatewayIPs_));
    }
    return requests;
}

bool
GRPCServerImpl::start()
{
    // if config does not specify a grpc server address, don't start
    if (serverAddress_.empty())
        return false;

    JLOG(journal_.info()) << "Starting gRPC server at " << serverAddress_;

    grpc::ServerBuilder builder;

    // Listen on the given address without any authentication mechanism.
    // Actually binded port will be returned into "port" variable.
    int port = 0;
    builder.AddListeningPort(
        serverAddress_, grpc::InsecureServerCredentials(), &port);
    // Register "service_" as the instance through which we'll communicate with
    // clients. In this case it corresponds to an *asynchronous* service.
    builder.RegisterService(&service_);
    // Get hold of the completion queue used for the asynchronous communication
    // with the gRPC runtime.
    cq_ = builder.AddCompletionQueue();
    // Finally assemble the server.
    server_ = builder.BuildAndStart();
    serverPort_ = static_cast<std::uint16_t>(port);

    return static_cast<bool>(serverPort_);
}

boost::asio::ip::tcp::endpoint
GRPCServerImpl::getEndpoint() const
{
    std::string const addr =
        serverAddress_.substr(0, serverAddress_.find_last_of(':'));
    return boost::asio::ip::tcp::endpoint(
        boost::asio::ip::make_address(addr), serverPort_);
}

bool
GRPCServer::start()
{
    // Start the server and setup listeners
    if (running_ = impl_.start(); running_)
    {
        thread_ = std::thread([this]() {
            // Start the event loop and begin handling requests
            beast::setCurrentThreadName("rippled: grpc");
            this->impl_.handleRpcs();
        });
    }
    return running_;
}

void
GRPCServer::stop()
{
    if (running_)
    {
        impl_.shutdown();
        thread_.join();
        running_ = false;
    }
}

GRPCServer::~GRPCServer()
{
    XRPL_ASSERT(!running_, "ripple::GRPCServer::~GRPCServer : is not running");
}

boost::asio::ip::tcp::endpoint
GRPCServer::getEndpoint() const
{
    return impl_.getEndpoint();
}

}  // namespace ripple<|MERGE_RESOLUTION|>--- conflicted
+++ resolved
@@ -19,10 +19,7 @@
 
 #include <xrpld/app/main/GRPCServer.h>
 #include <xrpld/core/ConfigSections.h>
-<<<<<<< HEAD
-=======
-
->>>>>>> c17676a9
+
 #include <xrpl/beast/core/CurrentThreadName.h>
 #include <xrpl/beast/net/IPAddressConversion.h>
 #include <xrpl/resource/Fees.h>
@@ -162,7 +159,7 @@
 
             {
                 std::stringstream toLog;
-                toLog << "role = " << static_cast<int>(role);
+                toLog << "role = " << (int)role;
 
                 toLog << " address = ";
                 if (auto clientIp = getClientIpAddress())
@@ -415,8 +412,10 @@
     std::vector<std::shared_ptr<Processor>> requests = setupListeners();
 
     auto erase = [&requests](Processor* ptr) {
-        auto it = std::ranges::find_if(
-            requests, [ptr](std::shared_ptr<Processor>& sPtr) {
+        auto it = std::find_if(
+            requests.begin(),
+            requests.end(),
+            [ptr](std::shared_ptr<Processor>& sPtr) {
                 return sPtr.get() == ptr;
             });
         BOOST_ASSERT(it != requests.end());
