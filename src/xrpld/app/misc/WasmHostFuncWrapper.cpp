//------------------------------------------------------------------------------
/*
    This file is part of rippled: https://github.com/ripple/rippled
    Copyright (c) 2012, 2013 Ripple Labs Inc.

    Permission to use, copy, modify, and/or distribute this software for any
    purpose  with  or without fee is hereby granted, provided that the above
    copyright notice and this permission notice appear in all copies.

    THE  SOFTWARE IS PROVIDED "AS IS" AND THE AUTHOR DISCLAIMS ALL WARRANTIES
    WITH  REGARD  TO  THIS  SOFTWARE  INCLUDING  ALL  IMPLIED  WARRANTIES  OF
    MERCHANTABILITY  AND  FITNESS. IN NO EVENT SHALL THE AUTHOR BE LIABLE FOR
    ANY  SPECIAL ,  DIRECT, INDIRECT, OR CONSEQUENTIAL DAMAGES OR ANY DAMAGES
    WHATSOEVER  RESULTING  FROM  LOSS  OF USE, DATA OR PROFITS, WHETHER IN AN
    ACTION  OF  CONTRACT, NEGLIGENCE OR OTHER TORTIOUS ACTION, ARISING OUT OF
    OR IN CONNECTION WITH THE USE OR PERFORMANCE OF THIS SOFTWARE.
*/
//==============================================================================

#include <xrpld/app/misc/WamrVM.h>
#include <xrpld/app/misc/WasmHostFunc.h>
#include <xrpld/app/misc/WasmHostFuncWrapper.h>
#include <xrpld/app/tx/detail/NFTokenUtils.h>

#include <xrpl/protocol/digest.h>

namespace ripple {

using SFieldCRef = std::reference_wrapper<SField const>;

static int32_t
setData(
    InstanceWrapper const* runtime,
    int32_t dst,
    int32_t dstSize,
    uint8_t const* src,
    int32_t srcSize)
{
<<<<<<< HEAD
    if (!ssz)
        return 0;  // LCOV_EXCL_LINE
=======
    if (!srcSize)
        return 0;
>>>>>>> 7f52287a

    if (dst < 0 || dstSize < 0 || !src || srcSize < 0)
        return static_cast<std::underlying_type_t<HostFunctionError>>(
            HostFunctionError::INVALID_PARAMS);

    auto memory = runtime ? runtime->getMem() : wmem();

<<<<<<< HEAD
    // LCOV_EXCL_START
    if (!mem.s)
    {
        return static_cast<std::underlying_type_t<HostFunctionError>>(
            HostFunctionError::NO_MEM_EXPORTED);
    }
    // LCOV_EXCL_STOP
    if (dst + dsz > mem.s)
=======
    if (!memory.s)
        return static_cast<std::underlying_type_t<HostFunctionError>>(
            HostFunctionError::NO_MEM_EXPORTED);
    if (dst + dstSize > memory.s)
>>>>>>> 7f52287a
        return static_cast<std::underlying_type_t<HostFunctionError>>(
            HostFunctionError::POINTER_OUT_OF_BOUNDS);
    if (srcSize > dstSize)
        return static_cast<std::underlying_type_t<HostFunctionError>>(
            HostFunctionError::BUFFER_TOO_SMALL);

    memcpy(memory.p + dst, src, srcSize);

    return srcSize;
}

template <class IW>
Expected<int32_t, HostFunctionError>
getDataInt32(IW const* _rt, wasm_val_vec_t const* params, int32_t& i)
{
    auto const result = params->data[i].of.i32;
    i++;
    return result;
}

template <class IW>
Expected<int64_t, HostFunctionError>
getDataInt64(IW const* _rt, wasm_val_vec_t const* params, int32_t& i)
{
    auto const result = params->data[i].of.i64;
    i++;
    return result;
}

template <class IW>
Expected<SFieldCRef, HostFunctionError>
getDataSField(IW const* _rt, wasm_val_vec_t const* params, int32_t& i)
{
    auto const& m = SField::getKnownCodeToField();
    auto const it = m.find(params->data[i].of.i32);
    if (it == m.end())
    {
        return Unexpected(HostFunctionError::INVALID_FIELD);
    }
    i++;
    return *it->second;
}

template <class IW>
Expected<Slice, HostFunctionError>
getDataSlice(IW const* runtime, wasm_val_vec_t const* params, int32_t& i)
{
    auto const ptr = params->data[i].of.i32;
    auto const size = params->data[i + 1].of.i32;
    if (ptr < 0 || size < 0)
        return Unexpected(HostFunctionError::INVALID_PARAMS);

    if (!size)
        return Slice();

    if (size > maxWasmDataLength)
        return Unexpected(HostFunctionError::DATA_FIELD_TOO_LARGE);

<<<<<<< HEAD
    auto mem = rt ? rt->getMem() : wmem();
    // LCOV_EXCL_START
    if (!mem.s)
=======
    auto memory = runtime ? runtime->getMem() : wmem();
    if (!memory.s)
>>>>>>> 7f52287a
        return Unexpected(HostFunctionError::NO_MEM_EXPORTED);
    // LCOV_EXCL_STOP

    if (ptr + size > memory.s)
        return Unexpected(HostFunctionError::POINTER_OUT_OF_BOUNDS);

    Slice data(memory.p + ptr, size);
    i += 2;
    return data;
}

template <class IW>
Expected<uint256, HostFunctionError>
getDataUInt256(IW const* runtime, wasm_val_vec_t const* params, int32_t& i)
{
    auto const slice = getDataSlice(runtime, params, i);
    if (!slice)
    {
        return Unexpected(slice.error());
    }

    if (slice->size() != uint256::bytes)
    {
        return Unexpected(HostFunctionError::INVALID_PARAMS);
    }
    return uint256::fromVoid(slice->data());
}

template <class IW>
Expected<AccountID, HostFunctionError>
getDataAccountID(IW const* runtime, wasm_val_vec_t const* params, int32_t& i)
{
<<<<<<< HEAD
    auto const slice = getDataSlice(rt, params, i);
    if (!slice)
    {
        return Unexpected(slice.error());
    }

    if (slice->size() != AccountID::bytes)
    {
=======
    auto const slice = getDataSlice(runtime, params, i);
    if (!slice || (slice->size() != AccountID::bytes))
>>>>>>> 7f52287a
        return Unexpected(HostFunctionError::INVALID_PARAMS);
    }

    return AccountID::fromVoid(slice->data());
}

template <class IW>
static Expected<Currency, HostFunctionError>
getDataCurrency(IW const* runtime, wasm_val_vec_t const* params, int32_t& i)
{
<<<<<<< HEAD
    auto const slice = getDataSlice(rt, params, i);
    if (!slice)
    {
        return Unexpected(slice.error());
    }

    if (slice->size() != Currency::bytes)
    {
=======
    auto const slice = getDataSlice(runtime, params, i);
    if (!slice || (slice->size() != Currency::bytes))
>>>>>>> 7f52287a
        return Unexpected(HostFunctionError::INVALID_PARAMS);
    }

    return Currency::fromVoid(slice->data());
}

template <class IW>
Expected<std::string_view, HostFunctionError>
getDataString(IW const* runtime, wasm_val_vec_t const* params, int32_t& i)
{
    auto const slice = getDataSlice(runtime, params, i);
    if (!slice)
        return Unexpected(slice.error());
    return std::string_view(
        reinterpret_cast<char const*>(slice->data()), slice->size());
}

std::nullptr_t
hfResult(wasm_val_vec_t* results, int32_t value)
{
    results->data[0] = WASM_I32_VAL(value);
    results->num_elems = 1;
    return nullptr;
}

std::nullptr_t
hfResult(wasm_val_vec_t* results, HostFunctionError value)
{
    results->data[0] = WASM_I32_VAL(
        static_cast<std::underlying_type_t<HostFunctionError>>(value));
    results->num_elems = 1;
    return nullptr;
}

template <typename T>
std::nullptr_t
returnResult(
    InstanceWrapper const* runtime,
    wasm_val_vec_t const* params,
    wasm_val_vec_t* results,
    Expected<T, HostFunctionError> const& res,
    int32_t index)
{
    if (!res)
    {
        return hfResult(results, res.error());
    }
    if constexpr (std::is_same_v<std::decay_t<decltype(*res)>, Bytes>)
    {
        return hfResult(
            results,
            setData(
                runtime,
                params->data[index].of.i32,
                params->data[index + 1].of.i32,
                res->data(),
                res->size()));
    }
    else if constexpr (std::is_same_v<std::decay_t<decltype(*res)>, Hash>)
    {
        return hfResult(
            results,
            setData(
                runtime,
                params->data[index].of.i32,
                params->data[index + 1].of.i32,
                res->data(),
                res->size()));
    }
    else if constexpr (std::is_same_v<std::decay_t<decltype(*res)>, int32_t>)
    {
        return hfResult(results, res.value());
    }
    else if constexpr (std::is_same_v<
                           std::decay_t<decltype(*res)>,
                           std::uint32_t>)
    {
        auto const resultValue = res.value();
        return hfResult(
            results,
            setData(
                runtime,
                params->data[index].of.i32,
                params->data[index + 1].of.i32,
                reinterpret_cast<uint8_t const*>(&resultValue),
                static_cast<int32_t>(sizeof(resultValue))));
    }
    else
    {
        static_assert(
            [] { return false; }(), "Unhandled return type in returnResult");
    }
}

wasm_trap_t*
getLedgerSqn_wrap(
    void* env,
    wasm_val_vec_t const* params,
    wasm_val_vec_t* results)
{
    auto* hf = reinterpret_cast<HostFunctions*>(env);
    auto const* runtime = reinterpret_cast<InstanceWrapper const*>(hf->getRT());
    int index = 0;

    return returnResult(runtime, params, results, hf->getLedgerSqn(), index);
}

wasm_trap_t*
getParentLedgerTime_wrap(
    void* env,
    wasm_val_vec_t const* params,
    wasm_val_vec_t* results)
{
    auto* hf = reinterpret_cast<HostFunctions*>(env);
    auto const* runtime = reinterpret_cast<InstanceWrapper const*>(hf->getRT());
    int index = 0;

    return returnResult(
        runtime, params, results, hf->getParentLedgerTime(), index);
}

wasm_trap_t*
getParentLedgerHash_wrap(
    void* env,
    wasm_val_vec_t const* params,
    wasm_val_vec_t* results)
{
    auto* hf = reinterpret_cast<HostFunctions*>(env);
    auto const* runtime = reinterpret_cast<InstanceWrapper const*>(hf->getRT());
    int index = 0;

    return returnResult(
        runtime, params, results, hf->getParentLedgerHash(), index);
}

wasm_trap_t*
cacheLedgerObj_wrap(
    void* env,
    wasm_val_vec_t const* params,
    wasm_val_vec_t* results)
{
    auto* hf = reinterpret_cast<HostFunctions*>(env);
    auto const* runtime = reinterpret_cast<InstanceWrapper const*>(hf->getRT());
    int index = 0;

    auto const id = getDataUInt256(runtime, params, index);
    if (!id)
    {
        return hfResult(results, id.error());
    }

    auto const cache = getDataInt32(runtime, params, index);
    if (!cache)
    {
        return hfResult(results, cache.error());  // LCOV_EXCL_LINE
    }

    return returnResult(
        runtime, params, results, hf->cacheLedgerObj(*id, *cache), index);
}

wasm_trap_t*
getTxField_wrap(
    void* env,
    wasm_val_vec_t const* params,
    wasm_val_vec_t* results)
{
    auto* hf = reinterpret_cast<HostFunctions*>(env);
    auto const* runtime = reinterpret_cast<InstanceWrapper const*>(hf->getRT());
    int index = 0;

    auto const fname = getDataSField(runtime, params, index);
    if (!fname)
    {
        return hfResult(results, fname.error());
    }
    return returnResult(
        runtime, params, results, hf->getTxField(*fname), index);
}

wasm_trap_t*
getCurrentLedgerObjField_wrap(
    void* env,
    wasm_val_vec_t const* params,
    wasm_val_vec_t* results)
{
    auto* hf = reinterpret_cast<HostFunctions*>(env);
    auto const* runtime = reinterpret_cast<InstanceWrapper const*>(hf->getRT());
    int index = 0;

    auto const fname = getDataSField(runtime, params, index);
    if (!fname)
    {
        return hfResult(results, fname.error());
    }

    return returnResult(
        runtime, params, results, hf->getCurrentLedgerObjField(*fname), index);
}

wasm_trap_t*
getLedgerObjField_wrap(
    void* env,
    wasm_val_vec_t const* params,
    wasm_val_vec_t* results)
{
    auto* hf = reinterpret_cast<HostFunctions*>(env);
    auto const* runtime = reinterpret_cast<InstanceWrapper const*>(hf->getRT());
    int index = 0;

    auto const cache = getDataInt32(runtime, params, index);
    if (!cache)
    {
        return hfResult(results, cache.error());  // LCOV_EXCL_LINE
    }

    auto const fname = getDataSField(runtime, params, index);
    if (!fname)
    {
        return hfResult(results, fname.error());
    }

    return returnResult(
        runtime, params, results, hf->getLedgerObjField(*cache, *fname), index);
}

wasm_trap_t*
getTxNestedField_wrap(
    void* env,
    wasm_val_vec_t const* params,
    wasm_val_vec_t* results)
{
    auto* hf = reinterpret_cast<HostFunctions*>(env);
    auto const* runtime = reinterpret_cast<InstanceWrapper const*>(hf->getRT());
    int index = 0;

    auto const bytes = getDataSlice(runtime, params, index);
    if (!bytes)
    {
        return hfResult(results, bytes.error());
    }

    return returnResult(
        runtime, params, results, hf->getTxNestedField(*bytes), index);
}

wasm_trap_t*
getCurrentLedgerObjNestedField_wrap(
    void* env,
    wasm_val_vec_t const* params,
    wasm_val_vec_t* results)
{
    auto* hf = reinterpret_cast<HostFunctions*>(env);
    auto const* runtime = reinterpret_cast<InstanceWrapper const*>(hf->getRT());
    int index = 0;

    auto const bytes = getDataSlice(runtime, params, index);
    if (!bytes)
    {
        return hfResult(results, bytes.error());
    }
    return returnResult(
        runtime,
        params,
        results,
        hf->getCurrentLedgerObjNestedField(*bytes),
        index);
}

wasm_trap_t*
getLedgerObjNestedField_wrap(
    void* env,
    wasm_val_vec_t const* params,
    wasm_val_vec_t* results)
{
    auto* hf = reinterpret_cast<HostFunctions*>(env);
    auto const* runtime = reinterpret_cast<InstanceWrapper const*>(hf->getRT());
    int index = 0;

    auto const cache = getDataInt32(runtime, params, index);
    if (!cache)
    {
        return hfResult(results, cache.error());  // LCOV_EXCL_LINE
    }

    auto const bytes = getDataSlice(runtime, params, index);
    if (!bytes)
    {
        return hfResult(results, bytes.error());
    }

    return returnResult(
        runtime,
        params,
        results,
        hf->getLedgerObjNestedField(*cache, *bytes),
        index);
}

wasm_trap_t*
getTxArrayLen_wrap(
    void* env,
    wasm_val_vec_t const* params,
    wasm_val_vec_t* results)
{
    auto* hf = reinterpret_cast<HostFunctions*>(env);
    auto const* runtime = reinterpret_cast<InstanceWrapper const*>(hf->getRT());
    int index = 0;

    auto const fname = getDataSField(runtime, params, index);
    if (!fname)
    {
        return hfResult(results, fname.error());
    }

    return returnResult(
        runtime, params, results, hf->getTxArrayLen(*fname), index);
}

wasm_trap_t*
getCurrentLedgerObjArrayLen_wrap(
    void* env,
    wasm_val_vec_t const* params,
    wasm_val_vec_t* results)
{
    auto* hf = reinterpret_cast<HostFunctions*>(env);
    auto const* runtime = reinterpret_cast<InstanceWrapper const*>(hf->getRT());
    int index = 0;

    auto const fname = getDataSField(runtime, params, index);
    if (!fname)
    {
        return hfResult(results, fname.error());
    }

    return returnResult(
        runtime,
        params,
        results,
        hf->getCurrentLedgerObjArrayLen(*fname),
        index);
}

wasm_trap_t*
getLedgerObjArrayLen_wrap(
    void* env,
    wasm_val_vec_t const* params,
    wasm_val_vec_t* results)
{
    auto* hf = reinterpret_cast<HostFunctions*>(env);
    auto const* runtime = reinterpret_cast<InstanceWrapper const*>(hf->getRT());
    int index = 0;

    auto const cache = getDataInt32(runtime, params, index);
    if (!cache)
    {
        return hfResult(results, cache.error());  // LCOV_EXCL_LINE
    }

    auto const fname = getDataSField(runtime, params, index);
    if (!fname)
    {
        return hfResult(results, fname.error());
    }

    return returnResult(
        runtime,
        params,
        results,
        hf->getLedgerObjArrayLen(*cache, *fname),
        index);
}

wasm_trap_t*
getTxNestedArrayLen_wrap(
    void* env,
    wasm_val_vec_t const* params,
    wasm_val_vec_t* results)
{
    auto* hf = reinterpret_cast<HostFunctions*>(env);
    auto const* runtime = reinterpret_cast<InstanceWrapper const*>(hf->getRT());
    int index = 0;

    auto const bytes = getDataSlice(runtime, params, index);
    if (!bytes)
    {
        return hfResult(results, bytes.error());
    }

    return returnResult(
        runtime, params, results, hf->getTxNestedArrayLen(*bytes), index);
}

wasm_trap_t*
getCurrentLedgerObjNestedArrayLen_wrap(
    void* env,
    wasm_val_vec_t const* params,
    wasm_val_vec_t* results)
{
    auto* hf = reinterpret_cast<HostFunctions*>(env);
    auto const* runtime = reinterpret_cast<InstanceWrapper const*>(hf->getRT());
    int index = 0;

    auto const bytes = getDataSlice(runtime, params, index);
    if (!bytes)
    {
        return hfResult(results, bytes.error());
    }

    return returnResult(
        runtime,
        params,
        results,
        hf->getCurrentLedgerObjNestedArrayLen(*bytes),
        index);
}
wasm_trap_t*
getLedgerObjNestedArrayLen_wrap(
    void* env,
    wasm_val_vec_t const* params,
    wasm_val_vec_t* results)
{
    auto* hf = reinterpret_cast<HostFunctions*>(env);
    auto const* runtime = reinterpret_cast<InstanceWrapper const*>(hf->getRT());
    int index = 0;

    auto const cache = getDataInt32(runtime, params, index);
    if (!cache)
    {
        return hfResult(results, cache.error());  // LCOV_EXCL_LINE
    }

    auto const bytes = getDataSlice(runtime, params, index);
    if (!bytes)
    {
        return hfResult(results, bytes.error());
    }
    return returnResult(
        runtime,
        params,
        results,
        hf->getLedgerObjNestedArrayLen(*cache, *bytes),
        index);
}

wasm_trap_t*
updateData_wrap(
    void* env,
    wasm_val_vec_t const* params,
    wasm_val_vec_t* results)
{
    auto* hf = reinterpret_cast<HostFunctions*>(env);
    auto const* runtime = reinterpret_cast<InstanceWrapper const*>(hf->getRT());
    int index = 0;

    auto const bytes = getDataSlice(runtime, params, index);
    if (!bytes)
    {
        return hfResult(results, bytes.error());
    }

    return returnResult(
        runtime, params, results, hf->updateData(*bytes), index);
}

wasm_trap_t*
computeSha512HalfHash_wrap(
    void* env,
    wasm_val_vec_t const* params,
    wasm_val_vec_t* results)
{
    auto* hf = reinterpret_cast<HostFunctions*>(env);
    auto const* runtime = reinterpret_cast<InstanceWrapper const*>(hf->getRT());
    int index = 0;

    auto const bytes = getDataSlice(runtime, params, index);
    if (!bytes)
    {
        return hfResult(results, bytes.error());
    }
    return returnResult(
        runtime, params, results, hf->computeSha512HalfHash(*bytes), index);
}

wasm_trap_t*
accountKeylet_wrap(
    void* env,
    wasm_val_vec_t const* params,
    wasm_val_vec_t* results)
{
    auto* hf = reinterpret_cast<HostFunctions*>(env);
    auto const* runtime = reinterpret_cast<InstanceWrapper const*>(hf->getRT());
    int index = 0;

    auto const acc = getDataAccountID(runtime, params, index);
    if (!acc)
    {
        return hfResult(results, acc.error());
    }

    return returnResult(
        runtime, params, results, hf->accountKeylet(*acc), index);
}

wasm_trap_t*
checkKeylet_wrap(
    void* env,
    wasm_val_vec_t const* params,
    wasm_val_vec_t* results)
{
    auto* hf = reinterpret_cast<HostFunctions*>(env);
    auto const* runtime = reinterpret_cast<InstanceWrapper const*>(hf->getRT());
    int index = 0;

    auto const acc = getDataAccountID(runtime, params, index);
    if (!acc)
    {
        return hfResult(results, acc.error());
    }

    auto const seq = getDataInt32(runtime, params, index);
    if (!seq)
    {
        return hfResult(results, seq.error());  // LCOV_EXCL_LINE
    }

    return returnResult(
        runtime, params, results, hf->checkKeylet(acc.value(), *seq), index);
}

wasm_trap_t*
credentialKeylet_wrap(
    void* env,
    wasm_val_vec_t const* params,
    wasm_val_vec_t* results)
{
    auto* hf = reinterpret_cast<HostFunctions*>(env);
    auto const* runtime = reinterpret_cast<InstanceWrapper const*>(hf->getRT());
    int index = 0;

    auto const subj = getDataAccountID(runtime, params, index);
    if (!subj)
    {
        return hfResult(results, subj.error());
    }

    auto const iss = getDataAccountID(runtime, params, index);
    if (!iss)
    {
        return hfResult(results, iss.error());
    }

    auto const credType = getDataSlice(runtime, params, index);
    if (!credType)
    {
        return hfResult(results, credType.error());
    }

    return returnResult(
        runtime,
        params,
        results,
        hf->credentialKeylet(*subj, *iss, *credType),
        index);
}

wasm_trap_t*
delegateKeylet_wrap(
    void* env,
    wasm_val_vec_t const* params,
    wasm_val_vec_t* results)
{
    auto* hf = reinterpret_cast<HostFunctions*>(env);
    auto const* runtime = reinterpret_cast<InstanceWrapper const*>(hf->getRT());
    int index = 0;

    auto const acc = getDataAccountID(runtime, params, index);
    if (!acc)
    {
        return hfResult(results, acc.error());
    }

    auto const authorize = getDataAccountID(runtime, params, index);
    if (!authorize)
    {
        return hfResult(results, authorize.error());
    }

    return returnResult(
        runtime,
        params,
        results,
        hf->delegateKeylet(acc.value(), authorize.value()),
        index);
}

wasm_trap_t*
depositPreauthKeylet_wrap(
    void* env,
    wasm_val_vec_t const* params,
    wasm_val_vec_t* results)
{
    auto* hf = reinterpret_cast<HostFunctions*>(env);
    auto const* runtime = reinterpret_cast<InstanceWrapper const*>(hf->getRT());
    int index = 0;

    auto const acc = getDataAccountID(runtime, params, index);
    if (!acc)
    {
        return hfResult(results, acc.error());
    }

    auto const authorize = getDataAccountID(runtime, params, index);
    if (!authorize)
    {
        return hfResult(results, authorize.error());
    }

    return returnResult(
        runtime,
        params,
        results,
        hf->depositPreauthKeylet(acc.value(), authorize.value()),
        index);
}

wasm_trap_t*
didKeylet_wrap(void* env, wasm_val_vec_t const* params, wasm_val_vec_t* results)
{
    auto* hf = reinterpret_cast<HostFunctions*>(env);
    auto const* runtime = reinterpret_cast<InstanceWrapper const*>(hf->getRT());
    int index = 0;

    auto const acc = getDataAccountID(runtime, params, index);
    if (!acc)
    {
        return hfResult(results, acc.error());
    }

    return returnResult(
        runtime, params, results, hf->didKeylet(acc.value()), index);
}

wasm_trap_t*
escrowKeylet_wrap(
    void* env,
    wasm_val_vec_t const* params,
    wasm_val_vec_t* results)
{
    auto* hf = reinterpret_cast<HostFunctions*>(env);
    auto const* runtime = reinterpret_cast<InstanceWrapper const*>(hf->getRT());
    int index = 0;

    auto const acc = getDataAccountID(runtime, params, index);
    if (!acc)
    {
        return hfResult(results, acc.error());
    }

    auto const seq = getDataInt32(runtime, params, index);
    if (!seq)
    {
        return hfResult(results, seq.error());  // LCOV_EXCL_LINE
    }

    return returnResult(
        runtime, params, results, hf->escrowKeylet(*acc, *seq), index);
}

wasm_trap_t*
lineKeylet_wrap(
    void* env,
    wasm_val_vec_t const* params,
    wasm_val_vec_t* results)
{
    auto* hf = reinterpret_cast<HostFunctions*>(env);
    auto const* runtime = reinterpret_cast<InstanceWrapper const*>(hf->getRT());
    int index = 0;

    auto const acc1 = getDataAccountID(runtime, params, index);
    if (!acc1)
    {
        return hfResult(results, acc1.error());
    }

    auto const acc2 = getDataAccountID(runtime, params, index);
    if (!acc2)
    {
        return hfResult(results, acc2.error());
    }

    auto const currency = getDataCurrency(runtime, params, index);
    if (!currency)
    {
        return hfResult(results, currency.error());
    }

    return returnResult(
        runtime,
        params,
        results,
        hf->lineKeylet(acc1.value(), acc2.value(), currency.value()),
        index);
}

wasm_trap_t*
nftOfferKeylet_wrap(
    void* env,
    wasm_val_vec_t const* params,
    wasm_val_vec_t* results)
{
    auto* hf = reinterpret_cast<HostFunctions*>(env);
    auto const* runtime = reinterpret_cast<InstanceWrapper const*>(hf->getRT());
    int index = 0;

    auto const acc = getDataAccountID(runtime, params, index);
    if (!acc)
    {
        return hfResult(results, acc.error());
    }

    auto const seq = getDataInt32(runtime, params, index);
    if (!seq)
    {
        return hfResult(results, seq.error());  // LCOV_EXCL_LINE
    }

    return returnResult(
        runtime,
        params,
        results,
        hf->nftOfferKeylet(acc.value(), seq.value()),
        index);
}

wasm_trap_t*
offerKeylet_wrap(
    void* env,
    wasm_val_vec_t const* params,
    wasm_val_vec_t* results)
{
    auto* hf = reinterpret_cast<HostFunctions*>(env);
    auto const* runtime = reinterpret_cast<InstanceWrapper const*>(hf->getRT());
    int index = 0;

    auto const acc = getDataAccountID(runtime, params, index);
    if (!acc)
    {
        return hfResult(results, acc.error());
    }

    auto const seq = getDataInt32(runtime, params, index);
    if (!seq)
    {
        return hfResult(results, seq.error());  // LCOV_EXCL_LINE
    }

    return returnResult(
        runtime,
        params,
        results,
        hf->offerKeylet(acc.value(), seq.value()),
        index);
}

wasm_trap_t*
oracleKeylet_wrap(
    void* env,
    wasm_val_vec_t const* params,
    wasm_val_vec_t* results)
{
    auto* hf = reinterpret_cast<HostFunctions*>(env);
    auto const* runtime = reinterpret_cast<InstanceWrapper const*>(hf->getRT());
    int index = 0;

    auto const acc = getDataAccountID(runtime, params, index);
    if (!acc)
    {
        return hfResult(results, acc.error());
    }

    auto const documentId = getDataInt32(runtime, params, index);
    if (!documentId)
    {
        return hfResult(results, documentId.error());  // LCOV_EXCL_LINE
    }
    return returnResult(
        runtime, params, results, hf->oracleKeylet(*acc, *documentId), index);
}

wasm_trap_t*
paychanKeylet_wrap(
    void* env,
    wasm_val_vec_t const* params,
    wasm_val_vec_t* results)
{
    auto* hf = reinterpret_cast<HostFunctions*>(env);
    auto const* runtime = reinterpret_cast<InstanceWrapper const*>(hf->getRT());
    int index = 0;

    auto const acc = getDataAccountID(runtime, params, index);
    if (!acc)
    {
        return hfResult(results, acc.error());
    }

    auto const dest = getDataAccountID(runtime, params, index);
    if (!dest)
    {
        return hfResult(results, dest.error());
    }

    auto const seq = getDataInt32(runtime, params, index);
    if (!seq)
    {
        return hfResult(results, seq.error());  // LCOV_EXCL_LINE
    }

    return returnResult(
        runtime,
        params,
        results,
        hf->paychanKeylet(acc.value(), dest.value(), seq.value()),
        index);
}

wasm_trap_t*
signersKeylet_wrap(
    void* env,
    wasm_val_vec_t const* params,
    wasm_val_vec_t* results)
{
    auto* hf = reinterpret_cast<HostFunctions*>(env);
    auto const* runtime = reinterpret_cast<InstanceWrapper const*>(hf->getRT());
    int index = 0;

    auto const acc = getDataAccountID(runtime, params, index);
    if (!acc)
    {
        return hfResult(results, acc.error());
    }

    return returnResult(
        runtime, params, results, hf->signersKeylet(acc.value()), index);
}

wasm_trap_t*
ticketKeylet_wrap(
    void* env,
    wasm_val_vec_t const* params,
    wasm_val_vec_t* results)
{
    auto* hf = reinterpret_cast<HostFunctions*>(env);
    auto const* runtime = reinterpret_cast<InstanceWrapper const*>(hf->getRT());
    int index = 0;

    auto const acc = getDataAccountID(runtime, params, index);
    if (!acc)
    {
        return hfResult(results, acc.error());
    }

    auto const seq = getDataInt32(runtime, params, index);
    if (!seq)
    {
        return hfResult(results, seq.error());  // LCOV_EXCL_LINE
    }

    return returnResult(
        runtime,
        params,
        results,
        hf->ticketKeylet(acc.value(), seq.value()),
        index);
    ;
}

wasm_trap_t*
getNFT_wrap(void* env, wasm_val_vec_t const* params, wasm_val_vec_t* results)
{
    auto* hf = reinterpret_cast<HostFunctions*>(env);
    auto const* runtime = reinterpret_cast<InstanceWrapper const*>(hf->getRT());
    int index = 0;

    auto const acc = getDataAccountID(runtime, params, index);
    if (!acc)
    {
        return hfResult(results, acc.error());
    }

    auto const nftId = getDataUInt256(runtime, params, index);
    if (!nftId)
    {
        return hfResult(results, nftId.error());
    }

    return returnResult(
        runtime, params, results, hf->getNFT(*acc, *nftId), index);
}

wasm_trap_t*
trace_wrap(void* env, wasm_val_vec_t const* params, wasm_val_vec_t* results)
{
    auto* hf = reinterpret_cast<HostFunctions*>(env);
    auto const* runtime = reinterpret_cast<InstanceWrapper const*>(hf->getRT());
    int index = 0;

    if (params->data[1].of.i32 + params->data[3].of.i32 > maxWasmDataLength)
    {
        return hfResult(results, HostFunctionError::DATA_FIELD_TOO_LARGE);
    }

    auto const msg = getDataString(runtime, params, index);
    if (!msg)
    {
        return hfResult(results, msg.error());
    }

    auto const data = getDataSlice(runtime, params, index);
    if (!data)
    {
        return hfResult(results, data.error());
    }

    auto const asHex = getDataInt32(runtime, params, index);
    if (!asHex)
    {
        return hfResult(results, asHex.error());  // LCOV_EXCL_LINE
    }

    return returnResult(
        runtime, params, results, hf->trace(*msg, *data, *asHex), index);
}

wasm_trap_t*
traceNum_wrap(void* env, wasm_val_vec_t const* params, wasm_val_vec_t* results)
{
    auto* hf = reinterpret_cast<HostFunctions*>(env);
    auto const* runtime = reinterpret_cast<InstanceWrapper const*>(hf->getRT());
    int index = 0;
    if (params->data[1].of.i32 > maxWasmDataLength)
    {
        return hfResult(results, HostFunctionError::DATA_FIELD_TOO_LARGE);
    }

    auto const msg = getDataString(runtime, params, index);
    if (!msg)
    {
        return hfResult(results, msg.error());
    }

    auto const number = getDataInt64(runtime, params, index);
    if (!number)
    {
        return hfResult(results, number.error());  // LCOV_EXCL_LINE
    }

    return returnResult(
        runtime, params, results, hf->traceNum(*msg, *number), index);
}

class MockInstanceWrapper
{
    wmem mem_;

public:
    MockInstanceWrapper(wmem memory) : mem_(memory)
    {
    }

    // Mock methods to simulate the behavior of InstanceWrapper
    wmem
    getMem() const
    {
        return mem_;
    }
};

<<<<<<< HEAD
=======
namespace test {
bool
testGetDataIncrement()
{
    wasm_val_t values[4];

    std::array<std::uint8_t, 128> buffer = {
        'a', 'b', 'c', 'd', 'e', 'f', 'g', 'h'};
    MockInstanceWrapper runtime(wmem{buffer.data(), buffer.size()});

    {
        // test int32_t
        wasm_val_vec_t params = {1, &values[0], 1, sizeof(wasm_val_t), nullptr};

        values[0] = WASM_I32_VAL(42);

        int index = 0;
        auto const result = getDataInt32(&runtime, &params, index);
        if (!result || result.value() != 42 || index != 1)
            return false;
    }

    {
        // test int64_t
        wasm_val_vec_t params = {1, &values[0], 1, sizeof(wasm_val_t), nullptr};

        values[0] = WASM_I64_VAL(1234);

        int index = 0;
        auto const result = getDataInt64(&runtime, &params, index);
        if (!result || result.value() != 1234 || index != 1)
            return false;
    }

    {
        // test SFieldCRef
        wasm_val_vec_t params = {1, &values[0], 1, sizeof(wasm_val_t), nullptr};

        values[0] = WASM_I32_VAL(sfAccount.fieldCode);

        int index = 0;
        auto const result = getDataSField(&runtime, &params, index);
        if (!result || result.value().get() != sfAccount || index != 1)
            return false;
    }

    {
        // test Slice
        wasm_val_vec_t params = {2, &values[0], 2, sizeof(wasm_val_t), nullptr};

        values[0] = WASM_I32_VAL(0);
        values[1] = WASM_I32_VAL(3);

        int index = 0;
        auto const result = getDataSlice(&runtime, &params, index);
        if (!result || result.value() != Slice(buffer.data(), 3) || index != 2)
            return false;
    }

    {
        // test string
        wasm_val_vec_t params = {2, &values[0], 2, sizeof(wasm_val_t), nullptr};

        values[0] = WASM_I32_VAL(0);
        values[1] = WASM_I32_VAL(5);

        int index = 0;
        auto const result = getDataString(&runtime, &params, index);
        if (!result ||
            result.value() !=
                std::string_view(
                    reinterpret_cast<char const*>(buffer.data()), 5) ||
            index != 2)
            return false;
    }

    {
        // test account
        AccountID const id(calcAccountID(
            generateKeyPair(KeyType::secp256k1, generateSeed("alice")).first));

        wasm_val_vec_t params = {2, &values[0], 2, sizeof(wasm_val_t), nullptr};

        values[0] = WASM_I32_VAL(0);
        values[1] = WASM_I32_VAL(id.bytes);
        memcpy(&buffer[0], id.data(), id.bytes);

        int index = 0;
        auto const result = getDataAccountID(&runtime, &params, index);
        if (!result || result.value() != id || index != 2)
            return false;
    }

    {
        // test uint256

        Hash h1 = sha512Half(Slice(buffer.data(), 8));
        wasm_val_vec_t params = {2, &values[0], 2, sizeof(wasm_val_t), nullptr};

        values[0] = WASM_I32_VAL(0);
        values[1] = WASM_I32_VAL(h1.bytes);
        memcpy(&buffer[0], h1.data(), h1.bytes);

        int index = 0;
        auto const result = getDataUInt256(&runtime, &params, index);
        if (!result || result.value() != h1 || index != 2)
            return false;
    }

    {
        // test Currency

        Currency const c = xrpCurrency();
        wasm_val_vec_t params = {2, &values[0], 2, sizeof(wasm_val_t), nullptr};

        values[0] = WASM_I32_VAL(0);
        values[1] = WASM_I32_VAL(c.bytes);
        memcpy(&buffer[0], c.data(), c.bytes);

        int index = 0;
        auto const result = getDataCurrency(&runtime, &params, index);
        if (!result || result.value() != c || index != 2)
            return false;
    }

    return true;
}

}  // namespace test
>>>>>>> 7f52287a
}  // namespace ripple<|MERGE_RESOLUTION|>--- conflicted
+++ resolved
@@ -36,13 +36,8 @@
     uint8_t const* src,
     int32_t srcSize)
 {
-<<<<<<< HEAD
-    if (!ssz)
+    if (!srcSize)
         return 0;  // LCOV_EXCL_LINE
-=======
-    if (!srcSize)
-        return 0;
->>>>>>> 7f52287a
 
     if (dst < 0 || dstSize < 0 || !src || srcSize < 0)
         return static_cast<std::underlying_type_t<HostFunctionError>>(
@@ -50,21 +45,12 @@
 
     auto memory = runtime ? runtime->getMem() : wmem();
 
-<<<<<<< HEAD
     // LCOV_EXCL_START
-    if (!mem.s)
-    {
-        return static_cast<std::underlying_type_t<HostFunctionError>>(
-            HostFunctionError::NO_MEM_EXPORTED);
-    }
-    // LCOV_EXCL_STOP
-    if (dst + dsz > mem.s)
-=======
     if (!memory.s)
         return static_cast<std::underlying_type_t<HostFunctionError>>(
             HostFunctionError::NO_MEM_EXPORTED);
+    // LCOV_EXCL_STOP
     if (dst + dstSize > memory.s)
->>>>>>> 7f52287a
         return static_cast<std::underlying_type_t<HostFunctionError>>(
             HostFunctionError::POINTER_OUT_OF_BOUNDS);
     if (srcSize > dstSize)
@@ -123,14 +109,9 @@
     if (size > maxWasmDataLength)
         return Unexpected(HostFunctionError::DATA_FIELD_TOO_LARGE);
 
-<<<<<<< HEAD
-    auto mem = rt ? rt->getMem() : wmem();
+    auto memory = runtime ? runtime->getMem() : wmem();
     // LCOV_EXCL_START
-    if (!mem.s)
-=======
-    auto memory = runtime ? runtime->getMem() : wmem();
     if (!memory.s)
->>>>>>> 7f52287a
         return Unexpected(HostFunctionError::NO_MEM_EXPORTED);
     // LCOV_EXCL_STOP
 
@@ -163,8 +144,7 @@
 Expected<AccountID, HostFunctionError>
 getDataAccountID(IW const* runtime, wasm_val_vec_t const* params, int32_t& i)
 {
-<<<<<<< HEAD
-    auto const slice = getDataSlice(rt, params, i);
+    auto const slice = getDataSlice(runtime, params, i);
     if (!slice)
     {
         return Unexpected(slice.error());
@@ -172,10 +152,6 @@
 
     if (slice->size() != AccountID::bytes)
     {
-=======
-    auto const slice = getDataSlice(runtime, params, i);
-    if (!slice || (slice->size() != AccountID::bytes))
->>>>>>> 7f52287a
         return Unexpected(HostFunctionError::INVALID_PARAMS);
     }
 
@@ -186,8 +162,7 @@
 static Expected<Currency, HostFunctionError>
 getDataCurrency(IW const* runtime, wasm_val_vec_t const* params, int32_t& i)
 {
-<<<<<<< HEAD
-    auto const slice = getDataSlice(rt, params, i);
+    auto const slice = getDataSlice(runtime, params, i);
     if (!slice)
     {
         return Unexpected(slice.error());
@@ -195,10 +170,6 @@
 
     if (slice->size() != Currency::bytes)
     {
-=======
-    auto const slice = getDataSlice(runtime, params, i);
-    if (!slice || (slice->size() != Currency::bytes))
->>>>>>> 7f52287a
         return Unexpected(HostFunctionError::INVALID_PARAMS);
     }
 
@@ -1177,136 +1148,4 @@
     }
 };
 
-<<<<<<< HEAD
-=======
-namespace test {
-bool
-testGetDataIncrement()
-{
-    wasm_val_t values[4];
-
-    std::array<std::uint8_t, 128> buffer = {
-        'a', 'b', 'c', 'd', 'e', 'f', 'g', 'h'};
-    MockInstanceWrapper runtime(wmem{buffer.data(), buffer.size()});
-
-    {
-        // test int32_t
-        wasm_val_vec_t params = {1, &values[0], 1, sizeof(wasm_val_t), nullptr};
-
-        values[0] = WASM_I32_VAL(42);
-
-        int index = 0;
-        auto const result = getDataInt32(&runtime, &params, index);
-        if (!result || result.value() != 42 || index != 1)
-            return false;
-    }
-
-    {
-        // test int64_t
-        wasm_val_vec_t params = {1, &values[0], 1, sizeof(wasm_val_t), nullptr};
-
-        values[0] = WASM_I64_VAL(1234);
-
-        int index = 0;
-        auto const result = getDataInt64(&runtime, &params, index);
-        if (!result || result.value() != 1234 || index != 1)
-            return false;
-    }
-
-    {
-        // test SFieldCRef
-        wasm_val_vec_t params = {1, &values[0], 1, sizeof(wasm_val_t), nullptr};
-
-        values[0] = WASM_I32_VAL(sfAccount.fieldCode);
-
-        int index = 0;
-        auto const result = getDataSField(&runtime, &params, index);
-        if (!result || result.value().get() != sfAccount || index != 1)
-            return false;
-    }
-
-    {
-        // test Slice
-        wasm_val_vec_t params = {2, &values[0], 2, sizeof(wasm_val_t), nullptr};
-
-        values[0] = WASM_I32_VAL(0);
-        values[1] = WASM_I32_VAL(3);
-
-        int index = 0;
-        auto const result = getDataSlice(&runtime, &params, index);
-        if (!result || result.value() != Slice(buffer.data(), 3) || index != 2)
-            return false;
-    }
-
-    {
-        // test string
-        wasm_val_vec_t params = {2, &values[0], 2, sizeof(wasm_val_t), nullptr};
-
-        values[0] = WASM_I32_VAL(0);
-        values[1] = WASM_I32_VAL(5);
-
-        int index = 0;
-        auto const result = getDataString(&runtime, &params, index);
-        if (!result ||
-            result.value() !=
-                std::string_view(
-                    reinterpret_cast<char const*>(buffer.data()), 5) ||
-            index != 2)
-            return false;
-    }
-
-    {
-        // test account
-        AccountID const id(calcAccountID(
-            generateKeyPair(KeyType::secp256k1, generateSeed("alice")).first));
-
-        wasm_val_vec_t params = {2, &values[0], 2, sizeof(wasm_val_t), nullptr};
-
-        values[0] = WASM_I32_VAL(0);
-        values[1] = WASM_I32_VAL(id.bytes);
-        memcpy(&buffer[0], id.data(), id.bytes);
-
-        int index = 0;
-        auto const result = getDataAccountID(&runtime, &params, index);
-        if (!result || result.value() != id || index != 2)
-            return false;
-    }
-
-    {
-        // test uint256
-
-        Hash h1 = sha512Half(Slice(buffer.data(), 8));
-        wasm_val_vec_t params = {2, &values[0], 2, sizeof(wasm_val_t), nullptr};
-
-        values[0] = WASM_I32_VAL(0);
-        values[1] = WASM_I32_VAL(h1.bytes);
-        memcpy(&buffer[0], h1.data(), h1.bytes);
-
-        int index = 0;
-        auto const result = getDataUInt256(&runtime, &params, index);
-        if (!result || result.value() != h1 || index != 2)
-            return false;
-    }
-
-    {
-        // test Currency
-
-        Currency const c = xrpCurrency();
-        wasm_val_vec_t params = {2, &values[0], 2, sizeof(wasm_val_t), nullptr};
-
-        values[0] = WASM_I32_VAL(0);
-        values[1] = WASM_I32_VAL(c.bytes);
-        memcpy(&buffer[0], c.data(), c.bytes);
-
-        int index = 0;
-        auto const result = getDataCurrency(&runtime, &params, index);
-        if (!result || result.value() != c || index != 2)
-            return false;
-    }
-
-    return true;
-}
-
-}  // namespace test
->>>>>>> 7f52287a
 }  // namespace ripple