//------------------------------------------------------------------------------
/*
    This file is part of rippled: https://github.com/ripple/rippled
    Copyright (c) 2012, 2013 Ripple Labs Inc.

    Permission to use, copy, modify, and/or distribute this software for any
    purpose  with  or without fee is hereby granted, provided that the above
    copyright notice and this permission notice appear in all copies.

    THE  SOFTWARE IS PROVIDED "AS IS" AND THE AUTHOR DISCLAIMS ALL WARRANTIES
    WITH  REGARD  TO  THIS  SOFTWARE  INCLUDING  ALL  IMPLIED  WARRANTIES  OF
    MERCHANTABILITY  AND  FITNESS. IN NO EVENT SHALL THE AUTHOR BE LIABLE FOR
    ANY  SPECIAL ,  DIRECT, INDIRECT, OR CONSEQUENTIAL DAMAGES OR ANY DAMAGES
    WHATSOEVER  RESULTING  FROM  LOSS  OF USE, DATA OR PROFITS, WHETHER IN AN
    ACTION  OF  CONTRACT, NEGLIGENCE OR OTHER TORTIOUS ACTION, ARISING OUT OF
    OR IN CONNECTION WITH THE USE OR PERFORMANCE OF THIS SOFTWARE.
*/
//==============================================================================

#include <xrpld/app/misc/HashRouter.h>

#include <xrpld/core/Config.h>

namespace ripple {

auto
HashRouter::emplace(uint256 const& key) -> std::pair<Entry&, bool>
{
    auto iter = suppressionMap_.find(key);

    if (iter != suppressionMap_.end())
    {
        suppressionMap_.touch(iter);
        return std::make_pair(std::ref(iter->second), false);
    }

    // See if any supressions need to be expired
    expire(suppressionMap_, setup_.holdTime);

    return std::make_pair(
        std::ref(suppressionMap_.emplace(key, Entry()).first->second), true);
}

void
HashRouter::addSuppression(uint256 const& key)
{
    std::lock_guard lock(mutex_);

    emplace(key);
}

bool
HashRouter::addSuppressionPeer(uint256 const& key, PeerShortID peer)
{
    return addSuppressionPeerWithStatus(key, peer).first;
}

std::pair<bool, std::optional<Stopwatch::time_point>>
HashRouter::addSuppressionPeerWithStatus(const uint256& key, PeerShortID peer)
{
    std::lock_guard lock(mutex_);

    auto result = emplace(key);
    result.first.addPeer(peer);
    return {result.second, result.first.relayed()};
}

bool
HashRouter::addSuppressionPeer(uint256 const& key, PeerShortID peer, int& flags)
{
    std::lock_guard lock(mutex_);

    auto [s, created] = emplace(key);
    s.addPeer(peer);
    flags = s.getFlags();
    return created;
}

bool
HashRouter::shouldProcess(
    uint256 const& key,
    PeerShortID peer,
    int& flags,
    std::chrono::seconds tx_interval)
{
    std::lock_guard lock(mutex_);

    auto result = emplace(key);
    auto& s = result.first;
    s.addPeer(peer);
    flags = s.getFlags();
    return s.shouldProcess(suppressionMap_.clock().now(), tx_interval);
}

int
HashRouter::getFlags(uint256 const& key)
{
    std::lock_guard lock(mutex_);

    return emplace(key).first.getFlags();
}

bool
HashRouter::setFlags(uint256 const& key, int flags)
{
    XRPL_ASSERT(flags, "ripple::HashRouter::setFlags : valid input");

    std::lock_guard lock(mutex_);

    auto& s = emplace(key).first;

    if ((s.getFlags() & flags) == flags)
        return false;

    s.setFlags(flags);
    return true;
}

auto
HashRouter::shouldRelay(uint256 const& key)
    -> std::optional<std::set<PeerShortID>>
{
    std::lock_guard lock(mutex_);

    auto& s = emplace(key).first;

    if (!s.shouldRelay(suppressionMap_.clock().now(), setup_.relayTime))
        return {};

    return s.releasePeerSet();
}

<<<<<<< HEAD
auto
HashRouter::getPeers(uint256 const& key) -> std::set<PeerShortID>
{
    std::lock_guard lock(mutex_);

    auto& s = emplace(key).first;
    return s.peekPeerSet();
}

HashRouter::Setup
setup_HashRouter(Config const& config)
{
    using namespace std::chrono;

    HashRouter::Setup setup;
    auto const& section = config.section("hashrouter");

    std::int32_t tmp;

    if (set(tmp, "hold_time", section))
    {
        if (tmp < 8)
            Throw<std::runtime_error>(
                "HashRouter hold time must be at least 12 seconds (the "
                "approximate validation time for three ledgers).");
        setup.holdTime = seconds(tmp);
    }
    if (set(tmp, "relay_time", section))
    {
        if (tmp < 8)
            Throw<std::runtime_error>(
                "HashRouter relay time must be at least 8 seconds (the "
                "approximate validation time for two ledgers).");
        setup.relayTime = seconds(tmp);
    }
    if (setup.relayTime > setup.holdTime)
    {
        Throw<std::runtime_error>(
            "HashRouter relay time must be less than or equal to hold time");
    }

    return setup;
}

=======
>>>>>>> 159dfb5a
}  // namespace ripple<|MERGE_RESOLUTION|>--- conflicted
+++ resolved
@@ -130,16 +130,6 @@
     return s.releasePeerSet();
 }
 
-<<<<<<< HEAD
-auto
-HashRouter::getPeers(uint256 const& key) -> std::set<PeerShortID>
-{
-    std::lock_guard lock(mutex_);
-
-    auto& s = emplace(key).first;
-    return s.peekPeerSet();
-}
-
 HashRouter::Setup
 setup_HashRouter(Config const& config)
 {
@@ -175,6 +165,4 @@
     return setup;
 }
 
-=======
->>>>>>> 159dfb5a
 }  // namespace ripple