--- conflicted
+++ resolved
@@ -1269,7 +1269,7 @@
     {
         transaction->setStatus(INVALID);
         transaction->setResult(temINVALID_FLAG);
-        app_.getHashRouter().setFlags(transaction->getID(), SF_BAD);
+        app_.getHashRouter().setFlags(transaction->getID(), LedgerFlags::BAD);
         return false;
     }
 
@@ -1288,13 +1288,8 @@
         JLOG(m_journal.info()) << "Transaction has bad signature: " << reason;
         transaction->setStatus(INVALID);
         transaction->setResult(temBAD_SIGNATURE);
-<<<<<<< HEAD
         app_.getHashRouter().setFlags(transaction->getID(), LedgerFlags::BAD);
-        return;
-=======
-        app_.getHashRouter().setFlags(transaction->getID(), SF_BAD);
         return false;
->>>>>>> d71ce519
     }
 
     // canonicalize can change our pointer
@@ -1416,7 +1411,8 @@
                 JLOG(m_journal.trace())
                     << "Exception checking transaction: " << reason;
             }
-            app_.getHashRouter().setFlags(tx->getTransactionID(), SF_BAD);
+            app_.getHashRouter().setFlags(
+                tx->getTransactionID(), LedgerFlags::BAD);
             continue;
         }
 
@@ -1631,7 +1627,8 @@
                     //    (5) ledgers into the future. (Remember that an
                     //    unseated optional compares as less than all seated
                     //    values, so it has to be checked explicitly first.)
-                    // 3. The SF_HELD flag is not set on the txID. (setFlags
+                    // 3. The LedgerFlags::BAD flag is not set on the txID.
+                    // (setFlags
                     //    checks before setting. If the flag is set, it returns
                     //    false, which means it's been held once without one of
                     //    the other conditions, so don't hold it again. Time's
@@ -1640,7 +1637,7 @@
                     if (e.local ||
                         (ledgersLeft && ledgersLeft <= LocalTxs::holdLedgers) ||
                         app_.getHashRouter().setFlags(
-                            e.transaction->getID(), SF_HELD))
+                            e.transaction->getID(), LedgerFlags::HELD))
                     {
                         // transaction should be held
                         JLOG(m_journal.debug())
@@ -2685,8 +2682,9 @@
 
     info[jss::server_state] = strOperatingMode(admin);
 
-    info[jss::time] = to_string(std::chrono::floor<std::chrono::microseconds>(
-        std::chrono::system_clock::now()));
+    info[jss::time] = to_string(
+        std::chrono::floor<std::chrono::microseconds>(
+            std::chrono::system_clock::now()));
 
     if (needNetworkLedger_)
         info[jss::network_ledger] = "waiting";
