//------------------------------------------------------------------------------
/*
    This file is part of rippled: https://github.com/ripple/rippled
    Copyright (c) 2012, 2013 Ripple Labs Inc.

    Permission to use, copy, modify, and/or distribute this software for any
    purpose  with  or without fee is hereby granted, provided that the above
    copyright notice and this permission notice appear in all copies.

    THE  SOFTWARE IS PROVIDED "AS IS" AND THE AUTHOR DISCLAIMS ALL WARRANTIES
    WITH  REGARD  TO  THIS  SOFTWARE  INCLUDING  ALL  IMPLIED  WARRANTIES  OF
    MERCHANTABILITY  AND  FITNESS. IN NO EVENT SHALL THE AUTHOR BE LIABLE FOR
    ANY  SPECIAL ,  DIRECT, INDIRECT, OR CONSEQUENTIAL DAMAGES OR ANY DAMAGES
    WHATSOEVER  RESULTING  FROM  LOSS  OF USE, DATA OR PROFITS, WHETHER IN AN
    ACTION  OF  CONTRACT, NEGLIGENCE OR OTHER TORTIOUS ACTION, ARISING OUT OF
    OR IN CONNECTION WITH THE USE OR PERFORMANCE OF THIS SOFTWARE.
*/
//==============================================================================

#include <xrpld/app/consensus/RCLConsensus.h>
#include <xrpld/app/consensus/RCLValidations.h>
#include <xrpld/app/ledger/AcceptedLedger.h>
#include <xrpld/app/ledger/InboundLedgers.h>
#include <xrpld/app/ledger/LedgerMaster.h>
#include <xrpld/app/ledger/LedgerToJson.h>
#include <xrpld/app/ledger/LocalTxs.h>
#include <xrpld/app/ledger/OpenLedger.h>
#include <xrpld/app/ledger/OrderBookDB.h>
#include <xrpld/app/ledger/TransactionMaster.h>
#include <xrpld/app/main/LoadManager.h>
#include <xrpld/app/misc/AmendmentTable.h>
#include <xrpld/app/misc/DeliverMax.h>
#include <xrpld/app/misc/HashRouter.h>
#include <xrpld/app/misc/LoadFeeTrack.h>
#include <xrpld/app/misc/NetworkOPs.h>
#include <xrpld/app/misc/Transaction.h>
#include <xrpld/app/misc/TxQ.h>
#include <xrpld/app/misc/ValidatorKeys.h>
#include <xrpld/app/misc/ValidatorList.h>
#include <xrpld/app/misc/detail/AccountTxPaging.h>
#include <xrpld/app/rdb/backend/SQLiteDatabase.h>
#include <xrpld/app/tx/apply.h>
#include <xrpld/consensus/Consensus.h>
#include <xrpld/consensus/ConsensusParms.h>
#include <xrpld/overlay/Cluster.h>
#include <xrpld/overlay/Overlay.h>
#include <xrpld/overlay/predicates.h>
#include <xrpld/perflog/PerfLog.h>
#include <xrpld/rpc/BookChanges.h>
#include <xrpld/rpc/CTID.h>
#include <xrpld/rpc/DeliveredAmount.h>
#include <xrpld/rpc/MPTokenIssuanceID.h>
#include <xrpld/rpc/ServerHandler.h>

#include <xrpl/basics/UptimeClock.h>
#include <xrpl/basics/mulDiv.h>
#include <xrpl/basics/safe_cast.h>
#include <xrpl/basics/scope.h>
#include <xrpl/beast/utility/rngfill.h>
#include <xrpl/crypto/RFC1751.h>
#include <xrpl/crypto/csprng.h>
#include <xrpl/protocol/BuildInfo.h>
#include <xrpl/protocol/Feature.h>
#include <xrpl/protocol/MultiApiJson.h>
#include <xrpl/protocol/RPCErr.h>
#include <xrpl/protocol/jss.h>
#include <xrpl/resource/Fees.h>
#include <xrpl/resource/ResourceManager.h>

#include <boost/asio/ip/host_name.hpp>
#include <boost/asio/steady_timer.hpp>

#include <algorithm>
#include <exception>
#include <mutex>
#include <optional>
#include <set>
#include <sstream>
#include <string>
#include <tuple>
#include <unordered_map>

namespace ripple {

class NetworkOPsImp final : public NetworkOPs
{
    /**
     * Transaction with input flags and results to be applied in batches.
     */

    class TransactionStatus
    {
    public:
        std::shared_ptr<Transaction> const transaction;
        bool const admin;
        bool const local;
        FailHard const failType;
        bool applied = false;
        TER result;

        TransactionStatus(
            std::shared_ptr<Transaction> t,
            bool a,
            bool l,
            FailHard f)
            : transaction(t), admin(a), local(l), failType(f)
        {
            XRPL_ASSERT(
                local || failType == FailHard::no,
                "ripple::NetworkOPsImp::TransactionStatus::TransactionStatus : "
                "valid inputs");
        }
    };

    /**
     * Synchronization states for transaction batches.
     */
    enum class DispatchState : unsigned char {
        none,
        scheduled,
        running,
    };

    static std::array<char const*, 5> const states_;

    /**
     * State accounting records two attributes for each possible server state:
     * 1) Amount of time spent in each state (in microseconds). This value is
     *    updated upon each state transition.
     * 2) Number of transitions to each state.
     *
     * This data can be polled through server_info and represented by
     * monitoring systems similarly to how bandwidth, CPU, and other
     * counter-based metrics are managed.
     *
     * State accounting is more accurate than periodic sampling of server
     * state. With periodic sampling, it is very likely that state transitions
     * are missed, and accuracy of time spent in each state is very rough.
     */
    class StateAccounting
    {
        struct Counters
        {
            explicit Counters() = default;

            std::uint64_t transitions = 0;
            std::chrono::microseconds dur = std::chrono::microseconds(0);
        };

        OperatingMode mode_ = OperatingMode::DISCONNECTED;
        std::array<Counters, 5> counters_;
        mutable std::mutex mutex_;
        std::chrono::steady_clock::time_point start_ =
            std::chrono::steady_clock::now();
        std::chrono::steady_clock::time_point const processStart_ = start_;
        std::uint64_t initialSyncUs_{0};
        static std::array<Json::StaticString const, 5> const states_;

    public:
        explicit StateAccounting()
        {
            counters_[static_cast<std::size_t>(OperatingMode::DISCONNECTED)]
                .transitions = 1;
        }

        /**
         * Record state transition. Update duration spent in previous
         * state.
         *
         * @param om New state.
         */
        void
        mode(OperatingMode om);

        /**
         * Output state counters in JSON format.
         *
         * @obj Json object to which to add state accounting data.
         */
        void
        json(Json::Value& obj) const;

        struct CounterData
        {
            decltype(counters_) counters;
            decltype(mode_) mode;
            decltype(start_) start;
            decltype(initialSyncUs_) initialSyncUs;
        };

        CounterData
        getCounterData() const
        {
            std::lock_guard lock(mutex_);
            return {counters_, mode_, start_, initialSyncUs_};
        }
    };

    //! Server fees published on `server` subscription
    struct ServerFeeSummary
    {
        ServerFeeSummary() = default;

        ServerFeeSummary(
            XRPAmount fee,
            TxQ::Metrics&& escalationMetrics,
            LoadFeeTrack const& loadFeeTrack);
        bool
        operator!=(ServerFeeSummary const& b) const;

        bool
        operator==(ServerFeeSummary const& b) const
        {
            return !(*this != b);
        }

        std::uint32_t loadFactorServer = 256;
        std::uint32_t loadBaseServer = 256;
        XRPAmount baseFee{10};
        std::optional<TxQ::Metrics> em = std::nullopt;
    };

public:
    NetworkOPsImp(
        Application& app,
        NetworkOPs::clock_type& clock,
        bool standalone,
        std::size_t minPeerCount,
        bool start_valid,
        JobQueue& job_queue,
        LedgerMaster& ledgerMaster,
        ValidatorKeys const& validatorKeys,
        boost::asio::io_service& io_svc,
        beast::Journal journal,
        beast::insight::Collector::ptr const& collector)
        : app_(app)
        , m_journal(journal)
        , m_localTX(make_LocalTxs())
        , mMode(start_valid ? OperatingMode::FULL : OperatingMode::DISCONNECTED)
        , heartbeatTimer_(io_svc)
        , clusterTimer_(io_svc)
        , accountHistoryTxTimer_(io_svc)
        , mConsensus(
              app,
              make_FeeVote(
                  setup_FeeVote(app_.config().section("voting")),
                  app_.logs().journal("FeeVote")),
              ledgerMaster,
              *m_localTX,
              app.getInboundTransactions(),
              beast::get_abstract_clock<std::chrono::steady_clock>(),
              validatorKeys,
              app_.logs().journal("LedgerConsensus"))
        , validatorPK_(
              validatorKeys.keys ? validatorKeys.keys->publicKey
                                 : decltype(validatorPK_){})
        , validatorMasterPK_(
              validatorKeys.keys ? validatorKeys.keys->masterPublicKey
                                 : decltype(validatorMasterPK_){})
        , m_ledgerMaster(ledgerMaster)
        , m_job_queue(job_queue)
        , m_standalone(standalone)
        , minPeerCount_(start_valid ? 0 : minPeerCount)
        , m_stats(std::bind(&NetworkOPsImp::collect_metrics, this), collector)
    {
    }

    ~NetworkOPsImp() override
    {
        // This clear() is necessary to ensure the shared_ptrs in this map get
        // destroyed NOW because the objects in this map invoke methods on this
        // class when they are destroyed
        mRpcSubMap.clear();
    }

public:
    OperatingMode
    getOperatingMode() const override;

    std::string
    strOperatingMode(OperatingMode const mode, bool const admin) const override;

    std::string
    strOperatingMode(bool const admin = false) const override;

    //
    // Transaction operations.
    //

    // Must complete immediately.
    void
    submitTransaction(std::shared_ptr<STTx const> const&) override;

    void
    processTransaction(
        std::shared_ptr<Transaction>& transaction,
        bool bUnlimited,
        bool bLocal,
        FailHard failType) override;

    /**
     * For transactions submitted directly by a client, apply batch of
     * transactions and wait for this transaction to complete.
     *
     * @param transaction Transaction object.
     * @param bUnliimited Whether a privileged client connection submitted it.
     * @param failType fail_hard setting from transaction submission.
     */
    void
    doTransactionSync(
        std::shared_ptr<Transaction> transaction,
        bool bUnlimited,
        FailHard failType);

    /**
     * For transactions not submitted by a locally connected client, fire and
     * forget. Add to batch and trigger it to be processed if there's no batch
     * currently being applied.
     *
     * @param transaction Transaction object
     * @param bUnlimited Whether a privileged client connection submitted it.
     * @param failType fail_hard setting from transaction submission.
     */
    void
    doTransactionAsync(
        std::shared_ptr<Transaction> transaction,
        bool bUnlimited,
        FailHard failtype);

    /**
     * Apply transactions in batches. Continue until none are queued.
     */
    void
    transactionBatch();

    /**
     * Attempt to apply transactions and post-process based on the results.
     *
     * @param Lock that protects the transaction batching
     */
    void
    apply(std::unique_lock<std::mutex>& batchLock);

    //
    // Owner functions.
    //

    Json::Value
    getOwnerInfo(
        std::shared_ptr<ReadView const> lpLedger,
        AccountID const& account) override;

    //
    // Book functions.
    //

    void
    getBookPage(
        std::shared_ptr<ReadView const>& lpLedger,
        Book const&,
        AccountID const& uTakerID,
        const bool bProof,
        unsigned int iLimit,
        Json::Value const& jvMarker,
        Json::Value& jvResult) override;

    // Ledger proposal/close functions.
    bool
    processTrustedProposal(RCLCxPeerPos proposal) override;

    bool
    recvValidation(
        std::shared_ptr<STValidation> const& val,
        std::string const& source) override;

    void
    mapComplete(std::shared_ptr<SHAMap> const& map, bool fromAcquire) override;

    // Network state machine.

    // Used for the "jump" case.
private:
    void
    switchLastClosedLedger(std::shared_ptr<Ledger const> const& newLCL);
    bool
    checkLastClosedLedger(const Overlay::PeerSequence&, uint256& networkClosed);

public:
    bool
    beginConsensus(
        uint256 const& networkClosed,
        std::unique_ptr<std::stringstream> const& clog) override;
    void
    endConsensus(std::unique_ptr<std::stringstream> const& clog) override;
    void
    setStandAlone() override;

    /** Called to initially start our timers.
        Not called for stand-alone mode.
    */
    void
    setStateTimer() override;

    void
    setNeedNetworkLedger() override;
    void
    clearNeedNetworkLedger() override;
    bool
    isNeedNetworkLedger() override;
    bool
    isFull() override;

    void
    setMode(OperatingMode om) override;

    bool
    isBlocked() override;
    bool
    isAmendmentBlocked() override;
    void
    setAmendmentBlocked() override;
    bool
    isAmendmentWarned() override;
    void
    setAmendmentWarned() override;
    void
    clearAmendmentWarned() override;
    bool
    isUNLBlocked() override;
    void
    setUNLBlocked() override;
    void
    clearUNLBlocked() override;
    void
    consensusViewChange() override;

    Json::Value
    getConsensusInfo() override;
    Json::Value
    getServerInfo(bool human, bool admin, bool counters) override;
    void
    clearLedgerFetch() override;
    Json::Value
    getLedgerFetchInfo() override;
    std::uint32_t
    acceptLedger(
        std::optional<std::chrono::milliseconds> consensusDelay) override;
    void
    reportFeeChange() override;
    void
    reportConsensusStateChange(ConsensusPhase phase);

    void
    updateLocalTx(ReadView const& view) override;
    std::size_t
    getLocalTxCount() override;

    //
    // Monitoring: publisher side.
    //
    void
    pubLedger(std::shared_ptr<ReadView const> const& lpAccepted) override;
    void
    pubProposedTransaction(
        std::shared_ptr<ReadView const> const& ledger,
        std::shared_ptr<STTx const> const& transaction,
        TER result) override;
    void
    pubValidation(std::shared_ptr<STValidation> const& val) override;

    //--------------------------------------------------------------------------
    //
    // InfoSub::Source.
    //
    void
    subAccount(
        InfoSub::ref ispListener,
        hash_set<AccountID> const& vnaAccountIDs,
        bool rt) override;
    void
    unsubAccount(
        InfoSub::ref ispListener,
        hash_set<AccountID> const& vnaAccountIDs,
        bool rt) override;

    // Just remove the subscription from the tracking
    // not from the InfoSub. Needed for InfoSub destruction
    void
    unsubAccountInternal(
        std::uint64_t seq,
        hash_set<AccountID> const& vnaAccountIDs,
        bool rt) override;

    error_code_i
    subAccountHistory(InfoSub::ref ispListener, AccountID const& account)
        override;
    void
    unsubAccountHistory(
        InfoSub::ref ispListener,
        AccountID const& account,
        bool historyOnly) override;

    void
    unsubAccountHistoryInternal(
        std::uint64_t seq,
        AccountID const& account,
        bool historyOnly) override;

    bool
    subLedger(InfoSub::ref ispListener, Json::Value& jvResult) override;
    bool
    unsubLedger(std::uint64_t uListener) override;

    bool
    subBookChanges(InfoSub::ref ispListener) override;
    bool
    unsubBookChanges(std::uint64_t uListener) override;

    bool
    subServer(InfoSub::ref ispListener, Json::Value& jvResult, bool admin)
        override;
    bool
    unsubServer(std::uint64_t uListener) override;

    bool
    subBook(InfoSub::ref ispListener, Book const&) override;
    bool
    unsubBook(std::uint64_t uListener, Book const&) override;

    bool
    subManifests(InfoSub::ref ispListener) override;
    bool
    unsubManifests(std::uint64_t uListener) override;
    void
    pubManifest(Manifest const&) override;

    bool
    subTransactions(InfoSub::ref ispListener) override;
    bool
    unsubTransactions(std::uint64_t uListener) override;

    bool
    subRTTransactions(InfoSub::ref ispListener) override;
    bool
    unsubRTTransactions(std::uint64_t uListener) override;

    bool
    subValidations(InfoSub::ref ispListener) override;
    bool
    unsubValidations(std::uint64_t uListener) override;

    bool
    subPeerStatus(InfoSub::ref ispListener) override;
    bool
    unsubPeerStatus(std::uint64_t uListener) override;
    void
    pubPeerStatus(std::function<Json::Value(void)> const&) override;

    bool
    subConsensus(InfoSub::ref ispListener) override;
    bool
    unsubConsensus(std::uint64_t uListener) override;

    InfoSub::pointer
    findRpcSub(std::string const& strUrl) override;
    InfoSub::pointer
    addRpcSub(std::string const& strUrl, InfoSub::ref) override;
    bool
    tryRemoveRpcSub(std::string const& strUrl) override;

    void
    stop() override
    {
        {
            boost::system::error_code ec;
            heartbeatTimer_.cancel(ec);
            if (ec)
            {
                JLOG(m_journal.error())
                    << "NetworkOPs: heartbeatTimer cancel error: "
                    << ec.message();
            }

            ec.clear();
            clusterTimer_.cancel(ec);
            if (ec)
            {
                JLOG(m_journal.error())
                    << "NetworkOPs: clusterTimer cancel error: "
                    << ec.message();
            }

            ec.clear();
            accountHistoryTxTimer_.cancel(ec);
            if (ec)
            {
                JLOG(m_journal.error())
                    << "NetworkOPs: accountHistoryTxTimer cancel error: "
                    << ec.message();
            }
        }
        // Make sure that any waitHandlers pending in our timers are done.
        using namespace std::chrono_literals;
        waitHandlerCounter_.join("NetworkOPs", 1s, m_journal);
    }

    void
    stateAccounting(Json::Value& obj) override;

private:
    void
    setTimer(
        boost::asio::steady_timer& timer,
        std::chrono::milliseconds const& expiry_time,
        std::function<void()> onExpire,
        std::function<void()> onError);
    void
    setHeartbeatTimer();
    void
    setClusterTimer();
    void
    processHeartbeatTimer();
    void
    processClusterTimer();

    MultiApiJson
    transJson(
        std::shared_ptr<STTx const> const& transaction,
        TER result,
        bool validated,
        std::shared_ptr<ReadView const> const& ledger,
        std::optional<std::reference_wrapper<TxMeta const>> meta);

    void
    pubValidatedTransaction(
        std::shared_ptr<ReadView const> const& ledger,
        AcceptedLedgerTx const& transaction,
        bool last);

    void
    pubAccountTransaction(
        std::shared_ptr<ReadView const> const& ledger,
        AcceptedLedgerTx const& transaction,
        bool last);

    void
    pubProposedAccountTransaction(
        std::shared_ptr<ReadView const> const& ledger,
        std::shared_ptr<STTx const> const& transaction,
        TER result);

    void
    pubServer();
    void
    pubConsensus(ConsensusPhase phase);

    std::string
    getHostId(bool forAdmin);

private:
    using SubMapType = hash_map<std::uint64_t, InfoSub::wptr>;
    using SubInfoMapType = hash_map<AccountID, SubMapType>;
    using subRpcMapType = hash_map<std::string, InfoSub::pointer>;

    /*
     * With a validated ledger to separate history and future, the node
     * streams historical txns with negative indexes starting from -1,
     * and streams future txns starting from index 0.
     * The SubAccountHistoryIndex struct maintains these indexes.
     * It also has a flag stopHistorical_ for stopping streaming
     * the historical txns.
     */
    struct SubAccountHistoryIndex
    {
        AccountID const accountId_;
        // forward
        std::uint32_t forwardTxIndex_;
        // separate backward and forward
        std::uint32_t separationLedgerSeq_;
        // history, backward
        std::uint32_t historyLastLedgerSeq_;
        std::int32_t historyTxIndex_;
        bool haveHistorical_;
        std::atomic<bool> stopHistorical_;

        SubAccountHistoryIndex(AccountID const& accountId)
            : accountId_(accountId)
            , forwardTxIndex_(0)
            , separationLedgerSeq_(0)
            , historyLastLedgerSeq_(0)
            , historyTxIndex_(-1)
            , haveHistorical_(false)
            , stopHistorical_(false)
        {
        }
    };
    struct SubAccountHistoryInfo
    {
        InfoSub::pointer sink_;
        std::shared_ptr<SubAccountHistoryIndex> index_;
    };
    struct SubAccountHistoryInfoWeak
    {
        InfoSub::wptr sinkWptr_;
        std::shared_ptr<SubAccountHistoryIndex> index_;
    };
    using SubAccountHistoryMapType =
        hash_map<AccountID, hash_map<std::uint64_t, SubAccountHistoryInfoWeak>>;

    /**
     * @note called while holding mSubLock
     */
    void
    subAccountHistoryStart(
        std::shared_ptr<ReadView const> const& ledger,
        SubAccountHistoryInfoWeak& subInfo);
    void
    addAccountHistoryJob(SubAccountHistoryInfoWeak subInfo);
    void
    setAccountHistoryJobTimer(SubAccountHistoryInfoWeak subInfo);

    Application& app_;
    beast::Journal m_journal;

    std::unique_ptr<LocalTxs> m_localTX;

    std::recursive_mutex mSubLock;

    std::atomic<OperatingMode> mMode;

    std::atomic<bool> needNetworkLedger_{false};
    std::atomic<bool> amendmentBlocked_{false};
    std::atomic<bool> amendmentWarned_{false};
    std::atomic<bool> unlBlocked_{false};

    ClosureCounter<void, boost::system::error_code const&> waitHandlerCounter_;
    boost::asio::steady_timer heartbeatTimer_;
    boost::asio::steady_timer clusterTimer_;
    boost::asio::steady_timer accountHistoryTxTimer_;

    RCLConsensus mConsensus;

    std::optional<PublicKey> const validatorPK_;
    std::optional<PublicKey> const validatorMasterPK_;

    ConsensusPhase mLastConsensusPhase;

    LedgerMaster& m_ledgerMaster;

    SubInfoMapType mSubAccount;
    SubInfoMapType mSubRTAccount;

    subRpcMapType mRpcSubMap;

    SubAccountHistoryMapType mSubAccountHistory;

    enum SubTypes {
        sLedger,          // Accepted ledgers.
        sManifests,       // Received validator manifests.
        sServer,          // When server changes connectivity state.
        sTransactions,    // All accepted transactions.
        sRTTransactions,  // All proposed and accepted transactions.
        sValidations,     // Received validations.
        sPeerStatus,      // Peer status changes.
        sConsensusPhase,  // Consensus phase
        sBookChanges,     // Per-ledger order book changes
        sLastEntry        // Any new entry must be ADDED ABOVE this one
    };

    std::array<SubMapType, SubTypes::sLastEntry> mStreamMaps;

    ServerFeeSummary mLastFeeSummary;

    JobQueue& m_job_queue;

    // Whether we are in standalone mode.
    bool const m_standalone;

    // The number of nodes that we need to consider ourselves connected.
    std::size_t const minPeerCount_;

    // Transaction batching.
    std::condition_variable mCond;
    std::mutex mMutex;
    DispatchState mDispatchState = DispatchState::none;
    std::vector<TransactionStatus> mTransactions;

    StateAccounting accounting_{};

    std::set<uint256> pendingValidations_;
    std::mutex validationsMutex_;

private:
    struct Stats
    {
        template <class Handler>
        Stats(
            Handler const& handler,
            beast::insight::Collector::ptr const& collector)
            : hook(collector->make_hook(handler))
            , disconnected_duration(collector->make_gauge(
                  "State_Accounting",
                  "Disconnected_duration"))
            , connected_duration(collector->make_gauge(
                  "State_Accounting",
                  "Connected_duration"))
            , syncing_duration(
                  collector->make_gauge("State_Accounting", "Syncing_duration"))
            , tracking_duration(collector->make_gauge(
                  "State_Accounting",
                  "Tracking_duration"))
            , full_duration(
                  collector->make_gauge("State_Accounting", "Full_duration"))
            , disconnected_transitions(collector->make_gauge(
                  "State_Accounting",
                  "Disconnected_transitions"))
            , connected_transitions(collector->make_gauge(
                  "State_Accounting",
                  "Connected_transitions"))
            , syncing_transitions(collector->make_gauge(
                  "State_Accounting",
                  "Syncing_transitions"))
            , tracking_transitions(collector->make_gauge(
                  "State_Accounting",
                  "Tracking_transitions"))
            , full_transitions(
                  collector->make_gauge("State_Accounting", "Full_transitions"))
        {
        }

        beast::insight::Hook hook;
        beast::insight::Gauge disconnected_duration;
        beast::insight::Gauge connected_duration;
        beast::insight::Gauge syncing_duration;
        beast::insight::Gauge tracking_duration;
        beast::insight::Gauge full_duration;

        beast::insight::Gauge disconnected_transitions;
        beast::insight::Gauge connected_transitions;
        beast::insight::Gauge syncing_transitions;
        beast::insight::Gauge tracking_transitions;
        beast::insight::Gauge full_transitions;
    };

    std::mutex m_statsMutex;  // Mutex to lock m_stats
    Stats m_stats;

private:
    void
    collect_metrics();
};

//------------------------------------------------------------------------------

static std::array<char const*, 5> const stateNames{
    {"disconnected", "connected", "syncing", "tracking", "full"}};

std::array<char const*, 5> const NetworkOPsImp::states_ = stateNames;

std::array<Json::StaticString const, 5> const
    NetworkOPsImp::StateAccounting::states_ = {
        {Json::StaticString(stateNames[0]),
         Json::StaticString(stateNames[1]),
         Json::StaticString(stateNames[2]),
         Json::StaticString(stateNames[3]),
         Json::StaticString(stateNames[4])}};

static auto const genesisAccountId = calcAccountID(
    generateKeyPair(KeyType::secp256k1, generateSeed("masterpassphrase"))
        .first);

//------------------------------------------------------------------------------
inline OperatingMode
NetworkOPsImp::getOperatingMode() const
{
    return mMode;
}

inline std::string
NetworkOPsImp::strOperatingMode(bool const admin /* = false */) const
{
    return strOperatingMode(mMode, admin);
}

inline void
NetworkOPsImp::setStandAlone()
{
    setMode(OperatingMode::FULL);
}

inline void
NetworkOPsImp::setNeedNetworkLedger()
{
    needNetworkLedger_ = true;
}

inline void
NetworkOPsImp::clearNeedNetworkLedger()
{
    needNetworkLedger_ = false;
}

inline bool
NetworkOPsImp::isNeedNetworkLedger()
{
    return needNetworkLedger_;
}

inline bool
NetworkOPsImp::isFull()
{
    return !needNetworkLedger_ && (mMode == OperatingMode::FULL);
}

std::string
NetworkOPsImp::getHostId(bool forAdmin)
{
    static std::string const hostname = boost::asio::ip::host_name();

    if (forAdmin)
        return hostname;

    // For non-admin uses hash the node public key into a
    // single RFC1751 word:
    static std::string const shroudedHostId = [this]() {
        auto const& id = app_.nodeIdentity();

        return RFC1751::getWordFromBlob(id.first.data(), id.first.size());
    }();

    return shroudedHostId;
}

void
NetworkOPsImp::setStateTimer()
{
    setHeartbeatTimer();

    // Only do this work if a cluster is configured
    if (app_.cluster().size() != 0)
        setClusterTimer();
}

void
NetworkOPsImp::setTimer(
    boost::asio::steady_timer& timer,
    const std::chrono::milliseconds& expiry_time,
    std::function<void()> onExpire,
    std::function<void()> onError)
{
    // Only start the timer if waitHandlerCounter_ is not yet joined.
    if (auto optionalCountedHandler = waitHandlerCounter_.wrap(
            [this, onExpire, onError](boost::system::error_code const& e) {
                if ((e.value() == boost::system::errc::success) &&
                    (!m_job_queue.isStopped()))
                {
                    onExpire();
                }
                // Recover as best we can if an unexpected error occurs.
                if (e.value() != boost::system::errc::success &&
                    e.value() != boost::asio::error::operation_aborted)
                {
                    // Try again later and hope for the best.
                    JLOG(m_journal.error())
                        << "Timer got error '" << e.message()
                        << "'.  Restarting timer.";
                    onError();
                }
            }))
    {
        timer.expires_from_now(expiry_time);
        timer.async_wait(std::move(*optionalCountedHandler));
    }
}

void
NetworkOPsImp::setHeartbeatTimer()
{
    setTimer(
        heartbeatTimer_,
        mConsensus.parms().ledgerGRANULARITY,
        [this]() {
            m_job_queue.addJob(jtNETOP_TIMER, "NetOPs.heartbeat", [this]() {
                processHeartbeatTimer();
            });
        },
        [this]() { setHeartbeatTimer(); });
}

void
NetworkOPsImp::setClusterTimer()
{
    using namespace std::chrono_literals;

    setTimer(
        clusterTimer_,
        10s,
        [this]() {
            m_job_queue.addJob(jtNETOP_CLUSTER, "NetOPs.cluster", [this]() {
                processClusterTimer();
            });
        },
        [this]() { setClusterTimer(); });
}

void
NetworkOPsImp::setAccountHistoryJobTimer(SubAccountHistoryInfoWeak subInfo)
{
    JLOG(m_journal.debug()) << "Scheduling AccountHistory job for account "
                            << toBase58(subInfo.index_->accountId_);
    using namespace std::chrono_literals;
    setTimer(
        accountHistoryTxTimer_,
        4s,
        [this, subInfo]() { addAccountHistoryJob(subInfo); },
        [this, subInfo]() { setAccountHistoryJobTimer(subInfo); });
}

void
NetworkOPsImp::processHeartbeatTimer()
{
    RclConsensusLogger clog(
        "Heartbeat Timer", mConsensus.validating(), m_journal);
    {
        std::unique_lock lock{app_.getMasterMutex()};

        // VFALCO NOTE This is for diagnosing a crash on exit
        LoadManager& mgr(app_.getLoadManager());
        mgr.heartbeat();

        std::size_t const numPeers = app_.overlay().size();

        // do we have sufficient peers? If not, we are disconnected.
        if (numPeers < minPeerCount_)
        {
            if (mMode != OperatingMode::DISCONNECTED)
            {
                setMode(OperatingMode::DISCONNECTED);
                std::stringstream ss;
                ss << "Node count (" << numPeers << ") has fallen "
                   << "below required minimum (" << minPeerCount_ << ").";
                JLOG(m_journal.warn()) << ss.str();
                CLOG(clog.ss()) << "set mode to DISCONNECTED: " << ss.str();
            }
            else
            {
                CLOG(clog.ss())
                    << "already DISCONNECTED. too few peers (" << numPeers
                    << "), need at least " << minPeerCount_;
            }

            // MasterMutex lock need not be held to call setHeartbeatTimer()
            lock.unlock();
            // We do not call mConsensus.timerEntry until there are enough
            // peers providing meaningful inputs to consensus
            setHeartbeatTimer();

            return;
        }

        if (mMode == OperatingMode::DISCONNECTED)
        {
            setMode(OperatingMode::CONNECTED);
            JLOG(m_journal.info())
                << "Node count (" << numPeers << ") is sufficient.";
            CLOG(clog.ss()) << "setting mode to CONNECTED based on " << numPeers
                            << " peers. ";
        }

        // Check if the last validated ledger forces a change between these
        // states.
        auto origMode = mMode.load();
        CLOG(clog.ss()) << "mode: " << strOperatingMode(origMode, true);
        if (mMode == OperatingMode::SYNCING)
            setMode(OperatingMode::SYNCING);
        else if (mMode == OperatingMode::CONNECTED)
            setMode(OperatingMode::CONNECTED);
        auto newMode = mMode.load();
        if (origMode != newMode)
        {
            CLOG(clog.ss())
                << ", changing to " << strOperatingMode(newMode, true);
        }
        CLOG(clog.ss()) << ". ";
    }

    mConsensus.timerEntry(app_.timeKeeper().closeTime(), clog.ss());

    CLOG(clog.ss()) << "consensus phase " << to_string(mLastConsensusPhase);
    const ConsensusPhase currPhase = mConsensus.phase();
    if (mLastConsensusPhase != currPhase)
    {
        reportConsensusStateChange(currPhase);
        mLastConsensusPhase = currPhase;
        CLOG(clog.ss()) << " changed to " << to_string(mLastConsensusPhase);
    }
    CLOG(clog.ss()) << ". ";

    setHeartbeatTimer();
}

void
NetworkOPsImp::processClusterTimer()
{
    if (app_.cluster().size() == 0)
        return;

    using namespace std::chrono_literals;

    bool const update = app_.cluster().update(
        app_.nodeIdentity().first,
        "",
        (m_ledgerMaster.getValidatedLedgerAge() <= 4min)
            ? app_.getFeeTrack().getLocalFee()
            : 0,
        app_.timeKeeper().now());

    if (!update)
    {
        JLOG(m_journal.debug()) << "Too soon to send cluster update";
        setClusterTimer();
        return;
    }

    protocol::TMCluster cluster;
    app_.cluster().for_each([&cluster](ClusterNode const& node) {
        protocol::TMClusterNode& n = *cluster.add_clusternodes();
        n.set_publickey(toBase58(TokenType::NodePublic, node.identity()));
        n.set_reporttime(node.getReportTime().time_since_epoch().count());
        n.set_nodeload(node.getLoadFee());
        if (!node.name().empty())
            n.set_nodename(node.name());
    });

    Resource::Gossip gossip = app_.getResourceManager().exportConsumers();
    for (auto& item : gossip.items)
    {
        protocol::TMLoadSource& node = *cluster.add_loadsources();
        node.set_name(to_string(item.address));
        node.set_cost(item.balance);
    }
    app_.overlay().foreach(send_if(
        std::make_shared<Message>(cluster, protocol::mtCLUSTER),
        peer_in_cluster()));
    setClusterTimer();
}

//------------------------------------------------------------------------------

std::string
NetworkOPsImp::strOperatingMode(OperatingMode const mode, bool const admin)
    const
{
    if (mode == OperatingMode::FULL && admin)
    {
        auto const consensusMode = mConsensus.mode();
        if (consensusMode != ConsensusMode::wrongLedger)
        {
            if (consensusMode == ConsensusMode::proposing)
                return "proposing";

            if (mConsensus.validating())
                return "validating";
        }
    }

    return states_[static_cast<std::size_t>(mode)];
}

void
NetworkOPsImp::submitTransaction(std::shared_ptr<STTx const> const& iTrans)
{
    if (isNeedNetworkLedger())
    {
        // Nothing we can do if we've never been in sync
        return;
    }

    // this is an asynchronous interface
    auto const trans = sterilize(*iTrans);

    auto const txid = trans->getTransactionID();
    auto const flags = app_.getHashRouter().getFlags(txid);

    if ((flags & SF_BAD) != 0)
    {
        JLOG(m_journal.warn()) << "Submitted transaction cached bad";
        return;
    }

    try
    {
        auto const [validity, reason] = checkValidity(
            app_.getHashRouter(),
            *trans,
            m_ledgerMaster.getValidatedRules(),
            app_.config());

        if (validity != Validity::Valid)
        {
            JLOG(m_journal.warn())
                << "Submitted transaction invalid: " << reason;
            return;
        }
    }
    catch (std::exception const& ex)
    {
        JLOG(m_journal.warn())
            << "Exception checking transaction " << txid << ": " << ex.what();

        return;
    }

    std::string reason;

    auto tx = std::make_shared<Transaction>(trans, reason, app_);

    m_job_queue.addJob(jtTRANSACTION, "submitTxn", [this, tx]() {
        auto t = tx;
        processTransaction(t, false, false, FailHard::no);
    });
}

void
NetworkOPsImp::processTransaction(
    std::shared_ptr<Transaction>& transaction,
    bool bUnlimited,
    bool bLocal,
    FailHard failType)
{
    auto ev = m_job_queue.makeLoadEvent(jtTXN_PROC, "ProcessTXN");
    auto const newFlags = app_.getHashRouter().getFlags(transaction->getID());

    if ((newFlags & SF_BAD) != 0)
    {
        // cached bad
        JLOG(m_journal.warn()) << transaction->getID() << ": cached bad!\n";
        transaction->setStatus(INVALID);
        transaction->setResult(temBAD_SIGNATURE);
        return;
    }

    // NOTE eahennis - I think this check is redundant,
    // but I'm not 100% sure yet.
    // If so, only cost is looking up HashRouter flags.
    auto const view = m_ledgerMaster.getCurrentLedger();
    auto const [validity, reason] = checkValidity(
        app_.getHashRouter(),
        *transaction->getSTransaction(),
        view->rules(),
        app_.config());
    XRPL_ASSERT(
        validity == Validity::Valid,
        "ripple::NetworkOPsImp::processTransaction : valid validity");

    // Not concerned with local checks at this point.
    if (validity == Validity::SigBad)
    {
        JLOG(m_journal.info()) << "Transaction has bad signature: " << reason;
        transaction->setStatus(INVALID);
        transaction->setResult(temBAD_SIGNATURE);
        app_.getHashRouter().setFlags(transaction->getID(), SF_BAD);
        return;
    }

    // canonicalize can change our pointer
    app_.getMasterTransaction().canonicalize(&transaction);

    if (bLocal)
        doTransactionSync(transaction, bUnlimited, failType);
    else
        doTransactionAsync(transaction, bUnlimited, failType);
}

void
NetworkOPsImp::doTransactionAsync(
    std::shared_ptr<Transaction> transaction,
    bool bUnlimited,
    FailHard failType)
{
    std::lock_guard lock(mMutex);

    if (transaction->getApplying())
        return;

    mTransactions.push_back(
        TransactionStatus(transaction, bUnlimited, false, failType));
    transaction->setApplying();

    if (mDispatchState == DispatchState::none)
    {
        if (m_job_queue.addJob(
                jtBATCH, "transactionBatch", [this]() { transactionBatch(); }))
        {
            mDispatchState = DispatchState::scheduled;
        }
    }
}

void
NetworkOPsImp::doTransactionSync(
    std::shared_ptr<Transaction> transaction,
    bool bUnlimited,
    FailHard failType)
{
    std::unique_lock<std::mutex> lock(mMutex);

    if (!transaction->getApplying())
    {
        mTransactions.push_back(
            TransactionStatus(transaction, bUnlimited, true, failType));
        transaction->setApplying();
    }

    do
    {
        if (mDispatchState == DispatchState::running)
        {
            // A batch processing job is already running, so wait.
            mCond.wait(lock);
        }
        else
        {
            apply(lock);

            if (mTransactions.size())
            {
                // More transactions need to be applied, but by another job.
                if (m_job_queue.addJob(jtBATCH, "transactionBatch", [this]() {
                        transactionBatch();
                    }))
                {
                    mDispatchState = DispatchState::scheduled;
                }
            }
        }
    } while (transaction->getApplying());
}

void
NetworkOPsImp::transactionBatch()
{
    std::unique_lock<std::mutex> lock(mMutex);

    if (mDispatchState == DispatchState::running)
        return;

    while (mTransactions.size())
    {
        apply(lock);
    }
}

void
NetworkOPsImp::apply(std::unique_lock<std::mutex>& batchLock)
{
    std::vector<TransactionStatus> submit_held;
    std::vector<TransactionStatus> transactions;
    mTransactions.swap(transactions);
    XRPL_ASSERT(
        !transactions.empty(),
        "ripple::NetworkOPsImp::apply : non-empty transactions");
    XRPL_ASSERT(
        mDispatchState != DispatchState::running,
        "ripple::NetworkOPsImp::apply : is not running");

    mDispatchState = DispatchState::running;

    batchLock.unlock();

    {
        std::unique_lock masterLock{app_.getMasterMutex(), std::defer_lock};
        bool changed = false;
        {
            std::unique_lock ledgerLock{
                m_ledgerMaster.peekMutex(), std::defer_lock};
            std::lock(masterLock, ledgerLock);

            app_.openLedger().modify([&](OpenView& view, beast::Journal j) {
                for (TransactionStatus& e : transactions)
                {
                    // we check before adding to the batch
                    ApplyFlags flags = tapNONE;
                    if (e.admin)
                        flags |= tapUNLIMITED;

                    if (e.failType == FailHard::yes)
                        flags |= tapFAIL_HARD;

                    auto const result = app_.getTxQ().apply(
                        app_, view, e.transaction->getSTransaction(), flags, j);
                    e.result = result.ter;
                    e.applied = result.applied;
                    changed = changed || result.applied;
                }
                return changed;
            });
        }
        if (changed)
            reportFeeChange();

        std::optional<LedgerIndex> validatedLedgerIndex;
        if (auto const l = m_ledgerMaster.getValidatedLedger())
            validatedLedgerIndex = l->info().seq;

        auto newOL = app_.openLedger().current();
        for (TransactionStatus& e : transactions)
        {
            e.transaction->clearSubmitResult();

            if (e.applied)
            {
                pubProposedTransaction(
                    newOL, e.transaction->getSTransaction(), e.result);
                e.transaction->setApplied();
            }

            e.transaction->setResult(e.result);

            if (isTemMalformed(e.result))
                app_.getHashRouter().setFlags(e.transaction->getID(), SF_BAD);

#ifdef DEBUG
            if (e.result != tesSUCCESS)
            {
                std::string token, human;

                if (transResultInfo(e.result, token, human))
                {
                    JLOG(m_journal.info())
                        << "TransactionResult: " << token << ": " << human;
                }
            }
#endif

            bool addLocal = e.local;

            if (e.result == tesSUCCESS)
            {
                JLOG(m_journal.debug())
                    << "Transaction is now included in open ledger";
                e.transaction->setStatus(INCLUDED);

                auto const& txCur = e.transaction->getSTransaction();
                auto const txNext = m_ledgerMaster.popAcctTransaction(txCur);
                if (txNext)
                {
                    std::string reason;
                    auto const trans = sterilize(*txNext);
                    auto t = std::make_shared<Transaction>(trans, reason, app_);
                    submit_held.emplace_back(t, false, false, FailHard::no);
                    t->setApplying();
                }
            }
            else if (e.result == tefPAST_SEQ)
            {
                // duplicate or conflict
                JLOG(m_journal.info()) << "Transaction is obsolete";
                e.transaction->setStatus(OBSOLETE);
            }
            else if (e.result == terQUEUED)
            {
                JLOG(m_journal.debug())
                    << "Transaction is likely to claim a"
                    << " fee, but is queued until fee drops";

                e.transaction->setStatus(HELD);
                // Add to held transactions, because it could get
                // kicked out of the queue, and this will try to
                // put it back.
                m_ledgerMaster.addHeldTransaction(e.transaction);
                e.transaction->setQueued();
                e.transaction->setKept();
            }
            else if (isTerRetry(e.result))
            {
                if (e.failType != FailHard::yes)
                {
                    // transaction should be held
                    JLOG(m_journal.debug())
                        << "Transaction should be held: " << e.result;
                    e.transaction->setStatus(HELD);
                    m_ledgerMaster.addHeldTransaction(e.transaction);
                    e.transaction->setKept();
                }
            }
            else
            {
                JLOG(m_journal.debug())
                    << "Status other than success " << e.result;
                e.transaction->setStatus(INVALID);
            }

            auto const enforceFailHard =
                e.failType == FailHard::yes && !isTesSuccess(e.result);

            if (addLocal && !enforceFailHard)
            {
                m_localTX->push_back(
                    m_ledgerMaster.getCurrentLedgerIndex(),
                    e.transaction->getSTransaction());
                e.transaction->setKept();
            }

            if ((e.applied ||
                 ((mMode != OperatingMode::FULL) &&
                  (e.failType != FailHard::yes) && e.local) ||
                 (e.result == terQUEUED)) &&
                !enforceFailHard)
            {
                auto const toSkip =
                    app_.getHashRouter().shouldRelay(e.transaction->getID());

                if (toSkip)
                {
                    protocol::TMTransaction tx;
                    Serializer s;

                    e.transaction->getSTransaction()->add(s);
                    tx.set_rawtransaction(s.data(), s.size());
                    tx.set_status(protocol::tsCURRENT);
                    tx.set_receivetimestamp(
                        app_.timeKeeper().now().time_since_epoch().count());
                    tx.set_deferred(e.result == terQUEUED);
                    // FIXME: This should be when we received it
                    app_.overlay().relay(e.transaction->getID(), tx, *toSkip);
                    e.transaction->setBroadcast();
                }
            }

            if (validatedLedgerIndex)
            {
                auto [fee, accountSeq, availableSeq] =
                    app_.getTxQ().getTxRequiredFeeAndSeq(
                        *newOL, e.transaction->getSTransaction());
                e.transaction->setCurrentLedgerState(
                    *validatedLedgerIndex, fee, accountSeq, availableSeq);
            }
        }
    }

    batchLock.lock();

    for (TransactionStatus& e : transactions)
        e.transaction->clearApplying();

    if (!submit_held.empty())
    {
        if (mTransactions.empty())
            mTransactions.swap(submit_held);
        else
            for (auto& e : submit_held)
                mTransactions.push_back(std::move(e));
    }

    mCond.notify_all();

    mDispatchState = DispatchState::none;
}

//
// Owner functions
//

Json::Value
NetworkOPsImp::getOwnerInfo(
    std::shared_ptr<ReadView const> lpLedger,
    AccountID const& account)
{
    Json::Value jvObjects(Json::objectValue);
    auto root = keylet::ownerDir(account);
    auto sleNode = lpLedger->read(keylet::page(root));
    if (sleNode)
    {
        std::uint64_t uNodeDir;

        do
        {
            for (auto const& uDirEntry : sleNode->getFieldV256(sfIndexes))
            {
                auto sleCur = lpLedger->read(keylet::child(uDirEntry));
                XRPL_ASSERT(
                    sleCur,
                    "ripple::NetworkOPsImp::getOwnerInfo : non-null child SLE");

                switch (sleCur->getType())
                {
                    case ltOFFER:
                        if (!jvObjects.isMember(jss::offers))
                            jvObjects[jss::offers] =
                                Json::Value(Json::arrayValue);

                        jvObjects[jss::offers].append(
                            sleCur->getJson(JsonOptions::none));
                        break;

                    case ltRIPPLE_STATE:
                        if (!jvObjects.isMember(jss::ripple_lines))
                        {
                            jvObjects[jss::ripple_lines] =
                                Json::Value(Json::arrayValue);
                        }

                        jvObjects[jss::ripple_lines].append(
                            sleCur->getJson(JsonOptions::none));
                        break;

                    case ltACCOUNT_ROOT:
                    case ltDIR_NODE:
                    default:
                        UNREACHABLE(
                            "ripple::NetworkOPsImp::getOwnerInfo : invalid "
                            "type");
                        break;
                }
            }

            uNodeDir = sleNode->getFieldU64(sfIndexNext);

            if (uNodeDir)
            {
                sleNode = lpLedger->read(keylet::page(root, uNodeDir));
                XRPL_ASSERT(
                    sleNode,
                    "ripple::NetworkOPsImp::getOwnerInfo : read next page");
            }
        } while (uNodeDir);
    }

    return jvObjects;
}

//
// Other
//

inline bool
NetworkOPsImp::isBlocked()
{
    return isAmendmentBlocked() || isUNLBlocked();
}

inline bool
NetworkOPsImp::isAmendmentBlocked()
{
    return amendmentBlocked_;
}

void
NetworkOPsImp::setAmendmentBlocked()
{
    amendmentBlocked_ = true;
    setMode(OperatingMode::CONNECTED);
}

inline bool
NetworkOPsImp::isAmendmentWarned()
{
    return !amendmentBlocked_ && amendmentWarned_;
}

inline void
NetworkOPsImp::setAmendmentWarned()
{
    amendmentWarned_ = true;
}

inline void
NetworkOPsImp::clearAmendmentWarned()
{
    amendmentWarned_ = false;
}

inline bool
NetworkOPsImp::isUNLBlocked()
{
    return unlBlocked_;
}

void
NetworkOPsImp::setUNLBlocked()
{
    unlBlocked_ = true;
    setMode(OperatingMode::CONNECTED);
}

inline void
NetworkOPsImp::clearUNLBlocked()
{
    unlBlocked_ = false;
}

bool
NetworkOPsImp::checkLastClosedLedger(
    const Overlay::PeerSequence& peerList,
    uint256& networkClosed)
{
    // Returns true if there's an *abnormal* ledger issue, normal changing in
    // TRACKING mode should return false.  Do we have sufficient validations for
    // our last closed ledger? Or do sufficient nodes agree? And do we have no
    // better ledger available?  If so, we are either tracking or full.

    JLOG(m_journal.trace()) << "NetworkOPsImp::checkLastClosedLedger";

    auto const ourClosed = m_ledgerMaster.getClosedLedger();

    if (!ourClosed)
        return false;

    uint256 closedLedger = ourClosed->info().hash;
    uint256 prevClosedLedger = ourClosed->info().parentHash;
    JLOG(m_journal.trace()) << "OurClosed:  " << closedLedger;
    JLOG(m_journal.trace()) << "PrevClosed: " << prevClosedLedger;

    //-------------------------------------------------------------------------
    // Determine preferred last closed ledger

    auto& validations = app_.getValidations();
    JLOG(m_journal.debug())
        << "ValidationTrie " << Json::Compact(validations.getJsonTrie());

    // Will rely on peer LCL if no trusted validations exist
    hash_map<uint256, std::uint32_t> peerCounts;
    peerCounts[closedLedger] = 0;
    if (mMode >= OperatingMode::TRACKING)
        peerCounts[closedLedger]++;

    for (auto& peer : peerList)
    {
        uint256 peerLedger = peer->getClosedLedgerHash();

        if (peerLedger.isNonZero())
            ++peerCounts[peerLedger];
    }

    for (auto const& it : peerCounts)
        JLOG(m_journal.debug()) << "L: " << it.first << " n=" << it.second;

    uint256 preferredLCL = validations.getPreferredLCL(
        RCLValidatedLedger{ourClosed, validations.adaptor().journal()},
        m_ledgerMaster.getValidLedgerIndex(),
        peerCounts);

    bool switchLedgers = preferredLCL != closedLedger;
    if (switchLedgers)
        closedLedger = preferredLCL;
    //-------------------------------------------------------------------------
    if (switchLedgers && (closedLedger == prevClosedLedger))
    {
        // don't switch to our own previous ledger
        JLOG(m_journal.info()) << "We won't switch to our own previous ledger";
        networkClosed = ourClosed->info().hash;
        switchLedgers = false;
    }
    else
        networkClosed = closedLedger;

    if (!switchLedgers)
        return false;

    auto consensus = m_ledgerMaster.getLedgerByHash(closedLedger);

    if (!consensus)
        consensus = app_.getInboundLedgers().acquire(
            closedLedger, 0, InboundLedger::Reason::CONSENSUS);

    if (consensus &&
        (!m_ledgerMaster.canBeCurrent(consensus) ||
         !m_ledgerMaster.isCompatible(
             *consensus, m_journal.debug(), "Not switching")))
    {
        // Don't switch to a ledger not on the validated chain
        // or with an invalid close time or sequence
        networkClosed = ourClosed->info().hash;
        return false;
    }

    JLOG(m_journal.warn()) << "We are not running on the consensus ledger";
    JLOG(m_journal.info()) << "Our LCL: " << ourClosed->info().hash
                           << getJson({*ourClosed, {}});
    JLOG(m_journal.info()) << "Net LCL " << closedLedger;

    if ((mMode == OperatingMode::TRACKING) || (mMode == OperatingMode::FULL))
    {
        setMode(OperatingMode::CONNECTED);
    }

    if (consensus)
    {
        // FIXME: If this rewinds the ledger sequence, or has the same
        // sequence, we should update the status on any stored transactions
        // in the invalidated ledgers.
        switchLastClosedLedger(consensus);
    }

    return true;
}

void
NetworkOPsImp::switchLastClosedLedger(
    std::shared_ptr<Ledger const> const& newLCL)
{
    // set the newLCL as our last closed ledger -- this is abnormal code
    JLOG(m_journal.error())
        << "JUMP last closed ledger to " << newLCL->info().hash;

    clearNeedNetworkLedger();

    // Update fee computations.
    app_.getTxQ().processClosedLedger(app_, *newLCL, true);

    // Caller must own master lock
    {
        // Apply tx in old open ledger to new
        // open ledger. Then apply local tx.

        auto retries = m_localTX->getTxSet();
        auto const lastVal = app_.getLedgerMaster().getValidatedLedger();
        std::optional<Rules> rules;
        if (lastVal)
            rules = makeRulesGivenLedger(*lastVal, app_.config().features);
        else
            rules.emplace(app_.config().features);
        app_.openLedger().accept(
            app_,
            *rules,
            newLCL,
            OrderedTxs({}),
            false,
            retries,
            tapNONE,
            "jump",
            [&](OpenView& view, beast::Journal j) {
                // Stuff the ledger with transactions from the queue.
                return app_.getTxQ().accept(app_, view);
            });
    }

    m_ledgerMaster.switchLCL(newLCL);

    protocol::TMStatusChange s;
    s.set_newevent(protocol::neSWITCHED_LEDGER);
    s.set_ledgerseq(newLCL->info().seq);
    s.set_networktime(app_.timeKeeper().now().time_since_epoch().count());
    s.set_ledgerhashprevious(
        newLCL->info().parentHash.begin(), newLCL->info().parentHash.size());
    s.set_ledgerhash(newLCL->info().hash.begin(), newLCL->info().hash.size());

    app_.overlay().foreach(
        send_always(std::make_shared<Message>(s, protocol::mtSTATUS_CHANGE)));
}

bool
NetworkOPsImp::beginConsensus(
    uint256 const& networkClosed,
    std::unique_ptr<std::stringstream> const& clog)
{
    XRPL_ASSERT(
        networkClosed.isNonZero(),
        "ripple::NetworkOPsImp::beginConsensus : nonzero input");

    auto closingInfo = m_ledgerMaster.getCurrentLedger()->info();

    JLOG(m_journal.info()) << "Consensus time for #" << closingInfo.seq
                           << " with LCL " << closingInfo.parentHash;

    auto prevLedger = m_ledgerMaster.getLedgerByHash(closingInfo.parentHash);

    if (!prevLedger)
    {
        // this shouldn't happen unless we jump ledgers
        if (mMode == OperatingMode::FULL)
        {
            JLOG(m_journal.warn()) << "Don't have LCL, going to tracking";
            setMode(OperatingMode::TRACKING);
            CLOG(clog) << "beginConsensus Don't have LCL, going to tracking. ";
        }

        CLOG(clog) << "beginConsensus no previous ledger. ";
        return false;
    }

    XRPL_ASSERT(
        prevLedger->info().hash == closingInfo.parentHash,
        "ripple::NetworkOPsImp::beginConsensus : prevLedger hash matches "
        "parent");
    XRPL_ASSERT(
        closingInfo.parentHash == m_ledgerMaster.getClosedLedger()->info().hash,
        "ripple::NetworkOPsImp::beginConsensus : closedLedger parent matches "
        "hash");

    if (prevLedger->rules().enabled(featureNegativeUNL))
        app_.validators().setNegativeUNL(prevLedger->negativeUNL());
    TrustChanges const changes = app_.validators().updateTrusted(
        app_.getValidations().getCurrentNodeIDs(),
        closingInfo.parentCloseTime,
        *this,
        app_.overlay(),
        app_.getHashRouter());

    if (!changes.added.empty() || !changes.removed.empty())
    {
        app_.getValidations().trustChanged(changes.added, changes.removed);
        // Update the AmendmentTable so it tracks the current validators.
        app_.getAmendmentTable().trustChanged(
            app_.validators().getQuorumKeys().second);
    }

    mConsensus.startRound(
        app_.timeKeeper().closeTime(),
        networkClosed,
        prevLedger,
        changes.removed,
        changes.added,
        clog);

    const ConsensusPhase currPhase = mConsensus.phase();
    if (mLastConsensusPhase != currPhase)
    {
        reportConsensusStateChange(currPhase);
        mLastConsensusPhase = currPhase;
    }

    JLOG(m_journal.debug()) << "Initiating consensus engine";
    return true;
}

bool
NetworkOPsImp::processTrustedProposal(RCLCxPeerPos peerPos)
{
    auto const& peerKey = peerPos.publicKey();
    if (validatorPK_ == peerKey || validatorMasterPK_ == peerKey)
    {
        // Could indicate a operator misconfiguration where two nodes are
        // running with the same validator key configured, so this isn't fatal,
        // and it doesn't necessarily indicate peer misbehavior. But since this
        // is a trusted message, it could be a very big deal. Either way, we
        // don't want to relay the proposal. Note that the byzantine behavior
        // detection in handleNewValidation will notify other peers.
<<<<<<< HEAD
        //
        // Another, innocuous explanation is unusual message routing and delays,
        // causing this node to receive its own messages back.
        JLOG(m_journal.error())
            << "Received a proposal signed by MY KEY from a peer. This may "
               "indicate a misconfiguration where another node has the same "
               "validator key, or may be caused by unusual message routing and "
               "delays.";
=======
        UNREACHABLE(
            "ripple::NetworkOPsImp::processTrustedProposal : received own "
            "proposal");
        JLOG(m_journal.error())
            << "Received a TRUSTED proposal signed with my key from a peer";
>>>>>>> f37d52d8
        return false;
    }

    return mConsensus.peerProposal(app_.timeKeeper().closeTime(), peerPos);
}

void
NetworkOPsImp::mapComplete(std::shared_ptr<SHAMap> const& map, bool fromAcquire)
{
    // We now have an additional transaction set
    // either created locally during the consensus process
    // or acquired from a peer

    // Inform peers we have this set
    protocol::TMHaveTransactionSet msg;
    msg.set_hash(map->getHash().as_uint256().begin(), 256 / 8);
    msg.set_status(protocol::tsHAVE);
    app_.overlay().foreach(
        send_always(std::make_shared<Message>(msg, protocol::mtHAVE_SET)));

    // We acquired it because consensus asked us to
    if (fromAcquire)
        mConsensus.gotTxSet(app_.timeKeeper().closeTime(), RCLTxSet{map});
}

void
NetworkOPsImp::endConsensus(std::unique_ptr<std::stringstream> const& clog)
{
    uint256 deadLedger = m_ledgerMaster.getClosedLedger()->info().parentHash;

    for (auto const& it : app_.overlay().getActivePeers())
    {
        if (it && (it->getClosedLedgerHash() == deadLedger))
        {
            JLOG(m_journal.trace()) << "Killing obsolete peer status";
            it->cycleStatus();
        }
    }

    uint256 networkClosed;
    bool ledgerChange =
        checkLastClosedLedger(app_.overlay().getActivePeers(), networkClosed);

    if (networkClosed.isZero())
    {
        CLOG(clog) << "endConsensus last closed ledger is zero. ";
        return;
    }

    // WRITEME: Unless we are in FULL and in the process of doing a consensus,
    // we must count how many nodes share our LCL, how many nodes disagree with
    // our LCL, and how many validations our LCL has. We also want to check
    // timing to make sure there shouldn't be a newer LCL. We need this
    // information to do the next three tests.

    if (((mMode == OperatingMode::CONNECTED) ||
         (mMode == OperatingMode::SYNCING)) &&
        !ledgerChange)
    {
        // Count number of peers that agree with us and UNL nodes whose
        // validations we have for LCL.  If the ledger is good enough, go to
        // TRACKING - TODO
        if (!needNetworkLedger_)
            setMode(OperatingMode::TRACKING);
    }

    if (((mMode == OperatingMode::CONNECTED) ||
         (mMode == OperatingMode::TRACKING)) &&
        !ledgerChange)
    {
        // check if the ledger is good enough to go to FULL
        // Note: Do not go to FULL if we don't have the previous ledger
        // check if the ledger is bad enough to go to CONNECTE  D -- TODO
        auto current = m_ledgerMaster.getCurrentLedger();
        if (app_.timeKeeper().now() < (current->info().parentCloseTime +
                                       2 * current->info().closeTimeResolution))
        {
            setMode(OperatingMode::FULL);
        }
    }

    beginConsensus(networkClosed, clog);
}

void
NetworkOPsImp::consensusViewChange()
{
    if ((mMode == OperatingMode::FULL) || (mMode == OperatingMode::TRACKING))
    {
        setMode(OperatingMode::CONNECTED);
    }
}

void
NetworkOPsImp::pubManifest(Manifest const& mo)
{
    // VFALCO consider std::shared_mutex
    std::lock_guard sl(mSubLock);

    if (!mStreamMaps[sManifests].empty())
    {
        Json::Value jvObj(Json::objectValue);

        jvObj[jss::type] = "manifestReceived";
        jvObj[jss::master_key] = toBase58(TokenType::NodePublic, mo.masterKey);
        if (mo.signingKey)
            jvObj[jss::signing_key] =
                toBase58(TokenType::NodePublic, *mo.signingKey);
        jvObj[jss::seq] = Json::UInt(mo.sequence);
        if (auto sig = mo.getSignature())
            jvObj[jss::signature] = strHex(*sig);
        jvObj[jss::master_signature] = strHex(mo.getMasterSignature());
        if (!mo.domain.empty())
            jvObj[jss::domain] = mo.domain;
        jvObj[jss::manifest] = strHex(mo.serialized);

        for (auto i = mStreamMaps[sManifests].begin();
             i != mStreamMaps[sManifests].end();)
        {
            if (auto p = i->second.lock())
            {
                p->send(jvObj, true);
                ++i;
            }
            else
            {
                i = mStreamMaps[sManifests].erase(i);
            }
        }
    }
}

NetworkOPsImp::ServerFeeSummary::ServerFeeSummary(
    XRPAmount fee,
    TxQ::Metrics&& escalationMetrics,
    LoadFeeTrack const& loadFeeTrack)
    : loadFactorServer{loadFeeTrack.getLoadFactor()}
    , loadBaseServer{loadFeeTrack.getLoadBase()}
    , baseFee{fee}
    , em{std::move(escalationMetrics)}
{
}

bool
NetworkOPsImp::ServerFeeSummary::operator!=(
    NetworkOPsImp::ServerFeeSummary const& b) const
{
    if (loadFactorServer != b.loadFactorServer ||
        loadBaseServer != b.loadBaseServer || baseFee != b.baseFee ||
        em.has_value() != b.em.has_value())
        return true;

    if (em && b.em)
    {
        return (
            em->minProcessingFeeLevel != b.em->minProcessingFeeLevel ||
            em->openLedgerFeeLevel != b.em->openLedgerFeeLevel ||
            em->referenceFeeLevel != b.em->referenceFeeLevel);
    }

    return false;
}

// Need to cap to uint64 to uint32 due to JSON limitations
static std::uint32_t
trunc32(std::uint64_t v)
{
    constexpr std::uint64_t max32 = std::numeric_limits<std::uint32_t>::max();

    return std::min(max32, v);
};

void
NetworkOPsImp::pubServer()
{
    // VFALCO TODO Don't hold the lock across calls to send...make a copy of the
    //             list into a local array while holding the lock then release
    //             the lock and call send on everyone.
    //
    std::lock_guard sl(mSubLock);

    if (!mStreamMaps[sServer].empty())
    {
        Json::Value jvObj(Json::objectValue);

        ServerFeeSummary f{
            app_.openLedger().current()->fees().base,
            app_.getTxQ().getMetrics(*app_.openLedger().current()),
            app_.getFeeTrack()};

        jvObj[jss::type] = "serverStatus";
        jvObj[jss::server_status] = strOperatingMode();
        jvObj[jss::load_base] = f.loadBaseServer;
        jvObj[jss::load_factor_server] = f.loadFactorServer;
        jvObj[jss::base_fee] = f.baseFee.jsonClipped();

        if (f.em)
        {
            auto const loadFactor = std::max(
                safe_cast<std::uint64_t>(f.loadFactorServer),
                mulDiv(
                    f.em->openLedgerFeeLevel,
                    f.loadBaseServer,
                    f.em->referenceFeeLevel)
                    .value_or(ripple::muldiv_max));

            jvObj[jss::load_factor] = trunc32(loadFactor);
            jvObj[jss::load_factor_fee_escalation] =
                f.em->openLedgerFeeLevel.jsonClipped();
            jvObj[jss::load_factor_fee_queue] =
                f.em->minProcessingFeeLevel.jsonClipped();
            jvObj[jss::load_factor_fee_reference] =
                f.em->referenceFeeLevel.jsonClipped();
        }
        else
            jvObj[jss::load_factor] = f.loadFactorServer;

        mLastFeeSummary = f;

        for (auto i = mStreamMaps[sServer].begin();
             i != mStreamMaps[sServer].end();)
        {
            InfoSub::pointer p = i->second.lock();

            // VFALCO TODO research the possibility of using thread queues and
            //             linearizing the deletion of subscribers with the
            //             sending of JSON data.
            if (p)
            {
                p->send(jvObj, true);
                ++i;
            }
            else
            {
                i = mStreamMaps[sServer].erase(i);
            }
        }
    }
}

void
NetworkOPsImp::pubConsensus(ConsensusPhase phase)
{
    std::lock_guard sl(mSubLock);

    auto& streamMap = mStreamMaps[sConsensusPhase];
    if (!streamMap.empty())
    {
        Json::Value jvObj(Json::objectValue);
        jvObj[jss::type] = "consensusPhase";
        jvObj[jss::consensus] = to_string(phase);

        for (auto i = streamMap.begin(); i != streamMap.end();)
        {
            if (auto p = i->second.lock())
            {
                p->send(jvObj, true);
                ++i;
            }
            else
            {
                i = streamMap.erase(i);
            }
        }
    }
}

void
NetworkOPsImp::pubValidation(std::shared_ptr<STValidation> const& val)
{
    // VFALCO consider std::shared_mutex
    std::lock_guard sl(mSubLock);

    if (!mStreamMaps[sValidations].empty())
    {
        Json::Value jvObj(Json::objectValue);

        auto const signerPublic = val->getSignerPublic();

        jvObj[jss::type] = "validationReceived";
        jvObj[jss::validation_public_key] =
            toBase58(TokenType::NodePublic, signerPublic);
        jvObj[jss::ledger_hash] = to_string(val->getLedgerHash());
        jvObj[jss::signature] = strHex(val->getSignature());
        jvObj[jss::full] = val->isFull();
        jvObj[jss::flags] = val->getFlags();
        jvObj[jss::signing_time] = *(*val)[~sfSigningTime];
        jvObj[jss::data] = strHex(val->getSerializer().slice());

        if (auto version = (*val)[~sfServerVersion])
            jvObj[jss::server_version] = std::to_string(*version);

        if (auto cookie = (*val)[~sfCookie])
            jvObj[jss::cookie] = std::to_string(*cookie);

        if (auto hash = (*val)[~sfValidatedHash])
            jvObj[jss::validated_hash] = strHex(*hash);

        auto const masterKey =
            app_.validatorManifests().getMasterKey(signerPublic);

        if (masterKey != signerPublic)
            jvObj[jss::master_key] = toBase58(TokenType::NodePublic, masterKey);

        // NOTE *seq is a number, but old API versions used string. We replace
        // number with a string using MultiApiJson near end of this function
        if (auto const seq = (*val)[~sfLedgerSequence])
            jvObj[jss::ledger_index] = *seq;

        if (val->isFieldPresent(sfAmendments))
        {
            jvObj[jss::amendments] = Json::Value(Json::arrayValue);
            for (auto const& amendment : val->getFieldV256(sfAmendments))
                jvObj[jss::amendments].append(to_string(amendment));
        }

        if (auto const closeTime = (*val)[~sfCloseTime])
            jvObj[jss::close_time] = *closeTime;

        if (auto const loadFee = (*val)[~sfLoadFee])
            jvObj[jss::load_fee] = *loadFee;

        if (auto const baseFee = val->at(~sfBaseFee))
            jvObj[jss::base_fee] = static_cast<double>(*baseFee);

        if (auto const reserveBase = val->at(~sfReserveBase))
            jvObj[jss::reserve_base] = *reserveBase;

        if (auto const reserveInc = val->at(~sfReserveIncrement))
            jvObj[jss::reserve_inc] = *reserveInc;

        // (The ~ operator converts the Proxy to a std::optional, which
        //  simplifies later operations)
        if (auto const baseFeeXRP = ~val->at(~sfBaseFeeDrops);
            baseFeeXRP && baseFeeXRP->native())
            jvObj[jss::base_fee] = baseFeeXRP->xrp().jsonClipped();

        if (auto const reserveBaseXRP = ~val->at(~sfReserveBaseDrops);
            reserveBaseXRP && reserveBaseXRP->native())
            jvObj[jss::reserve_base] = reserveBaseXRP->xrp().jsonClipped();

        if (auto const reserveIncXRP = ~val->at(~sfReserveIncrementDrops);
            reserveIncXRP && reserveIncXRP->native())
            jvObj[jss::reserve_inc] = reserveIncXRP->xrp().jsonClipped();

        if (auto const extensionComputeLimit =
                ~val->at(~sfExtensionComputeLimit);
            extensionComputeLimit)
            jvObj[jss::extension_compute] = *extensionComputeLimit;

        if (auto const extensionSizeLimit = ~val->at(~sfExtensionSizeLimit);
            extensionSizeLimit)
            jvObj[jss::extension_size] = *extensionSizeLimit;

        if (auto const gasPrice = ~val->at(~sfGasPrice); gasPrice)
            jvObj[jss::gas_price] = *gasPrice;

        // NOTE Use MultiApiJson to publish two slightly different JSON objects
        // for consumers supporting different API versions
        MultiApiJson multiObj{jvObj};
        multiObj.visit(
            RPC::apiVersion<1>,  //
            [](Json::Value& jvTx) {
                // Type conversion for older API versions to string
                if (jvTx.isMember(jss::ledger_index))
                {
                    jvTx[jss::ledger_index] =
                        std::to_string(jvTx[jss::ledger_index].asUInt());
                }
            });

        for (auto i = mStreamMaps[sValidations].begin();
             i != mStreamMaps[sValidations].end();)
        {
            if (auto p = i->second.lock())
            {
                multiObj.visit(
                    p->getApiVersion(),  //
                    [&](Json::Value const& jv) { p->send(jv, true); });
                ++i;
            }
            else
            {
                i = mStreamMaps[sValidations].erase(i);
            }
        }
    }
}

void
NetworkOPsImp::pubPeerStatus(std::function<Json::Value(void)> const& func)
{
    std::lock_guard sl(mSubLock);

    if (!mStreamMaps[sPeerStatus].empty())
    {
        Json::Value jvObj(func());

        jvObj[jss::type] = "peerStatusChange";

        for (auto i = mStreamMaps[sPeerStatus].begin();
             i != mStreamMaps[sPeerStatus].end();)
        {
            InfoSub::pointer p = i->second.lock();

            if (p)
            {
                p->send(jvObj, true);
                ++i;
            }
            else
            {
                i = mStreamMaps[sPeerStatus].erase(i);
            }
        }
    }
}

void
NetworkOPsImp::setMode(OperatingMode om)
{
    using namespace std::chrono_literals;
    if (om == OperatingMode::CONNECTED)
    {
        if (app_.getLedgerMaster().getValidatedLedgerAge() < 1min)
            om = OperatingMode::SYNCING;
    }
    else if (om == OperatingMode::SYNCING)
    {
        if (app_.getLedgerMaster().getValidatedLedgerAge() >= 1min)
            om = OperatingMode::CONNECTED;
    }

    if ((om > OperatingMode::CONNECTED) && isBlocked())
        om = OperatingMode::CONNECTED;

    if (mMode == om)
        return;

    mMode = om;

    accounting_.mode(om);

    JLOG(m_journal.info()) << "STATE->" << strOperatingMode();
    pubServer();
}

bool
NetworkOPsImp::recvValidation(
    std::shared_ptr<STValidation> const& val,
    std::string const& source)
{
    JLOG(m_journal.trace())
        << "recvValidation " << val->getLedgerHash() << " from " << source;

    std::unique_lock lock(validationsMutex_);
    BypassAccept bypassAccept = BypassAccept::no;
    try
    {
        if (pendingValidations_.contains(val->getLedgerHash()))
            bypassAccept = BypassAccept::yes;
        else
            pendingValidations_.insert(val->getLedgerHash());
        scope_unlock unlock(lock);
        handleNewValidation(app_, val, source, bypassAccept, m_journal);
    }
    catch (std::exception const& e)
    {
        JLOG(m_journal.warn())
            << "Exception thrown for handling new validation "
            << val->getLedgerHash() << ": " << e.what();
    }
    catch (...)
    {
        JLOG(m_journal.warn())
            << "Unknown exception thrown for handling new validation "
            << val->getLedgerHash();
    }
    if (bypassAccept == BypassAccept::no)
    {
        pendingValidations_.erase(val->getLedgerHash());
    }
    lock.unlock();

    pubValidation(val);

    JLOG(m_journal.debug()) << [this, &val]() -> auto {
        std::stringstream ss;
        ss << "VALIDATION: " << val->render() << " master_key: ";
        auto master = app_.validators().getTrustedKey(val->getSignerPublic());
        if (master)
        {
            ss << toBase58(TokenType::NodePublic, *master);
        }
        else
        {
            ss << "none";
        }
        return ss.str();
    }();

    // We will always relay trusted validations; if configured, we will
    // also relay all untrusted validations.
    return app_.config().RELAY_UNTRUSTED_VALIDATIONS == 1 || val->isTrusted();
}

Json::Value
NetworkOPsImp::getConsensusInfo()
{
    return mConsensus.getJson(true);
}

Json::Value
NetworkOPsImp::getServerInfo(bool human, bool admin, bool counters)
{
    Json::Value info = Json::objectValue;

    // System-level warnings
    {
        Json::Value warnings{Json::arrayValue};
        if (isAmendmentBlocked())
        {
            Json::Value& w = warnings.append(Json::objectValue);
            w[jss::id] = warnRPC_AMENDMENT_BLOCKED;
            w[jss::message] =
                "This server is amendment blocked, and must be updated to be "
                "able to stay in sync with the network.";
        }
        if (isUNLBlocked())
        {
            Json::Value& w = warnings.append(Json::objectValue);
            w[jss::id] = warnRPC_EXPIRED_VALIDATOR_LIST;
            w[jss::message] =
                "This server has an expired validator list. validators.txt "
                "may be incorrectly configured or some [validator_list_sites] "
                "may be unreachable.";
        }
        if (admin && isAmendmentWarned())
        {
            Json::Value& w = warnings.append(Json::objectValue);
            w[jss::id] = warnRPC_UNSUPPORTED_MAJORITY;
            w[jss::message] =
                "One or more unsupported amendments have reached majority. "
                "Upgrade to the latest version before they are activated "
                "to avoid being amendment blocked.";
            if (auto const expected =
                    app_.getAmendmentTable().firstUnsupportedExpected())
            {
                auto& d = w[jss::details] = Json::objectValue;
                d[jss::expected_date] = expected->time_since_epoch().count();
                d[jss::expected_date_UTC] = to_string(*expected);
            }
        }

        if (warnings.size())
            info[jss::warnings] = std::move(warnings);
    }

    // hostid: unique string describing the machine
    if (human)
        info[jss::hostid] = getHostId(admin);

    // domain: if configured with a domain, report it:
    if (!app_.config().SERVER_DOMAIN.empty())
        info[jss::server_domain] = app_.config().SERVER_DOMAIN;

    info[jss::build_version] = BuildInfo::getVersionString();

    info[jss::server_state] = strOperatingMode(admin);

    info[jss::time] = to_string(std::chrono::floor<std::chrono::microseconds>(
        std::chrono::system_clock::now()));

    if (needNetworkLedger_)
        info[jss::network_ledger] = "waiting";

    info[jss::validation_quorum] =
        static_cast<Json::UInt>(app_.validators().quorum());

    if (admin)
    {
        switch (app_.config().NODE_SIZE)
        {
            case 0:
                info[jss::node_size] = "tiny";
                break;
            case 1:
                info[jss::node_size] = "small";
                break;
            case 2:
                info[jss::node_size] = "medium";
                break;
            case 3:
                info[jss::node_size] = "large";
                break;
            case 4:
                info[jss::node_size] = "huge";
                break;
        }

        auto when = app_.validators().expires();

        if (!human)
        {
            if (when)
                info[jss::validator_list_expires] =
                    safe_cast<Json::UInt>(when->time_since_epoch().count());
            else
                info[jss::validator_list_expires] = 0;
        }
        else
        {
            auto& x = (info[jss::validator_list] = Json::objectValue);

            x[jss::count] = static_cast<Json::UInt>(app_.validators().count());

            if (when)
            {
                if (*when == TimeKeeper::time_point::max())
                {
                    x[jss::expiration] = "never";
                    x[jss::status] = "active";
                }
                else
                {
                    x[jss::expiration] = to_string(*when);

                    if (*when > app_.timeKeeper().now())
                        x[jss::status] = "active";
                    else
                        x[jss::status] = "expired";
                }
            }
            else
            {
                x[jss::status] = "unknown";
                x[jss::expiration] = "unknown";
            }
        }

#if defined(GIT_COMMIT_HASH) || defined(GIT_BRANCH)
        {
            auto& x = (info[jss::git] = Json::objectValue);
#ifdef GIT_COMMIT_HASH
            x[jss::hash] = GIT_COMMIT_HASH;
#endif
#ifdef GIT_BRANCH
            x[jss::branch] = GIT_BRANCH;
#endif
        }
#endif
    }
    info[jss::io_latency_ms] =
        static_cast<Json::UInt>(app_.getIOLatency().count());

    if (admin)
    {
        if (auto const localPubKey = app_.validators().localPublicKey();
            localPubKey && app_.getValidationPublicKey())
        {
            info[jss::pubkey_validator] =
                toBase58(TokenType::NodePublic, localPubKey.value());
        }
        else
        {
            info[jss::pubkey_validator] = "none";
        }
    }

    if (counters)
    {
        info[jss::counters] = app_.getPerfLog().countersJson();

        Json::Value nodestore(Json::objectValue);
        app_.getNodeStore().getCountsJson(nodestore);
        info[jss::counters][jss::nodestore] = nodestore;
        info[jss::current_activities] = app_.getPerfLog().currentJson();
    }

    info[jss::pubkey_node] =
        toBase58(TokenType::NodePublic, app_.nodeIdentity().first);

    info[jss::complete_ledgers] = app_.getLedgerMaster().getCompleteLedgers();

    if (amendmentBlocked_)
        info[jss::amendment_blocked] = true;

    auto const fp = m_ledgerMaster.getFetchPackCacheSize();

    if (fp != 0)
        info[jss::fetch_pack] = Json::UInt(fp);

    info[jss::peers] = Json::UInt(app_.overlay().size());

    Json::Value lastClose = Json::objectValue;
    lastClose[jss::proposers] = Json::UInt(mConsensus.prevProposers());

    if (human)
    {
        lastClose[jss::converge_time_s] =
            std::chrono::duration<double>{mConsensus.prevRoundTime()}.count();
    }
    else
    {
        lastClose[jss::converge_time] =
            Json::Int(mConsensus.prevRoundTime().count());
    }

    info[jss::last_close] = lastClose;

    //  info[jss::consensus] = mConsensus.getJson();

    if (admin)
        info[jss::load] = m_job_queue.getJson();

    if (auto const netid = app_.overlay().networkID())
        info[jss::network_id] = static_cast<Json::UInt>(*netid);

    auto const escalationMetrics =
        app_.getTxQ().getMetrics(*app_.openLedger().current());

    auto const loadFactorServer = app_.getFeeTrack().getLoadFactor();
    auto const loadBaseServer = app_.getFeeTrack().getLoadBase();
    /* Scale the escalated fee level to unitless "load factor".
       In practice, this just strips the units, but it will continue
       to work correctly if either base value ever changes. */
    auto const loadFactorFeeEscalation =
        mulDiv(
            escalationMetrics.openLedgerFeeLevel,
            loadBaseServer,
            escalationMetrics.referenceFeeLevel)
            .value_or(ripple::muldiv_max);

    auto const loadFactor = std::max(
        safe_cast<std::uint64_t>(loadFactorServer), loadFactorFeeEscalation);

    if (!human)
    {
        info[jss::load_base] = loadBaseServer;
        info[jss::load_factor] = trunc32(loadFactor);
        info[jss::load_factor_server] = loadFactorServer;

        /* Json::Value doesn't support uint64, so clamp to max
            uint32 value. This is mostly theoretical, since there
            probably isn't enough extant XRP to drive the factor
            that high.
        */
        info[jss::load_factor_fee_escalation] =
            escalationMetrics.openLedgerFeeLevel.jsonClipped();
        info[jss::load_factor_fee_queue] =
            escalationMetrics.minProcessingFeeLevel.jsonClipped();
        info[jss::load_factor_fee_reference] =
            escalationMetrics.referenceFeeLevel.jsonClipped();
    }
    else
    {
        info[jss::load_factor] =
            static_cast<double>(loadFactor) / loadBaseServer;

        if (loadFactorServer != loadFactor)
            info[jss::load_factor_server] =
                static_cast<double>(loadFactorServer) / loadBaseServer;

        if (admin)
        {
            std::uint32_t fee = app_.getFeeTrack().getLocalFee();
            if (fee != loadBaseServer)
                info[jss::load_factor_local] =
                    static_cast<double>(fee) / loadBaseServer;
            fee = app_.getFeeTrack().getRemoteFee();
            if (fee != loadBaseServer)
                info[jss::load_factor_net] =
                    static_cast<double>(fee) / loadBaseServer;
            fee = app_.getFeeTrack().getClusterFee();
            if (fee != loadBaseServer)
                info[jss::load_factor_cluster] =
                    static_cast<double>(fee) / loadBaseServer;
        }
        if (escalationMetrics.openLedgerFeeLevel !=
                escalationMetrics.referenceFeeLevel &&
            (admin || loadFactorFeeEscalation != loadFactor))
            info[jss::load_factor_fee_escalation] =
                escalationMetrics.openLedgerFeeLevel.decimalFromReference(
                    escalationMetrics.referenceFeeLevel);
        if (escalationMetrics.minProcessingFeeLevel !=
            escalationMetrics.referenceFeeLevel)
            info[jss::load_factor_fee_queue] =
                escalationMetrics.minProcessingFeeLevel.decimalFromReference(
                    escalationMetrics.referenceFeeLevel);
    }

    bool valid = false;
    auto lpClosed = m_ledgerMaster.getValidatedLedger();

    if (lpClosed)
        valid = true;
    else
        lpClosed = m_ledgerMaster.getClosedLedger();

    if (lpClosed)
    {
        XRPAmount const baseFee = lpClosed->fees().base;
        Json::Value l(Json::objectValue);
        l[jss::seq] = Json::UInt(lpClosed->info().seq);
        l[jss::hash] = to_string(lpClosed->info().hash);

        bool const smartEscrowEnabled =
            m_ledgerMaster.getValidatedLedger()->rules().enabled(
                featureSmartEscrow);
        if (!human)
        {
            l[jss::base_fee] = baseFee.jsonClipped();
            l[jss::reserve_base] =
                lpClosed->fees().accountReserve(0).jsonClipped();
            l[jss::reserve_inc] = lpClosed->fees().increment.jsonClipped();
            if (smartEscrowEnabled)
            {
                l[jss::extension_compute] =
                    lpClosed->fees().extensionComputeLimit;
                l[jss::extension_size] = lpClosed->fees().extensionSizeLimit;
                l[jss::gas_price] = lpClosed->fees().gasPrice;
            }
            l[jss::close_time] = Json::Value::UInt(
                lpClosed->info().closeTime.time_since_epoch().count());
        }
        else
        {
            l[jss::base_fee_xrp] = baseFee.decimalXRP();
            l[jss::reserve_base_xrp] =
                lpClosed->fees().accountReserve(0).decimalXRP();
            l[jss::reserve_inc_xrp] = lpClosed->fees().increment.decimalXRP();
            if (smartEscrowEnabled)
            {
                l[jss::extension_compute] =
                    lpClosed->fees().extensionComputeLimit;
                l[jss::extension_size] = lpClosed->fees().extensionSizeLimit;
                l[jss::gas_price] = lpClosed->fees().gasPrice;
            }

            if (auto const closeOffset = app_.timeKeeper().closeOffset();
                std::abs(closeOffset.count()) >= 60)
                l[jss::close_time_offset] =
                    static_cast<std::uint32_t>(closeOffset.count());

            constexpr std::chrono::seconds highAgeThreshold{1000000};
            if (m_ledgerMaster.haveValidated())
            {
                auto const age = m_ledgerMaster.getValidatedLedgerAge();
                l[jss::age] =
                    Json::UInt(age < highAgeThreshold ? age.count() : 0);
            }
            else
            {
                auto lCloseTime = lpClosed->info().closeTime;
                auto closeTime = app_.timeKeeper().closeTime();
                if (lCloseTime <= closeTime)
                {
                    using namespace std::chrono_literals;
                    auto age = closeTime - lCloseTime;
                    l[jss::age] =
                        Json::UInt(age < highAgeThreshold ? age.count() : 0);
                }
            }
        }

        if (valid)
            info[jss::validated_ledger] = l;
        else
            info[jss::closed_ledger] = l;

        auto lpPublished = m_ledgerMaster.getPublishedLedger();
        if (!lpPublished)
            info[jss::published_ledger] = "none";
        else if (lpPublished->info().seq != lpClosed->info().seq)
            info[jss::published_ledger] = lpPublished->info().seq;
    }

    accounting_.json(info);
    info[jss::uptime] = UptimeClock::now().time_since_epoch().count();
    info[jss::jq_trans_overflow] =
        std::to_string(app_.overlay().getJqTransOverflow());
    info[jss::peer_disconnects] =
        std::to_string(app_.overlay().getPeerDisconnect());
    info[jss::peer_disconnects_resources] =
        std::to_string(app_.overlay().getPeerDisconnectCharges());

    // This array must be sorted in increasing order.
    static constexpr std::array<std::string_view, 7> protocols{
        "http", "https", "peer", "ws", "ws2", "wss", "wss2"};
    static_assert(std::is_sorted(std::begin(protocols), std::end(protocols)));
    {
        Json::Value ports{Json::arrayValue};
        for (auto const& port : app_.getServerHandler().setup().ports)
        {
            // Don't publish admin ports for non-admin users
            if (!admin &&
                !(port.admin_nets_v4.empty() && port.admin_nets_v6.empty() &&
                  port.admin_user.empty() && port.admin_password.empty()))
                continue;
            std::vector<std::string> proto;
            std::set_intersection(
                std::begin(port.protocol),
                std::end(port.protocol),
                std::begin(protocols),
                std::end(protocols),
                std::back_inserter(proto));
            if (!proto.empty())
            {
                auto& jv = ports.append(Json::Value(Json::objectValue));
                jv[jss::port] = std::to_string(port.port);
                jv[jss::protocol] = Json::Value{Json::arrayValue};
                for (auto const& p : proto)
                    jv[jss::protocol].append(p);
            }
        }

        if (app_.config().exists(SECTION_PORT_GRPC))
        {
            auto const& grpcSection = app_.config().section(SECTION_PORT_GRPC);
            auto const optPort = grpcSection.get("port");
            if (optPort && grpcSection.get("ip"))
            {
                auto& jv = ports.append(Json::Value(Json::objectValue));
                jv[jss::port] = *optPort;
                jv[jss::protocol] = Json::Value{Json::arrayValue};
                jv[jss::protocol].append("grpc");
            }
        }
        info[jss::ports] = std::move(ports);
    }

    return info;
}

void
NetworkOPsImp::clearLedgerFetch()
{
    app_.getInboundLedgers().clearFailures();
}

Json::Value
NetworkOPsImp::getLedgerFetchInfo()
{
    return app_.getInboundLedgers().getInfo();
}

void
NetworkOPsImp::pubProposedTransaction(
    std::shared_ptr<ReadView const> const& ledger,
    std::shared_ptr<STTx const> const& transaction,
    TER result)
{
    MultiApiJson jvObj =
        transJson(transaction, result, false, ledger, std::nullopt);

    {
        std::lock_guard sl(mSubLock);

        auto it = mStreamMaps[sRTTransactions].begin();
        while (it != mStreamMaps[sRTTransactions].end())
        {
            InfoSub::pointer p = it->second.lock();

            if (p)
            {
                jvObj.visit(
                    p->getApiVersion(),  //
                    [&](Json::Value const& jv) { p->send(jv, true); });
                ++it;
            }
            else
            {
                it = mStreamMaps[sRTTransactions].erase(it);
            }
        }
    }

    pubProposedAccountTransaction(ledger, transaction, result);
}

void
NetworkOPsImp::pubLedger(std::shared_ptr<ReadView const> const& lpAccepted)
{
    // Ledgers are published only when they acquire sufficient validations
    // Holes are filled across connection loss or other catastrophe

    std::shared_ptr<AcceptedLedger> alpAccepted =
        app_.getAcceptedLedgerCache().fetch(lpAccepted->info().hash);
    if (!alpAccepted)
    {
        alpAccepted = std::make_shared<AcceptedLedger>(lpAccepted, app_);
        app_.getAcceptedLedgerCache().canonicalize_replace_client(
            lpAccepted->info().hash, alpAccepted);
    }

    XRPL_ASSERT(
        alpAccepted->getLedger().get() == lpAccepted.get(),
        "ripple::NetworkOPsImp::pubLedger : accepted input");

    {
        JLOG(m_journal.debug())
            << "Publishing ledger " << lpAccepted->info().seq << " "
            << lpAccepted->info().hash;

        std::lock_guard sl(mSubLock);

        if (!mStreamMaps[sLedger].empty())
        {
            Json::Value jvObj(Json::objectValue);

            jvObj[jss::type] = "ledgerClosed";
            jvObj[jss::ledger_index] = lpAccepted->info().seq;
            jvObj[jss::ledger_hash] = to_string(lpAccepted->info().hash);
            jvObj[jss::ledger_time] = Json::Value::UInt(
                lpAccepted->info().closeTime.time_since_epoch().count());

            if (!lpAccepted->rules().enabled(featureXRPFees))
                jvObj[jss::fee_ref] = Config::FEE_UNITS_DEPRECATED;
            jvObj[jss::fee_base] = lpAccepted->fees().base.jsonClipped();
            jvObj[jss::reserve_base] =
                lpAccepted->fees().accountReserve(0).jsonClipped();
            jvObj[jss::reserve_inc] =
                lpAccepted->fees().increment.jsonClipped();
            if (lpAccepted->rules().enabled(featureSmartEscrow))
            {
                jvObj[jss::extension_compute] =
                    lpAccepted->fees().extensionComputeLimit;
                jvObj[jss::extension_size] =
                    lpAccepted->fees().extensionSizeLimit;
                jvObj[jss::gas_price] = lpAccepted->fees().gasPrice;
            }

            jvObj[jss::txn_count] = Json::UInt(alpAccepted->size());

            if (mMode >= OperatingMode::SYNCING)
            {
                jvObj[jss::validated_ledgers] =
                    app_.getLedgerMaster().getCompleteLedgers();
            }

            auto it = mStreamMaps[sLedger].begin();
            while (it != mStreamMaps[sLedger].end())
            {
                InfoSub::pointer p = it->second.lock();
                if (p)
                {
                    p->send(jvObj, true);
                    ++it;
                }
                else
                    it = mStreamMaps[sLedger].erase(it);
            }
        }

        if (!mStreamMaps[sBookChanges].empty())
        {
            Json::Value jvObj = ripple::RPC::computeBookChanges(lpAccepted);

            auto it = mStreamMaps[sBookChanges].begin();
            while (it != mStreamMaps[sBookChanges].end())
            {
                InfoSub::pointer p = it->second.lock();
                if (p)
                {
                    p->send(jvObj, true);
                    ++it;
                }
                else
                    it = mStreamMaps[sBookChanges].erase(it);
            }
        }

        {
            static bool firstTime = true;
            if (firstTime)
            {
                // First validated ledger, start delayed SubAccountHistory
                firstTime = false;
                for (auto& outer : mSubAccountHistory)
                {
                    for (auto& inner : outer.second)
                    {
                        auto& subInfo = inner.second;
                        if (subInfo.index_->separationLedgerSeq_ == 0)
                        {
                            subAccountHistoryStart(
                                alpAccepted->getLedger(), subInfo);
                        }
                    }
                }
            }
        }
    }

    // Don't lock since pubAcceptedTransaction is locking.
    for (auto const& accTx : *alpAccepted)
    {
        JLOG(m_journal.trace()) << "pubAccepted: " << accTx->getJson();
        pubValidatedTransaction(
            lpAccepted, *accTx, accTx == *(--alpAccepted->end()));
    }
}

void
NetworkOPsImp::reportFeeChange()
{
    ServerFeeSummary f{
        app_.openLedger().current()->fees().base,
        app_.getTxQ().getMetrics(*app_.openLedger().current()),
        app_.getFeeTrack()};

    // only schedule the job if something has changed
    if (f != mLastFeeSummary)
    {
        m_job_queue.addJob(
            jtCLIENT_FEE_CHANGE, "reportFeeChange->pubServer", [this]() {
                pubServer();
            });
    }
}

void
NetworkOPsImp::reportConsensusStateChange(ConsensusPhase phase)
{
    m_job_queue.addJob(
        jtCLIENT_CONSENSUS,
        "reportConsensusStateChange->pubConsensus",
        [this, phase]() { pubConsensus(phase); });
}

inline void
NetworkOPsImp::updateLocalTx(ReadView const& view)
{
    m_localTX->sweep(view);
}
inline std::size_t
NetworkOPsImp::getLocalTxCount()
{
    return m_localTX->size();
}

// This routine should only be used to publish accepted or validated
// transactions.
MultiApiJson
NetworkOPsImp::transJson(
    std::shared_ptr<STTx const> const& transaction,
    TER result,
    bool validated,
    std::shared_ptr<ReadView const> const& ledger,
    std::optional<std::reference_wrapper<TxMeta const>> meta)
{
    Json::Value jvObj(Json::objectValue);
    std::string sToken;
    std::string sHuman;

    transResultInfo(result, sToken, sHuman);

    jvObj[jss::type] = "transaction";
    // NOTE jvObj is not a finished object for either API version. After
    // it's populated, we need to finish it for a specific API version. This is
    // done in a loop, near the end of this function.
    jvObj[jss::transaction] =
        transaction->getJson(JsonOptions::disable_API_prior_V2, false);

    if (meta)
    {
        jvObj[jss::meta] = meta->get().getJson(JsonOptions::none);
        RPC::insertDeliveredAmount(
            jvObj[jss::meta], *ledger, transaction, meta->get());
        RPC::insertMPTokenIssuanceID(
            jvObj[jss::meta], transaction, meta->get());
    }

    // add CTID where the needed data for it exists
    if (auto const& lookup = ledger->txRead(transaction->getTransactionID());
        lookup.second && lookup.second->isFieldPresent(sfTransactionIndex))
    {
        uint32_t const txnSeq = lookup.second->getFieldU32(sfTransactionIndex);
        uint32_t netID = app_.config().NETWORK_ID;
        if (transaction->isFieldPresent(sfNetworkID))
            netID = transaction->getFieldU32(sfNetworkID);

        if (std::optional<std::string> ctid =
                RPC::encodeCTID(ledger->info().seq, txnSeq, netID);
            ctid)
            jvObj[jss::ctid] = *ctid;
    }
    if (!ledger->open())
        jvObj[jss::ledger_hash] = to_string(ledger->info().hash);

    if (validated)
    {
        jvObj[jss::ledger_index] = ledger->info().seq;
        jvObj[jss::transaction][jss::date] =
            ledger->info().closeTime.time_since_epoch().count();
        jvObj[jss::validated] = true;
        jvObj[jss::close_time_iso] = to_string_iso(ledger->info().closeTime);

        // WRITEME: Put the account next seq here
    }
    else
    {
        jvObj[jss::validated] = false;
        jvObj[jss::ledger_current_index] = ledger->info().seq;
    }

    jvObj[jss::status] = validated ? "closed" : "proposed";
    jvObj[jss::engine_result] = sToken;
    jvObj[jss::engine_result_code] = result;
    jvObj[jss::engine_result_message] = sHuman;

    if (transaction->getTxnType() == ttOFFER_CREATE)
    {
        auto const account = transaction->getAccountID(sfAccount);
        auto const amount = transaction->getFieldAmount(sfTakerGets);

        // If the offer create is not self funded then add the owner balance
        if (account != amount.issue().account)
        {
            auto const ownerFunds = accountFunds(
                *ledger,
                account,
                amount,
                fhIGNORE_FREEZE,
                app_.journal("View"));
            jvObj[jss::transaction][jss::owner_funds] = ownerFunds.getText();
        }
    }

    std::string const hash = to_string(transaction->getTransactionID());
    MultiApiJson multiObj{jvObj};
    forAllApiVersions(
        multiObj.visit(),  //
        [&]<unsigned Version>(
            Json::Value& jvTx, std::integral_constant<unsigned, Version>) {
            RPC::insertDeliverMax(
                jvTx[jss::transaction], transaction->getTxnType(), Version);

            if constexpr (Version > 1)
            {
                jvTx[jss::tx_json] = jvTx.removeMember(jss::transaction);
                jvTx[jss::hash] = hash;
            }
            else
            {
                jvTx[jss::transaction][jss::hash] = hash;
            }
        });

    return multiObj;
}

void
NetworkOPsImp::pubValidatedTransaction(
    std::shared_ptr<ReadView const> const& ledger,
    const AcceptedLedgerTx& transaction,
    bool last)
{
    auto const& stTxn = transaction.getTxn();

    // Create two different Json objects, for different API versions
    auto const metaRef = std::ref(transaction.getMeta());
    auto const trResult = transaction.getResult();
    MultiApiJson jvObj = transJson(stTxn, trResult, true, ledger, metaRef);

    {
        std::lock_guard sl(mSubLock);

        auto it = mStreamMaps[sTransactions].begin();
        while (it != mStreamMaps[sTransactions].end())
        {
            InfoSub::pointer p = it->second.lock();

            if (p)
            {
                jvObj.visit(
                    p->getApiVersion(),  //
                    [&](Json::Value const& jv) { p->send(jv, true); });
                ++it;
            }
            else
                it = mStreamMaps[sTransactions].erase(it);
        }

        it = mStreamMaps[sRTTransactions].begin();

        while (it != mStreamMaps[sRTTransactions].end())
        {
            InfoSub::pointer p = it->second.lock();

            if (p)
            {
                jvObj.visit(
                    p->getApiVersion(),  //
                    [&](Json::Value const& jv) { p->send(jv, true); });
                ++it;
            }
            else
                it = mStreamMaps[sRTTransactions].erase(it);
        }
    }

    if (transaction.getResult() == tesSUCCESS)
        app_.getOrderBookDB().processTxn(ledger, transaction, jvObj);

    pubAccountTransaction(ledger, transaction, last);
}

void
NetworkOPsImp::pubAccountTransaction(
    std::shared_ptr<ReadView const> const& ledger,
    AcceptedLedgerTx const& transaction,
    bool last)
{
    hash_set<InfoSub::pointer> notify;
    int iProposed = 0;
    int iAccepted = 0;

    std::vector<SubAccountHistoryInfo> accountHistoryNotify;
    auto const currLedgerSeq = ledger->seq();
    {
        std::lock_guard sl(mSubLock);

        if (!mSubAccount.empty() || !mSubRTAccount.empty() ||
            !mSubAccountHistory.empty())
        {
            for (auto const& affectedAccount : transaction.getAffected())
            {
                if (auto simiIt = mSubRTAccount.find(affectedAccount);
                    simiIt != mSubRTAccount.end())
                {
                    auto it = simiIt->second.begin();

                    while (it != simiIt->second.end())
                    {
                        InfoSub::pointer p = it->second.lock();

                        if (p)
                        {
                            notify.insert(p);
                            ++it;
                            ++iProposed;
                        }
                        else
                            it = simiIt->second.erase(it);
                    }
                }

                if (auto simiIt = mSubAccount.find(affectedAccount);
                    simiIt != mSubAccount.end())
                {
                    auto it = simiIt->second.begin();
                    while (it != simiIt->second.end())
                    {
                        InfoSub::pointer p = it->second.lock();

                        if (p)
                        {
                            notify.insert(p);
                            ++it;
                            ++iAccepted;
                        }
                        else
                            it = simiIt->second.erase(it);
                    }
                }

                if (auto histoIt = mSubAccountHistory.find(affectedAccount);
                    histoIt != mSubAccountHistory.end())
                {
                    auto& subs = histoIt->second;
                    auto it = subs.begin();
                    while (it != subs.end())
                    {
                        SubAccountHistoryInfoWeak const& info = it->second;
                        if (currLedgerSeq <= info.index_->separationLedgerSeq_)
                        {
                            ++it;
                            continue;
                        }

                        if (auto isSptr = info.sinkWptr_.lock(); isSptr)
                        {
                            accountHistoryNotify.emplace_back(
                                SubAccountHistoryInfo{isSptr, info.index_});
                            ++it;
                        }
                        else
                        {
                            it = subs.erase(it);
                        }
                    }
                    if (subs.empty())
                        mSubAccountHistory.erase(histoIt);
                }
            }
        }
    }

    JLOG(m_journal.trace())
        << "pubAccountTransaction: " << "proposed=" << iProposed
        << ", accepted=" << iAccepted;

    if (!notify.empty() || !accountHistoryNotify.empty())
    {
        auto const& stTxn = transaction.getTxn();

        // Create two different Json objects, for different API versions
        auto const metaRef = std::ref(transaction.getMeta());
        auto const trResult = transaction.getResult();
        MultiApiJson jvObj = transJson(stTxn, trResult, true, ledger, metaRef);

        for (InfoSub::ref isrListener : notify)
        {
            jvObj.visit(
                isrListener->getApiVersion(),  //
                [&](Json::Value const& jv) { isrListener->send(jv, true); });
        }

        if (last)
            jvObj.set(jss::account_history_boundary, true);

        XRPL_ASSERT(
            jvObj.isMember(jss::account_history_tx_stream) ==
                MultiApiJson::none,
            "ripple::NetworkOPsImp::pubAccountTransaction : "
            "account_history_tx_stream not set");
        for (auto& info : accountHistoryNotify)
        {
            auto& index = info.index_;
            if (index->forwardTxIndex_ == 0 && !index->haveHistorical_)
                jvObj.set(jss::account_history_tx_first, true);

            jvObj.set(jss::account_history_tx_index, index->forwardTxIndex_++);

            jvObj.visit(
                info.sink_->getApiVersion(),  //
                [&](Json::Value const& jv) { info.sink_->send(jv, true); });
        }
    }
}

void
NetworkOPsImp::pubProposedAccountTransaction(
    std::shared_ptr<ReadView const> const& ledger,
    std::shared_ptr<STTx const> const& tx,
    TER result)
{
    hash_set<InfoSub::pointer> notify;
    int iProposed = 0;

    std::vector<SubAccountHistoryInfo> accountHistoryNotify;

    {
        std::lock_guard sl(mSubLock);

        if (mSubRTAccount.empty())
            return;

        if (!mSubAccount.empty() || !mSubRTAccount.empty() ||
            !mSubAccountHistory.empty())
        {
            for (auto const& affectedAccount : tx->getMentionedAccounts())
            {
                if (auto simiIt = mSubRTAccount.find(affectedAccount);
                    simiIt != mSubRTAccount.end())
                {
                    auto it = simiIt->second.begin();

                    while (it != simiIt->second.end())
                    {
                        InfoSub::pointer p = it->second.lock();

                        if (p)
                        {
                            notify.insert(p);
                            ++it;
                            ++iProposed;
                        }
                        else
                            it = simiIt->second.erase(it);
                    }
                }
            }
        }
    }

    JLOG(m_journal.trace()) << "pubProposedAccountTransaction: " << iProposed;

    if (!notify.empty() || !accountHistoryNotify.empty())
    {
        // Create two different Json objects, for different API versions
        MultiApiJson jvObj = transJson(tx, result, false, ledger, std::nullopt);

        for (InfoSub::ref isrListener : notify)
            jvObj.visit(
                isrListener->getApiVersion(),  //
                [&](Json::Value const& jv) { isrListener->send(jv, true); });

        XRPL_ASSERT(
            jvObj.isMember(jss::account_history_tx_stream) ==
                MultiApiJson::none,
            "ripple::NetworkOPs::pubProposedAccountTransaction : "
            "account_history_tx_stream not set");
        for (auto& info : accountHistoryNotify)
        {
            auto& index = info.index_;
            if (index->forwardTxIndex_ == 0 && !index->haveHistorical_)
                jvObj.set(jss::account_history_tx_first, true);
            jvObj.set(jss::account_history_tx_index, index->forwardTxIndex_++);
            jvObj.visit(
                info.sink_->getApiVersion(),  //
                [&](Json::Value const& jv) { info.sink_->send(jv, true); });
        }
    }
}

//
// Monitoring
//

void
NetworkOPsImp::subAccount(
    InfoSub::ref isrListener,
    hash_set<AccountID> const& vnaAccountIDs,
    bool rt)
{
    SubInfoMapType& subMap = rt ? mSubRTAccount : mSubAccount;

    for (auto const& naAccountID : vnaAccountIDs)
    {
        JLOG(m_journal.trace())
            << "subAccount: account: " << toBase58(naAccountID);

        isrListener->insertSubAccountInfo(naAccountID, rt);
    }

    std::lock_guard sl(mSubLock);

    for (auto const& naAccountID : vnaAccountIDs)
    {
        auto simIterator = subMap.find(naAccountID);
        if (simIterator == subMap.end())
        {
            // Not found, note that account has a new single listner.
            SubMapType usisElement;
            usisElement[isrListener->getSeq()] = isrListener;
            // VFALCO NOTE This is making a needless copy of naAccountID
            subMap.insert(simIterator, make_pair(naAccountID, usisElement));
        }
        else
        {
            // Found, note that the account has another listener.
            simIterator->second[isrListener->getSeq()] = isrListener;
        }
    }
}

void
NetworkOPsImp::unsubAccount(
    InfoSub::ref isrListener,
    hash_set<AccountID> const& vnaAccountIDs,
    bool rt)
{
    for (auto const& naAccountID : vnaAccountIDs)
    {
        // Remove from the InfoSub
        isrListener->deleteSubAccountInfo(naAccountID, rt);
    }

    // Remove from the server
    unsubAccountInternal(isrListener->getSeq(), vnaAccountIDs, rt);
}

void
NetworkOPsImp::unsubAccountInternal(
    std::uint64_t uSeq,
    hash_set<AccountID> const& vnaAccountIDs,
    bool rt)
{
    std::lock_guard sl(mSubLock);

    SubInfoMapType& subMap = rt ? mSubRTAccount : mSubAccount;

    for (auto const& naAccountID : vnaAccountIDs)
    {
        auto simIterator = subMap.find(naAccountID);

        if (simIterator != subMap.end())
        {
            // Found
            simIterator->second.erase(uSeq);

            if (simIterator->second.empty())
            {
                // Don't need hash entry.
                subMap.erase(simIterator);
            }
        }
    }
}

void
NetworkOPsImp::addAccountHistoryJob(SubAccountHistoryInfoWeak subInfo)
{
    enum DatabaseType { Sqlite, None };
    static const auto databaseType = [&]() -> DatabaseType {
        // Use a dynamic_cast to return DatabaseType::None
        // on failure.
        if (dynamic_cast<SQLiteDatabase*>(&app_.getRelationalDatabase()))
        {
            return DatabaseType::Sqlite;
        }
        return DatabaseType::None;
    }();

    if (databaseType == DatabaseType::None)
    {
        JLOG(m_journal.error())
            << "AccountHistory job for account "
            << toBase58(subInfo.index_->accountId_) << " no database";
        if (auto sptr = subInfo.sinkWptr_.lock(); sptr)
        {
            sptr->send(rpcError(rpcINTERNAL), true);
            unsubAccountHistory(sptr, subInfo.index_->accountId_, false);
        }
        return;
    }

    app_.getJobQueue().addJob(
        jtCLIENT_ACCT_HIST,
        "AccountHistoryTxStream",
        [this, dbType = databaseType, subInfo]() {
            auto const& accountId = subInfo.index_->accountId_;
            auto& lastLedgerSeq = subInfo.index_->historyLastLedgerSeq_;
            auto& txHistoryIndex = subInfo.index_->historyTxIndex_;

            JLOG(m_journal.trace())
                << "AccountHistory job for account " << toBase58(accountId)
                << " started. lastLedgerSeq=" << lastLedgerSeq;

            auto isFirstTx = [&](std::shared_ptr<Transaction> const& tx,
                                 std::shared_ptr<TxMeta> const& meta) -> bool {
                /*
                 * genesis account: first tx is the one with seq 1
                 * other account: first tx is the one created the account
                 */
                if (accountId == genesisAccountId)
                {
                    auto stx = tx->getSTransaction();
                    if (stx->getAccountID(sfAccount) == accountId &&
                        stx->getSeqProxy().value() == 1)
                        return true;
                }

                for (auto& node : meta->getNodes())
                {
                    if (node.getFieldU16(sfLedgerEntryType) != ltACCOUNT_ROOT)
                        continue;

                    if (node.isFieldPresent(sfNewFields))
                    {
                        if (auto inner = dynamic_cast<const STObject*>(
                                node.peekAtPField(sfNewFields));
                            inner)
                        {
                            if (inner->isFieldPresent(sfAccount) &&
                                inner->getAccountID(sfAccount) == accountId)
                            {
                                return true;
                            }
                        }
                    }
                }

                return false;
            };

            auto send = [&](Json::Value const& jvObj,
                            bool unsubscribe) -> bool {
                if (auto sptr = subInfo.sinkWptr_.lock())
                {
                    sptr->send(jvObj, true);
                    if (unsubscribe)
                        unsubAccountHistory(sptr, accountId, false);
                    return true;
                }

                return false;
            };

            auto sendMultiApiJson = [&](MultiApiJson const& jvObj,
                                        bool unsubscribe) -> bool {
                if (auto sptr = subInfo.sinkWptr_.lock())
                {
                    jvObj.visit(
                        sptr->getApiVersion(),  //
                        [&](Json::Value const& jv) { sptr->send(jv, true); });

                    if (unsubscribe)
                        unsubAccountHistory(sptr, accountId, false);
                    return true;
                }

                return false;
            };

            auto getMoreTxns =
                [&](std::uint32_t minLedger,
                    std::uint32_t maxLedger,
                    std::optional<RelationalDatabase::AccountTxMarker> marker)
                -> std::optional<std::pair<
                    RelationalDatabase::AccountTxs,
                    std::optional<RelationalDatabase::AccountTxMarker>>> {
                switch (dbType)
                {
                    case Sqlite: {
                        auto db = static_cast<SQLiteDatabase*>(
                            &app_.getRelationalDatabase());
                        RelationalDatabase::AccountTxPageOptions options{
                            accountId, minLedger, maxLedger, marker, 0, true};
                        return db->newestAccountTxPage(options);
                    }
                    default: {
                        UNREACHABLE(
                            "ripple::NetworkOPsImp::addAccountHistoryJob::"
                            "getMoreTxns : invalid database type");
                        return {};
                    }
                }
            };

            /*
             * search backward until the genesis ledger or asked to stop
             */
            while (lastLedgerSeq >= 2 && !subInfo.index_->stopHistorical_)
            {
                int feeChargeCount = 0;
                if (auto sptr = subInfo.sinkWptr_.lock(); sptr)
                {
                    sptr->getConsumer().charge(Resource::feeMediumBurdenRPC);
                    ++feeChargeCount;
                }
                else
                {
                    JLOG(m_journal.trace())
                        << "AccountHistory job for account "
                        << toBase58(accountId) << " no InfoSub. Fee charged "
                        << feeChargeCount << " times.";
                    return;
                }

                // try to search in 1024 ledgers till reaching genesis ledgers
                auto startLedgerSeq =
                    (lastLedgerSeq > 1024 + 2 ? lastLedgerSeq - 1024 : 2);
                JLOG(m_journal.trace())
                    << "AccountHistory job for account " << toBase58(accountId)
                    << ", working on ledger range [" << startLedgerSeq << ","
                    << lastLedgerSeq << "]";

                auto haveRange = [&]() -> bool {
                    std::uint32_t validatedMin = UINT_MAX;
                    std::uint32_t validatedMax = 0;
                    auto haveSomeValidatedLedgers =
                        app_.getLedgerMaster().getValidatedRange(
                            validatedMin, validatedMax);

                    return haveSomeValidatedLedgers &&
                        validatedMin <= startLedgerSeq &&
                        lastLedgerSeq <= validatedMax;
                }();

                if (!haveRange)
                {
                    JLOG(m_journal.debug())
                        << "AccountHistory reschedule job for account "
                        << toBase58(accountId) << ", incomplete ledger range ["
                        << startLedgerSeq << "," << lastLedgerSeq << "]";
                    setAccountHistoryJobTimer(subInfo);
                    return;
                }

                std::optional<RelationalDatabase::AccountTxMarker> marker{};
                while (!subInfo.index_->stopHistorical_)
                {
                    auto dbResult =
                        getMoreTxns(startLedgerSeq, lastLedgerSeq, marker);
                    if (!dbResult)
                    {
                        JLOG(m_journal.debug())
                            << "AccountHistory job for account "
                            << toBase58(accountId) << " getMoreTxns failed.";
                        send(rpcError(rpcINTERNAL), true);
                        return;
                    }

                    auto const& txns = dbResult->first;
                    marker = dbResult->second;
                    size_t num_txns = txns.size();
                    for (size_t i = 0; i < num_txns; ++i)
                    {
                        auto const& [tx, meta] = txns[i];

                        if (!tx || !meta)
                        {
                            JLOG(m_journal.debug())
                                << "AccountHistory job for account "
                                << toBase58(accountId) << " empty tx or meta.";
                            send(rpcError(rpcINTERNAL), true);
                            return;
                        }
                        auto curTxLedger =
                            app_.getLedgerMaster().getLedgerBySeq(
                                tx->getLedger());
                        if (!curTxLedger)
                        {
                            JLOG(m_journal.debug())
                                << "AccountHistory job for account "
                                << toBase58(accountId) << " no ledger.";
                            send(rpcError(rpcINTERNAL), true);
                            return;
                        }
                        std::shared_ptr<STTx const> stTxn =
                            tx->getSTransaction();
                        if (!stTxn)
                        {
                            JLOG(m_journal.debug())
                                << "AccountHistory job for account "
                                << toBase58(accountId)
                                << " getSTransaction failed.";
                            send(rpcError(rpcINTERNAL), true);
                            return;
                        }

                        auto const mRef = std::ref(*meta);
                        auto const trR = meta->getResultTER();
                        MultiApiJson jvTx =
                            transJson(stTxn, trR, true, curTxLedger, mRef);

                        jvTx.set(
                            jss::account_history_tx_index, txHistoryIndex--);
                        if (i + 1 == num_txns ||
                            txns[i + 1].first->getLedger() != tx->getLedger())
                            jvTx.set(jss::account_history_boundary, true);

                        if (isFirstTx(tx, meta))
                        {
                            jvTx.set(jss::account_history_tx_first, true);
                            sendMultiApiJson(jvTx, false);

                            JLOG(m_journal.trace())
                                << "AccountHistory job for account "
                                << toBase58(accountId)
                                << " done, found last tx.";
                            return;
                        }
                        else
                        {
                            sendMultiApiJson(jvTx, false);
                        }
                    }

                    if (marker)
                    {
                        JLOG(m_journal.trace())
                            << "AccountHistory job for account "
                            << toBase58(accountId)
                            << " paging, marker=" << marker->ledgerSeq << ":"
                            << marker->txnSeq;
                    }
                    else
                    {
                        break;
                    }
                }

                if (!subInfo.index_->stopHistorical_)
                {
                    lastLedgerSeq = startLedgerSeq - 1;
                    if (lastLedgerSeq <= 1)
                    {
                        JLOG(m_journal.trace())
                            << "AccountHistory job for account "
                            << toBase58(accountId)
                            << " done, reached genesis ledger.";
                        return;
                    }
                }
            }
        });
}

void
NetworkOPsImp::subAccountHistoryStart(
    std::shared_ptr<ReadView const> const& ledger,
    SubAccountHistoryInfoWeak& subInfo)
{
    subInfo.index_->separationLedgerSeq_ = ledger->seq();
    auto const& accountId = subInfo.index_->accountId_;
    auto const accountKeylet = keylet::account(accountId);
    if (!ledger->exists(accountKeylet))
    {
        JLOG(m_journal.debug())
            << "subAccountHistoryStart, no account " << toBase58(accountId)
            << ", no need to add AccountHistory job.";
        return;
    }
    if (accountId == genesisAccountId)
    {
        if (auto const sleAcct = ledger->read(accountKeylet); sleAcct)
        {
            if (sleAcct->getFieldU32(sfSequence) == 1)
            {
                JLOG(m_journal.debug())
                    << "subAccountHistoryStart, genesis account "
                    << toBase58(accountId)
                    << " does not have tx, no need to add AccountHistory job.";
                return;
            }
        }
        else
        {
            UNREACHABLE(
                "ripple::NetworkOPsImp::subAccountHistoryStart : failed to "
                "access genesis account");
            return;
        }
    }
    subInfo.index_->historyLastLedgerSeq_ = ledger->seq();
    subInfo.index_->haveHistorical_ = true;

    JLOG(m_journal.debug())
        << "subAccountHistoryStart, add AccountHistory job: accountId="
        << toBase58(accountId) << ", currentLedgerSeq=" << ledger->seq();

    addAccountHistoryJob(subInfo);
}

error_code_i
NetworkOPsImp::subAccountHistory(
    InfoSub::ref isrListener,
    AccountID const& accountId)
{
    if (!isrListener->insertSubAccountHistory(accountId))
    {
        JLOG(m_journal.debug())
            << "subAccountHistory, already subscribed to account "
            << toBase58(accountId);
        return rpcINVALID_PARAMS;
    }

    std::lock_guard sl(mSubLock);
    SubAccountHistoryInfoWeak ahi{
        isrListener, std::make_shared<SubAccountHistoryIndex>(accountId)};
    auto simIterator = mSubAccountHistory.find(accountId);
    if (simIterator == mSubAccountHistory.end())
    {
        hash_map<std::uint64_t, SubAccountHistoryInfoWeak> inner;
        inner.emplace(isrListener->getSeq(), ahi);
        mSubAccountHistory.insert(
            simIterator, std::make_pair(accountId, inner));
    }
    else
    {
        simIterator->second.emplace(isrListener->getSeq(), ahi);
    }

    auto const ledger = app_.getLedgerMaster().getValidatedLedger();
    if (ledger)
    {
        subAccountHistoryStart(ledger, ahi);
    }
    else
    {
        // The node does not have validated ledgers, so wait for
        // one before start streaming.
        // In this case, the subscription is also considered successful.
        JLOG(m_journal.debug())
            << "subAccountHistory, no validated ledger yet, delay start";
    }

    return rpcSUCCESS;
}

void
NetworkOPsImp::unsubAccountHistory(
    InfoSub::ref isrListener,
    AccountID const& account,
    bool historyOnly)
{
    if (!historyOnly)
        isrListener->deleteSubAccountHistory(account);
    unsubAccountHistoryInternal(isrListener->getSeq(), account, historyOnly);
}

void
NetworkOPsImp::unsubAccountHistoryInternal(
    std::uint64_t seq,
    const AccountID& account,
    bool historyOnly)
{
    std::lock_guard sl(mSubLock);
    auto simIterator = mSubAccountHistory.find(account);
    if (simIterator != mSubAccountHistory.end())
    {
        auto& subInfoMap = simIterator->second;
        auto subInfoIter = subInfoMap.find(seq);
        if (subInfoIter != subInfoMap.end())
        {
            subInfoIter->second.index_->stopHistorical_ = true;
        }

        if (!historyOnly)
        {
            simIterator->second.erase(seq);
            if (simIterator->second.empty())
            {
                mSubAccountHistory.erase(simIterator);
            }
        }
        JLOG(m_journal.debug())
            << "unsubAccountHistory, account " << toBase58(account)
            << ", historyOnly = " << (historyOnly ? "true" : "false");
    }
}

bool
NetworkOPsImp::subBook(InfoSub::ref isrListener, Book const& book)
{
    if (auto listeners = app_.getOrderBookDB().makeBookListeners(book))
        listeners->addSubscriber(isrListener);
    else
        UNREACHABLE("ripple::NetworkOPsImp::subBook : null book listeners");
    return true;
}

bool
NetworkOPsImp::unsubBook(std::uint64_t uSeq, Book const& book)
{
    if (auto listeners = app_.getOrderBookDB().getBookListeners(book))
        listeners->removeSubscriber(uSeq);

    return true;
}

std::uint32_t
NetworkOPsImp::acceptLedger(
    std::optional<std::chrono::milliseconds> consensusDelay)
{
    // This code-path is exclusively used when the server is in standalone
    // mode via `ledger_accept`
    XRPL_ASSERT(
        m_standalone, "ripple::NetworkOPsImp::acceptLedger : is standalone");

    if (!m_standalone)
        Throw<std::runtime_error>(
            "Operation only possible in STANDALONE mode.");

    // FIXME Could we improve on this and remove the need for a specialized
    // API in Consensus?
    beginConsensus(m_ledgerMaster.getClosedLedger()->info().hash, {});
    mConsensus.simulate(app_.timeKeeper().closeTime(), consensusDelay);
    return m_ledgerMaster.getCurrentLedger()->info().seq;
}

// <-- bool: true=added, false=already there
bool
NetworkOPsImp::subLedger(InfoSub::ref isrListener, Json::Value& jvResult)
{
    if (auto lpClosed = m_ledgerMaster.getValidatedLedger())
    {
        jvResult[jss::ledger_index] = lpClosed->info().seq;
        jvResult[jss::ledger_hash] = to_string(lpClosed->info().hash);
        jvResult[jss::ledger_time] = Json::Value::UInt(
            lpClosed->info().closeTime.time_since_epoch().count());
        if (!lpClosed->rules().enabled(featureXRPFees))
            jvResult[jss::fee_ref] = Config::FEE_UNITS_DEPRECATED;
        jvResult[jss::fee_base] = lpClosed->fees().base.jsonClipped();
        jvResult[jss::reserve_base] =
            lpClosed->fees().accountReserve(0).jsonClipped();
        jvResult[jss::reserve_inc] = lpClosed->fees().increment.jsonClipped();
        if (lpClosed->rules().enabled(featureSmartEscrow))
        {
            jvResult[jss::extension_compute] =
                lpClosed->fees().extensionComputeLimit;
            jvResult[jss::extension_size] = lpClosed->fees().extensionSizeLimit;
            jvResult[jss::gas_price] = lpClosed->fees().gasPrice;
        }
    }

    if ((mMode >= OperatingMode::SYNCING) && !isNeedNetworkLedger())
    {
        jvResult[jss::validated_ledgers] =
            app_.getLedgerMaster().getCompleteLedgers();
    }

    std::lock_guard sl(mSubLock);
    return mStreamMaps[sLedger]
        .emplace(isrListener->getSeq(), isrListener)
        .second;
}

// <-- bool: true=added, false=already there
bool
NetworkOPsImp::subBookChanges(InfoSub::ref isrListener)
{
    std::lock_guard sl(mSubLock);
    return mStreamMaps[sBookChanges]
        .emplace(isrListener->getSeq(), isrListener)
        .second;
}

// <-- bool: true=erased, false=was not there
bool
NetworkOPsImp::unsubLedger(std::uint64_t uSeq)
{
    std::lock_guard sl(mSubLock);
    return mStreamMaps[sLedger].erase(uSeq);
}

// <-- bool: true=erased, false=was not there
bool
NetworkOPsImp::unsubBookChanges(std::uint64_t uSeq)
{
    std::lock_guard sl(mSubLock);
    return mStreamMaps[sBookChanges].erase(uSeq);
}

// <-- bool: true=added, false=already there
bool
NetworkOPsImp::subManifests(InfoSub::ref isrListener)
{
    std::lock_guard sl(mSubLock);
    return mStreamMaps[sManifests]
        .emplace(isrListener->getSeq(), isrListener)
        .second;
}

// <-- bool: true=erased, false=was not there
bool
NetworkOPsImp::unsubManifests(std::uint64_t uSeq)
{
    std::lock_guard sl(mSubLock);
    return mStreamMaps[sManifests].erase(uSeq);
}

// <-- bool: true=added, false=already there
bool
NetworkOPsImp::subServer(
    InfoSub::ref isrListener,
    Json::Value& jvResult,
    bool admin)
{
    uint256 uRandom;

    if (m_standalone)
        jvResult[jss::stand_alone] = m_standalone;

    // CHECKME: is it necessary to provide a random number here?
    beast::rngfill(uRandom.begin(), uRandom.size(), crypto_prng());

    auto const& feeTrack = app_.getFeeTrack();
    jvResult[jss::random] = to_string(uRandom);
    jvResult[jss::server_status] = strOperatingMode(admin);
    jvResult[jss::load_base] = feeTrack.getLoadBase();
    jvResult[jss::load_factor] = feeTrack.getLoadFactor();
    jvResult[jss::hostid] = getHostId(admin);
    jvResult[jss::pubkey_node] =
        toBase58(TokenType::NodePublic, app_.nodeIdentity().first);

    std::lock_guard sl(mSubLock);
    return mStreamMaps[sServer]
        .emplace(isrListener->getSeq(), isrListener)
        .second;
}

// <-- bool: true=erased, false=was not there
bool
NetworkOPsImp::unsubServer(std::uint64_t uSeq)
{
    std::lock_guard sl(mSubLock);
    return mStreamMaps[sServer].erase(uSeq);
}

// <-- bool: true=added, false=already there
bool
NetworkOPsImp::subTransactions(InfoSub::ref isrListener)
{
    std::lock_guard sl(mSubLock);
    return mStreamMaps[sTransactions]
        .emplace(isrListener->getSeq(), isrListener)
        .second;
}

// <-- bool: true=erased, false=was not there
bool
NetworkOPsImp::unsubTransactions(std::uint64_t uSeq)
{
    std::lock_guard sl(mSubLock);
    return mStreamMaps[sTransactions].erase(uSeq);
}

// <-- bool: true=added, false=already there
bool
NetworkOPsImp::subRTTransactions(InfoSub::ref isrListener)
{
    std::lock_guard sl(mSubLock);
    return mStreamMaps[sRTTransactions]
        .emplace(isrListener->getSeq(), isrListener)
        .second;
}

// <-- bool: true=erased, false=was not there
bool
NetworkOPsImp::unsubRTTransactions(std::uint64_t uSeq)
{
    std::lock_guard sl(mSubLock);
    return mStreamMaps[sRTTransactions].erase(uSeq);
}

// <-- bool: true=added, false=already there
bool
NetworkOPsImp::subValidations(InfoSub::ref isrListener)
{
    std::lock_guard sl(mSubLock);
    return mStreamMaps[sValidations]
        .emplace(isrListener->getSeq(), isrListener)
        .second;
}

void
NetworkOPsImp::stateAccounting(Json::Value& obj)
{
    accounting_.json(obj);
}

// <-- bool: true=erased, false=was not there
bool
NetworkOPsImp::unsubValidations(std::uint64_t uSeq)
{
    std::lock_guard sl(mSubLock);
    return mStreamMaps[sValidations].erase(uSeq);
}

// <-- bool: true=added, false=already there
bool
NetworkOPsImp::subPeerStatus(InfoSub::ref isrListener)
{
    std::lock_guard sl(mSubLock);
    return mStreamMaps[sPeerStatus]
        .emplace(isrListener->getSeq(), isrListener)
        .second;
}

// <-- bool: true=erased, false=was not there
bool
NetworkOPsImp::unsubPeerStatus(std::uint64_t uSeq)
{
    std::lock_guard sl(mSubLock);
    return mStreamMaps[sPeerStatus].erase(uSeq);
}

// <-- bool: true=added, false=already there
bool
NetworkOPsImp::subConsensus(InfoSub::ref isrListener)
{
    std::lock_guard sl(mSubLock);
    return mStreamMaps[sConsensusPhase]
        .emplace(isrListener->getSeq(), isrListener)
        .second;
}

// <-- bool: true=erased, false=was not there
bool
NetworkOPsImp::unsubConsensus(std::uint64_t uSeq)
{
    std::lock_guard sl(mSubLock);
    return mStreamMaps[sConsensusPhase].erase(uSeq);
}

InfoSub::pointer
NetworkOPsImp::findRpcSub(std::string const& strUrl)
{
    std::lock_guard sl(mSubLock);

    subRpcMapType::iterator it = mRpcSubMap.find(strUrl);

    if (it != mRpcSubMap.end())
        return it->second;

    return InfoSub::pointer();
}

InfoSub::pointer
NetworkOPsImp::addRpcSub(std::string const& strUrl, InfoSub::ref rspEntry)
{
    std::lock_guard sl(mSubLock);

    mRpcSubMap.emplace(strUrl, rspEntry);

    return rspEntry;
}

bool
NetworkOPsImp::tryRemoveRpcSub(std::string const& strUrl)
{
    std::lock_guard sl(mSubLock);
    auto pInfo = findRpcSub(strUrl);

    if (!pInfo)
        return false;

    // check to see if any of the stream maps still hold a weak reference to
    // this entry before removing
    for (SubMapType const& map : mStreamMaps)
    {
        if (map.find(pInfo->getSeq()) != map.end())
            return false;
    }
    mRpcSubMap.erase(strUrl);
    return true;
}

#ifndef USE_NEW_BOOK_PAGE

// NIKB FIXME this should be looked at. There's no reason why this shouldn't
//            work, but it demonstrated poor performance.
//
void
NetworkOPsImp::getBookPage(
    std::shared_ptr<ReadView const>& lpLedger,
    Book const& book,
    AccountID const& uTakerID,
    bool const bProof,
    unsigned int iLimit,
    Json::Value const& jvMarker,
    Json::Value& jvResult)
{  // CAUTION: This is the old get book page logic
    Json::Value& jvOffers =
        (jvResult[jss::offers] = Json::Value(Json::arrayValue));

    std::unordered_map<AccountID, STAmount> umBalance;
    const uint256 uBookBase = getBookBase(book);
    const uint256 uBookEnd = getQualityNext(uBookBase);
    uint256 uTipIndex = uBookBase;

    if (auto stream = m_journal.trace())
    {
        stream << "getBookPage:" << book;
        stream << "getBookPage: uBookBase=" << uBookBase;
        stream << "getBookPage: uBookEnd=" << uBookEnd;
        stream << "getBookPage: uTipIndex=" << uTipIndex;
    }

    ReadView const& view = *lpLedger;

    bool const bGlobalFreeze = isGlobalFrozen(view, book.out.account) ||
        isGlobalFrozen(view, book.in.account);

    bool bDone = false;
    bool bDirectAdvance = true;

    std::shared_ptr<SLE const> sleOfferDir;
    uint256 offerIndex;
    unsigned int uBookEntry;
    STAmount saDirRate;

    auto const rate = transferRate(view, book.out.account);
    auto viewJ = app_.journal("View");

    while (!bDone && iLimit-- > 0)
    {
        if (bDirectAdvance)
        {
            bDirectAdvance = false;

            JLOG(m_journal.trace()) << "getBookPage: bDirectAdvance";

            auto const ledgerIndex = view.succ(uTipIndex, uBookEnd);
            if (ledgerIndex)
                sleOfferDir = view.read(keylet::page(*ledgerIndex));
            else
                sleOfferDir.reset();

            if (!sleOfferDir)
            {
                JLOG(m_journal.trace()) << "getBookPage: bDone";
                bDone = true;
            }
            else
            {
                uTipIndex = sleOfferDir->key();
                saDirRate = amountFromQuality(getQuality(uTipIndex));

                cdirFirst(view, uTipIndex, sleOfferDir, uBookEntry, offerIndex);

                JLOG(m_journal.trace())
                    << "getBookPage:   uTipIndex=" << uTipIndex;
                JLOG(m_journal.trace())
                    << "getBookPage: offerIndex=" << offerIndex;
            }
        }

        if (!bDone)
        {
            auto sleOffer = view.read(keylet::offer(offerIndex));

            if (sleOffer)
            {
                auto const uOfferOwnerID = sleOffer->getAccountID(sfAccount);
                auto const& saTakerGets = sleOffer->getFieldAmount(sfTakerGets);
                auto const& saTakerPays = sleOffer->getFieldAmount(sfTakerPays);
                STAmount saOwnerFunds;
                bool firstOwnerOffer(true);

                if (book.out.account == uOfferOwnerID)
                {
                    // If an offer is selling issuer's own IOUs, it is fully
                    // funded.
                    saOwnerFunds = saTakerGets;
                }
                else if (bGlobalFreeze)
                {
                    // If either asset is globally frozen, consider all offers
                    // that aren't ours to be totally unfunded
                    saOwnerFunds.clear(book.out);
                }
                else
                {
                    auto umBalanceEntry = umBalance.find(uOfferOwnerID);
                    if (umBalanceEntry != umBalance.end())
                    {
                        // Found in running balance table.

                        saOwnerFunds = umBalanceEntry->second;
                        firstOwnerOffer = false;
                    }
                    else
                    {
                        // Did not find balance in table.

                        saOwnerFunds = accountHolds(
                            view,
                            uOfferOwnerID,
                            book.out.currency,
                            book.out.account,
                            fhZERO_IF_FROZEN,
                            viewJ);

                        if (saOwnerFunds < beast::zero)
                        {
                            // Treat negative funds as zero.

                            saOwnerFunds.clear();
                        }
                    }
                }

                Json::Value jvOffer = sleOffer->getJson(JsonOptions::none);

                STAmount saTakerGetsFunded;
                STAmount saOwnerFundsLimit = saOwnerFunds;
                Rate offerRate = parityRate;

                if (rate != parityRate
                    // Have a tranfer fee.
                    && uTakerID != book.out.account
                    // Not taking offers of own IOUs.
                    && book.out.account != uOfferOwnerID)
                // Offer owner not issuing ownfunds
                {
                    // Need to charge a transfer fee to offer owner.
                    offerRate = rate;
                    saOwnerFundsLimit = divide(saOwnerFunds, offerRate);
                }

                if (saOwnerFundsLimit >= saTakerGets)
                {
                    // Sufficient funds no shenanigans.
                    saTakerGetsFunded = saTakerGets;
                }
                else
                {
                    // Only provide, if not fully funded.

                    saTakerGetsFunded = saOwnerFundsLimit;

                    saTakerGetsFunded.setJson(jvOffer[jss::taker_gets_funded]);
                    std::min(
                        saTakerPays,
                        multiply(
                            saTakerGetsFunded, saDirRate, saTakerPays.issue()))
                        .setJson(jvOffer[jss::taker_pays_funded]);
                }

                STAmount saOwnerPays = (parityRate == offerRate)
                    ? saTakerGetsFunded
                    : std::min(
                          saOwnerFunds, multiply(saTakerGetsFunded, offerRate));

                umBalance[uOfferOwnerID] = saOwnerFunds - saOwnerPays;

                // Include all offers funded and unfunded
                Json::Value& jvOf = jvOffers.append(jvOffer);
                jvOf[jss::quality] = saDirRate.getText();

                if (firstOwnerOffer)
                    jvOf[jss::owner_funds] = saOwnerFunds.getText();
            }
            else
            {
                JLOG(m_journal.warn()) << "Missing offer";
            }

            if (!cdirNext(view, uTipIndex, sleOfferDir, uBookEntry, offerIndex))
            {
                bDirectAdvance = true;
            }
            else
            {
                JLOG(m_journal.trace())
                    << "getBookPage: offerIndex=" << offerIndex;
            }
        }
    }

    //  jvResult[jss::marker]  = Json::Value(Json::arrayValue);
    //  jvResult[jss::nodes]   = Json::Value(Json::arrayValue);
}

#else

// This is the new code that uses the book iterators
// It has temporarily been disabled

void
NetworkOPsImp::getBookPage(
    std::shared_ptr<ReadView const> lpLedger,
    Book const& book,
    AccountID const& uTakerID,
    bool const bProof,
    unsigned int iLimit,
    Json::Value const& jvMarker,
    Json::Value& jvResult)
{
    auto& jvOffers = (jvResult[jss::offers] = Json::Value(Json::arrayValue));

    std::map<AccountID, STAmount> umBalance;

    MetaView lesActive(lpLedger, tapNONE, true);
    OrderBookIterator obIterator(lesActive, book);

    auto const rate = transferRate(lesActive, book.out.account);

    const bool bGlobalFreeze = lesActive.isGlobalFrozen(book.out.account) ||
        lesActive.isGlobalFrozen(book.in.account);

    while (iLimit-- > 0 && obIterator.nextOffer())
    {
        SLE::pointer sleOffer = obIterator.getCurrentOffer();
        if (sleOffer)
        {
            auto const uOfferOwnerID = sleOffer->getAccountID(sfAccount);
            auto const& saTakerGets = sleOffer->getFieldAmount(sfTakerGets);
            auto const& saTakerPays = sleOffer->getFieldAmount(sfTakerPays);
            STAmount saDirRate = obIterator.getCurrentRate();
            STAmount saOwnerFunds;

            if (book.out.account == uOfferOwnerID)
            {
                // If offer is selling issuer's own IOUs, it is fully funded.
                saOwnerFunds = saTakerGets;
            }
            else if (bGlobalFreeze)
            {
                // If either asset is globally frozen, consider all offers
                // that aren't ours to be totally unfunded
                saOwnerFunds.clear(book.out);
            }
            else
            {
                auto umBalanceEntry = umBalance.find(uOfferOwnerID);

                if (umBalanceEntry != umBalance.end())
                {
                    // Found in running balance table.

                    saOwnerFunds = umBalanceEntry->second;
                }
                else
                {
                    // Did not find balance in table.

                    saOwnerFunds = lesActive.accountHolds(
                        uOfferOwnerID,
                        book.out.currency,
                        book.out.account,
                        fhZERO_IF_FROZEN);

                    if (saOwnerFunds.isNegative())
                    {
                        // Treat negative funds as zero.

                        saOwnerFunds.zero();
                    }
                }
            }

            Json::Value jvOffer = sleOffer->getJson(JsonOptions::none);

            STAmount saTakerGetsFunded;
            STAmount saOwnerFundsLimit = saOwnerFunds;
            Rate offerRate = parityRate;

            if (rate != parityRate
                // Have a tranfer fee.
                && uTakerID != book.out.account
                // Not taking offers of own IOUs.
                && book.out.account != uOfferOwnerID)
            // Offer owner not issuing ownfunds
            {
                // Need to charge a transfer fee to offer owner.
                offerRate = rate;
                saOwnerFundsLimit = divide(saOwnerFunds, offerRate);
            }

            if (saOwnerFundsLimit >= saTakerGets)
            {
                // Sufficient funds no shenanigans.
                saTakerGetsFunded = saTakerGets;
            }
            else
            {
                // Only provide, if not fully funded.
                saTakerGetsFunded = saOwnerFundsLimit;

                saTakerGetsFunded.setJson(jvOffer[jss::taker_gets_funded]);

                // TOOD(tom): The result of this expression is not used - what's
                // going on here?
                std::min(
                    saTakerPays,
                    multiply(saTakerGetsFunded, saDirRate, saTakerPays.issue()))
                    .setJson(jvOffer[jss::taker_pays_funded]);
            }

            STAmount saOwnerPays = (parityRate == offerRate)
                ? saTakerGetsFunded
                : std::min(
                      saOwnerFunds, multiply(saTakerGetsFunded, offerRate));

            umBalance[uOfferOwnerID] = saOwnerFunds - saOwnerPays;

            if (!saOwnerFunds.isZero() || uOfferOwnerID == uTakerID)
            {
                // Only provide funded offers and offers of the taker.
                Json::Value& jvOf = jvOffers.append(jvOffer);
                jvOf[jss::quality] = saDirRate.getText();
            }
        }
    }

    //  jvResult[jss::marker]  = Json::Value(Json::arrayValue);
    //  jvResult[jss::nodes]   = Json::Value(Json::arrayValue);
}

#endif

inline void
NetworkOPsImp::collect_metrics()
{
    auto [counters, mode, start, initialSync] = accounting_.getCounterData();
    auto const current = std::chrono::duration_cast<std::chrono::microseconds>(
        std::chrono::steady_clock::now() - start);
    counters[static_cast<std::size_t>(mode)].dur += current;

    std::lock_guard lock(m_statsMutex);
    m_stats.disconnected_duration.set(
        counters[static_cast<std::size_t>(OperatingMode::DISCONNECTED)]
            .dur.count());
    m_stats.connected_duration.set(
        counters[static_cast<std::size_t>(OperatingMode::CONNECTED)]
            .dur.count());
    m_stats.syncing_duration.set(
        counters[static_cast<std::size_t>(OperatingMode::SYNCING)].dur.count());
    m_stats.tracking_duration.set(
        counters[static_cast<std::size_t>(OperatingMode::TRACKING)]
            .dur.count());
    m_stats.full_duration.set(
        counters[static_cast<std::size_t>(OperatingMode::FULL)].dur.count());

    m_stats.disconnected_transitions.set(
        counters[static_cast<std::size_t>(OperatingMode::DISCONNECTED)]
            .transitions);
    m_stats.connected_transitions.set(
        counters[static_cast<std::size_t>(OperatingMode::CONNECTED)]
            .transitions);
    m_stats.syncing_transitions.set(
        counters[static_cast<std::size_t>(OperatingMode::SYNCING)].transitions);
    m_stats.tracking_transitions.set(
        counters[static_cast<std::size_t>(OperatingMode::TRACKING)]
            .transitions);
    m_stats.full_transitions.set(
        counters[static_cast<std::size_t>(OperatingMode::FULL)].transitions);
}

void
NetworkOPsImp::StateAccounting::mode(OperatingMode om)
{
    auto now = std::chrono::steady_clock::now();

    std::lock_guard lock(mutex_);
    ++counters_[static_cast<std::size_t>(om)].transitions;
    if (om == OperatingMode::FULL &&
        counters_[static_cast<std::size_t>(om)].transitions == 1)
    {
        initialSyncUs_ = std::chrono::duration_cast<std::chrono::microseconds>(
                             now - processStart_)
                             .count();
    }
    counters_[static_cast<std::size_t>(mode_)].dur +=
        std::chrono::duration_cast<std::chrono::microseconds>(now - start_);

    mode_ = om;
    start_ = now;
}

void
NetworkOPsImp::StateAccounting::json(Json::Value& obj) const
{
    auto [counters, mode, start, initialSync] = getCounterData();
    auto const current = std::chrono::duration_cast<std::chrono::microseconds>(
        std::chrono::steady_clock::now() - start);
    counters[static_cast<std::size_t>(mode)].dur += current;

    obj[jss::state_accounting] = Json::objectValue;
    for (std::size_t i = static_cast<std::size_t>(OperatingMode::DISCONNECTED);
         i <= static_cast<std::size_t>(OperatingMode::FULL);
         ++i)
    {
        obj[jss::state_accounting][states_[i]] = Json::objectValue;
        auto& state = obj[jss::state_accounting][states_[i]];
        state[jss::transitions] = std::to_string(counters[i].transitions);
        state[jss::duration_us] = std::to_string(counters[i].dur.count());
    }
    obj[jss::server_state_duration_us] = std::to_string(current.count());
    if (initialSync)
        obj[jss::initial_sync_duration_us] = std::to_string(initialSync);
}

//------------------------------------------------------------------------------

std::unique_ptr<NetworkOPs>
make_NetworkOPs(
    Application& app,
    NetworkOPs::clock_type& clock,
    bool standalone,
    std::size_t minPeerCount,
    bool startvalid,
    JobQueue& job_queue,
    LedgerMaster& ledgerMaster,
    ValidatorKeys const& validatorKeys,
    boost::asio::io_service& io_svc,
    beast::Journal journal,
    beast::insight::Collector::ptr const& collector)
{
    return std::make_unique<NetworkOPsImp>(
        app,
        clock,
        standalone,
        minPeerCount,
        startvalid,
        job_queue,
        ledgerMaster,
        validatorKeys,
        io_svc,
        journal,
        collector);
}

}  // namespace ripple<|MERGE_RESOLUTION|>--- conflicted
+++ resolved
@@ -1937,7 +1937,6 @@
         // is a trusted message, it could be a very big deal. Either way, we
         // don't want to relay the proposal. Note that the byzantine behavior
         // detection in handleNewValidation will notify other peers.
-<<<<<<< HEAD
         //
         // Another, innocuous explanation is unusual message routing and delays,
         // causing this node to receive its own messages back.
@@ -1946,13 +1945,6 @@
                "indicate a misconfiguration where another node has the same "
                "validator key, or may be caused by unusual message routing and "
                "delays.";
-=======
-        UNREACHABLE(
-            "ripple::NetworkOPsImp::processTrustedProposal : received own "
-            "proposal");
-        JLOG(m_journal.error())
-            << "Received a TRUSTED proposal signed with my key from a peer";
->>>>>>> f37d52d8
         return false;
     }
 
