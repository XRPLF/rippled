//------------------------------------------------------------------------------
/*
    This file is part of rippled: https://github.com/ripple/rippled
    Copyright (c) 2012, 2013 Ripple Labs Inc.

    Permission to use, copy, modify, and/or distribute this software for any
    purpose  with  or without fee is hereby granted, provided that the above
    copyright notice and this permission notice appear in all copies.

    THE  SOFTWARE IS PROVIDED "AS IS" AND THE AUTHOR DISCLAIMS ALL WARRANTIES
    WITH  REGARD  TO  THIS  SOFTWARE  INCLUDING  ALL  IMPLIED  WARRANTIES  OF
    MERCHANTABILITY  AND  FITNESS. IN NO EVENT SHALL THE AUTHOR BE LIABLE FOR
    ANY  SPECIAL ,  DIRECT, INDIRECT, OR CONSEQUENTIAL DAMAGES OR ANY DAMAGES
    WHATSOEVER  RESULTING  FROM  LOSS  OF USE, DATA OR PROFITS, WHETHER IN AN
    ACTION  OF  CONTRACT, NEGLIGENCE OR OTHER TORTIOUS ACTION, ARISING OUT OF
    OR IN CONNECTION WITH THE USE OR PERFORMANCE OF THIS SOFTWARE.
*/
//==============================================================================

#ifndef RIPPLE_APP_MISC_HASHROUTER_H_INCLUDED
#define RIPPLE_APP_MISC_HASHROUTER_H_INCLUDED

#include <xrpl/basics/CountedObject.h>
#include <xrpl/basics/UnorderedContainers.h>
#include <xrpl/basics/base_uint.h>
#include <xrpl/basics/chrono.h>
#include <xrpl/beast/container/aged_unordered_map.h>

#include <optional>

namespace ripple {

<<<<<<< HEAD
enum class LedgerFlags : std::uint16_t {
    // Public flags
    UNDEFINED = 0x00,
    BAD = 0x02,  // Temporarily bad
    SAVED = 0x04,
    TRUSTED = 0x10,  // Comes from a trusted source

    // Private flags (used internally in apply.cpp)
    // Do not attempt to read, set, or reuse.
    PRIVATE1 = 0x0100,
    PRIVATE2 = 0x0200,
    PRIVATE3 = 0x0400,
    PRIVATE4 = 0x0800,
    PRIVATE5 = 0x1000,
    PRIVATE6 = 0x2000
};

constexpr LedgerFlags
operator|(LedgerFlags lhs, LedgerFlags rhs)
{
    return static_cast<LedgerFlags>(
        static_cast<std::underlying_type_t<LedgerFlags>>(lhs) |
        static_cast<std::underlying_type_t<LedgerFlags>>(rhs));
}

constexpr LedgerFlags&
operator|=(LedgerFlags& lhs, LedgerFlags rhs)
{
    lhs = lhs | rhs;
    return lhs;
}

constexpr LedgerFlags
operator&(LedgerFlags lhs, LedgerFlags rhs)
{
    return static_cast<LedgerFlags>(
        static_cast<std::underlying_type_t<LedgerFlags>>(lhs) &
        static_cast<std::underlying_type_t<LedgerFlags>>(rhs));
}

constexpr LedgerFlags&
operator&=(LedgerFlags& lhs, LedgerFlags rhs)
{
    lhs = lhs & rhs;
    return lhs;
}

constexpr bool
any(LedgerFlags flags)
{
    return static_cast<std::underlying_type_t<LedgerFlags>>(flags) != 0;
}
=======
// TODO convert these macros to int constants or an enum
#define SF_BAD 0x02  // Temporarily bad
#define SF_SAVED 0x04
#define SF_HELD 0x08  // Held by LedgerMaster after potential processing failure
#define SF_TRUSTED 0x10  // comes from trusted source

// Private flags, used internally in apply.cpp.
// Do not attempt to read, set, or reuse.
#define SF_PRIVATE1 0x0100
#define SF_PRIVATE2 0x0200
#define SF_PRIVATE3 0x0400
#define SF_PRIVATE4 0x0800
#define SF_PRIVATE5 0x1000
#define SF_PRIVATE6 0x2000
>>>>>>> d71ce519

class Config;

/** Routing table for objects identified by hash.

    This table keeps track of which hashes have been received by which peers.
    It is used to manage the routing and broadcasting of messages in the peer
    to peer overlay.
*/
class HashRouter
{
public:
    // The type here *MUST* match the type of Peer::id_t
    using PeerShortID = std::uint32_t;

    /** Structure used to customize @ref HashRouter behavior.
     *
     * Even though these items are configurable, they are undocumented. Don't
     * change them unless there is a good reason, and network-wide coordination
     * to do it.
     *
     * Configuration is processed in setup_HashRouter.
     */
    struct Setup
    {
        /// Default constructor
        explicit Setup() = default;

        using seconds = std::chrono::seconds;

        /** Expiration time for a hash entry
         */
        seconds holdTime{300};

        /** Amount of time required before a relayed item will be relayed again.
         */
        seconds relayTime{30};
    };

private:
    /** An entry in the routing table.
     */
    class Entry : public CountedObject<Entry>
    {
    public:
        Entry()
        {
        }

        void
        addPeer(PeerShortID peer)
        {
            if (peer != 0)
                peers_.insert(peer);
        }

        LedgerFlags
        getFlags(void) const
        {
            return flags_;
        }

        void
        setFlags(LedgerFlags flagsToSet)
        {
            flags_ |= flagsToSet;
        }

        /** Return set of peers we've relayed to and reset tracking */
        std::set<PeerShortID>
        releasePeerSet()
        {
            return std::move(peers_);
        }

        /** Return seated relay time point if the message has been relayed */
        std::optional<Stopwatch::time_point>
        relayed() const
        {
            return relayed_;
        }

        /** Determines if this item should be relayed.

            Checks whether the item has been recently relayed.
            If it has, return false. If it has not, update the
            last relay timestamp and return true.
        */
        bool
        shouldRelay(
            Stopwatch::time_point const& now,
            std::chrono::seconds relayTime)
        {
            if (relayed_ && *relayed_ + relayTime > now)
                return false;
            relayed_.emplace(now);
            return true;
        }

        bool
        shouldProcess(Stopwatch::time_point now, std::chrono::seconds interval)
        {
            if (processed_ && ((*processed_ + interval) > now))
                return false;
            processed_.emplace(now);
            return true;
        }

    private:
        LedgerFlags flags_ = LedgerFlags::UNDEFINED;
        std::set<PeerShortID> peers_;
        // This could be generalized to a map, if more
        // than one flag needs to expire independently.
        std::optional<Stopwatch::time_point> relayed_;
        std::optional<Stopwatch::time_point> processed_;
    };

public:
    HashRouter(Setup const& setup, Stopwatch& clock)
        : setup_(setup), suppressionMap_(clock)
    {
    }

    HashRouter&
    operator=(HashRouter const&) = delete;

    virtual ~HashRouter() = default;

    // VFALCO TODO Replace "Supression" terminology with something more
    // semantically meaningful.
    void
    addSuppression(uint256 const& key);

    bool
    addSuppressionPeer(uint256 const& key, PeerShortID peer);

    /** Add a suppression peer and get message's relay status.
     * Return pair:
     * element 1: true if the peer is added.
     * element 2: optional is seated to the relay time point or
     * is unseated if has not relayed yet. */
    std::pair<bool, std::optional<Stopwatch::time_point>>
    addSuppressionPeerWithStatus(uint256 const& key, PeerShortID peer);

    bool
    addSuppressionPeer(
        uint256 const& key,
        PeerShortID peer,
        LedgerFlags& flags);

    // Add a peer suppression and return whether the entry should be processed
    bool
    shouldProcess(
        uint256 const& key,
        PeerShortID peer,
        LedgerFlags& flags,
        std::chrono::seconds tx_interval);

    /** Set the flags on a hash.

        @return `true` if the flags were changed. `false` if unchanged.
    */
    bool
    setFlags(uint256 const& key, LedgerFlags flags);

    LedgerFlags
    getFlags(uint256 const& key);

    /** Determines whether the hashed item should be relayed.

        Effects:

            If the item should be relayed, this function will not
            return a seated optional again until the relay time has expired.
            The internal set of peers will also be reset.

        @return A `std::optional` set of peers which do not need to be
            relayed to. If the result is unseated, the item should
            _not_ be relayed.
    */
    std::optional<std::set<PeerShortID>>
    shouldRelay(uint256 const& key);

private:
    // pair.second indicates whether the entry was created
    std::pair<Entry&, bool>
    emplace(uint256 const&);

    std::mutex mutable mutex_;

    // Configurable parameters
    Setup const setup_;

    // Stores all suppressed hashes and their expiration time
    beast::aged_unordered_map<
        uint256,
        Entry,
        Stopwatch::clock_type,
        hardened_hash<strong_hash>>
        suppressionMap_;
};

HashRouter::Setup
setup_HashRouter(Config const&);

}  // namespace ripple

#endif<|MERGE_RESOLUTION|>--- conflicted
+++ resolved
@@ -30,12 +30,12 @@
 
 namespace ripple {
 
-<<<<<<< HEAD
 enum class LedgerFlags : std::uint16_t {
     // Public flags
     UNDEFINED = 0x00,
     BAD = 0x02,  // Temporarily bad
     SAVED = 0x04,
+    HELD = 0x08,     // Held by LedgerMaster after potential processing failure
     TRUSTED = 0x10,  // Comes from a trusted source
 
     // Private flags (used internally in apply.cpp)
@@ -83,22 +83,6 @@
 {
     return static_cast<std::underlying_type_t<LedgerFlags>>(flags) != 0;
 }
-=======
-// TODO convert these macros to int constants or an enum
-#define SF_BAD 0x02  // Temporarily bad
-#define SF_SAVED 0x04
-#define SF_HELD 0x08  // Held by LedgerMaster after potential processing failure
-#define SF_TRUSTED 0x10  // comes from trusted source
-
-// Private flags, used internally in apply.cpp.
-// Do not attempt to read, set, or reuse.
-#define SF_PRIVATE1 0x0100
-#define SF_PRIVATE2 0x0200
-#define SF_PRIVATE3 0x0400
-#define SF_PRIVATE4 0x0800
-#define SF_PRIVATE5 0x1000
-#define SF_PRIVATE6 0x2000
->>>>>>> d71ce519
 
 class Config;
 
