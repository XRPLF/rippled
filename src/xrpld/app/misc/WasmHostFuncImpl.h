//------------------------------------------------------------------------------
/*
    This file is part of rippled: https://github.com/ripple/rippled
    Copyright (c) 2023 Ripple Labs Inc.

    Permission to use, copy, modify, and/or distribute this software for any
    purpose  with  or without fee is hereby granted, provided that the above
    copyright notice and this permission notice appear in all copies.

    THE  SOFTWARE IS PROVIDED "AS IS" AND THE AUTHOR DISCLAIMS ALL WARRANTIES
    WITH  REGARD  TO  THIS  SOFTWARE  INCLUDING  ALL  IMPLIED  WARRANTIES  OF
    MERCHANTABILITY  AND  FITNESS. IN NO EVENT SHALL THE AUTHOR BE LIABLE FOR
    ANY  SPECIAL ,  DIRECT, INDIRECT, OR CONSEQUENTIAL DAMAGES OR ANY DAMAGES
    WHATSOEVER  RESULTING  FROM  LOSS  OF USE, DATA OR PROFITS, WHETHER IN AN
    ACTION  OF  CONTRACT, NEGLIGENCE OR OTHER TORTIOUS ACTION, ARISING OUT OF
    OR IN CONNECTION WITH THE USE OR PERFORMANCE OF THIS SOFTWARE.
*/
//==============================================================================

#pragma once

#include <xrpld/app/misc/WasmHostFunc.h>
#include <xrpld/app/tx/detail/ApplyContext.h>

namespace ripple {
class WasmHostFunctionsImpl : public HostFunctions
{
    ApplyContext& ctx;
    Keylet leKey;

    static int constexpr MAX_CACHE = 256;
    std::array<std::shared_ptr<SLE const>, MAX_CACHE> cache;

    void const* rt_ = nullptr;

public:
    WasmHostFunctionsImpl(ApplyContext& ctx, Keylet const& leKey)
        : ctx(ctx), leKey(leKey)
    {
    }

    virtual void
    setRT(void const* rt) override
    {
        rt_ = rt;
    }

    virtual void const*
    getRT() const override
    {
        return rt_;
    }

    beast::Journal
    getJournal() override
    {
        return ctx.journal;
    }

    Expected<std::uint32_t, HostFunctionError>
    getLedgerSqn() override;

    Expected<std::uint32_t, HostFunctionError>
    getParentLedgerTime() override;

    Expected<Hash, HostFunctionError>
    getParentLedgerHash() override;

    Expected<int32_t, HostFunctionError>
    cacheLedgerObj(uint256 const& objId, int32_t cacheIdx) override;

    Expected<Bytes, HostFunctionError>
    getTxField(SField const& fname) override;

    Expected<Bytes, HostFunctionError>
    getCurrentLedgerObjField(SField const& fname) override;

    Expected<Bytes, HostFunctionError>
    getLedgerObjField(int32_t cacheIdx, SField const& fname) override;

    Expected<Bytes, HostFunctionError>
    getTxNestedField(Slice const& locator) override;

    Expected<Bytes, HostFunctionError>
    getCurrentLedgerObjNestedField(Slice const& locator) override;

    Expected<Bytes, HostFunctionError>
    getLedgerObjNestedField(int32_t cacheIdx, Slice const& locator) override;

    Expected<int32_t, HostFunctionError>
    getTxArrayLen(SField const& fname) override;

    Expected<int32_t, HostFunctionError>
    getCurrentLedgerObjArrayLen(SField const& fname) override;

    Expected<int32_t, HostFunctionError>
    getLedgerObjArrayLen(int32_t cacheIdx, SField const& fname) override;

    Expected<int32_t, HostFunctionError>
    getTxNestedArrayLen(Slice const& locator) override;

    Expected<int32_t, HostFunctionError>
    getCurrentLedgerObjNestedArrayLen(Slice const& locator) override;

    Expected<int32_t, HostFunctionError>
    getLedgerObjNestedArrayLen(int32_t cacheIdx, Slice const& locator) override;

    Expected<int32_t, HostFunctionError>
    updateData(Slice const& data) override;

    Expected<Hash, HostFunctionError>
    computeSha512HalfHash(Slice const& data) override;

    Expected<Bytes, HostFunctionError>
    accountKeylet(AccountID const& account) override;

<<<<<<< HEAD
    Expected<Bytes, int32_t>
    checkKeylet(AccountID const& account, std::uint32_t seq) override;

    Expected<Bytes, int32_t>
=======
    Expected<Bytes, HostFunctionError>
>>>>>>> 9007097d
    credentialKeylet(
        AccountID const& subject,
        AccountID const& issuer,
        Slice const& credentialType) override;

<<<<<<< HEAD
    Expected<Bytes, int32_t>
    didKeylet(AccountID const& account) override;

    Expected<Bytes, int32_t>
    delegateKeylet(AccountID const& account, AccountID const& authorize)
        override;

    Expected<Bytes, int32_t>
    depositPreauthKeylet(AccountID const& account, AccountID const& authorize)
        override;

    Expected<Bytes, int32_t>
    escrowKeylet(AccountID const& account, std::uint32_t seq) override;

    Expected<Bytes, int32_t>
    lineKeylet(
        AccountID const& account1,
        AccountID const& account2,
        Currency const& currency) override;

    Expected<Bytes, int32_t>
    nftOfferKeylet(AccountID const& account, std::uint32_t seq) override;

    Expected<Bytes, int32_t>
    offerKeylet(AccountID const& account, std::uint32_t seq) override;

    Expected<Bytes, int32_t>
    oracleKeylet(AccountID const& account, std::uint32_t docId) override;

    Expected<Bytes, int32_t>
    paychanKeylet(
        AccountID const& account,
        AccountID const& destination,
        std::uint32_t seq) override;

    Expected<Bytes, int32_t>
    signersKeylet(AccountID const& account) override;

    Expected<Bytes, int32_t>
    ticketKeylet(AccountID const& account, std::uint32_t seq) override;
=======
    Expected<Bytes, HostFunctionError>
    escrowKeylet(AccountID const& account, std::uint32_t seq) override;

    Expected<Bytes, HostFunctionError>
    oracleKeylet(AccountID const& account, std::uint32_t documentId) override;
>>>>>>> 9007097d

    Expected<Bytes, HostFunctionError>
    getNFT(AccountID const& account, uint256 const& nftId) override;

    Expected<int32_t, HostFunctionError>
    trace(std::string_view const& msg, Slice const& data, bool asHex) override;

    Expected<int32_t, HostFunctionError>
    traceNum(std::string_view const& msg, int64_t data) override;
};

}  // namespace ripple<|MERGE_RESOLUTION|>--- conflicted
+++ resolved
@@ -114,67 +114,55 @@
     Expected<Bytes, HostFunctionError>
     accountKeylet(AccountID const& account) override;
 
-<<<<<<< HEAD
-    Expected<Bytes, int32_t>
+    Expected<Bytes, HostFunctionError>
     checkKeylet(AccountID const& account, std::uint32_t seq) override;
 
-    Expected<Bytes, int32_t>
-=======
     Expected<Bytes, HostFunctionError>
->>>>>>> 9007097d
     credentialKeylet(
         AccountID const& subject,
         AccountID const& issuer,
         Slice const& credentialType) override;
 
-<<<<<<< HEAD
-    Expected<Bytes, int32_t>
+    Expected<Bytes, HostFunctionError>
     didKeylet(AccountID const& account) override;
 
-    Expected<Bytes, int32_t>
+    Expected<Bytes, HostFunctionError>
     delegateKeylet(AccountID const& account, AccountID const& authorize)
         override;
 
-    Expected<Bytes, int32_t>
+    Expected<Bytes, HostFunctionError>
     depositPreauthKeylet(AccountID const& account, AccountID const& authorize)
         override;
 
-    Expected<Bytes, int32_t>
+    Expected<Bytes, HostFunctionError>
     escrowKeylet(AccountID const& account, std::uint32_t seq) override;
 
-    Expected<Bytes, int32_t>
+    Expected<Bytes, HostFunctionError>
     lineKeylet(
         AccountID const& account1,
         AccountID const& account2,
         Currency const& currency) override;
 
-    Expected<Bytes, int32_t>
+    Expected<Bytes, HostFunctionError>
     nftOfferKeylet(AccountID const& account, std::uint32_t seq) override;
 
-    Expected<Bytes, int32_t>
+    Expected<Bytes, HostFunctionError>
     offerKeylet(AccountID const& account, std::uint32_t seq) override;
 
-    Expected<Bytes, int32_t>
+    Expected<Bytes, HostFunctionError>
     oracleKeylet(AccountID const& account, std::uint32_t docId) override;
 
-    Expected<Bytes, int32_t>
+    Expected<Bytes, HostFunctionError>
     paychanKeylet(
         AccountID const& account,
         AccountID const& destination,
         std::uint32_t seq) override;
 
-    Expected<Bytes, int32_t>
+    Expected<Bytes, HostFunctionError>
     signersKeylet(AccountID const& account) override;
 
-    Expected<Bytes, int32_t>
+    Expected<Bytes, HostFunctionError>
     ticketKeylet(AccountID const& account, std::uint32_t seq) override;
-=======
-    Expected<Bytes, HostFunctionError>
-    escrowKeylet(AccountID const& account, std::uint32_t seq) override;
-
-    Expected<Bytes, HostFunctionError>
-    oracleKeylet(AccountID const& account, std::uint32_t documentId) override;
->>>>>>> 9007097d
 
     Expected<Bytes, HostFunctionError>
     getNFT(AccountID const& account, uint256 const& nftId) override;
