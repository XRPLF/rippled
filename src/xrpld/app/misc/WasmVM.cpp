//------------------------------------------------------------------------------
/*
    This file is part of rippled: https://github.com/ripple/rippled
    Copyright (c) 2025 Ripple Labs Inc.

    Permission to use, copy, modify, and/or distribute this software for any
    purpose  with  or without fee is hereby granted, provided that the above
    copyright notice and this permission notice appear in all copies.

    THE  SOFTWARE IS PROVIDED "AS IS" AND THE AUTHOR DISCLAIMS ALL WARRANTIES
    WITH  REGARD  TO  THIS  SOFTWARE  INCLUDING  ALL  IMPLIED  WARRANTIES  OF
    MERCHANTABILITY  AND  FITNESS. IN NO EVENT SHALL THE AUTHOR BE LIABLE FOR
    ANY  SPECIAL ,  DIRECT, INDIRECT, OR CONSEQUENTIAL DAMAGES OR ANY DAMAGES
    WHATSOEVER  RESULTING  FROM  LOSS  OF USE, DATA OR PROFITS, WHETHER IN AN
    ACTION  OF  CONTRACT, NEGLIGENCE OR OTHER TORTIOUS ACTION, ARISING OUT OF
    OR IN CONNECTION WITH THE USE OR PERFORMANCE OF THIS SOFTWARE.
*/
//==============================================================================

#include <xrpld/app/misc/WamrVM.h>
#include <xrpld/app/misc/WasmHostFunc.h>
#include <xrpld/app/misc/WasmHostFuncWrapper.h>

#include <xrpl/basics/Log.h>
#include <xrpl/protocol/AccountID.h>
#include <xrpl/protocol/LedgerFormats.h>

#include <memory>

namespace ripple {

std::vector<WasmImportFunc>
createWasmImport(HostFunctions* hfs)
{
    std::vector<WasmImportFunc> i;

    if (hfs)
    {
        // clang-format off

        // TODO: remove after escrow_test wasm module will be updated
<<<<<<< HEAD
        WASM_IMPORT_FUNC2(imports, getLedgerSqnOld, "getLedgerSqn", hfs);

        WASM_IMPORT_FUNC2(imports, getLedgerSqn, "get_ledger_sqn", hfs);
        WASM_IMPORT_FUNC2(
            imports, getParentLedgerTime, "get_parent_ledger_time", hfs);
        WASM_IMPORT_FUNC2(
            imports, getParentLedgerHash, "get_parent_ledger_hash", hfs);
        WASM_IMPORT_FUNC2(imports, cacheLedgerObj, "cache_ledger_obj", hfs);
        WASM_IMPORT_FUNC2(imports, getTxField, "get_tx_field", hfs);
        WASM_IMPORT_FUNC2(
            imports,
            getCurrentLedgerObjField,
            "get_current_ledger_obj_field",
            hfs);
        WASM_IMPORT_FUNC2(
            imports, getLedgerObjField, "get_ledger_obj_field", hfs);
        WASM_IMPORT_FUNC2(
            imports, getTxNestedField, "get_tx_nested_field", hfs);
        WASM_IMPORT_FUNC2(
            imports,
            getCurrentLedgerObjNestedField,
            "get_current_ledger_obj_nested_field",
            hfs);
        WASM_IMPORT_FUNC2(
            imports,
            getLedgerObjNestedField,
            "get_ledger_obj_nested_field",
            hfs);
        WASM_IMPORT_FUNC2(imports, getTxArrayLen, "get_tx_array_len", hfs);
        WASM_IMPORT_FUNC2(
            imports,
            getCurrentLedgerObjArrayLen,
            "get_current_ledger_obj_array_len",
            hfs);
        WASM_IMPORT_FUNC2(
            imports, getLedgerObjArrayLen, "get_ledger_obj_array_len", hfs);
        WASM_IMPORT_FUNC2(
            imports, getTxNestedArrayLen, "get_tx_nested_array_len", hfs);
        WASM_IMPORT_FUNC2(
            imports,
            getCurrentLedgerObjNestedArrayLen,
            "get_current_ledger_obj_nested_array_len",
            hfs);
        WASM_IMPORT_FUNC2(
            imports,
            getLedgerObjNestedArrayLen,
            "get_ledger_obj_nested_array_len",
            hfs);
        WASM_IMPORT_FUNC2(imports, updateData, "update_data", hfs);
        WASM_IMPORT_FUNC2(
            imports, computeSha512HalfHash, "compute_sha512_half", hfs);
        WASM_IMPORT_FUNC2(imports, accountKeylet, "account_keylet", hfs);
        WASM_IMPORT_FUNC2(imports, checkKeylet, "check_keylet", hfs);
        WASM_IMPORT_FUNC2(imports, credentialKeylet, "credential_keylet", hfs);
        WASM_IMPORT_FUNC2(imports, delegateKeylet, "delegate_keylet", hfs);
        WASM_IMPORT_FUNC2(
            imports, depositPreauthKeylet, "deposit_preauth_keylet", hfs);
        WASM_IMPORT_FUNC2(imports, didKeylet, "did_keylet", hfs);
        WASM_IMPORT_FUNC2(imports, escrowKeylet, "escrow_keylet", hfs);
        WASM_IMPORT_FUNC2(imports, lineKeylet, "line_keylet", hfs);
        WASM_IMPORT_FUNC2(imports, nftOfferKeylet, "nft_offer_keylet", hfs);
        WASM_IMPORT_FUNC2(imports, offerKeylet, "offer_keylet", hfs);
        WASM_IMPORT_FUNC2(imports, oracleKeylet, "oracle_keylet", hfs);
        WASM_IMPORT_FUNC2(imports, paychanKeylet, "paychan_keylet", hfs);
        WASM_IMPORT_FUNC2(imports, signersKeylet, "signers_keylet", hfs);
        WASM_IMPORT_FUNC2(imports, ticketKeylet, "ticket_keylet", hfs);
        WASM_IMPORT_FUNC2(imports, getNFT, "get_NFT", hfs);
        WASM_IMPORT_FUNC(imports, trace, hfs);
        WASM_IMPORT_FUNC2(imports, traceNum, "trace_num", hfs);
=======
        WASM_IMPORT_FUNC2(i, getLedgerSqnOld, "getLedgerSqn", hfs,                                                  60);


        WASM_IMPORT_FUNC2(i, getLedgerSqn, "get_ledger_sqn", hfs,                                                   60);
        WASM_IMPORT_FUNC2(i, getParentLedgerTime, "get_parent_ledger_time", hfs,                                    60);
        WASM_IMPORT_FUNC2(i, getParentLedgerHash, "get_parent_ledger_hash", hfs,                                    60);
        WASM_IMPORT_FUNC2(i, cacheLedgerObj, "cache_ledger_obj", hfs,                                             5000);
        WASM_IMPORT_FUNC2(i, getTxField, "get_tx_field", hfs,                                                       70);
        WASM_IMPORT_FUNC2(i, getCurrentLedgerObjField, "get_current_ledger_obj_field", hfs,                         70);
        WASM_IMPORT_FUNC2(i, getLedgerObjField, "get_ledger_obj_field", hfs,                                        70);
        WASM_IMPORT_FUNC2(i, getTxNestedField, "get_tx_nested_field", hfs,                                         110);
        WASM_IMPORT_FUNC2(i, getCurrentLedgerObjNestedField, "get_current_ledger_obj_nested_field", hfs,           110);
        WASM_IMPORT_FUNC2(i, getLedgerObjNestedField, "get_ledger_obj_nested_field", hfs,                          110);
        WASM_IMPORT_FUNC2(i, getTxArrayLen, "get_tx_array_len", hfs,                                                40);
        WASM_IMPORT_FUNC2(i, getCurrentLedgerObjArrayLen, "get_current_ledger_obj_array_len", hfs,                  40);
        WASM_IMPORT_FUNC2(i, getLedgerObjArrayLen, "get_ledger_obj_array_len", hfs,                                 40);
        WASM_IMPORT_FUNC2(i, getTxNestedArrayLen, "get_tx_nested_array_len", hfs,                                   70);
        WASM_IMPORT_FUNC2(i, getCurrentLedgerObjNestedArrayLen, "get_current_ledger_obj_nested_array_len",  hfs,    70);
        WASM_IMPORT_FUNC2(i, getLedgerObjNestedArrayLen, "get_ledger_obj_nested_array_len", hfs,                    70);
        WASM_IMPORT_FUNC2(i, updateData, "update_data", hfs,                                                      1000);
        WASM_IMPORT_FUNC2(i, computeSha512HalfHash, "compute_sha512_half", hfs,                                   2000);
        WASM_IMPORT_FUNC2(i, accountKeylet, "account_keylet", hfs,                                                 350);
        WASM_IMPORT_FUNC2(i, credentialKeylet, "credential_keylet", hfs,                                           350);
        WASM_IMPORT_FUNC2(i, escrowKeylet, "escrow_keylet", hfs,                                                   350);
        WASM_IMPORT_FUNC2(i, oracleKeylet, "oracle_keylet", hfs,                                                   350);
        WASM_IMPORT_FUNC2(i, getNFT, "get_NFT", hfs,                                                              1000);
        WASM_IMPORT_FUNC (i, trace, hfs,                                                                           500);
        WASM_IMPORT_FUNC2(i, traceNum, "trace_num", hfs,                                                           500);

        // clang-format on
>>>>>>> 9007097d
    }

    return i;
}

Expected<EscrowResult, TER>
runEscrowWasm(
    Bytes const& wasmCode,
    std::string_view funcName,
    std::vector<WasmParam> const& params,
    HostFunctions* hfs,
    int64_t gasLimit,
    beast::Journal j)
{
    //  create VM and set cost limit
    auto& vm = WasmEngine::instance();
    vm.initMaxPages(MAX_PAGES);

    auto const ret = vm.run(
        wasmCode,
        funcName,
        params,
        createWasmImport(hfs),
        hfs,
        gasLimit,
        hfs ? hfs->getJournal() : j);

    // std::cout << "runEscrowWasm, mod size: " << wasmCode.size()
    //           << ", gasLimit: " << gasLimit << ", funcName: " << funcName;

    if (!ret)
    {
        // std::cout << ", error: " << ret.error() << std::endl;
        return Unexpected<TER>(ret.error());
    }

    // std::cout << ", ret: " << ret->result << ", gas spent: " << ret->cost <<
    // std::endl;
    return EscrowResult{ret->result > 0, ret->cost};
}

NotTEC
preflightEscrowWasm(
    Bytes const& wasmCode,
    std::string_view funcName,
    std::vector<WasmParam> const& params,
    HostFunctions* hfs,
    beast::Journal j)
{
    //  create VM and set cost limit
    auto& vm = WasmEngine::instance();
    vm.initMaxPages(MAX_PAGES);

    auto const ret = vm.check(
        wasmCode,
        funcName,
        params,
        createWasmImport(hfs),
        hfs ? hfs->getJournal() : j);

    return ret;
}

////////////////////////////////////////////////////////////////////////////////////////////////////////////////////////

WasmEngine::WasmEngine() : impl(std::make_unique<WamrEngine>())
{
}

WasmEngine&
WasmEngine::instance()
{
    static WasmEngine e;
    return e;
}

Expected<WasmResult<int32_t>, TER>
WasmEngine::run(
    Bytes const& wasmCode,
    std::string_view funcName,
    std::vector<WasmParam> const& params,
    std::vector<WasmImportFunc> const& imports,
    HostFunctions* hfs,
    int64_t gasLimit,
    beast::Journal j)
{
    return impl->run(wasmCode, funcName, params, imports, hfs, gasLimit, j);
}

NotTEC
WasmEngine::check(
    Bytes const& wasmCode,
    std::string_view funcName,
    std::vector<WasmParam> const& params,
    std::vector<WasmImportFunc> const& imports,
    beast::Journal j)
{
    return impl->check(wasmCode, funcName, params, imports, j);
}

std::int32_t
WasmEngine::initMaxPages(std::int32_t def)
{
    return impl->initMaxPages(def);
}

void*
WasmEngine::newTrap(std::string_view msg)
{
    return impl->newTrap(msg);
}

beast::Journal
WasmEngine::getJournal() const
{
    return impl->getJournal();
}

}  // namespace ripple<|MERGE_RESOLUTION|>--- conflicted
+++ resolved
@@ -39,77 +39,6 @@
         // clang-format off
 
         // TODO: remove after escrow_test wasm module will be updated
-<<<<<<< HEAD
-        WASM_IMPORT_FUNC2(imports, getLedgerSqnOld, "getLedgerSqn", hfs);
-
-        WASM_IMPORT_FUNC2(imports, getLedgerSqn, "get_ledger_sqn", hfs);
-        WASM_IMPORT_FUNC2(
-            imports, getParentLedgerTime, "get_parent_ledger_time", hfs);
-        WASM_IMPORT_FUNC2(
-            imports, getParentLedgerHash, "get_parent_ledger_hash", hfs);
-        WASM_IMPORT_FUNC2(imports, cacheLedgerObj, "cache_ledger_obj", hfs);
-        WASM_IMPORT_FUNC2(imports, getTxField, "get_tx_field", hfs);
-        WASM_IMPORT_FUNC2(
-            imports,
-            getCurrentLedgerObjField,
-            "get_current_ledger_obj_field",
-            hfs);
-        WASM_IMPORT_FUNC2(
-            imports, getLedgerObjField, "get_ledger_obj_field", hfs);
-        WASM_IMPORT_FUNC2(
-            imports, getTxNestedField, "get_tx_nested_field", hfs);
-        WASM_IMPORT_FUNC2(
-            imports,
-            getCurrentLedgerObjNestedField,
-            "get_current_ledger_obj_nested_field",
-            hfs);
-        WASM_IMPORT_FUNC2(
-            imports,
-            getLedgerObjNestedField,
-            "get_ledger_obj_nested_field",
-            hfs);
-        WASM_IMPORT_FUNC2(imports, getTxArrayLen, "get_tx_array_len", hfs);
-        WASM_IMPORT_FUNC2(
-            imports,
-            getCurrentLedgerObjArrayLen,
-            "get_current_ledger_obj_array_len",
-            hfs);
-        WASM_IMPORT_FUNC2(
-            imports, getLedgerObjArrayLen, "get_ledger_obj_array_len", hfs);
-        WASM_IMPORT_FUNC2(
-            imports, getTxNestedArrayLen, "get_tx_nested_array_len", hfs);
-        WASM_IMPORT_FUNC2(
-            imports,
-            getCurrentLedgerObjNestedArrayLen,
-            "get_current_ledger_obj_nested_array_len",
-            hfs);
-        WASM_IMPORT_FUNC2(
-            imports,
-            getLedgerObjNestedArrayLen,
-            "get_ledger_obj_nested_array_len",
-            hfs);
-        WASM_IMPORT_FUNC2(imports, updateData, "update_data", hfs);
-        WASM_IMPORT_FUNC2(
-            imports, computeSha512HalfHash, "compute_sha512_half", hfs);
-        WASM_IMPORT_FUNC2(imports, accountKeylet, "account_keylet", hfs);
-        WASM_IMPORT_FUNC2(imports, checkKeylet, "check_keylet", hfs);
-        WASM_IMPORT_FUNC2(imports, credentialKeylet, "credential_keylet", hfs);
-        WASM_IMPORT_FUNC2(imports, delegateKeylet, "delegate_keylet", hfs);
-        WASM_IMPORT_FUNC2(
-            imports, depositPreauthKeylet, "deposit_preauth_keylet", hfs);
-        WASM_IMPORT_FUNC2(imports, didKeylet, "did_keylet", hfs);
-        WASM_IMPORT_FUNC2(imports, escrowKeylet, "escrow_keylet", hfs);
-        WASM_IMPORT_FUNC2(imports, lineKeylet, "line_keylet", hfs);
-        WASM_IMPORT_FUNC2(imports, nftOfferKeylet, "nft_offer_keylet", hfs);
-        WASM_IMPORT_FUNC2(imports, offerKeylet, "offer_keylet", hfs);
-        WASM_IMPORT_FUNC2(imports, oracleKeylet, "oracle_keylet", hfs);
-        WASM_IMPORT_FUNC2(imports, paychanKeylet, "paychan_keylet", hfs);
-        WASM_IMPORT_FUNC2(imports, signersKeylet, "signers_keylet", hfs);
-        WASM_IMPORT_FUNC2(imports, ticketKeylet, "ticket_keylet", hfs);
-        WASM_IMPORT_FUNC2(imports, getNFT, "get_NFT", hfs);
-        WASM_IMPORT_FUNC(imports, trace, hfs);
-        WASM_IMPORT_FUNC2(imports, traceNum, "trace_num", hfs);
-=======
         WASM_IMPORT_FUNC2(i, getLedgerSqnOld, "getLedgerSqn", hfs,                                                  60);
 
 
@@ -132,15 +61,24 @@
         WASM_IMPORT_FUNC2(i, updateData, "update_data", hfs,                                                      1000);
         WASM_IMPORT_FUNC2(i, computeSha512HalfHash, "compute_sha512_half", hfs,                                   2000);
         WASM_IMPORT_FUNC2(i, accountKeylet, "account_keylet", hfs,                                                 350);
+        WASM_IMPORT_FUNC2(i, checkKeylet, "check_keylet", hfs,                                                     350);
         WASM_IMPORT_FUNC2(i, credentialKeylet, "credential_keylet", hfs,                                           350);
+        WASM_IMPORT_FUNC2(i, delegateKeylet, "delegate_keylet", hfs,                                               350);
+        WASM_IMPORT_FUNC2(i, depositPreauthKeylet, "deposit_preauth_keylet", hfs,                                  350);
+        WASM_IMPORT_FUNC2(i, didKeylet, "did_keylet", hfs,                                                         350);
         WASM_IMPORT_FUNC2(i, escrowKeylet, "escrow_keylet", hfs,                                                   350);
+        WASM_IMPORT_FUNC2(i, lineKeylet, "line_keylet", hfs,                                                       350);
+        WASM_IMPORT_FUNC2(i, nftOfferKeylet, "nft_offer_keylet", hfs,                                              350);
+        WASM_IMPORT_FUNC2(i, offerKeylet, "offer_keylet", hfs,                                                     350);
         WASM_IMPORT_FUNC2(i, oracleKeylet, "oracle_keylet", hfs,                                                   350);
+        WASM_IMPORT_FUNC2(i, paychanKeylet, "paychan_keylet", hfs,                                                 350);
+        WASM_IMPORT_FUNC2(i, signersKeylet, "signers_keylet", hfs,                                                 350);
+        WASM_IMPORT_FUNC2(i, ticketKeylet, "ticket_keylet", hfs,                                                   350);
         WASM_IMPORT_FUNC2(i, getNFT, "get_NFT", hfs,                                                              1000);
         WASM_IMPORT_FUNC (i, trace, hfs,                                                                           500);
         WASM_IMPORT_FUNC2(i, traceNum, "trace_num", hfs,                                                           500);
 
         // clang-format on
->>>>>>> 9007097d
     }
 
     return i;
