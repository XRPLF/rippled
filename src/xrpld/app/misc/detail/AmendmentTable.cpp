//------------------------------------------------------------------------------
/*
    This file is part of rippled: https://github.com/ripple/rippled
    Copyright (c) 2012, 2013 Ripple Labs Inc.

    Permission to use, copy, modify, and/or distribute this software for any
    purpose  with  or without fee is hereby granted, provided that the above
    copyright notice and this permission notice appear in all copies.

    THE  SOFTWARE IS PROVIDED "AS IS" AND THE AUTHOR DISCLAIMS ALL WARRANTIES
    WITH  REGARD  TO  THIS  SOFTWARE  INCLUDING  ALL  IMPLIED  WARRANTIES  OF
    MERCHANTABILITY  AND  FITNESS. IN NO EVENT SHALL THE AUTHOR BE LIABLE FOR
    ANY  SPECIAL ,  DIRECT, INDIRECT, OR CONSEQUENTIAL DAMAGES OR ANY DAMAGES
    WHATSOEVER  RESULTING  FROM  LOSS  OF USE, DATA OR PROFITS, WHETHER IN AN
    ACTION  OF  CONTRACT, NEGLIGENCE OR OTHER TORTIOUS ACTION, ARISING OUT OF
    OR IN CONNECTION WITH THE USE OR PERFORMANCE OF THIS SOFTWARE.
*/
//==============================================================================

#include <xrpld/app/main/Application.h>
#include <xrpld/app/misc/AmendmentTable.h>
#include <xrpld/app/rdb/Wallet.h>
#include <xrpld/core/ConfigSections.h>
#include <xrpl/protocol/Feature.h>
#include <xrpl/protocol/STValidation.h>
#include <xrpl/protocol/TxFlags.h>
#include <xrpl/protocol/jss.h>

#include <boost/algorithm/string.hpp>
#include <boost/format.hpp>
#include <boost/range/adaptor/transformed.hpp>
#include <boost/regex.hpp>
#include <algorithm>
#include <mutex>

namespace ripple {

static std::vector<std::pair<uint256, std::string>>
parseSection(Section const& section)
{
    static boost::regex const re1(
        "^"                        // start of line
        "(?:\\s*)"                 // whitespace (optional)
        "([abcdefABCDEF0-9]{64})"  // <hexadecimal amendment ID>
        "(?:\\s+)"                 // whitespace
        "(\\S+)"                   // <description>
        ,
        boost::regex_constants::optimize);

    std::vector<std::pair<uint256, std::string>> names;

    for (auto const& line : section.lines())
    {
        boost::smatch match;

        if (!boost::regex_match(line, match, re1))
            Throw<std::runtime_error>(
                "Invalid entry '" + line + "' in [" + section.name() + "]");

        uint256 id;

        if (!id.parseHex(match[1]))
            Throw<std::runtime_error>(
                "Invalid amendment ID '" + match[1] + "' in [" +
                section.name() + "]");

        names.push_back(std::make_pair(id, match[2]));
    }

    return names;
}

/** TrustedVotes records the most recent votes from trusted validators.
    We keep a record in an effort to avoid "flapping" while amendment voting
    is in process.

    If a trusted validator loses synchronization near a flag ledger their
    amendment votes may be lost during that round.  If the validator is a
    bit flaky, then this can cause an amendment to appear to repeatedly
    gain and lose support.

    TrustedVotes addresses the problem by holding on to the last vote seen
    from every trusted validator.  So if any given validator is off line near
    a flag ledger we can assume that they did not change their vote.

    If we haven't seen any STValidations from a validator for several hours we
    lose confidence that the validator hasn't changed their position.  So
    there's a timeout.  We remove upVotes if they haven't been updated in
    several hours.
*/
class TrustedVotes
{
private:
    // Associates each trusted validator with the last votes we saw from them
    // and an expiration for that record.
    struct UpvotesAndTimeout
    {
        std::vector<uint256> upVotes;
        /** An unseated timeout indicates that either
            1. No validations have ever been received
            2. The validator has not been heard from in long enough that the
               timeout passed, and votes expired.
         */
        std::optional<NetClock::time_point> timeout;
    };
    hash_map<PublicKey, UpvotesAndTimeout> recordedVotes_;

public:
    TrustedVotes() = default;
    TrustedVotes(TrustedVotes const& rhs) = delete;
    TrustedVotes&
    operator=(TrustedVotes const& rhs) = delete;

    // Called when the list of trusted validators changes.
    //
    // Call with AmendmentTable::mutex_ locked.
    void
    trustChanged(
        hash_set<PublicKey> const& allTrusted,
        std::lock_guard<std::mutex> const& lock)
    {
        decltype(recordedVotes_) newRecordedVotes;
        newRecordedVotes.reserve(allTrusted.size());

        // Make sure every PublicKey in allTrusted is represented in
        // recordedVotes_.  Also make sure recordedVotes_ contains
        // no additional PublicKeys.
        for (auto& trusted : allTrusted)
        {
            if (recordedVotes_.contains(trusted))
            {
                // Preserve this validator's previously saved voting state.
                newRecordedVotes.insert(recordedVotes_.extract(trusted));
            }
            else
            {
                // New validators have a starting position of no on everything.
                // Add the entry with an empty vector and unseated timeout.
                newRecordedVotes[trusted];
            }
        }
        // The votes of any no-longer-trusted validators will be destroyed
        // when changedTrustedVotes goes out of scope.
        recordedVotes_.swap(newRecordedVotes);
    }

    // Called when we receive the latest votes.
    //
    // Call with AmendmentTable::mutex_ locked.
    void
    recordVotes(
        Rules const& rules,
        std::vector<std::shared_ptr<STValidation>> const& valSet,
        NetClock::time_point const closeTime,
        beast::Journal j,
        std::lock_guard<std::mutex> const& lock)
    {
        // When we get an STValidation we save the upVotes it contains, but
        // we also set an expiration for those upVotes.  The following constant
        // controls the timeout.
        //
        // There really is no "best" timeout to choose for when we finally
        // lose confidence that we know how a validator is voting.  But part
        // of the point of recording validator votes is to avoid flapping of
        // amendment votes.  A 24h timeout says that we will change the local
        // record of a validator's vote to "no" 24h after the last vote seen
        // from that validator.  So flapping due to that validator being off
        // line will happen less frequently than every 24 hours.
        using namespace std::chrono_literals;
        static constexpr NetClock::duration expiresAfter = 24h;

        auto const newTimeout = closeTime + expiresAfter;

        // Walk all validations and replace previous votes from trusted
        // validators with these newest votes.
        for (auto const& val : valSet)
        {
            auto const pkHuman =
                toBase58(TokenType::NodePublic, val->getSignerPublic());
            // If this validation comes from one of our trusted validators...
            if (auto const iter = recordedVotes_.find(val->getSignerPublic());
                iter != recordedVotes_.end())
            {
                iter->second.timeout = newTimeout;
                if (val->isFieldPresent(sfAmendments))
                {
                    auto const& choices = val->getFieldV256(sfAmendments);
                    iter->second.upVotes.assign(choices.begin(), choices.end());
                    JLOG(j.debug())
                        << "recordVotes: Validation from trusted " << pkHuman
                        << " has " << choices.size() << " amendment votes: "
                        << boost::algorithm::join(
                               iter->second.upVotes |
                                   boost::adaptors::transformed(
                                       to_string<256, void>),
                               ", ");
                    // TODO: Maybe transform using to_short_string once #5126 is
                    // merged
                    //
                    // iter->second.upVotes |
                    // boost::adaptors::transformed(to_short_string<256, void>)
                }
                else
                {
                    // This validator does not upVote any amendments right now.
                    iter->second.upVotes.clear();
                    JLOG(j.debug()) << "recordVotes: Validation from trusted "
                                    << pkHuman << " has no amendment votes.";
                }
            }
            else
            {
                JLOG(j.debug())
                    << "recordVotes: Ignoring validation from untrusted "
                    << pkHuman;
            }
        }

        // Now remove any expired records from recordedVotes_.
        std::for_each(
            recordedVotes_.begin(),
            recordedVotes_.end(),
            [&closeTime, newTimeout, &j](
                decltype(recordedVotes_)::value_type& votes) {
                auto const pkHuman =
                    toBase58(TokenType::NodePublic, votes.first);
                if (!votes.second.timeout)
                {
<<<<<<< HEAD
                    assert(votes.second.upVotes.empty());
=======
                    XRPL_ASSERT(
                        votes.second.upVotes.empty(),
                        "ripple::TrustedVotes::recordVotes : received no "
                        "upvotes");
>>>>>>> 0a1ca060
                    JLOG(j.debug())
                        << "recordVotes: Have not received any "
                           "amendment votes from "
                        << pkHuman << " since last timeout or startup";
                }
                else if (closeTime > votes.second.timeout)
                {
                    JLOG(j.debug())
                        << "recordVotes: Timeout: Clearing votes from "
                        << pkHuman;
                    votes.second.timeout.reset();
                    votes.second.upVotes.clear();
                }
                else if (votes.second.timeout != newTimeout)
                {
<<<<<<< HEAD
                    assert(votes.second.timeout < newTimeout);
=======
                    XRPL_ASSERT(
                        votes.second.timeout < newTimeout,
                        "ripple::TrustedVotes::recordVotes : votes not "
                        "expired");
>>>>>>> 0a1ca060
                    using namespace std::chrono;
                    auto const age = duration_cast<minutes>(
                        newTimeout - *votes.second.timeout);
                    JLOG(j.debug()) << "recordVotes: Using " << age.count()
                                    << "min old cached votes from " << pkHuman;
                }
            });
    }

    // Return the information needed by AmendmentSet to determine votes.
    //
    // Call with AmendmentTable::mutex_ locked.
    [[nodiscard]] std::pair<int, hash_map<uint256, int>>
    getVotes(Rules const& rules, std::lock_guard<std::mutex> const& lock) const
    {
        hash_map<uint256, int> ret;
        int available = 0;
        for (auto& validatorVotes : recordedVotes_)
        {
<<<<<<< HEAD
            assert(
                validatorVotes.second.timeout ||
                validatorVotes.second.upVotes.empty());
=======
            XRPL_ASSERT(
                validatorVotes.second.timeout ||
                    validatorVotes.second.upVotes.empty(),
                "ripple::TrustedVotes::getVotes : valid votes");
>>>>>>> 0a1ca060
            if (validatorVotes.second.timeout)
                ++available;
            for (uint256 const& amendment : validatorVotes.second.upVotes)
            {
                ret[amendment] += 1;
            }
        }
        return {available, ret};
    }
};

/** Current state of an amendment.
    Tells if a amendment is supported, enabled or vetoed. A vetoed amendment
    means the node will never announce its support.
*/
struct AmendmentState
{
    /** If an amendment is down-voted, a server will not vote to enable it */
    AmendmentVote vote = AmendmentVote::down;

    /** Indicates that the amendment has been enabled.
        This is a one-way switch: once an amendment is enabled
        it can never be disabled, but it can be superseded by
        a subsequent amendment.
    */
    bool enabled = false;

    /** Indicates an amendment that this server has code support for. */
    bool supported = false;

    /** The name of this amendment, possibly empty. */
    std::string name;

    explicit AmendmentState() = default;
};

/** The status of all amendments requested in a given window. */
class AmendmentSet
{
private:
    // How many yes votes each amendment received
    hash_map<uint256, int> votes_;
    Rules const& rules_;
    // number of trusted validations
    int trustedValidations_ = 0;
    // number of votes needed
    int threshold_ = 0;

    void
    computeThreshold(int trustedValidations, Rules const& rules)
    {
        threshold_ = !rules_.enabled(fixAmendmentMajorityCalc)
            ? std::max(
                  1L,
                  static_cast<long>(
                      (trustedValidations_ *
                       preFixAmendmentMajorityCalcThreshold.num) /
                      preFixAmendmentMajorityCalcThreshold.den))
            : std::max(
                  1L,
                  static_cast<long>(
                      (trustedValidations_ *
                       postFixAmendmentMajorityCalcThreshold.num) /
                      postFixAmendmentMajorityCalcThreshold.den));
    }

public:
    AmendmentSet(
        Rules const& rules,
        TrustedVotes const& trustedVotes,
        std::lock_guard<std::mutex> const& lock)
        : rules_(rules)
    {
        // process validations for ledger before flag ledger.
        auto [trustedCount, newVotes] = trustedVotes.getVotes(rules, lock);

        trustedValidations_ = trustedCount;
        votes_.swap(newVotes);

        computeThreshold(trustedValidations_, rules);
    }

    bool
    passes(uint256 const& amendment) const
    {
        auto const& it = votes_.find(amendment);

        if (it == votes_.end())
            return false;

        // Before this fix, it was possible for an amendment to activate with a
        // percentage slightly less than 80% because we compared for "greater
        // than or equal to" instead of strictly "greater than".
        // One validator is an exception, otherwise it is not possible
        // to gain majority.
        if (!rules_.enabled(fixAmendmentMajorityCalc) ||
            trustedValidations_ == 1)
            return it->second >= threshold_;

        return it->second > threshold_;
    }

    int
    votes(uint256 const& amendment) const
    {
        auto const& it = votes_.find(amendment);

        if (it == votes_.end())
            return 0;

        return it->second;
    }

    int
    trustedValidations() const
    {
        return trustedValidations_;
    }

    int
    threshold() const
    {
        return threshold_;
    }
};

//------------------------------------------------------------------------------

/** Track the list of "amendments"

   An "amendment" is an option that can affect transaction processing rules.
   Amendments are proposed and then adopted or rejected by the network. An
   Amendment is uniquely identified by its AmendmentID, a 256-bit key.
*/
class AmendmentTableImpl final : public AmendmentTable
{
private:
    mutable std::mutex mutex_;

    hash_map<uint256, AmendmentState> amendmentMap_;
    std::uint32_t lastUpdateSeq_;

    // Record of the last votes seen from trusted validators.
    TrustedVotes previousTrustedVotes_;

    // Time that an amendment must hold a majority for
    std::chrono::seconds const majorityTime_;

    // The results of the last voting round - may be empty if
    // we haven't participated in one yet.
    std::unique_ptr<AmendmentSet> lastVote_;

    // True if an unsupported amendment is enabled
    bool unsupportedEnabled_;

    // Unset if no unsupported amendments reach majority,
    // else set to the earliest time an unsupported amendment
    // will be enabled.
    std::optional<NetClock::time_point> firstUnsupportedExpected_;

    beast::Journal const j_;

    // Database which persists veto/unveto vote
    DatabaseCon& db_;

    // Finds or creates state.  Must be called with mutex_ locked.
    AmendmentState&
    add(uint256 const& amendment, std::lock_guard<std::mutex> const& lock);

    // Finds existing state.  Must be called with mutex_ locked.
    AmendmentState*
    get(uint256 const& amendment, std::lock_guard<std::mutex> const& lock);

    AmendmentState const*
    get(uint256 const& amendment,
        std::lock_guard<std::mutex> const& lock) const;

    // Injects amendment json into v.  Must be called with mutex_ locked.
    void
    injectJson(
        Json::Value& v,
        uint256 const& amendment,
        AmendmentState const& state,
        bool isAdmin,
        std::lock_guard<std::mutex> const& lock) const;

    void
    persistVote(
        uint256 const& amendment,
        std::string const& name,
        AmendmentVote vote) const;

public:
    AmendmentTableImpl(
        Application& app,
        std::chrono::seconds majorityTime,
        std::vector<FeatureInfo> const& supported,
        Section const& enabled,
        Section const& vetoed,
        beast::Journal journal);

    uint256
    find(std::string const& name) const override;

    bool
    veto(uint256 const& amendment) override;
    bool
    unVeto(uint256 const& amendment) override;

    bool
    enable(uint256 const& amendment) override;

    bool
    isEnabled(uint256 const& amendment) const override;
    bool
    isSupported(uint256 const& amendment) const override;

    bool
    hasUnsupportedEnabled() const override;

    std::optional<NetClock::time_point>
    firstUnsupportedExpected() const override;

    Json::Value
    getJson(bool isAdmin) const override;
    Json::Value
    getJson(uint256 const&, bool isAdmin) const override;

    bool
    needValidatedLedger(LedgerIndex seq) const override;

    void
    doValidatedLedger(
        LedgerIndex seq,
        std::set<uint256> const& enabled,
        majorityAmendments_t const& majority) override;

    void
    trustChanged(hash_set<PublicKey> const& allTrusted) override;

    std::vector<uint256>
    doValidation(std::set<uint256> const& enabledAmendments) const override;

    std::vector<uint256>
    getDesired() const override;

    std::map<uint256, std::uint32_t>
    doVoting(
        Rules const& rules,
        NetClock::time_point closeTime,
        std::set<uint256> const& enabledAmendments,
        majorityAmendments_t const& majorityAmendments,
        std::vector<std::shared_ptr<STValidation>> const& validations) override;
};

//------------------------------------------------------------------------------

AmendmentTableImpl::AmendmentTableImpl(
    Application& app,
    std::chrono::seconds majorityTime,
    std::vector<FeatureInfo> const& supported,
    Section const& enabled,
    Section const& vetoed,
    beast::Journal journal)
    : lastUpdateSeq_(0)
    , majorityTime_(majorityTime)
    , unsupportedEnabled_(false)
    , j_(journal)
    , db_(app.getWalletDB())
{
    std::lock_guard lock(mutex_);

    // Find out if the FeatureVotes table exists in WalletDB
    bool const featureVotesExist = [this]() {
        auto db = db_.checkoutDb();
        return createFeatureVotes(*db);
    }();

    // Parse supported amendments
    for (auto const& [name, amendment, votebehavior] : supported)
    {
        AmendmentState& s = add(amendment, lock);

        s.name = name;
        s.supported = true;
        switch (votebehavior)
        {
            case VoteBehavior::DefaultYes:
                s.vote = AmendmentVote::up;
                break;

            case VoteBehavior::DefaultNo:
                s.vote = AmendmentVote::down;
                break;

            case VoteBehavior::Obsolete:
                s.vote = AmendmentVote::obsolete;
                break;
        }

        JLOG(j_.debug()) << "Amendment " << amendment << " (" << s.name
                         << ") is supported and will be "
                         << (s.vote == AmendmentVote::up ? "up" : "down")
                         << " voted by default if not enabled on the ledger.";
    }

    hash_set<uint256> detect_conflict;
    // Parse enabled amendments from config
    for (std::pair<uint256, std::string> const& a : parseSection(enabled))
    {
        if (featureVotesExist)
        {  // If the table existed, warn about duplicate config info
            JLOG(j_.warn()) << "[amendments] section in config file ignored"
                               " in favor of data in db/wallet.db.";
            break;
        }
        else
        {  // Otherwise transfer config data into the table
            detect_conflict.insert(a.first);
            persistVote(a.first, a.second, AmendmentVote::up);
        }
    }

    // Parse vetoed amendments from config
    for (auto const& a : parseSection(vetoed))
    {
        if (featureVotesExist)
        {  // If the table existed, warn about duplicate config info
            JLOG(j_.warn())
                << "[veto_amendments] section in config file ignored"
                   " in favor of data in db/wallet.db.";
            break;
        }
        else
        {  // Otherwise transfer config data into the table
            if (detect_conflict.count(a.first) == 0)
            {
                persistVote(a.first, a.second, AmendmentVote::down);
            }
            else
            {
                JLOG(j_.warn())
                    << "[veto_amendments] section in config has amendment "
                    << '(' << a.first << ", " << a.second
                    << ") both [veto_amendments] and [amendments].";
            }
        }
    }

    // Read amendment votes from wallet.db
    auto db = db_.checkoutDb();
    readAmendments(
        *db,
        [&](boost::optional<std::string> amendment_hash,
            boost::optional<std::string> amendment_name,
            boost::optional<AmendmentVote> vote) {
            uint256 amend_hash;
            if (!amendment_hash || !amendment_name || !vote)
            {
                // These fields should never have nulls, but check
                Throw<std::runtime_error>(
                    "Invalid FeatureVotes row in wallet.db");
            }
            if (!amend_hash.parseHex(*amendment_hash))
            {
                Throw<std::runtime_error>(
                    "Invalid amendment ID '" + *amendment_hash +
                    " in wallet.db");
            }
            if (*vote == AmendmentVote::down)
            {
                // Unknown amendments are effectively vetoed already
                if (auto s = get(amend_hash, lock))
                {
                    JLOG(j_.info()) << "Amendment {" << *amendment_name << ", "
                                    << amend_hash << "} is downvoted.";
                    if (!amendment_name->empty())
                        s->name = *amendment_name;
                    // An obsolete amendment's vote can never be changed
                    if (s->vote != AmendmentVote::obsolete)
                        s->vote = *vote;
                }
            }
            else  // up-vote
            {
                AmendmentState& s = add(amend_hash, lock);

                JLOG(j_.debug()) << "Amendment {" << *amendment_name << ", "
                                 << amend_hash << "} is upvoted.";
                if (!amendment_name->empty())
                    s.name = *amendment_name;
                // An obsolete amendment's vote can never be changed
                if (s.vote != AmendmentVote::obsolete)
                    s.vote = *vote;
            }
        });
}

AmendmentState&
AmendmentTableImpl::add(
    uint256 const& amendmentHash,
    std::lock_guard<std::mutex> const&)
{
    // call with the mutex held
    return amendmentMap_[amendmentHash];
}

AmendmentState*
AmendmentTableImpl::get(
    uint256 const& amendmentHash,
    std::lock_guard<std::mutex> const& lock)
{
    // Forward to the const version of get.
    return const_cast<AmendmentState*>(
        std::as_const(*this).get(amendmentHash, lock));
}

AmendmentState const*
AmendmentTableImpl::get(
    uint256 const& amendmentHash,
    std::lock_guard<std::mutex> const&) const
{
    // call with the mutex held
    auto ret = amendmentMap_.find(amendmentHash);

    if (ret == amendmentMap_.end())
        return nullptr;

    return &ret->second;
}

uint256
AmendmentTableImpl::find(std::string const& name) const
{
    std::lock_guard lock(mutex_);

    for (auto const& e : amendmentMap_)
    {
        if (name == e.second.name)
            return e.first;
    }

    return {};
}

void
AmendmentTableImpl::persistVote(
    uint256 const& amendment,
    std::string const& name,
    AmendmentVote vote) const
{
    XRPL_ASSERT(
        vote != AmendmentVote::obsolete,
        "ripple::AmendmentTableImpl::persistVote : valid vote input");
    auto db = db_.checkoutDb();
    voteAmendment(*db, amendment, name, vote);
}

bool
AmendmentTableImpl::veto(uint256 const& amendment)
{
    std::lock_guard lock(mutex_);
    AmendmentState& s = add(amendment, lock);

    if (s.vote != AmendmentVote::up)
        return false;
    s.vote = AmendmentVote::down;
    persistVote(amendment, s.name, s.vote);
    return true;
}

bool
AmendmentTableImpl::unVeto(uint256 const& amendment)
{
    std::lock_guard lock(mutex_);
    AmendmentState* const s = get(amendment, lock);

    if (!s || s->vote != AmendmentVote::down)
        return false;
    s->vote = AmendmentVote::up;
    persistVote(amendment, s->name, s->vote);
    return true;
}

bool
AmendmentTableImpl::enable(uint256 const& amendment)
{
    std::lock_guard lock(mutex_);
    AmendmentState& s = add(amendment, lock);

    if (s.enabled)
        return false;

    s.enabled = true;

    if (!s.supported)
    {
        JLOG(j_.error()) << "Unsupported amendment " << amendment
                         << " activated.";
        unsupportedEnabled_ = true;
    }

    return true;
}

bool
AmendmentTableImpl::isEnabled(uint256 const& amendment) const
{
    std::lock_guard lock(mutex_);
    AmendmentState const* s = get(amendment, lock);
    return s && s->enabled;
}

bool
AmendmentTableImpl::isSupported(uint256 const& amendment) const
{
    std::lock_guard lock(mutex_);
    AmendmentState const* s = get(amendment, lock);
    return s && s->supported;
}

bool
AmendmentTableImpl::hasUnsupportedEnabled() const
{
    std::lock_guard lock(mutex_);
    return unsupportedEnabled_;
}

std::optional<NetClock::time_point>
AmendmentTableImpl::firstUnsupportedExpected() const
{
    std::lock_guard lock(mutex_);
    return firstUnsupportedExpected_;
}

std::vector<uint256>
AmendmentTableImpl::doValidation(std::set<uint256> const& enabled) const
{
    // Get the list of amendments we support and do not
    // veto, but that are not already enabled
    std::vector<uint256> amendments;

    {
        std::lock_guard lock(mutex_);
        amendments.reserve(amendmentMap_.size());
        for (auto const& e : amendmentMap_)
        {
            if (e.second.supported && e.second.vote == AmendmentVote::up &&
                (enabled.count(e.first) == 0))
            {
                amendments.push_back(e.first);
                JLOG(j_.info()) << "Voting for amendment " << e.second.name;
            }
        }
    }

    if (!amendments.empty())
        std::sort(amendments.begin(), amendments.end());

    return amendments;
}

std::vector<uint256>
AmendmentTableImpl::getDesired() const
{
    // Get the list of amendments we support and do not veto
    return doValidation({});
}

std::map<uint256, std::uint32_t>
AmendmentTableImpl::doVoting(
    Rules const& rules,
    NetClock::time_point closeTime,
    std::set<uint256> const& enabledAmendments,
    majorityAmendments_t const& majorityAmendments,
    std::vector<std::shared_ptr<STValidation>> const& valSet)
{
    JLOG(j_.trace()) << "voting at " << closeTime.time_since_epoch().count()
                     << ": " << enabledAmendments.size() << ", "
                     << majorityAmendments.size() << ", " << valSet.size();

    std::lock_guard lock(mutex_);

    // Keep a record of the votes we received.
    previousTrustedVotes_.recordVotes(rules, valSet, closeTime, j_, lock);

    // Tally the most recent votes.
    auto vote =
        std::make_unique<AmendmentSet>(rules, previousTrustedVotes_, lock);
    JLOG(j_.debug()) << "Counted votes from " << vote->trustedValidations()
                     << " valid trusted validations, threshold is: "
                     << vote->threshold();

    // Map of amendments to the action to be taken for each one. The action is
    // the value of the flags in the pseudo-transaction
    std::map<uint256, std::uint32_t> actions;

    // process all amendments we know of
    for (auto const& entry : amendmentMap_)
    {
        if (enabledAmendments.contains(entry.first))
        {
            JLOG(j_.trace()) << entry.first << ": amendment already enabled";

            continue;
        }

        bool const hasValMajority = vote->passes(entry.first);

        auto const majorityTime = [&]() -> std::optional<NetClock::time_point> {
            auto const it = majorityAmendments.find(entry.first);
            if (it != majorityAmendments.end())
                return it->second;
            return std::nullopt;
        }();

        bool const hasLedgerMajority = majorityTime.has_value();

        auto const logStr = [&entry, &vote]() {
            std::stringstream ss;
            ss << entry.first << " (" << entry.second.name << ") has "
               << vote->votes(entry.first) << " votes";
            return ss.str();
        }();

        if (hasValMajority && !hasLedgerMajority &&
            entry.second.vote == AmendmentVote::up)
        {
            // Ledger says no majority, validators say yes, and voting yes
            // locally
            JLOG(j_.debug()) << logStr << ": amendment got majority";
            actions[entry.first] = tfGotMajority;
        }
        else if (!hasValMajority && hasLedgerMajority)
        {
            // Ledger says majority, validators say no
            JLOG(j_.debug()) << logStr << ": amendment lost majority";
            actions[entry.first] = tfLostMajority;
        }
        else if (
            hasLedgerMajority &&
            ((*majorityTime + majorityTime_) <= closeTime) &&
            entry.second.vote == AmendmentVote::up)
        {
            // Ledger says majority held
            JLOG(j_.debug()) << logStr << ": amendment majority held";
            actions[entry.first] = 0;
        }
        // Logging only below this point
        else if (hasValMajority && hasLedgerMajority)
        {
            JLOG(j_.debug())
                << logStr
                << ": amendment holding majority, waiting to be enabled";
        }
        else if (!hasValMajority)
        {
            JLOG(j_.debug()) << logStr << ": amendment does not have majority";
        }
    }

    // Stash for reporting
    lastVote_ = std::move(vote);
    return actions;
}

bool
AmendmentTableImpl::needValidatedLedger(LedgerIndex ledgerSeq) const
{
    std::lock_guard lock(mutex_);

    // Is there a ledger in which an amendment could have been enabled
    // between these two ledger sequences?

    return ((ledgerSeq - 1) / 256) != ((lastUpdateSeq_ - 1) / 256);
}

void
AmendmentTableImpl::doValidatedLedger(
    LedgerIndex ledgerSeq,
    std::set<uint256> const& enabled,
    majorityAmendments_t const& majority)
{
    for (auto& e : enabled)
        enable(e);

    std::lock_guard lock(mutex_);

    // Remember the ledger sequence of this update.
    lastUpdateSeq_ = ledgerSeq;

    // Since we have the whole list in `majority`, reset the time flag, even
    // if it's currently set. If it's not set when the loop is done, then any
    // prior unknown amendments have lost majority.
    firstUnsupportedExpected_.reset();
    for (auto const& [hash, time] : majority)
    {
        AmendmentState& s = add(hash, lock);

        if (s.enabled)
            continue;

        if (!s.supported)
        {
            JLOG(j_.info()) << "Unsupported amendment " << hash
                            << " reached majority at " << to_string(time);
            if (!firstUnsupportedExpected_ || firstUnsupportedExpected_ > time)
                firstUnsupportedExpected_ = time;
        }
    }
    if (firstUnsupportedExpected_)
        firstUnsupportedExpected_ = *firstUnsupportedExpected_ + majorityTime_;
}

void
AmendmentTableImpl::trustChanged(hash_set<PublicKey> const& allTrusted)
{
    std::lock_guard lock(mutex_);
    previousTrustedVotes_.trustChanged(allTrusted, lock);
}

void
AmendmentTableImpl::injectJson(
    Json::Value& v,
    const uint256& id,
    const AmendmentState& fs,
    bool isAdmin,
    std::lock_guard<std::mutex> const&) const
{
    if (!fs.name.empty())
        v[jss::name] = fs.name;

    v[jss::supported] = fs.supported;
    if (!fs.enabled && isAdmin)
    {
        if (fs.vote == AmendmentVote::obsolete)
            v[jss::vetoed] = "Obsolete";
        else
            v[jss::vetoed] = fs.vote == AmendmentVote::down;
    }
    v[jss::enabled] = fs.enabled;

    if (!fs.enabled && lastVote_ && isAdmin)
    {
        auto const votesTotal = lastVote_->trustedValidations();
        auto const votesNeeded = lastVote_->threshold();
        auto const votesFor = lastVote_->votes(id);

        v[jss::count] = votesFor;
        v[jss::validations] = votesTotal;

        if (votesNeeded)
            v[jss::threshold] = votesNeeded;
    }
}

Json::Value
AmendmentTableImpl::getJson(bool isAdmin) const
{
    Json::Value ret(Json::objectValue);
    {
        std::lock_guard lock(mutex_);
        for (auto const& e : amendmentMap_)
        {
            injectJson(
                ret[to_string(e.first)] = Json::objectValue,
                e.first,
                e.second,
                isAdmin,
                lock);
        }
    }
    return ret;
}

Json::Value
AmendmentTableImpl::getJson(uint256 const& amendmentID, bool isAdmin) const
{
    Json::Value ret = Json::objectValue;

    {
        std::lock_guard lock(mutex_);
        AmendmentState const* a = get(amendmentID, lock);
        if (a)
        {
            Json::Value& jAmendment =
                (ret[to_string(amendmentID)] = Json::objectValue);
            injectJson(jAmendment, amendmentID, *a, isAdmin, lock);
        }
    }

    return ret;
}

std::unique_ptr<AmendmentTable>
make_AmendmentTable(
    Application& app,
    std::chrono::seconds majorityTime,
    std::vector<AmendmentTable::FeatureInfo> const& supported,
    Section const& enabled,
    Section const& vetoed,
    beast::Journal journal)
{
    return std::make_unique<AmendmentTableImpl>(
        app, majorityTime, supported, enabled, vetoed, journal);
}

}  // namespace ripple<|MERGE_RESOLUTION|>--- conflicted
+++ resolved
@@ -226,14 +226,10 @@
                     toBase58(TokenType::NodePublic, votes.first);
                 if (!votes.second.timeout)
                 {
-<<<<<<< HEAD
-                    assert(votes.second.upVotes.empty());
-=======
                     XRPL_ASSERT(
                         votes.second.upVotes.empty(),
                         "ripple::TrustedVotes::recordVotes : received no "
                         "upvotes");
->>>>>>> 0a1ca060
                     JLOG(j.debug())
                         << "recordVotes: Have not received any "
                            "amendment votes from "
@@ -249,14 +245,10 @@
                 }
                 else if (votes.second.timeout != newTimeout)
                 {
-<<<<<<< HEAD
-                    assert(votes.second.timeout < newTimeout);
-=======
                     XRPL_ASSERT(
                         votes.second.timeout < newTimeout,
                         "ripple::TrustedVotes::recordVotes : votes not "
                         "expired");
->>>>>>> 0a1ca060
                     using namespace std::chrono;
                     auto const age = duration_cast<minutes>(
                         newTimeout - *votes.second.timeout);
@@ -276,16 +268,10 @@
         int available = 0;
         for (auto& validatorVotes : recordedVotes_)
         {
-<<<<<<< HEAD
-            assert(
-                validatorVotes.second.timeout ||
-                validatorVotes.second.upVotes.empty());
-=======
             XRPL_ASSERT(
                 validatorVotes.second.timeout ||
                     validatorVotes.second.upVotes.empty(),
                 "ripple::TrustedVotes::getVotes : valid votes");
->>>>>>> 0a1ca060
             if (validatorVotes.second.timeout)
                 ++available;
             for (uint256 const& amendment : validatorVotes.second.upVotes)
