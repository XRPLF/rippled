//------------------------------------------------------------------------------
/*
    This file is part of rippled: https://github.com/ripple/rippled
    Copyright (c) 2012, 2013 Ripple Labs Inc.

    Permission to use, copy, modify, and/or distribute this software for any
    purpose  with  or without fee is hereby granted, provided that the above
    copyright notice and this permission notice appear in all copies.

    THE  SOFTWARE IS PROVIDED "AS IS" AND THE AUTHOR DISCLAIMS ALL WARRANTIES
    WITH  REGARD  TO  THIS  SOFTWARE  INCLUDING  ALL  IMPLIED  WARRANTIES  OF
    MERCHANTABILITY  AND  FITNESS. IN NO EVENT SHALL THE AUTHOR BE LIABLE FOR
    ANY  SPECIAL ,  DIRECT, INDIRECT, OR CONSEQUENTIAL DAMAGES OR ANY DAMAGES
    WHATSOEVER  RESULTING  FROM  LOSS  OF USE, DATA OR PROFITS, WHETHER IN AN
    ACTION  OF  CONTRACT, NEGLIGENCE OR OTHER TORTIOUS ACTION, ARISING OUT OF
    OR IN CONNECTION WITH THE USE OR PERFORMANCE OF THIS SOFTWARE.
*/
//==============================================================================

#include <xrpld/app/misc/WasmHostFuncImpl.h>
#include <xrpld/app/tx/detail/NFTokenUtils.h>

#include <xrpl/protocol/STBitString.h>
#include <xrpl/protocol/digest.h>

#ifdef _DEBUG
// #define DEBUG_OUTPUT 1
// #define DEBUG_OUTPUT_WAMR 1
#endif

namespace ripple {

Expected<std::uint32_t, HostFunctionError>
WasmHostFunctionsImpl::getLedgerSqn()
{
    return ctx.view().seq();
}

Expected<std::uint32_t, HostFunctionError>
WasmHostFunctionsImpl::getParentLedgerTime()
{
    return ctx.view().parentCloseTime().time_since_epoch().count();
}

Expected<Hash, HostFunctionError>
WasmHostFunctionsImpl::getParentLedgerHash()
{
    return ctx.view().info().parentHash;
}

Expected<int32_t, HostFunctionError>
WasmHostFunctionsImpl::cacheLedgerObj(uint256 const& objId, int32_t cacheIdx)
{
    auto const& keylet = keylet::unchecked(objId);
    if (cacheIdx < 0 || cacheIdx > MAX_CACHE)
        return Unexpected(HostFunctionError::SLOT_OUT_RANGE);

    if (!cacheIdx)
    {
        for (cacheIdx = 0; cacheIdx < MAX_CACHE; ++cacheIdx)
            if (!cache[cacheIdx])
                break;
    }
    else
        --cacheIdx;

    if (cacheIdx >= MAX_CACHE)
        return Unexpected(HostFunctionError::SLOTS_FULL);

    cache[cacheIdx] = ctx.view().read(keylet);
    if (!cache[cacheIdx])
        return Unexpected(HostFunctionError::LEDGER_OBJ_NOT_FOUND);
    return cacheIdx + 1;
}

static Expected<Bytes, HostFunctionError>
getAnyFieldData(STBase const* obj)
{
    // auto const& fname = obj.getFName();
    if (!obj)
        return Unexpected(HostFunctionError::FIELD_NOT_FOUND);

    auto const stype = obj->getSType();
    switch (stype)
    {
        case STI_UNKNOWN:
        case STI_NOTPRESENT:
            return Unexpected(HostFunctionError::FIELD_NOT_FOUND);
            break;
        case STI_OBJECT:
        case STI_ARRAY:
            return Unexpected(HostFunctionError::NOT_LEAF_FIELD);
            break;
        case STI_ACCOUNT: {
            auto const& account(static_cast<STAccount const*>(obj));
            auto const& data = account->value();
            return Bytes{data.begin(), data.end()};
        }
        break;
        case STI_AMOUNT: {
            auto const& amount(static_cast<STAmount const*>(obj));
            int64_t const data = amount->xrp().drops();
            auto const* b = reinterpret_cast<uint8_t const*>(&data);
            auto const* e = reinterpret_cast<uint8_t const*>(&data + 1);
            return Bytes{b, e};
        }
        break;
        case STI_VL: {
            auto const& vl(static_cast<STBlob const*>(obj));
            auto const& data = vl->value();
            return Bytes{data.begin(), data.end()};
        }
        break;
        case STI_UINT256: {
            auto const& num(static_cast<STBitString<256> const*>(obj));
            auto const& data = num->value();
            return Bytes{data.begin(), data.end()};
        }
        break;
        case STI_UINT32: {
            auto const& num(static_cast<STInteger<std::uint32_t> const*>(obj));
            std::uint32_t const data = num->value();
            auto const* b = reinterpret_cast<uint8_t const*>(&data);
            auto const* e = reinterpret_cast<uint8_t const*>(&data + 1);
            return Bytes{b, e};
        }
        break;
        default:
            break;
    }

    Serializer msg;
    obj->add(msg);

    return msg.getData();
}

Expected<Bytes, HostFunctionError>
WasmHostFunctionsImpl::getTxField(SField const& fname)
{
    return getAnyFieldData(ctx.tx.peekAtPField(fname));
}

Expected<Bytes, HostFunctionError>
WasmHostFunctionsImpl::getCurrentLedgerObjField(SField const& fname)
{
    auto const sle = ctx.view().read(leKey);
    if (!sle)
        return Unexpected(HostFunctionError::LEDGER_OBJ_NOT_FOUND);
    return getAnyFieldData(sle->peekAtPField(fname));
}

Expected<Bytes, HostFunctionError>
WasmHostFunctionsImpl::getLedgerObjField(int32_t cacheIdx, SField const& fname)
{
    --cacheIdx;
    if (cacheIdx < 0 || cacheIdx >= MAX_CACHE)
        return Unexpected(HostFunctionError::SLOT_OUT_RANGE);
    if (!cache[cacheIdx])
        return Unexpected(HostFunctionError::EMPTY_SLOT);
    return getAnyFieldData(cache[cacheIdx]->peekAtPField(fname));
}

static inline bool
noField(STBase const* field)
{
    return !field || (STI_NOTPRESENT == field->getSType()) ||
        (STI_UNKNOWN == field->getSType());
}

static Expected<STBase const*, HostFunctionError>
locateField(STObject const& obj, Slice const& loc)
{
    if (loc.empty() || (loc.size() & 3))  // must be multiple of 4
        return Unexpected(HostFunctionError::LOCATOR_MALFORMED);

    int32_t const* l = reinterpret_cast<int32_t const*>(loc.data());
    int32_t const sz = loc.size() / 4;
    STBase const* field = nullptr;
    auto const& m = SField::getKnownCodeToField();

    {
        int32_t const c = l[0];
        auto const it = m.find(c);
        if (it == m.end())
            return Unexpected(HostFunctionError::INVALID_FIELD);

        auto const& fname(*it->second);
        field = obj.peekAtPField(fname);
        if (noField(field))
            return Unexpected(HostFunctionError::FIELD_NOT_FOUND);
    }

    for (int i = 1; i < sz; ++i)
    {
        int32_t const c = l[i];

        if (STI_ARRAY == field->getSType())
        {
            auto const* arr = static_cast<STArray const*>(field);
            if (c >= arr->size())
                return Unexpected(HostFunctionError::INDEX_OUT_OF_BOUNDS);
            field = &(arr->operator[](c));
        }
        else if (STI_OBJECT == field->getSType())
        {
            auto const* o = static_cast<STObject const*>(field);

            auto const it = m.find(c);
            if (it == m.end())
                return Unexpected(HostFunctionError::INVALID_FIELD);

            auto const& fname(*it->second);
            field = o->peekAtPField(fname);
        }
        else  // simple field must be the last one
        {
            return Unexpected(HostFunctionError::LOCATOR_MALFORMED);
        }

        if (noField(field))
            return Unexpected(HostFunctionError::FIELD_NOT_FOUND);
    }

    return field;
}

Expected<Bytes, HostFunctionError>
WasmHostFunctionsImpl::getTxNestedField(Slice const& locator)
{
    auto const r = locateField(ctx.tx, locator);
    if (!r)
        return Unexpected(r.error());

    return getAnyFieldData(r.value());
}

Expected<Bytes, HostFunctionError>
WasmHostFunctionsImpl::getCurrentLedgerObjNestedField(Slice const& locator)
{
    auto const sle = ctx.view().read(leKey);
    if (!sle)
        return Unexpected(HostFunctionError::LEDGER_OBJ_NOT_FOUND);

    auto const r = locateField(*sle, locator);
    if (!r)
        return Unexpected(r.error());

    return getAnyFieldData(r.value());
}

Expected<Bytes, HostFunctionError>
WasmHostFunctionsImpl::getLedgerObjNestedField(
    int32_t cacheIdx,
    Slice const& locator)
{
    --cacheIdx;
    if (cacheIdx < 0 || cacheIdx >= MAX_CACHE)
        return Unexpected(HostFunctionError::SLOT_OUT_RANGE);

    if (!cache[cacheIdx])
        return Unexpected(HostFunctionError::EMPTY_SLOT);

    auto const r = locateField(*cache[cacheIdx], locator);
    if (!r)
        return Unexpected(r.error());

    return getAnyFieldData(r.value());
}

Expected<int32_t, HostFunctionError>
WasmHostFunctionsImpl::getTxArrayLen(SField const& fname)
{
    if (fname.fieldType != STI_ARRAY)
        return Unexpected(HostFunctionError::NO_ARRAY);

    auto const* field = ctx.tx.peekAtPField(fname);
    if (noField(field))
        return Unexpected(HostFunctionError::FIELD_NOT_FOUND);

    if (field->getSType() != STI_ARRAY)
        return Unexpected(HostFunctionError::NO_ARRAY);
    int32_t const sz = static_cast<STArray const*>(field)->size();

    return sz;
}

Expected<int32_t, HostFunctionError>
WasmHostFunctionsImpl::getCurrentLedgerObjArrayLen(SField const& fname)
{
    if (fname.fieldType != STI_ARRAY)
        return Unexpected(HostFunctionError::NO_ARRAY);

    auto const sle = ctx.view().read(leKey);
    if (!sle)
        return Unexpected(HostFunctionError::LEDGER_OBJ_NOT_FOUND);

    auto const* field = sle->peekAtPField(fname);
    if (noField(field))
        return Unexpected(HostFunctionError::FIELD_NOT_FOUND);

    if (field->getSType() != STI_ARRAY)
        return Unexpected(HostFunctionError::NO_ARRAY);
    int32_t const sz = static_cast<STArray const*>(field)->size();

    return sz;
}

Expected<int32_t, HostFunctionError>
WasmHostFunctionsImpl::getLedgerObjArrayLen(
    int32_t cacheIdx,
    SField const& fname)
{
    if (fname.fieldType != STI_ARRAY)
        return Unexpected(HostFunctionError::NO_ARRAY);

    if (cacheIdx < 0 || cacheIdx >= MAX_CACHE)
        return Unexpected(HostFunctionError::SLOT_OUT_RANGE);

    if (!cache[cacheIdx])
        return Unexpected(HostFunctionError::EMPTY_SLOT);

    auto const* field = cache[cacheIdx]->peekAtPField(fname);
    if (noField(field))
        return Unexpected(HostFunctionError::FIELD_NOT_FOUND);

    if (field->getSType() != STI_ARRAY)
        return Unexpected(HostFunctionError::NO_ARRAY);
    int32_t const sz = static_cast<STArray const*>(field)->size();

    return sz;
}

Expected<int32_t, HostFunctionError>
WasmHostFunctionsImpl::getTxNestedArrayLen(Slice const& locator)
{
    auto const r = locateField(ctx.tx, locator);
    if (!r)
        return Unexpected(r.error());

    auto const* field = r.value();
    if (field->getSType() != STI_ARRAY)
        return Unexpected(HostFunctionError::NO_ARRAY);
    int32_t const sz = static_cast<STArray const*>(field)->size();

    return sz;
}

Expected<int32_t, HostFunctionError>
WasmHostFunctionsImpl::getCurrentLedgerObjNestedArrayLen(Slice const& locator)
{
    auto const sle = ctx.view().read(leKey);
    if (!sle)
        return Unexpected(HostFunctionError::LEDGER_OBJ_NOT_FOUND);
    auto const r = locateField(*sle, locator);
    if (!r)
        return Unexpected(r.error());

    auto const* field = r.value();
    if (field->getSType() != STI_ARRAY)
        return Unexpected(HostFunctionError::NO_ARRAY);
    int32_t const sz = static_cast<STArray const*>(field)->size();

    return sz;
}

Expected<int32_t, HostFunctionError>
WasmHostFunctionsImpl::getLedgerObjNestedArrayLen(
    int32_t cacheIdx,
    Slice const& locator)
{
    --cacheIdx;
    if (cacheIdx < 0 || cacheIdx >= MAX_CACHE)
        return Unexpected(HostFunctionError::SLOT_OUT_RANGE);

    if (!cache[cacheIdx])
        return Unexpected(HostFunctionError::EMPTY_SLOT);

    auto const r = locateField(*cache[cacheIdx], locator);
    if (!r)
        return Unexpected(r.error());

    auto const* field = r.value();
    if (field->getSType() != STI_ARRAY)
        return Unexpected(HostFunctionError::NO_ARRAY);
    int32_t const sz = static_cast<STArray const*>(field)->size();

    return sz;
}

Expected<int32_t, HostFunctionError>
WasmHostFunctionsImpl::updateData(Slice const& data)
{
    if (data.size() > maxWasmDataLength)
    {
        return Unexpected(HostFunctionError::DATA_FIELD_TOO_LARGE);
    }
    auto sle = ctx.view().peek(leKey);
    if (!sle)
        return Unexpected(HostFunctionError::LEDGER_OBJ_NOT_FOUND);
    sle->setFieldVL(sfData, data);
    ctx.view().update(sle);
    return 0;
}

Expected<Hash, HostFunctionError>
WasmHostFunctionsImpl::computeSha512HalfHash(Slice const& data)
{
    auto const hash = sha512Half(data);
    return hash;
}

Expected<Bytes, HostFunctionError>
WasmHostFunctionsImpl::accountKeylet(AccountID const& account)
{
    if (!account)
        return Unexpected(HostFunctionError::INVALID_ACCOUNT);
    auto const keylet = keylet::account(account);
    return Bytes{keylet.key.begin(), keylet.key.end()};
}

<<<<<<< HEAD
Expected<Bytes, int32_t>
WasmHostFunctionsImpl::checkKeylet(AccountID const& account, std::uint32_t seq)
{
    if (!account)
        return Unexpected(HF_ERR_INVALID_ACCOUNT);
    auto const keylet = keylet::check(account, seq);
    return Bytes{keylet.key.begin(), keylet.key.end()};
}

Expected<Bytes, int32_t>
=======
Expected<Bytes, HostFunctionError>
>>>>>>> 9007097d
WasmHostFunctionsImpl::credentialKeylet(
    AccountID const& subject,
    AccountID const& issuer,
    Slice const& credentialType)
{
    if (!subject || !issuer)
        return Unexpected(HostFunctionError::INVALID_ACCOUNT);

    if (credentialType.empty() ||
        credentialType.size() > maxCredentialTypeLength)
        return Unexpected(HostFunctionError::INVALID_PARAMS);

    auto const keylet = keylet::credential(subject, issuer, credentialType);

    return Bytes{keylet.key.begin(), keylet.key.end()};
}

<<<<<<< HEAD
Expected<Bytes, int32_t>
WasmHostFunctionsImpl::didKeylet(AccountID const& account)
{
    if (!account)
        return Unexpected(HF_ERR_INVALID_ACCOUNT);
    auto const keylet = keylet::did(account);
    return Bytes{keylet.key.begin(), keylet.key.end()};
}

Expected<Bytes, int32_t>
WasmHostFunctionsImpl::delegateKeylet(
    AccountID const& account,
    AccountID const& authorize)
{
    if (!account || !authorize)
        return Unexpected(HF_ERR_INVALID_ACCOUNT);
    if (account == authorize)
        return Unexpected(HF_ERR_INVALID_PARAMS);
    auto const keylet = keylet::delegate(account, authorize);
    return Bytes{keylet.key.begin(), keylet.key.end()};
}

Expected<Bytes, int32_t>
WasmHostFunctionsImpl::depositPreauthKeylet(
    AccountID const& account,
    AccountID const& authorize)
{
    if (!account || !authorize)
        return Unexpected(HF_ERR_INVALID_ACCOUNT);
    if (account == authorize)
        return Unexpected(HF_ERR_INVALID_PARAMS);
    auto const keylet = keylet::depositPreauth(account, authorize);
    return Bytes{keylet.key.begin(), keylet.key.end()};
}

Expected<Bytes, int32_t>
=======
Expected<Bytes, HostFunctionError>
>>>>>>> 9007097d
WasmHostFunctionsImpl::escrowKeylet(AccountID const& account, std::uint32_t seq)
{
    if (!account)
        return Unexpected(HostFunctionError::INVALID_ACCOUNT);
    auto const keylet = keylet::escrow(account, seq);
    return Bytes{keylet.key.begin(), keylet.key.end()};
}

<<<<<<< HEAD
Expected<Bytes, int32_t>
WasmHostFunctionsImpl::lineKeylet(
    AccountID const& account1,
    AccountID const& account2,
    Currency const& currency)
{
    if (!account1 || !account2)
        return Unexpected(HF_ERR_INVALID_ACCOUNT);
    if (account1 == account2)
        return Unexpected(HF_ERR_INVALID_PARAMS);
    if (currency.isZero())
        return Unexpected(HF_ERR_INVALID_PARAMS);

    auto const keylet = keylet::line(account1, account2, currency);
    return Bytes{keylet.key.begin(), keylet.key.end()};
}

Expected<Bytes, int32_t>
WasmHostFunctionsImpl::nftOfferKeylet(
    AccountID const& account,
    std::uint32_t seq)
{
    if (!account)
        return Unexpected(HF_ERR_INVALID_ACCOUNT);
    auto const keylet = keylet::nftoffer(account, seq);
    return Bytes{keylet.key.begin(), keylet.key.end()};
}

Expected<Bytes, int32_t>
WasmHostFunctionsImpl::offerKeylet(AccountID const& account, std::uint32_t seq)
{
    if (!account)
        return Unexpected(HF_ERR_INVALID_ACCOUNT);
    auto const keylet = keylet::offer(account, seq);
    return Bytes{keylet.key.begin(), keylet.key.end()};
}

Expected<Bytes, int32_t>
=======
Expected<Bytes, HostFunctionError>
>>>>>>> 9007097d
WasmHostFunctionsImpl::oracleKeylet(
    AccountID const& account,
    std::uint32_t documentId)
{
    if (!account)
        return Unexpected(HostFunctionError::INVALID_ACCOUNT);
    auto const keylet = keylet::oracle(account, documentId);
    return Bytes{keylet.key.begin(), keylet.key.end()};
}

<<<<<<< HEAD
Expected<Bytes, int32_t>
WasmHostFunctionsImpl::paychanKeylet(
    AccountID const& account,
    AccountID const& destination,
    std::uint32_t seq)
{
    if (!account || !destination)
        return Unexpected(HF_ERR_INVALID_ACCOUNT);
    if (account == destination)
        return Unexpected(HF_ERR_INVALID_PARAMS);
    if (seq == 0)
        return Unexpected(HF_ERR_INVALID_PARAMS);
    auto const keylet = keylet::payChan(account, destination, seq);
    return Bytes{keylet.key.begin(), keylet.key.end()};
}

Expected<Bytes, int32_t>
WasmHostFunctionsImpl::signersKeylet(AccountID const& account)
{
    if (!account)
        return Unexpected(HF_ERR_INVALID_ACCOUNT);
    auto const keylet = keylet::signers(account);
    return Bytes{keylet.key.begin(), keylet.key.end()};
}

Expected<Bytes, int32_t>
WasmHostFunctionsImpl::ticketKeylet(AccountID const& account, std::uint32_t seq)
{
    if (!account)
        return Unexpected(HF_ERR_INVALID_ACCOUNT);
    auto const keylet = keylet::ticket(account, seq);
    return Bytes{keylet.key.begin(), keylet.key.end()};
}

Expected<Bytes, int32_t>
=======
Expected<Bytes, HostFunctionError>
>>>>>>> 9007097d
WasmHostFunctionsImpl::getNFT(AccountID const& account, uint256 const& nftId)
{
    if (!account)
        return Unexpected(HostFunctionError::INVALID_ACCOUNT);

    if (!nftId)
        return Unexpected(HostFunctionError::INVALID_PARAMS);

    auto obj = nft::findToken(ctx.view(), account, nftId);
    if (!obj)
        return Unexpected(HostFunctionError::LEDGER_OBJ_NOT_FOUND);

    auto ouri = obj->at(~sfURI);
    if (!ouri)
        return Unexpected(HostFunctionError::FIELD_NOT_FOUND);

    Slice const s = ouri->value();
    return Bytes(s.begin(), s.end());
}

Expected<int32_t, HostFunctionError>
WasmHostFunctionsImpl::trace(
    std::string_view const& msg,
    Slice const& data,
    bool asHex)
{
#ifdef DEBUG_OUTPUT
    auto j = ctx.journal.error();
#else
    auto j = ctx.journal.trace();
#endif
    if (!asHex)
    {
        j << "WAMR TRACE (" << leKey.key << "): " << msg << " - "
          << std::string_view(
                 reinterpret_cast<char const*>(data.data()), data.size());
    }
    else
    {
        std::string hex;
        hex.reserve(data.size() * 2);
        boost::algorithm::hex(data.begin(), data.end(), hex.begin());
        j << "WAMR DEV TRACE (" << leKey.key << "): " << msg << " - " << hex;
    }

    return msg.size() + data.size() * (asHex ? 2 : 1);
}

Expected<int32_t, HostFunctionError>
WasmHostFunctionsImpl::traceNum(std::string_view const& msg, int64_t data)
{
#ifdef DEBUG_OUTPUT
    auto j = ctx.journal.error();
#else
    auto j = ctx.journal.trace();
#endif

    j << "WAMR DEV TRACE (" << leKey.key << "): " << msg << " - " << data;

    return msg.size() + sizeof(data);
}

}  // namespace ripple<|MERGE_RESOLUTION|>--- conflicted
+++ resolved
@@ -419,20 +419,16 @@
     return Bytes{keylet.key.begin(), keylet.key.end()};
 }
 
-<<<<<<< HEAD
-Expected<Bytes, int32_t>
+Expected<Bytes, HostFunctionError>
 WasmHostFunctionsImpl::checkKeylet(AccountID const& account, std::uint32_t seq)
 {
     if (!account)
-        return Unexpected(HF_ERR_INVALID_ACCOUNT);
+        return Unexpected(HostFunctionError::INVALID_ACCOUNT);
     auto const keylet = keylet::check(account, seq);
     return Bytes{keylet.key.begin(), keylet.key.end()};
 }
 
-Expected<Bytes, int32_t>
-=======
-Expected<Bytes, HostFunctionError>
->>>>>>> 9007097d
+Expected<Bytes, HostFunctionError>
 WasmHostFunctionsImpl::credentialKeylet(
     AccountID const& subject,
     AccountID const& issuer,
@@ -450,46 +446,42 @@
     return Bytes{keylet.key.begin(), keylet.key.end()};
 }
 
-<<<<<<< HEAD
-Expected<Bytes, int32_t>
+Expected<Bytes, HostFunctionError>
 WasmHostFunctionsImpl::didKeylet(AccountID const& account)
 {
     if (!account)
-        return Unexpected(HF_ERR_INVALID_ACCOUNT);
+        return Unexpected(HostFunctionError::INVALID_ACCOUNT);
     auto const keylet = keylet::did(account);
     return Bytes{keylet.key.begin(), keylet.key.end()};
 }
 
-Expected<Bytes, int32_t>
+Expected<Bytes, HostFunctionError>
 WasmHostFunctionsImpl::delegateKeylet(
     AccountID const& account,
     AccountID const& authorize)
 {
     if (!account || !authorize)
-        return Unexpected(HF_ERR_INVALID_ACCOUNT);
+        return Unexpected(HostFunctionError::INVALID_ACCOUNT);
     if (account == authorize)
-        return Unexpected(HF_ERR_INVALID_PARAMS);
+        return Unexpected(HostFunctionError::INVALID_PARAMS);
     auto const keylet = keylet::delegate(account, authorize);
     return Bytes{keylet.key.begin(), keylet.key.end()};
 }
 
-Expected<Bytes, int32_t>
+Expected<Bytes, HostFunctionError>
 WasmHostFunctionsImpl::depositPreauthKeylet(
     AccountID const& account,
     AccountID const& authorize)
 {
     if (!account || !authorize)
-        return Unexpected(HF_ERR_INVALID_ACCOUNT);
+        return Unexpected(HostFunctionError::INVALID_ACCOUNT);
     if (account == authorize)
-        return Unexpected(HF_ERR_INVALID_PARAMS);
+        return Unexpected(HostFunctionError::INVALID_PARAMS);
     auto const keylet = keylet::depositPreauth(account, authorize);
     return Bytes{keylet.key.begin(), keylet.key.end()};
 }
 
-Expected<Bytes, int32_t>
-=======
-Expected<Bytes, HostFunctionError>
->>>>>>> 9007097d
+Expected<Bytes, HostFunctionError>
 WasmHostFunctionsImpl::escrowKeylet(AccountID const& account, std::uint32_t seq)
 {
     if (!account)
@@ -498,48 +490,44 @@
     return Bytes{keylet.key.begin(), keylet.key.end()};
 }
 
-<<<<<<< HEAD
-Expected<Bytes, int32_t>
+Expected<Bytes, HostFunctionError>
 WasmHostFunctionsImpl::lineKeylet(
     AccountID const& account1,
     AccountID const& account2,
     Currency const& currency)
 {
     if (!account1 || !account2)
-        return Unexpected(HF_ERR_INVALID_ACCOUNT);
+        return Unexpected(HostFunctionError::INVALID_ACCOUNT);
     if (account1 == account2)
-        return Unexpected(HF_ERR_INVALID_PARAMS);
+        return Unexpected(HostFunctionError::INVALID_PARAMS);
     if (currency.isZero())
-        return Unexpected(HF_ERR_INVALID_PARAMS);
+        return Unexpected(HostFunctionError::INVALID_PARAMS);
 
     auto const keylet = keylet::line(account1, account2, currency);
     return Bytes{keylet.key.begin(), keylet.key.end()};
 }
 
-Expected<Bytes, int32_t>
+Expected<Bytes, HostFunctionError>
 WasmHostFunctionsImpl::nftOfferKeylet(
     AccountID const& account,
     std::uint32_t seq)
 {
     if (!account)
-        return Unexpected(HF_ERR_INVALID_ACCOUNT);
+        return Unexpected(HostFunctionError::INVALID_ACCOUNT);
     auto const keylet = keylet::nftoffer(account, seq);
     return Bytes{keylet.key.begin(), keylet.key.end()};
 }
 
-Expected<Bytes, int32_t>
+Expected<Bytes, HostFunctionError>
 WasmHostFunctionsImpl::offerKeylet(AccountID const& account, std::uint32_t seq)
 {
     if (!account)
-        return Unexpected(HF_ERR_INVALID_ACCOUNT);
+        return Unexpected(HostFunctionError::INVALID_ACCOUNT);
     auto const keylet = keylet::offer(account, seq);
     return Bytes{keylet.key.begin(), keylet.key.end()};
 }
 
-Expected<Bytes, int32_t>
-=======
-Expected<Bytes, HostFunctionError>
->>>>>>> 9007097d
+Expected<Bytes, HostFunctionError>
 WasmHostFunctionsImpl::oracleKeylet(
     AccountID const& account,
     std::uint32_t documentId)
@@ -550,45 +538,41 @@
     return Bytes{keylet.key.begin(), keylet.key.end()};
 }
 
-<<<<<<< HEAD
-Expected<Bytes, int32_t>
+Expected<Bytes, HostFunctionError>
 WasmHostFunctionsImpl::paychanKeylet(
     AccountID const& account,
     AccountID const& destination,
     std::uint32_t seq)
 {
     if (!account || !destination)
-        return Unexpected(HF_ERR_INVALID_ACCOUNT);
+        return Unexpected(HostFunctionError::INVALID_ACCOUNT);
     if (account == destination)
-        return Unexpected(HF_ERR_INVALID_PARAMS);
+        return Unexpected(HostFunctionError::INVALID_PARAMS);
     if (seq == 0)
-        return Unexpected(HF_ERR_INVALID_PARAMS);
+        return Unexpected(HostFunctionError::INVALID_PARAMS);
     auto const keylet = keylet::payChan(account, destination, seq);
     return Bytes{keylet.key.begin(), keylet.key.end()};
 }
 
-Expected<Bytes, int32_t>
+Expected<Bytes, HostFunctionError>
 WasmHostFunctionsImpl::signersKeylet(AccountID const& account)
 {
     if (!account)
-        return Unexpected(HF_ERR_INVALID_ACCOUNT);
+        return Unexpected(HostFunctionError::INVALID_ACCOUNT);
     auto const keylet = keylet::signers(account);
     return Bytes{keylet.key.begin(), keylet.key.end()};
 }
 
-Expected<Bytes, int32_t>
+Expected<Bytes, HostFunctionError>
 WasmHostFunctionsImpl::ticketKeylet(AccountID const& account, std::uint32_t seq)
 {
     if (!account)
-        return Unexpected(HF_ERR_INVALID_ACCOUNT);
+        return Unexpected(HostFunctionError::INVALID_ACCOUNT);
     auto const keylet = keylet::ticket(account, seq);
     return Bytes{keylet.key.begin(), keylet.key.end()};
 }
 
-Expected<Bytes, int32_t>
-=======
-Expected<Bytes, HostFunctionError>
->>>>>>> 9007097d
+Expected<Bytes, HostFunctionError>
 WasmHostFunctionsImpl::getNFT(AccountID const& account, uint256 const& nftId)
 {
     if (!account)
