//------------------------------------------------------------------------------
/*
    This file is part of rippled: https://github.com/ripple/rippled
    Copyright (c) 2012, 2013 Ripple Labs Inc.

    Permission to use, copy, modify, and/or distribute this software for any
    purpose  with  or without fee is hereby granted, provided that the above
    copyright notice and this permission notice appear in all copies.

    THE  SOFTWARE IS PROVIDED "AS IS" AND THE AUTHOR DISCLAIMS ALL WARRANTIES
    WITH  REGARD  TO  THIS  SOFTWARE  INCLUDING  ALL  IMPLIED  WARRANTIES  OF
    MERCHANTABILITY  AND  FITNESS. IN NO EVENT SHALL THE AUTHOR BE LIABLE FOR
    ANY  SPECIAL ,  DIRECT, INDIRECT, OR CONSEQUENTIAL DAMAGES OR ANY DAMAGES
    WHATSOEVER  RESULTING  FROM  LOSS  OF USE, DATA OR PROFITS, WHETHER IN AN
    ACTION  OF  CONTRACT, NEGLIGENCE OR OTHER TORTIOUS ACTION, ARISING OUT OF
    OR IN CONNECTION WITH THE USE OR PERFORMANCE OF THIS SOFTWARE.
*/
//==============================================================================

#include <xrpld/app/misc/WasmHostFuncImpl.h>
#include <xrpld/app/tx/detail/NFTokenUtils.h>

#include <xrpl/protocol/STBitString.h>
#include <xrpl/protocol/digest.h>

#ifdef _DEBUG
// #define DEBUG_OUTPUT 1
// #define DEBUG_OUTPUT_WAMR 1
#endif

namespace ripple {

Expected<int32_t, HostFuncError>
WasmHostFunctionsImpl::getLedgerSqn()
{
    return ctx.view().seq();
}

Expected<int32_t, HostFuncError>
WasmHostFunctionsImpl::getParentLedgerTime()
{
    return ctx.view().parentCloseTime().time_since_epoch().count();
}

Expected<Hash, HostFuncError>
WasmHostFunctionsImpl::getParentLedgerHash()
{
    return ctx.view().info().parentHash;
}

Expected<int32_t, HostFuncError>
WasmHostFunctionsImpl::cacheLedgerObj(uint256 const& objId, int32_t cacheIdx)
{
    auto const& keylet = keylet::unchecked(objId);
    if (cacheIdx < 0 || cacheIdx > MAX_CACHE)
        return Unexpected(HF_ERR_SLOT_OUT_RANGE);

    if (!cacheIdx)
    {
        for (cacheIdx = 0; cacheIdx < MAX_CACHE; ++cacheIdx)
            if (!cache[cacheIdx])
                break;
    }
    else
        --cacheIdx;

    if (cacheIdx >= MAX_CACHE)
        return Unexpected(HF_ERR_SLOTS_FULL);

    cache[cacheIdx] = ctx.view().read(keylet);
    if (!cache[cacheIdx])
        return Unexpected(HF_ERR_LEDGER_OBJ_NOT_FOUND);
    return cacheIdx + 1;
}

static Expected<Bytes, int32_t>
getAnyFieldData(STBase const* obj)
{
    // auto const& fname = obj.getFName();
    if (!obj)
        return Unexpected(HF_ERR_FIELD_NOT_FOUND);

    auto const stype = obj->getSType();
    switch (stype)
    {
        case STI_UNKNOWN:
        case STI_NOTPRESENT:
            return Unexpected(HF_ERR_FIELD_NOT_FOUND);
            break;
        case STI_OBJECT:
        case STI_ARRAY:
            return Unexpected(HF_ERR_NOT_LEAF_FIELD);
            break;
        case STI_ACCOUNT: {
            auto const& super(static_cast<STAccount const*>(obj));
            auto const& data = super->value();
            return Bytes{data.begin(), data.end()};
        }
        break;
        case STI_AMOUNT: {
            auto const& super(static_cast<STAmount const*>(obj));
            int64_t const data = super->xrp().drops();
            auto const* b = reinterpret_cast<uint8_t const*>(&data);
            auto const* e = reinterpret_cast<uint8_t const*>(&data + 1);
            return Bytes{b, e};
        }
        break;
        case STI_VL: {
            auto const& super(static_cast<STBlob const*>(obj));
            auto const& data = super->value();
            return Bytes{data.begin(), data.end()};
        }
        break;
        case STI_UINT256: {
            auto const& super(static_cast<STBitString<256> const*>(obj));
            auto const& data = super->value();
            return Bytes{data.begin(), data.end()};
        }
        break;
        case STI_UINT32: {
            auto const& super(
                static_cast<STInteger<std::uint32_t> const*>(obj));
            std::uint32_t const data = super->value();
            auto const* b = reinterpret_cast<uint8_t const*>(&data);
            auto const* e = reinterpret_cast<uint8_t const*>(&data + 1);
            return Bytes{b, e};
        }
        break;
        default:
            break;
    }

    Serializer msg;
    obj->add(msg);

    return msg.getData();
}

Expected<Bytes, HostFuncError>
WasmHostFunctionsImpl::getTxField(SField const& fname)
{
    return getAnyFieldData(ctx.tx.peekAtPField(fname));
}

Expected<Bytes, HostFuncError>
WasmHostFunctionsImpl::getCurrentLedgerObjField(SField const& fname)
{
    auto const sle = ctx.view().read(leKey);
    if (!sle)
        return Unexpected(HF_ERR_LEDGER_OBJ_NOT_FOUND);
    return getAnyFieldData(sle->peekAtPField(fname));
}

Expected<Bytes, HostFuncError>
WasmHostFunctionsImpl::getLedgerObjField(int32_t cacheIdx, SField const& fname)
{
    --cacheIdx;
    if (cacheIdx < 0 || cacheIdx >= MAX_CACHE)
        return Unexpected(HF_ERR_SLOT_OUT_RANGE);
    if (!cache[cacheIdx])
        return Unexpected(HF_ERR_EMPTY_SLOT);
    return getAnyFieldData(cache[cacheIdx]->peekAtPField(fname));
}

static inline bool
noField(STBase const* field)
{
    return !field || (STI_NOTPRESENT == field->getSType()) ||
        (STI_UNKNOWN == field->getSType());
}

static Expected<STBase const*, HostFuncError>
locateField(STObject const& obj, Bytes const& bytesLoc)
{
    Slice const& loc = makeSlice(bytesLoc);
    if (loc.empty() || (loc.size() & 3))  // must be multiple of 4
        return Unexpected(HF_ERR_LOCATOR_MALFORMED);

    int32_t const* l = reinterpret_cast<int32_t const*>(loc.data());
    int32_t const sz = loc.size() / 4;
    STBase const* field = nullptr;
    auto const& m = SField::getKnownCodeToField();

    {
        int32_t const c = l[0];
        auto const it = m.find(c);
        if (it == m.end())
            return Unexpected(HF_ERR_INVALID_FIELD);

        auto const& fname(*it->second);
        field = obj.peekAtPField(fname);
        if (noField(field))
            return Unexpected(HF_ERR_FIELD_NOT_FOUND);
    }

    for (int i = 1; i < sz; ++i)
    {
        int32_t const c = l[i];

        if (STI_ARRAY == field->getSType())
        {
            auto const* arr = static_cast<STArray const*>(field);
            if (c >= arr->size())
                return Unexpected(HF_ERR_INDEX_OUT_OF_BOUNDS);
            field = &(arr->operator[](c));
        }
        else if (STI_OBJECT == field->getSType())
        {
            auto const* o = static_cast<STObject const*>(field);

            auto const it = m.find(c);
            if (it == m.end())
                return Unexpected(HF_ERR_INVALID_FIELD);

            auto const& fname(*it->second);
            field = o->peekAtPField(fname);
        }
        else  // simple field must be the last one
        {
            return Unexpected(HF_ERR_LOCATOR_MALFORMED);
        }

        if (noField(field))
            return Unexpected(HF_ERR_FIELD_NOT_FOUND);
    }

    return field;
}

Expected<Bytes, HostFuncError>
WasmHostFunctionsImpl::getTxNestedField(Bytes const& locator)
{
    auto const r = locateField(ctx.tx, locator);
    if (!r)
        return Unexpected(r.error());

    return getAnyFieldData(r.value());
}

Expected<Bytes, HostFuncError>
WasmHostFunctionsImpl::getCurrentLedgerObjNestedField(Bytes const& locator)
{
    auto const sle = ctx.view().read(leKey);
    if (!sle)
        return Unexpected(HF_ERR_LEDGER_OBJ_NOT_FOUND);

    auto const r = locateField(*sle, locator);
    if (!r)
        return Unexpected(r.error());

    return getAnyFieldData(r.value());
}

Expected<Bytes, HostFuncError>
WasmHostFunctionsImpl::getLedgerObjNestedField(
    int32_t cacheIdx,
    Bytes const& locator)
{
    --cacheIdx;
    if (cacheIdx < 0 || cacheIdx >= MAX_CACHE)
        return Unexpected(HF_ERR_SLOT_OUT_RANGE);

    if (!cache[cacheIdx])
        return Unexpected(HF_ERR_EMPTY_SLOT);

    auto const r = locateField(*cache[cacheIdx], locator);
    if (!r)
        return Unexpected(r.error());

    return getAnyFieldData(r.value());
}

Expected<int32_t, HostFuncError>
WasmHostFunctionsImpl::getTxArrayLen(SField const& fname)
{
    if (fname.fieldType != STI_ARRAY)
        return Unexpected(HF_ERR_NO_ARRAY);

    auto const* field = ctx.tx.peekAtPField(fname);
<<<<<<< HEAD
    if (!field)
        return Unexpected(HF_ERR_FIELD_NOT_FOUND);
=======
    if (noField(field))
        return HF_ERR_FIELD_NOT_FOUND;
>>>>>>> 7bdf5fa8

    if (field->getSType() != STI_ARRAY)
        return Unexpected(HF_ERR_NO_ARRAY);
    int32_t const sz = static_cast<STArray const*>(field)->size();

    return sz;
}

Expected<int32_t, HostFuncError>
WasmHostFunctionsImpl::getCurrentLedgerObjArrayLen(SField const& fname)
{
    if (fname.fieldType != STI_ARRAY)
        return Unexpected(HF_ERR_NO_ARRAY);

    auto const sle = ctx.view().read(leKey);
    if (!sle)
        return Unexpected(HF_ERR_LEDGER_OBJ_NOT_FOUND);

    auto const* field = sle->peekAtPField(fname);
<<<<<<< HEAD
    if (!field)
        return Unexpected(HF_ERR_FIELD_NOT_FOUND);
=======
    if (noField(field))
        return HF_ERR_FIELD_NOT_FOUND;
>>>>>>> 7bdf5fa8

    if (field->getSType() != STI_ARRAY)
        return Unexpected(HF_ERR_NO_ARRAY);
    int32_t const sz = static_cast<STArray const*>(field)->size();

    return sz;
}

Expected<int32_t, HostFuncError>
WasmHostFunctionsImpl::getLedgerObjArrayLen(
    int32_t cacheIdx,
    SField const& fname)
{
    if (fname.fieldType != STI_ARRAY)
        return Unexpected(HF_ERR_NO_ARRAY);

    if (cacheIdx < 0 || cacheIdx >= MAX_CACHE)
        return Unexpected(HF_ERR_SLOT_OUT_RANGE);

    if (!cache[cacheIdx])
<<<<<<< HEAD
        return Unexpected(HF_ERR_INVALID_SLOT);

    auto const* field = cache[cacheIdx]->peekAtPField(fname);
    if (!field)
        return Unexpected(HF_ERR_FIELD_NOT_FOUND);
=======
        return HF_ERR_EMPTY_SLOT;

    auto const* field = cache[cacheIdx]->peekAtPField(fname);
    if (noField(field))
        return HF_ERR_FIELD_NOT_FOUND;
>>>>>>> 7bdf5fa8

    if (field->getSType() != STI_ARRAY)
        return Unexpected(HF_ERR_NO_ARRAY);
    int32_t const sz = static_cast<STArray const*>(field)->size();

    return sz;
}

Expected<int32_t, HostFuncError>
WasmHostFunctionsImpl::getTxNestedArrayLen(Bytes const& locator)
{
    auto const r = locateField(ctx.tx, locator);
    if (!r)
        return r.error();

    auto const* field = r.value();
    if (field->getSType() != STI_ARRAY)
        return Unexpected(HF_ERR_NO_ARRAY);
    int32_t const sz = static_cast<STArray const*>(field)->size();

    return sz;
}

Expected<int32_t, HostFuncError>
WasmHostFunctionsImpl::getCurrentLedgerObjNestedArrayLen(Bytes const& locator)
{
    auto const sle = ctx.view().read(leKey);
    if (!sle)
        return Unexpected(HF_ERR_LEDGER_OBJ_NOT_FOUND);
    auto const r = locateField(*sle, locator);
    if (!r)
        return r.error();

    auto const* field = r.value();
    if (field->getSType() != STI_ARRAY)
        return Unexpected(HF_ERR_NO_ARRAY);
    int32_t const sz = static_cast<STArray const*>(field)->size();

    return sz;
}

Expected<int32_t, HostFuncError>
WasmHostFunctionsImpl::getLedgerObjNestedArrayLen(
    int32_t cacheIdx,
    Bytes const& locator)
{
    --cacheIdx;
    if (cacheIdx < 0 || cacheIdx >= MAX_CACHE)
        return Unexpected(HF_ERR_SLOT_OUT_RANGE);

    if (!cache[cacheIdx])
<<<<<<< HEAD
        return Unexpected(HF_ERR_INVALID_SLOT);
=======
        return HF_ERR_EMPTY_SLOT;
>>>>>>> 7bdf5fa8

    auto const r = locateField(*cache[cacheIdx], locator);
    if (!r)
        return r.error();

    auto const* field = r.value();
    if (field->getSType() != STI_ARRAY)
        return Unexpected(HF_ERR_NO_ARRAY);
    int32_t const sz = static_cast<STArray const*>(field)->size();

    return sz;
}

Expected<int32_t, HostFuncError>
WasmHostFunctionsImpl::updateData(Bytes const& data)
{
    if (data.size() > maxWasmDataLength)
    {
        return Unexpected(HF_ERR_DATA_FIELD_TOO_LARGE);
    }
    auto sle = ctx.view().peek(leKey);
    if (!sle)
        return Unexpected(HF_ERR_LEDGER_OBJ_NOT_FOUND);
    sle->setFieldVL(sfData, data);
    ctx.view().update(sle);
    return 0;
}

Expected<Hash, HostFuncError>
WasmHostFunctionsImpl::computeSha512HalfHash(Bytes const& data)
{
    auto const hash = sha512Half(data);
    return hash;
}

Expected<Bytes, HostFuncError>
WasmHostFunctionsImpl::accountKeylet(AccountID const& account)
{
    if (!account)
        return Unexpected(HF_ERR_INVALID_ACCOUNT);
    auto const keylet = keylet::account(account);
    return Bytes{keylet.key.begin(), keylet.key.end()};
}

Expected<Bytes, HostFuncError>
WasmHostFunctionsImpl::credentialKeylet(
    AccountID const& subject,
    AccountID const& issuer,
    Bytes const& credentialType)
{
    if (!subject || !issuer)
        return Unexpected(HF_ERR_INVALID_ACCOUNT);

    if (credentialType.empty() ||
        credentialType.size() > maxCredentialTypeLength)
        return Unexpected(HF_ERR_INVALID_PARAMS);

    auto const keylet =
        keylet::credential(subject, issuer, makeSlice(credentialType));

    return Bytes{keylet.key.begin(), keylet.key.end()};
}

Expected<Bytes, HostFuncError>
WasmHostFunctionsImpl::escrowKeylet(AccountID const& account, std::uint32_t seq)
{
    if (!account)
        return Unexpected(HF_ERR_INVALID_ACCOUNT);
    auto const keylet = keylet::escrow(account, seq);
    return Bytes{keylet.key.begin(), keylet.key.end()};
}

Expected<Bytes, HostFuncError>
WasmHostFunctionsImpl::oracleKeylet(
    AccountID const& account,
    std::uint32_t documentId)
{
    if (!account)
        return Unexpected(HF_ERR_INVALID_ACCOUNT);
    auto const keylet = keylet::oracle(account, documentId);
    return Bytes{keylet.key.begin(), keylet.key.end()};
}

Expected<Bytes, HostFuncError>
WasmHostFunctionsImpl::getNFT(AccountID const& account, uint256 const& nftId)
{
    if (!account)
        return Unexpected(HF_ERR_INVALID_ACCOUNT);

    if (!nftId)
        return Unexpected(HF_ERR_INVALID_PARAMS);

    auto obj = nft::findToken(ctx.view(), account, nftId);
    if (!obj)
        return Unexpected(HF_ERR_LEDGER_OBJ_NOT_FOUND);

    auto ouri = obj->at(~sfURI);
    if (!ouri)
        return Unexpected(HF_ERR_FIELD_NOT_FOUND);

    Slice const s = ouri->value();
    return Bytes(s.begin(), s.end());
}

Expected<int32_t, HostFuncError>
WasmHostFunctionsImpl::trace(
    std::string const& msg,
    Bytes const& data,
    bool asHex)
{
#ifdef DEBUG_OUTPUT
    auto j = ctx.journal.error();
#else
    auto j = ctx.journal.trace();
#endif
    if (!asHex)
        j << "WAMR TRACE (" << leKey.key << "): " << msg << " - "
          << std::string_view(
                 reinterpret_cast<char const*>(data.data()), data.size());
    else
    {
        auto const hex =
            boost::algorithm::hex(std::string(data.begin(), data.end()));
        j << "WAMR DEV TRACE (" << leKey.key << "): " << msg << " - " << hex;
    }

    return msg.size() + data.size() * (asHex ? 2 : 1);
}

Expected<int32_t, HostFuncError>
WasmHostFunctionsImpl::traceNum(std::string const& msg, int64_t data)
{
#ifdef DEBUG_OUTPUT
    auto j = ctx.journal.error();
#else
    auto j = ctx.journal.trace();
#endif

    j << "WAMR DEV TRACE (" << leKey.key << "): " << msg << " - " << data;

    return msg.size() + sizeof(data);
}

}  // namespace ripple<|MERGE_RESOLUTION|>--- conflicted
+++ resolved
@@ -30,25 +30,25 @@
 
 namespace ripple {
 
-Expected<int32_t, HostFuncError>
+Expected<int32_t, HostFunctionError>
 WasmHostFunctionsImpl::getLedgerSqn()
 {
     return ctx.view().seq();
 }
 
-Expected<int32_t, HostFuncError>
+Expected<int32_t, HostFunctionError>
 WasmHostFunctionsImpl::getParentLedgerTime()
 {
     return ctx.view().parentCloseTime().time_since_epoch().count();
 }
 
-Expected<Hash, HostFuncError>
+Expected<Hash, HostFunctionError>
 WasmHostFunctionsImpl::getParentLedgerHash()
 {
     return ctx.view().info().parentHash;
 }
 
-Expected<int32_t, HostFuncError>
+Expected<int32_t, HostFunctionError>
 WasmHostFunctionsImpl::cacheLedgerObj(uint256 const& objId, int32_t cacheIdx)
 {
     auto const& keylet = keylet::unchecked(objId);
@@ -73,7 +73,7 @@
     return cacheIdx + 1;
 }
 
-static Expected<Bytes, int32_t>
+static Expected<Bytes, HostFunctionError>
 getAnyFieldData(STBase const* obj)
 {
     // auto const& fname = obj.getFName();
@@ -136,13 +136,13 @@
     return msg.getData();
 }
 
-Expected<Bytes, HostFuncError>
+Expected<Bytes, HostFunctionError>
 WasmHostFunctionsImpl::getTxField(SField const& fname)
 {
     return getAnyFieldData(ctx.tx.peekAtPField(fname));
 }
 
-Expected<Bytes, HostFuncError>
+Expected<Bytes, HostFunctionError>
 WasmHostFunctionsImpl::getCurrentLedgerObjField(SField const& fname)
 {
     auto const sle = ctx.view().read(leKey);
@@ -151,7 +151,7 @@
     return getAnyFieldData(sle->peekAtPField(fname));
 }
 
-Expected<Bytes, HostFuncError>
+Expected<Bytes, HostFunctionError>
 WasmHostFunctionsImpl::getLedgerObjField(int32_t cacheIdx, SField const& fname)
 {
     --cacheIdx;
@@ -169,7 +169,7 @@
         (STI_UNKNOWN == field->getSType());
 }
 
-static Expected<STBase const*, HostFuncError>
+static Expected<STBase const*, HostFunctionError>
 locateField(STObject const& obj, Bytes const& bytesLoc)
 {
     Slice const& loc = makeSlice(bytesLoc);
@@ -227,7 +227,7 @@
     return field;
 }
 
-Expected<Bytes, HostFuncError>
+Expected<Bytes, HostFunctionError>
 WasmHostFunctionsImpl::getTxNestedField(Bytes const& locator)
 {
     auto const r = locateField(ctx.tx, locator);
@@ -237,7 +237,7 @@
     return getAnyFieldData(r.value());
 }
 
-Expected<Bytes, HostFuncError>
+Expected<Bytes, HostFunctionError>
 WasmHostFunctionsImpl::getCurrentLedgerObjNestedField(Bytes const& locator)
 {
     auto const sle = ctx.view().read(leKey);
@@ -251,7 +251,7 @@
     return getAnyFieldData(r.value());
 }
 
-Expected<Bytes, HostFuncError>
+Expected<Bytes, HostFunctionError>
 WasmHostFunctionsImpl::getLedgerObjNestedField(
     int32_t cacheIdx,
     Bytes const& locator)
@@ -270,20 +270,15 @@
     return getAnyFieldData(r.value());
 }
 
-Expected<int32_t, HostFuncError>
+Expected<int32_t, HostFunctionError>
 WasmHostFunctionsImpl::getTxArrayLen(SField const& fname)
 {
     if (fname.fieldType != STI_ARRAY)
         return Unexpected(HF_ERR_NO_ARRAY);
 
     auto const* field = ctx.tx.peekAtPField(fname);
-<<<<<<< HEAD
-    if (!field)
+    if (noField(field))
         return Unexpected(HF_ERR_FIELD_NOT_FOUND);
-=======
-    if (noField(field))
-        return HF_ERR_FIELD_NOT_FOUND;
->>>>>>> 7bdf5fa8
 
     if (field->getSType() != STI_ARRAY)
         return Unexpected(HF_ERR_NO_ARRAY);
@@ -292,7 +287,7 @@
     return sz;
 }
 
-Expected<int32_t, HostFuncError>
+Expected<int32_t, HostFunctionError>
 WasmHostFunctionsImpl::getCurrentLedgerObjArrayLen(SField const& fname)
 {
     if (fname.fieldType != STI_ARRAY)
@@ -303,13 +298,8 @@
         return Unexpected(HF_ERR_LEDGER_OBJ_NOT_FOUND);
 
     auto const* field = sle->peekAtPField(fname);
-<<<<<<< HEAD
-    if (!field)
+    if (noField(field))
         return Unexpected(HF_ERR_FIELD_NOT_FOUND);
-=======
-    if (noField(field))
-        return HF_ERR_FIELD_NOT_FOUND;
->>>>>>> 7bdf5fa8
 
     if (field->getSType() != STI_ARRAY)
         return Unexpected(HF_ERR_NO_ARRAY);
@@ -318,7 +308,7 @@
     return sz;
 }
 
-Expected<int32_t, HostFuncError>
+Expected<int32_t, HostFunctionError>
 WasmHostFunctionsImpl::getLedgerObjArrayLen(
     int32_t cacheIdx,
     SField const& fname)
@@ -330,19 +320,11 @@
         return Unexpected(HF_ERR_SLOT_OUT_RANGE);
 
     if (!cache[cacheIdx])
-<<<<<<< HEAD
-        return Unexpected(HF_ERR_INVALID_SLOT);
-
-    auto const* field = cache[cacheIdx]->peekAtPField(fname);
-    if (!field)
-        return Unexpected(HF_ERR_FIELD_NOT_FOUND);
-=======
-        return HF_ERR_EMPTY_SLOT;
+        return Unexpected(HF_ERR_EMPTY_SLOT);
 
     auto const* field = cache[cacheIdx]->peekAtPField(fname);
     if (noField(field))
-        return HF_ERR_FIELD_NOT_FOUND;
->>>>>>> 7bdf5fa8
+        return Unexpected(HF_ERR_FIELD_NOT_FOUND);
 
     if (field->getSType() != STI_ARRAY)
         return Unexpected(HF_ERR_NO_ARRAY);
@@ -351,7 +333,7 @@
     return sz;
 }
 
-Expected<int32_t, HostFuncError>
+Expected<int32_t, HostFunctionError>
 WasmHostFunctionsImpl::getTxNestedArrayLen(Bytes const& locator)
 {
     auto const r = locateField(ctx.tx, locator);
@@ -366,7 +348,7 @@
     return sz;
 }
 
-Expected<int32_t, HostFuncError>
+Expected<int32_t, HostFunctionError>
 WasmHostFunctionsImpl::getCurrentLedgerObjNestedArrayLen(Bytes const& locator)
 {
     auto const sle = ctx.view().read(leKey);
@@ -384,7 +366,7 @@
     return sz;
 }
 
-Expected<int32_t, HostFuncError>
+Expected<int32_t, HostFunctionError>
 WasmHostFunctionsImpl::getLedgerObjNestedArrayLen(
     int32_t cacheIdx,
     Bytes const& locator)
@@ -394,11 +376,7 @@
         return Unexpected(HF_ERR_SLOT_OUT_RANGE);
 
     if (!cache[cacheIdx])
-<<<<<<< HEAD
-        return Unexpected(HF_ERR_INVALID_SLOT);
-=======
-        return HF_ERR_EMPTY_SLOT;
->>>>>>> 7bdf5fa8
+        return Unexpected(HF_ERR_EMPTY_SLOT);
 
     auto const r = locateField(*cache[cacheIdx], locator);
     if (!r)
@@ -412,7 +390,7 @@
     return sz;
 }
 
-Expected<int32_t, HostFuncError>
+Expected<int32_t, HostFunctionError>
 WasmHostFunctionsImpl::updateData(Bytes const& data)
 {
     if (data.size() > maxWasmDataLength)
@@ -427,14 +405,14 @@
     return 0;
 }
 
-Expected<Hash, HostFuncError>
+Expected<Hash, HostFunctionError>
 WasmHostFunctionsImpl::computeSha512HalfHash(Bytes const& data)
 {
     auto const hash = sha512Half(data);
     return hash;
 }
 
-Expected<Bytes, HostFuncError>
+Expected<Bytes, HostFunctionError>
 WasmHostFunctionsImpl::accountKeylet(AccountID const& account)
 {
     if (!account)
@@ -443,7 +421,7 @@
     return Bytes{keylet.key.begin(), keylet.key.end()};
 }
 
-Expected<Bytes, HostFuncError>
+Expected<Bytes, HostFunctionError>
 WasmHostFunctionsImpl::credentialKeylet(
     AccountID const& subject,
     AccountID const& issuer,
@@ -462,7 +440,7 @@
     return Bytes{keylet.key.begin(), keylet.key.end()};
 }
 
-Expected<Bytes, HostFuncError>
+Expected<Bytes, HostFunctionError>
 WasmHostFunctionsImpl::escrowKeylet(AccountID const& account, std::uint32_t seq)
 {
     if (!account)
@@ -471,7 +449,7 @@
     return Bytes{keylet.key.begin(), keylet.key.end()};
 }
 
-Expected<Bytes, HostFuncError>
+Expected<Bytes, HostFunctionError>
 WasmHostFunctionsImpl::oracleKeylet(
     AccountID const& account,
     std::uint32_t documentId)
@@ -482,7 +460,7 @@
     return Bytes{keylet.key.begin(), keylet.key.end()};
 }
 
-Expected<Bytes, HostFuncError>
+Expected<Bytes, HostFunctionError>
 WasmHostFunctionsImpl::getNFT(AccountID const& account, uint256 const& nftId)
 {
     if (!account)
@@ -503,7 +481,7 @@
     return Bytes(s.begin(), s.end());
 }
 
-Expected<int32_t, HostFuncError>
+Expected<int32_t, HostFunctionError>
 WasmHostFunctionsImpl::trace(
     std::string const& msg,
     Bytes const& data,
@@ -528,7 +506,7 @@
     return msg.size() + data.size() * (asHex ? 2 : 1);
 }
 
-Expected<int32_t, HostFuncError>
+Expected<int32_t, HostFunctionError>
 WasmHostFunctionsImpl::traceNum(std::string const& msg, int64_t data)
 {
 #ifdef DEBUG_OUTPUT
