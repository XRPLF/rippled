﻿//------------------------------------------------------------------------------
/*
    This file is part of rippled: https://github.com/ripple/rippled
    Copyright (c) 2012, 2013 Ripple Labs Inc.

    Permission to use, copy, modify, and/or distribute this software for any
    purpose  with  or without fee is hereby granted, provided that the above
    copyright notice and this permission notice appear in all copies.

    THE  SOFTWARE IS PROVIDED "AS IS" AND THE AUTHOR DISCLAIMS ALL WARRANTIES
    WITH  REGARD  TO  THIS  SOFTWARE  INCLUDING  ALL  IMPLIED  WARRANTIES  OF
    MERCHANTABILITY  AND  FITNESS. IN NO EVENT SHALL THE AUTHOR BE LIABLE FOR
    ANY  SPECIAL ,  DIRECT, INDIRECT, OR CONSEQUENTIAL DAMAGES OR ANY DAMAGES
    WHATSOEVER  RESULTING  FROM  LOSS  OF USE, DATA OR PROFITS, WHETHER IN AN
    ACTION  OF  CONTRACT, NEGLIGENCE OR OTHER TORTIOUS ACTION, ARISING OUT OF
    OR IN CONNECTION WITH THE USE OR PERFORMANCE OF THIS SOFTWARE.
*/
//==============================================================================

#ifndef RIPPLE_APP_MISC_NETWORKOPS_H_INCLUDED
#define RIPPLE_APP_MISC_NETWORKOPS_H_INCLUDED

#include <xrpld/app/consensus/RCLCxPeerPos.h>
#include <xrpld/app/ledger/Ledger.h>
#include <xrpld/core/JobQueue.h>
#include <xrpld/ledger/ReadView.h>
#include <xrpld/net/InfoSub.h>

#include <xrpl/protocol/STValidation.h>
#include <xrpl/protocol/messages.h>

#include <boost/asio.hpp>
<<<<<<< HEAD
=======

>>>>>>> c17676a9
#include <memory>

namespace ripple {

// Operations that clients may wish to perform against the network
// Master operational handler, server sequencer, network tracker

class Peer;
class LedgerMaster;
class Transaction;
class ValidatorKeys;

// This is the primary interface into the "client" portion of the program.
// Code that wants to do normal operations on the network such as
// creating and monitoring accounts, creating transactions, and so on
// should use this interface. The RPC code will primarily be a light wrapper
// over this code.
//
// Eventually, it will check the node's operating mode (synched, unsynched,
// etectera) and defer to the correct means of processing. The current
// code assumes this node is synched (and will continue to do so until
// there's a functional network.
//

/** Specifies the mode under which the server believes it's operating.

    This has implications about how the server processes transactions and
    how it responds to requests (e.g. account balance request).

    @note Other code relies on the numerical values of these constants; do
          not change them without verifying each use and ensuring that it is
          not a breaking change.
*/
enum class OperatingMode {
    DISCONNECTED = 0,  //!< not ready to process requests
    CONNECTED = 1,     //!< convinced we are talking to the network
    SYNCING = 2,       //!< fallen slightly behind
    TRACKING = 3,      //!< convinced we agree with the network
    FULL = 4           //!< we have the ledger and can even validate
};

/** Provides server functionality for clients.

    Clients include backend applications, local commands, and connected
    clients. This class acts as a proxy, fulfilling the command with local
    data if possible, or asking the network and returning the results if
    needed.

    A backend application or local client can trust a local instance of
    rippled / NetworkOPs. However, client software connecting to non-local
    instances of rippled will need to be hardened to protect against hostile
    or unreliable servers.
*/
class NetworkOPs : public InfoSub::Source
{
public:
    using clock_type = beast::abstract_clock<std::chrono::steady_clock>;

    enum class FailHard : unsigned char { no, yes };
    static inline FailHard
    doFailHard(bool noMeansDont)
    {
        return noMeansDont ? FailHard::yes : FailHard::no;
    }

public:
    ~NetworkOPs() override = default;

    virtual void
    stop() = 0;

    //--------------------------------------------------------------------------
    //
    // Network information
    //

    virtual OperatingMode
    getOperatingMode() const = 0;
    virtual std::string
    strOperatingMode(OperatingMode const mode, bool const admin = false)
        const = 0;
    virtual std::string
    strOperatingMode(bool const admin = false) const = 0;

    //--------------------------------------------------------------------------
    //
    // Transaction processing
    //

    // must complete immediately
    virtual void
    submitTransaction(std::shared_ptr<STTx const> const&) = 0;

    /**
     * Process transactions as they arrive from the network or which are
     * submitted by clients. Process local transactions synchronously
     *
     * @param transaction Transaction object
     * @param bUnlimited Whether a privileged client connection submitted it.
     * @param bLocal Client submission.
     * @param failType fail_hard setting from transaction submission.
     */
    virtual void
    processTransaction(
        std::shared_ptr<Transaction>& transaction,
        bool bUnlimited,
        bool bLocal,
        FailHard failType) = 0;

    //--------------------------------------------------------------------------
    //
    // Owner functions
    //

    virtual Json::Value
    getOwnerInfo(
        std::shared_ptr<ReadView const> lpLedger,
        AccountID const& account) = 0;

    //--------------------------------------------------------------------------
    //
    // Book functions
    //

    virtual void
    getBookPage(
        std::shared_ptr<ReadView const>& lpLedger,
        Book const& book,
        AccountID const& uTakerID,
        bool const bProof,
        unsigned int iLimit,
        Json::Value const& jvMarker,
        Json::Value& jvResult) = 0;

    //--------------------------------------------------------------------------

    // ledger proposal/close functions
    virtual bool
    processTrustedProposal(RCLCxPeerPos peerPos) = 0;

    virtual bool
    recvValidation(
        std::shared_ptr<STValidation> const& val,
        std::string const& source) = 0;

    virtual void
    mapComplete(std::shared_ptr<SHAMap> const& map, bool fromAcquire) = 0;

    // network state machine
    virtual bool
    beginConsensus(
        uint256 const& netLCL,
        std::unique_ptr<std::stringstream> const& clog) = 0;
    virtual void
    endConsensus(std::unique_ptr<std::stringstream> const& clog) = 0;
    virtual void
    setStandAlone() = 0;
    virtual void
    setStateTimer() = 0;

    virtual void
    setNeedNetworkLedger() = 0;
    virtual void
    clearNeedNetworkLedger() = 0;
    virtual bool
    isNeedNetworkLedger() = 0;
    virtual bool
    isFull() = 0;
    virtual void
    setMode(OperatingMode om) = 0;
    virtual bool
    isBlocked() = 0;
    virtual bool
    isAmendmentBlocked() = 0;
    virtual void
    setAmendmentBlocked() = 0;
    virtual bool
    isAmendmentWarned() = 0;
    virtual void
    setAmendmentWarned() = 0;
    virtual void
    clearAmendmentWarned() = 0;
    virtual bool
    isUNLBlocked() = 0;
    virtual void
    setUNLBlocked() = 0;
    virtual void
    clearUNLBlocked() = 0;
    virtual void
    consensusViewChange() = 0;

    virtual Json::Value
    getConsensusInfo() = 0;
    virtual Json::Value
    getServerInfo(bool human, bool admin, bool counters) = 0;
    virtual void
    clearLedgerFetch() = 0;
    virtual Json::Value
    getLedgerFetchInfo() = 0;

    /** Accepts the current transaction tree, return the new ledger's sequence

        This API is only used via RPC with the server in STANDALONE mode and
        performs a virtual consensus round, with all the transactions we are
        proposing being accepted.
    */
    virtual std::uint32_t
    acceptLedger(
        std::optional<std::chrono::milliseconds> consensusDelay =
            std::nullopt) = 0;

    virtual void
    reportFeeChange() = 0;

    virtual void
    updateLocalTx(ReadView const& newValidLedger) = 0;
    virtual std::size_t
    getLocalTxCount() = 0;

    //--------------------------------------------------------------------------
    //
    // Monitoring: publisher side
    //
    virtual void
    pubLedger(std::shared_ptr<ReadView const> const& lpAccepted) = 0;
    virtual void
    pubProposedTransaction(
        std::shared_ptr<ReadView const> const& ledger,
        std::shared_ptr<STTx const> const& transaction,
        TER result) = 0;
    virtual void
    pubValidation(std::shared_ptr<STValidation> const& val) = 0;

    virtual void
    stateAccounting(Json::Value& obj) = 0;
};

//------------------------------------------------------------------------------

std::unique_ptr<NetworkOPs>
make_NetworkOPs(
    Application& app,
    NetworkOPs::clock_type& clock,
    bool standalone,
    std::size_t minPeerCount,
    bool start_valid,
    JobQueue& job_queue,
    LedgerMaster& ledgerMaster,
    ValidatorKeys const& validatorKeys,
    boost::asio::io_service& io_svc,
    beast::Journal journal,
    beast::insight::Collector::ptr const& collector);

}  // namespace ripple

#endif<|MERGE_RESOLUTION|>--- conflicted
+++ resolved
@@ -30,10 +30,7 @@
 #include <xrpl/protocol/messages.h>
 
 #include <boost/asio.hpp>
-<<<<<<< HEAD
-=======
-
->>>>>>> c17676a9
+
 #include <memory>
 
 namespace ripple {
