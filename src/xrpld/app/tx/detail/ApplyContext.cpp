//------------------------------------------------------------------------------
/*
    This file is part of rippled: https://github.com/ripple/rippled
    Copyright (c) 2012, 2013 Ripple Labs Inc.

    Permission to use, copy, modify, and/or distribute this software for any
    purpose  with  or without fee is hereby granted, provided that the above
    copyright notice and this permission notice appear in all copies.

    THE  SOFTWARE IS PROVIDED "AS IS" AND THE AUTHOR DISCLAIMS ALL WARRANTIES
    WITH  REGARD  TO  THIS  SOFTWARE  INCLUDING  ALL  IMPLIED  WARRANTIES  OF
    MERCHANTABILITY  AND  FITNESS. IN NO EVENT SHALL THE AUTHOR BE LIABLE FOR
    ANY  SPECIAL ,  DIRECT, INDIRECT, OR CONSEQUENTIAL DAMAGES OR ANY DAMAGES
    WHATSOEVER  RESULTING  FROM  LOSS  OF USE, DATA OR PROFITS, WHETHER IN AN
    ACTION  OF  CONTRACT, NEGLIGENCE OR OTHER TORTIOUS ACTION, ARISING OUT OF
    OR IN CONNECTION WITH THE USE OR PERFORMANCE OF THIS SOFTWARE.
*/
//==============================================================================

#include <xrpld/app/tx/detail/ApplyContext.h>
#include <xrpld/app/tx/detail/InvariantCheck.h>
#include <xrpld/app/tx/detail/Transactor.h>
#include <xrpl/basics/Log.h>
#include <xrpl/beast/utility/instrumentation.h>
#include <xrpl/json/to_string.h>
#include <xrpl/protocol/Feature.h>
#include <xrpl/protocol/Indexes.h>

namespace ripple {

ApplyContext::ApplyContext(
    Application& app_,
    OpenView& base,
    std::optional<uint256 const> const& parentBatchId,
    STTx const& tx_,
    TER preclaimResult_,
    XRPAmount baseFee_,
    ApplyFlags flags,
    beast::Journal journal_)
    : app(app_)
    , tx(tx_)
    , preclaimResult(preclaimResult_)
    , baseFee(baseFee_)
    , journal(journal_)
    , base_(base)
    , flags_(flags)
    , parentBatchId_(parentBatchId)
{
    XRPL_ASSERT(
        parentBatchId.has_value() == ((flags_ & tapBATCH) == tapBATCH),
        "Parent Batch ID should be set if batch apply flag is set");
    view_.emplace(&base_, flags_);
}

void
ApplyContext::discard()
{
    view_.emplace(&base_, flags_);
}

std::optional<TxMeta>
ApplyContext::apply(TER ter)
{
<<<<<<< HEAD
    view_->apply(base_, tx, ter, parentBatchId_, journal);
=======
    return view_->apply(base_, tx, ter, flags_ & tapDRY_RUN, journal);
>>>>>>> dcc45812
}

std::size_t
ApplyContext::size()
{
    return view_->size();
}

void
ApplyContext::visit(std::function<void(
                        uint256 const&,
                        bool,
                        std::shared_ptr<SLE const> const&,
                        std::shared_ptr<SLE const> const&)> const& func)
{
    view_->visit(base_, func);
}

TER
ApplyContext::failInvariantCheck(TER const result)
{
    // If we already failed invariant checks before and we are now attempting to
    // only charge a fee, and even that fails the invariant checks something is
    // very wrong. We switch to tefINVARIANT_FAILED, which does NOT get included
    // in a ledger.

    return (result == tecINVARIANT_FAILED || result == tefINVARIANT_FAILED)
        ? TER{tefINVARIANT_FAILED}
        : TER{tecINVARIANT_FAILED};
}

template <std::size_t... Is>
TER
ApplyContext::checkInvariantsHelper(
    TER const result,
    XRPAmount const fee,
    std::index_sequence<Is...>)
{
    try
    {
        auto checkers = getInvariantChecks();

        // call each check's per-entry method
        visit([&checkers](
                  uint256 const& index,
                  bool isDelete,
                  std::shared_ptr<SLE const> const& before,
                  std::shared_ptr<SLE const> const& after) {
            (..., std::get<Is>(checkers).visitEntry(isDelete, before, after));
        });

        // Note: do not replace this logic with a `...&&` fold expression.
        // The fold expression will only run until the first check fails (it
        // short-circuits). While the logic is still correct, the log
        // message won't be. Every failed invariant should write to the log,
        // not just the first one.
        std::array<bool, sizeof...(Is)> finalizers{
            {std::get<Is>(checkers).finalize(
                tx, result, fee, *view_, journal)...}};

        // call each check's finalizer to see that it passes
        if (!std::all_of(
                finalizers.cbegin(), finalizers.cend(), [](auto const& b) {
                    return b;
                }))
        {
            JLOG(journal.fatal())
                << "Transaction has failed one or more invariants: "
                << to_string(tx.getJson(JsonOptions::none));

            return failInvariantCheck(result);
        }
    }
    catch (std::exception const& ex)
    {
        JLOG(journal.fatal())
            << "Transaction caused an exception in an invariant"
            << ", ex: " << ex.what()
            << ", tx: " << to_string(tx.getJson(JsonOptions::none));

        return failInvariantCheck(result);
    }

    return result;
}

TER
ApplyContext::checkInvariants(TER const result, XRPAmount const fee)
{
    XRPL_ASSERT(
        isTesSuccess(result) || isTecClaim(result),
        "ripple::ApplyContext::checkInvariants : is tesSUCCESS or tecCLAIM");

    return checkInvariantsHelper(
        result,
        fee,
        std::make_index_sequence<std::tuple_size<InvariantChecks>::value>{});
}

}  // namespace ripple<|MERGE_RESOLUTION|>--- conflicted
+++ resolved
@@ -61,11 +61,7 @@
 std::optional<TxMeta>
 ApplyContext::apply(TER ter)
 {
-<<<<<<< HEAD
-    view_->apply(base_, tx, ter, parentBatchId_, journal);
-=======
-    return view_->apply(base_, tx, ter, flags_ & tapDRY_RUN, journal);
->>>>>>> dcc45812
+    return view_->apply(base_, tx, ter, parentBatchId_, flags_ & tapDRY_RUN, journal);
 }
 
 std::size_t
