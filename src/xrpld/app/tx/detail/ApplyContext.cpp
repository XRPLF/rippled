--- conflicted
+++ resolved
@@ -19,10 +19,7 @@
 
 #include <xrpld/app/tx/detail/ApplyContext.h>
 #include <xrpld/app/tx/detail/InvariantCheck.h>
-<<<<<<< HEAD
-=======
 
->>>>>>> c17676a9
 #include <xrpl/basics/Log.h>
 #include <xrpl/beast/utility/instrumentation.h>
 #include <xrpl/json/to_string.h>
@@ -154,7 +151,7 @@
     return checkInvariantsHelper(
         result,
         fee,
-        std::make_index_sequence<std::tuple_size_v<InvariantChecks>>{});
+        std::make_index_sequence<std::tuple_size<InvariantChecks>::value>{});
 }
 
 }  // namespace ripple