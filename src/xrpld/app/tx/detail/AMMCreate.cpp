//------------------------------------------------------------------------------
/*
    This file is part of rippled: https://github.com/ripple/rippled
    Copyright (c) 2023 Ripple Labs Inc.

    Permission to use, copy, modify, and/or distribute this software for any
    purpose  with  or without fee is hereby granted, provided that the above
    copyright notice and this permission notice appear in all copies.

    THE  SOFTWARE IS PROVIDED "AS IS" AND THE AUTHOR DISCLAIMS ALL WARRANTIES
    WITH  REGARD  TO  THIS  SOFTWARE  INCLUDING  ALL  IMPLIED  WARRANTIES  OF
    MERCHANTABILITY  AND  FITNESS. IN NO EVENT SHALL THE AUTHOR BE LIABLE FOR
    ANY  SPECIAL ,  DIRECT, INDIRECT, OR CONSEQUENTIAL DAMAGES OR ANY DAMAGES
    WHATSOEVER  RESULTING  FROM  LOSS  OF USE, DATA OR PROFITS, WHETHER IN AN
    ACTION  OF  CONTRACT, NEGLIGENCE OR OTHER TORTIOUS ACTION, ARISING OUT OF
    OR IN CONNECTION WITH THE USE OR PERFORMANCE OF THIS SOFTWARE.
*/
//==============================================================================
#include <xrpld/app/ledger/OrderBookDB.h>
#include <xrpld/app/misc/AMMHelpers.h>
#include <xrpld/app/misc/AMMUtils.h>
#include <xrpld/app/misc/MPTUtils.h>
#include <xrpld/app/tx/detail/AMMCreate.h>
#include <xrpld/app/tx/detail/MPTokenAuthorize.h>
#include <xrpld/ledger/Sandbox.h>
#include <xrpld/ledger/View.h>

#include <xrpl/protocol/AMMCore.h>
#include <xrpl/protocol/Feature.h>
#include <xrpl/protocol/STIssue.h>
#include <xrpl/protocol/TxFlags.h>

namespace ripple {

NotTEC
AMMCreate::preflight(PreflightContext const& ctx)
{
    if (!ammEnabled(ctx.rules))
        return temDISABLED;

    auto const amount = ctx.tx[sfAmount];
    auto const amount2 = ctx.tx[sfAmount2];

    if (!ctx.rules.enabled(featureMPTokensV2) &&
        (amount.holds<MPTIssue>() || amount2.holds<MPTIssue>()))
        return temDISABLED;

    if (auto const ret = preflight1(ctx); !isTesSuccess(ret))
        return ret;

    if (ctx.tx.getFlags() & tfUniversalMask)
    {
        JLOG(ctx.j.debug()) << "AMM Instance: invalid flags.";
        return temINVALID_FLAG;
    }

    if (amount.asset() == amount2.asset())
    {
        JLOG(ctx.j.debug())
            << "AMM Instance: tokens can not have the same asset.";
        return temBAD_AMM_TOKENS;
    }

    if (auto const err = invalidAMMAmount(amount))
    {
        JLOG(ctx.j.debug()) << "AMM Instance: invalid asset1 amount.";
        return err;
    }

    if (auto const err = invalidAMMAmount(amount2))
    {
        JLOG(ctx.j.debug()) << "AMM Instance: invalid asset2 amount.";
        return err;
    }

    if (ctx.tx[sfTradingFee] > TRADING_FEE_THRESHOLD)
    {
        JLOG(ctx.j.debug()) << "AMM Instance: invalid trading fee.";
        return temBAD_FEE;
    }

    return preflight2(ctx);
}

XRPAmount
AMMCreate::calculateBaseFee(ReadView const& view, STTx const& tx)
{
    // The fee required for AMMCreate is one owner reserve.
    return view.fees().increment;
}

TER
AMMCreate::preclaim(PreclaimContext const& ctx)
{
    auto const accountID = ctx.tx[sfAccount];
    auto const amount = ctx.tx[sfAmount];
    auto const amount2 = ctx.tx[sfAmount2];

    // Check if AMM already exists for the token pair
    if (auto const ammKeylet = keylet::amm(amount.asset(), amount2.asset());
        ctx.view.read(ammKeylet))
    {
        JLOG(ctx.j.debug()) << "AMM Instance: ltAMM already exists.";
        return tecDUPLICATE;
    }

    if (auto const ter = requireAuth(ctx.view, amount.asset(), accountID);
        ter != tesSUCCESS)
    {
        JLOG(ctx.j.debug())
            << "AMM Instance: account is not authorized, " << amount.asset();
        return ter;
    }

    if (auto const ter = requireAuth(ctx.view, amount2.asset(), accountID);
        ter != tesSUCCESS)
    {
        JLOG(ctx.j.debug())
            << "AMM Instance: account is not authorized, " << amount2.asset();
        return ter;
    }

    // Globally or individually frozen
    if (isFrozen(ctx.view, accountID, amount.asset()) ||
        isFrozen(ctx.view, accountID, amount2.asset()))
    {
        JLOG(ctx.j.debug()) << "AMM Instance: involves frozen asset.";
        return tecFROZEN;
    }

    auto noDefaultRipple = [](ReadView const& view, Asset const& asset) {
        if (asset.holds<MPTIssue>() || isXRP(asset))
            return false;

        if (auto const issuerAccount =
                view.read(keylet::account(asset.getIssuer())))
            return (issuerAccount->getFlags() & lsfDefaultRipple) == 0;

        return false;
    };

    if (noDefaultRipple(ctx.view, amount.asset()) ||
        noDefaultRipple(ctx.view, amount2.asset()))
    {
        JLOG(ctx.j.debug()) << "AMM Instance: DefaultRipple not set";
        return terNO_RIPPLE;
    }

    // Check the reserve for LPToken trustline
    STAmount const xrpBalance = xrpLiquid(ctx.view, accountID, 1, ctx.j);
    // Insufficient reserve
    if (xrpBalance <= beast::zero)
    {
        JLOG(ctx.j.debug()) << "AMM Instance: insufficient reserves";
        return tecINSUF_RESERVE_LINE;
    }

    auto insufficientBalance = [&](STAmount const& amount) {
        if (isXRP(amount))
            return xrpBalance < amount;
        return accountID != amount.asset().getIssuer() &&
            accountHolds(
                ctx.view,
                accountID,
                amount.asset(),
                FreezeHandling::fhZERO_IF_FROZEN,
                AuthHandling::ahZERO_IF_UNAUTHORIZED,
                ctx.j) < amount;
    };

    if (insufficientBalance(amount) || insufficientBalance(amount2))
    {
        JLOG(ctx.j.debug())
            << "AMM Instance: insufficient funds, " << amount << " " << amount2;
        return tecUNFUNDED_AMM;
    }

    auto isLPToken = [&](STAmount const& amount) -> bool {
        if (auto const sle =
                ctx.view.read(keylet::account(amount.asset().getIssuer())))
            return sle->isFieldPresent(sfAMMID);
        return false;
    };

    if (isLPToken(amount) || isLPToken(amount2))
    {
        JLOG(ctx.j.debug()) << "AMM Instance: can't create with LPTokens "
                            << amount << " " << amount2;
        return tecAMM_INVALID_TOKENS;
    }

<<<<<<< HEAD
    if (auto const ter =
            isMPTTxAllowed(ctx.view, ttAMM_CREATE, amount.asset(), accountID);
        ter != tesSUCCESS)
        return ter;
    if (auto const ter =
            isMPTTxAllowed(ctx.view, ttAMM_CREATE, amount2.asset(), accountID);
        ter != tesSUCCESS)
        return ter;
=======
    if (ctx.view.rules().enabled(featureSingleAssetVault))
    {
        if (auto const accountId = pseudoAccountAddress(
                ctx.view, keylet::amm(amount.issue(), amount2.issue()).key);
            accountId == beast::zero)
            return terADDRESS_COLLISION;
    }
>>>>>>> d494bf45

    // If featureAMMClawback is enabled, allow AMMCreate without checking
    // if the issuer has clawback enabled
    if (ctx.view.rules().enabled(featureAMMClawback))
        return tesSUCCESS;

    // Disallow AMM if the issuer has clawback enabled when featureAMMClawback
    // is not enabled
    auto clawbackDisabled = [&](Asset const& asset) -> TER {
        if (isXRP(asset))
            return tesSUCCESS;
        if (asset.holds<MPTIssue>())
        {
            if (auto const sle = ctx.view.read(
                    keylet::mptIssuance(asset.get<MPTIssue>().getMptID()));
                !sle)
                return tecINTERNAL;
            else if (sle->getFlags() & lsfMPTCanClawback)
                return tecNO_PERMISSION;
        }
        else
        {
            if (auto const sle =
                    ctx.view.read(keylet::account(asset.getIssuer()));
                !sle)
                return tecINTERNAL;
            else if (sle->getFlags() & lsfAllowTrustLineClawback)
                return tecNO_PERMISSION;
        }
        return tesSUCCESS;
    };

    if (auto const ter = clawbackDisabled(amount.asset()); ter != tesSUCCESS)
        return ter;
    if (auto const ter = clawbackDisabled(amount2.asset()); ter != tesSUCCESS)
        return ter;

    return tesSUCCESS;
}

static std::pair<TER, bool>
applyCreate(
    ApplyContext& ctx_,
    Sandbox& sb,
    AccountID const& account_,
    beast::Journal j_)
{
    auto const amount = ctx_.tx[sfAmount];
    auto const amount2 = ctx_.tx[sfAmount2];

    auto const ammKeylet = keylet::amm(amount.asset(), amount2.asset());

    // Mitigate same account exists possibility
    auto const maybeAccount = createPseudoAccount(sb, ammKeylet.key, sfAMMID);
    // AMM account already exists (should not happen)
    if (!maybeAccount)
    {
        JLOG(j_.error()) << "AMM Instance: failed to create pseudo account.";
        return {maybeAccount.error(), false};
    }
    auto& account = *maybeAccount;
    auto const accountId = (*account)[sfAccount];

    // LP Token already exists. (should not happen)
<<<<<<< HEAD
    auto const lptIss =
        ammLPTIssue(amount.asset(), amount2.asset(), *ammAccount);
    if (sb.read(keylet::line(*ammAccount, lptIss)))
=======
    auto const lptIss = ammLPTIssue(
        amount.issue().currency, amount2.issue().currency, accountId);
    if (sb.read(keylet::line(accountId, lptIss)))
>>>>>>> d494bf45
    {
        JLOG(j_.error()) << "AMM Instance: LP Token already exists.";
        return {tecDUPLICATE, false};
    }

    // Note, that the trustlines created by AMM have 0 credit limit.
    // This prevents shifting the balance between accounts via AMM,
    // or sending unsolicited LPTokens. This is a desired behavior.
    // A user can only receive LPTokens through affirmative action -
    // either an AMMDeposit, TrustSet, crossing an offer, etc.

    // Calculate initial LPT balance.
    auto const lpTokens = ammLPTokens(amount, amount2, lptIss);

    // Create ltAMM
    auto ammSle = std::make_shared<SLE>(ammKeylet);
    ammSle->setAccountID(sfAccount, accountId);
    ammSle->setFieldAmount(sfLPTokenBalance, lpTokens);
    auto const& [asset1, asset2] = std::minmax(amount.asset(), amount2.asset());
    ammSle->setFieldIssue(sfAsset, STIssue{sfAsset, asset1});
    ammSle->setFieldIssue(sfAsset2, STIssue{sfAsset2, asset2});
    // AMM creator gets the auction slot and the voting slot.
    initializeFeeAuctionVote(
        ctx_.view(), ammSle, account_, lptIss, ctx_.tx[sfTradingFee]);

    // Add owner directory to link the root account and AMM object.
    if (auto ter = dirLink(sb, accountId, ammSle); ter)
    {
        JLOG(j_.debug()) << "AMM Instance: failed to insert owner dir";
        return {ter, false};
    }
    sb.insert(ammSle);

    // Send LPT to LP.
    auto res = accountSend(sb, accountId, account_, lpTokens, ctx_.journal);
    if (res != tesSUCCESS)
    {
        JLOG(j_.debug()) << "AMM Instance: failed to send LPT " << lpTokens;
        return {res, false};
    }

    auto sendAndInitTrustOrMPT = [&](STAmount const& amount) -> TER {
        // Authorize MPT
        if (amount.holds<MPTIssue>())
        {
            auto const& mptIssue = amount.get<MPTIssue>();
            auto const& mptID = mptIssue.getMptID();
            std::uint32_t flags = lsfMPTAMM;
            if (auto const err = requireAuth(
                    ctx_.view(), mptIssue, *ammAccount, MPTAuthType::WeakAuth);
                err != tesSUCCESS)
            {
                if (err == tecNO_AUTH)
                    flags |= lsfMPTAuthorized;
                else
                    return err;
            }

            if (auto const err = MPTokenAuthorize::createMPToken(
                    sb, mptID, *ammAccount, flags);
                err != tesSUCCESS)
                return err;
            // Don't adjust AMM owner count.
            // It's irrelevant for pseudo-account like AMM.
        }

        if (auto const res = accountSend(
                sb,
                account_,
                accountId,
                amount,
                ctx_.journal,
                WaiveTransferFee::Yes))
            return res;

        // Set AMM flag on AMM trustline
        if (amount.holds<Issue>() && !isXRP(amount))
        {
            if (SLE::pointer sleRippleState =
<<<<<<< HEAD
                    sb.peek(keylet::line(*ammAccount, amount.get<Issue>()));
=======
                    sb.peek(keylet::line(accountId, amount.issue()));
>>>>>>> d494bf45
                !sleRippleState)
                return tecINTERNAL;
            else
            {
                auto const flags = sleRippleState->getFlags();
                sleRippleState->setFieldU32(sfFlags, flags | lsfAMMNode);
                sb.update(sleRippleState);
            }
        }

        return tesSUCCESS;
    };

    // Send asset1.
    res = sendAndInitTrustOrMPT(amount);
    if (res != tesSUCCESS)
    {
        JLOG(j_.debug()) << "AMM Instance: failed to send " << amount;
        return {res, false};
    }

    // Send asset2.
    res = sendAndInitTrustOrMPT(amount2);
    if (res != tesSUCCESS)
    {
        JLOG(j_.debug()) << "AMM Instance: failed to send " << amount2;
        return {res, false};
    }

    JLOG(j_.debug()) << "AMM Instance: success " << accountId << " "
                     << ammKeylet.key << " " << lpTokens << " " << amount << " "
                     << amount2;
    auto addOrderBook =
<<<<<<< HEAD
        [&](Asset const& assetIn, Asset const& assetOut, std::uint64_t uRate) {
            Book const book{assetIn, assetOut};
=======
        [&](Issue const& issueIn, Issue const& issueOut, std::uint64_t uRate) {
            Book const book{issueIn, issueOut, std::nullopt};
>>>>>>> d494bf45
            auto const dir = keylet::quality(keylet::book(book), uRate);
            if (auto const bookExisted = static_cast<bool>(sb.read(dir));
                !bookExisted)
                ctx_.app.getOrderBookDB().addOrderBook(book);
        };
    addOrderBook(amount.asset(), amount2.asset(), getRate(amount2, amount));
    addOrderBook(amount2.asset(), amount.asset(), getRate(amount, amount2));

    return {res, res == tesSUCCESS};
}

TER
AMMCreate::doApply()
{
    // This is the ledger view that we work against. Transactions are applied
    // as we go on processing transactions.
    Sandbox sb(&ctx_.view());

    auto const result = applyCreate(ctx_, sb, account_, j_);
    if (result.second)
        sb.apply(ctx_.rawView());

    return result.first;
}

}  // namespace ripple<|MERGE_RESOLUTION|>--- conflicted
+++ resolved
@@ -189,16 +189,6 @@
         return tecAMM_INVALID_TOKENS;
     }
 
-<<<<<<< HEAD
-    if (auto const ter =
-            isMPTTxAllowed(ctx.view, ttAMM_CREATE, amount.asset(), accountID);
-        ter != tesSUCCESS)
-        return ter;
-    if (auto const ter =
-            isMPTTxAllowed(ctx.view, ttAMM_CREATE, amount2.asset(), accountID);
-        ter != tesSUCCESS)
-        return ter;
-=======
     if (ctx.view.rules().enabled(featureSingleAssetVault))
     {
         if (auto const accountId = pseudoAccountAddress(
@@ -206,7 +196,15 @@
             accountId == beast::zero)
             return terADDRESS_COLLISION;
     }
->>>>>>> d494bf45
+
+    if (auto const ter =
+            isMPTTxAllowed(ctx.view, ttAMM_CREATE, amount.asset(), accountID);
+        ter != tesSUCCESS)
+        return ter;
+    if (auto const ter =
+            isMPTTxAllowed(ctx.view, ttAMM_CREATE, amount2.asset(), accountID);
+        ter != tesSUCCESS)
+        return ter;
 
     // If featureAMMClawback is enabled, allow AMMCreate without checking
     // if the issuer has clawback enabled
@@ -271,15 +269,9 @@
     auto const accountId = (*account)[sfAccount];
 
     // LP Token already exists. (should not happen)
-<<<<<<< HEAD
-    auto const lptIss =
-        ammLPTIssue(amount.asset(), amount2.asset(), *ammAccount);
-    if (sb.read(keylet::line(*ammAccount, lptIss)))
-=======
     auto const lptIss = ammLPTIssue(
-        amount.issue().currency, amount2.issue().currency, accountId);
+        amount.asset(), amount2.asset(), accountId);
     if (sb.read(keylet::line(accountId, lptIss)))
->>>>>>> d494bf45
     {
         JLOG(j_.error()) << "AMM Instance: LP Token already exists.";
         return {tecDUPLICATE, false};
@@ -359,11 +351,7 @@
         if (amount.holds<Issue>() && !isXRP(amount))
         {
             if (SLE::pointer sleRippleState =
-<<<<<<< HEAD
-                    sb.peek(keylet::line(*ammAccount, amount.get<Issue>()));
-=======
-                    sb.peek(keylet::line(accountId, amount.issue()));
->>>>>>> d494bf45
+                    sb.peek(keylet::line(accountId, amount.get<Issue>()));
                 !sleRippleState)
                 return tecINTERNAL;
             else
@@ -397,13 +385,8 @@
                      << ammKeylet.key << " " << lpTokens << " " << amount << " "
                      << amount2;
     auto addOrderBook =
-<<<<<<< HEAD
         [&](Asset const& assetIn, Asset const& assetOut, std::uint64_t uRate) {
-            Book const book{assetIn, assetOut};
-=======
-        [&](Issue const& issueIn, Issue const& issueOut, std::uint64_t uRate) {
-            Book const book{issueIn, issueOut, std::nullopt};
->>>>>>> d494bf45
+            Book const book{assetIn, assetOut, std::nullopt};
             auto const dir = keylet::quality(keylet::book(book), uRate);
             if (auto const bookExisted = static_cast<bool>(sb.read(dir));
                 !bookExisted)
