//------------------------------------------------------------------------------
/*
    This file is part of rippled: https://github.com/ripple/rippled
    Copyright (c) 2023 Ripple Labs Inc.

    Permission to use, copy, modify, and/or distribute this software for any
    purpose  with  or without fee is hereby granted, provided that the above
    copyright notice and this permission notice appear in all copies.

    THE  SOFTWARE IS PROVIDED "AS IS" AND THE AUTHOR DISCLAIMS ALL WARRANTIES
    WITH  REGARD  TO  THIS  SOFTWARE  INCLUDING  ALL  IMPLIED  WARRANTIES  OF
    MERCHANTABILITY  AND  FITNESS. IN NO EVENT SHALL THE AUTHOR BE LIABLE FOR
    ANY  SPECIAL ,  DIRECT, INDIRECT, OR CONSEQUENTIAL DAMAGES OR ANY DAMAGES
    WHATSOEVER  RESULTING  FROM  LOSS  OF USE, DATA OR PROFITS, WHETHER IN AN
    ACTION  OF  CONTRACT, NEGLIGENCE OR OTHER TORTIOUS ACTION, ARISING OUT OF
    OR IN CONNECTION WITH THE USE OR PERFORMANCE OF THIS SOFTWARE.
*/
//==============================================================================

#include <xrpld/app/ledger/OrderBookDB.h>
#include <xrpld/app/misc/AMMHelpers.h>
#include <xrpld/app/misc/AMMUtils.h>
#include <xrpld/app/misc/MPTUtils.h>
#include <xrpld/app/tx/detail/AMMCreate.h>
#include <xrpld/app/tx/detail/MPTokenAuthorize.h>

#include <xrpl/ledger/Sandbox.h>
#include <xrpl/ledger/View.h>
#include <xrpl/protocol/AMMCore.h>
#include <xrpl/protocol/Feature.h>
#include <xrpl/protocol/STIssue.h>
#include <xrpl/protocol/TxFlags.h>

namespace ripple {

bool
AMMCreate::checkExtraFeatures(PreflightContext const& ctx)
{
    return ammEnabled(ctx.rules);
}

NotTEC
AMMCreate::preflight(PreflightContext const& ctx)
{
<<<<<<< HEAD
    if (!ammEnabled(ctx.rules))
        return temDISABLED;

    auto const amount = ctx.tx[sfAmount];
    auto const amount2 = ctx.tx[sfAmount2];

    if (!ctx.rules.enabled(featureMPTokensV2) &&
        (amount.holds<MPTIssue>() || amount2.holds<MPTIssue>()))
        return temDISABLED;

    if (auto const ret = preflight1(ctx); !isTesSuccess(ret))
        return ret;

    if (ctx.tx.getFlags() & tfUniversalMask)
    {
        JLOG(ctx.j.debug()) << "AMM Instance: invalid flags.";
        return temINVALID_FLAG;
    }

    if (amount.asset() == amount2.asset())
=======
    auto const amount = ctx.tx[sfAmount];
    auto const amount2 = ctx.tx[sfAmount2];

    if (amount.issue() == amount2.issue())
>>>>>>> 550f90a7
    {
        JLOG(ctx.j.debug())
            << "AMM Instance: tokens can not have the same asset.";
        return temBAD_AMM_TOKENS;
    }

    if (auto const err = invalidAMMAmount(amount))
    {
        JLOG(ctx.j.debug()) << "AMM Instance: invalid asset1 amount.";
        return err;
    }

    if (auto const err = invalidAMMAmount(amount2))
    {
        JLOG(ctx.j.debug()) << "AMM Instance: invalid asset2 amount.";
        return err;
    }

    if (ctx.tx[sfTradingFee] > TRADING_FEE_THRESHOLD)
    {
        JLOG(ctx.j.debug()) << "AMM Instance: invalid trading fee.";
        return temBAD_FEE;
    }

    return tesSUCCESS;
}

XRPAmount
AMMCreate::calculateBaseFee(ReadView const& view, STTx const& tx)
{
    // The fee required for AMMCreate is one owner reserve.
    return calculateOwnerReserveFee(view, tx);
}

TER
AMMCreate::preclaim(PreclaimContext const& ctx)
{
    auto const accountID = ctx.tx[sfAccount];
    auto const amount = ctx.tx[sfAmount];
    auto const amount2 = ctx.tx[sfAmount2];

    // Check if AMM already exists for the token pair
    if (auto const ammKeylet = keylet::amm(amount.asset(), amount2.asset());
        ctx.view.read(ammKeylet))
    {
        JLOG(ctx.j.debug()) << "AMM Instance: ltAMM already exists.";
        return tecDUPLICATE;
    }

    if (auto const ter = requireAuth(ctx.view, amount.asset(), accountID);
        ter != tesSUCCESS)
    {
        JLOG(ctx.j.debug())
            << "AMM Instance: account is not authorized, " << amount.asset();
        return ter;
    }

    if (auto const ter = requireAuth(ctx.view, amount2.asset(), accountID);
        ter != tesSUCCESS)
    {
        JLOG(ctx.j.debug())
            << "AMM Instance: account is not authorized, " << amount2.asset();
        return ter;
    }

    // Globally or individually frozen
    if (isFrozen(ctx.view, accountID, amount.asset()) ||
        isFrozen(ctx.view, accountID, amount2.asset()))
    {
        JLOG(ctx.j.debug()) << "AMM Instance: involves frozen asset.";
        return tecFROZEN;
    }

    auto noDefaultRipple = [](ReadView const& view, Asset const& asset) {
        if (asset.holds<MPTIssue>() || isXRP(asset))
            return false;

        if (auto const issuerAccount =
                view.read(keylet::account(asset.getIssuer())))
            return (issuerAccount->getFlags() & lsfDefaultRipple) == 0;

        return false;
    };

    if (noDefaultRipple(ctx.view, amount.asset()) ||
        noDefaultRipple(ctx.view, amount2.asset()))
    {
        JLOG(ctx.j.debug()) << "AMM Instance: DefaultRipple not set";
        return terNO_RIPPLE;
    }

    // Check the reserve for LPToken trustline
    STAmount const xrpBalance = xrpLiquid(ctx.view, accountID, 1, ctx.j);
    // Insufficient reserve
    if (xrpBalance <= beast::zero)
    {
        JLOG(ctx.j.debug()) << "AMM Instance: insufficient reserves";
        return tecINSUF_RESERVE_LINE;
    }

    auto insufficientBalance = [&](STAmount const& amount) {
        if (isXRP(amount))
            return xrpBalance < amount;
        return accountID != amount.asset().getIssuer() &&
            accountHolds(
                ctx.view,
                accountID,
                amount.asset(),
                FreezeHandling::fhZERO_IF_FROZEN,
                AuthHandling::ahZERO_IF_UNAUTHORIZED,
                ctx.j) < amount;
    };

    if (insufficientBalance(amount) || insufficientBalance(amount2))
    {
        JLOG(ctx.j.debug())
            << "AMM Instance: insufficient funds, " << amount << " " << amount2;
        return tecUNFUNDED_AMM;
    }

    auto isLPToken = [&](STAmount const& amount) -> bool {
        if (auto const sle =
                ctx.view.read(keylet::account(amount.asset().getIssuer())))
            return sle->isFieldPresent(sfAMMID);
        return false;
    };

    if (isLPToken(amount) || isLPToken(amount2))
    {
        JLOG(ctx.j.debug()) << "AMM Instance: can't create with LPTokens "
                            << amount << " " << amount2;
        return tecAMM_INVALID_TOKENS;
    }

    if (ctx.view.rules().enabled(featureSingleAssetVault))
    {
        if (auto const accountId = pseudoAccountAddress(
                ctx.view, keylet::amm(amount.asset(), amount2.asset()).key);
            accountId == beast::zero)
            return terADDRESS_COLLISION;
    }

    if (auto const ter = checkMPTTxAllowed(
            ctx.view, ttAMM_CREATE, amount.asset(), accountID);
        ter != tesSUCCESS)
        return ter;
    if (auto const ter = checkMPTTxAllowed(
            ctx.view, ttAMM_CREATE, amount2.asset(), accountID);
        ter != tesSUCCESS)
        return ter;

    // If featureAMMClawback is enabled, allow AMMCreate without checking
    // if the issuer has clawback enabled
    if (ctx.view.rules().enabled(featureAMMClawback))
        return tesSUCCESS;

    // Disallow AMM if the issuer has clawback enabled when featureAMMClawback
    // is not enabled
    auto clawbackDisabled = [&](Asset const& asset) -> TER {
        if (isXRP(asset))
            return tesSUCCESS;
        if (asset.holds<MPTIssue>())
        {
            if (auto const sle = ctx.view.read(
                    keylet::mptIssuance(asset.get<MPTIssue>().getMptID()));
                !sle)
                return tecINTERNAL;
            else if (sle->getFlags() & lsfMPTCanClawback)
                return tecNO_PERMISSION;
        }
        else
        {
            if (auto const sle =
                    ctx.view.read(keylet::account(asset.getIssuer()));
                !sle)
                return tecINTERNAL;
            else if (sle->getFlags() & lsfAllowTrustLineClawback)
                return tecNO_PERMISSION;
        }
        return tesSUCCESS;
    };

    if (auto const ter = clawbackDisabled(amount.asset()); ter != tesSUCCESS)
        return ter;
    if (auto const ter = clawbackDisabled(amount2.asset()); ter != tesSUCCESS)
        return ter;

    return tesSUCCESS;
}

static std::pair<TER, bool>
applyCreate(
    ApplyContext& ctx_,
    Sandbox& sb,
    AccountID const& account_,
    beast::Journal j_)
{
    auto const amount = ctx_.tx[sfAmount];
    auto const amount2 = ctx_.tx[sfAmount2];

    auto const ammKeylet = keylet::amm(amount.asset(), amount2.asset());

    // Mitigate same account exists possibility
    auto const maybeAccount = createPseudoAccount(sb, ammKeylet.key, sfAMMID);
    // AMM account already exists (should not happen)
    if (!maybeAccount)
    {
        JLOG(j_.error()) << "AMM Instance: failed to create pseudo account.";
        return {maybeAccount.error(), false};
    }
    auto& account = *maybeAccount;
    auto const accountId = (*account)[sfAccount];

    // LP Token already exists. (should not happen)
    auto const lptIss = ammLPTIssue(amount.asset(), amount2.asset(), accountId);
    if (sb.read(keylet::line(accountId, lptIss)))
    {
        JLOG(j_.error()) << "AMM Instance: LP Token already exists.";
        return {tecDUPLICATE, false};
    }

    // Note, that the trustlines created by AMM have 0 credit limit.
    // This prevents shifting the balance between accounts via AMM,
    // or sending unsolicited LPTokens. This is a desired behavior.
    // A user can only receive LPTokens through affirmative action -
    // either an AMMDeposit, TrustSet, crossing an offer, etc.

    // Calculate initial LPT balance.
    auto const lpTokens = ammLPTokens(amount, amount2, lptIss);

    // Create ltAMM
    auto ammSle = std::make_shared<SLE>(ammKeylet);
    ammSle->setAccountID(sfAccount, accountId);
    ammSle->setFieldAmount(sfLPTokenBalance, lpTokens);
    auto const& [asset1, asset2] = std::minmax(amount.asset(), amount2.asset());
    ammSle->setFieldIssue(sfAsset, STIssue{sfAsset, asset1});
    ammSle->setFieldIssue(sfAsset2, STIssue{sfAsset2, asset2});
    // AMM creator gets the auction slot and the voting slot.
    initializeFeeAuctionVote(
        ctx_.view(), ammSle, account_, lptIss, ctx_.tx[sfTradingFee]);

    // Add owner directory to link the root account and AMM object.
    if (auto ter = dirLink(sb, accountId, ammSle); ter)
    {
        JLOG(j_.debug()) << "AMM Instance: failed to insert owner dir";
        return {ter, false};
    }
    sb.insert(ammSle);

    // Send LPT to LP.
    auto res = accountSend(sb, accountId, account_, lpTokens, ctx_.journal);
    if (res != tesSUCCESS)
    {
        JLOG(j_.debug()) << "AMM Instance: failed to send LPT " << lpTokens;
        return {res, false};
    }

    auto sendAndInitTrustOrMPT = [&](STAmount const& amount) -> TER {
        // Authorize MPT
        if (amount.holds<MPTIssue>())
        {
            auto const& mptIssue = amount.get<MPTIssue>();
            auto const& mptID = mptIssue.getMptID();
            std::uint32_t flags = lsfMPTAMM;
            if (auto const err = requireAuth(
                    ctx_.view(), mptIssue, accountId, AuthType::WeakAuth);
                err != tesSUCCESS)
            {
                if (err == tecNO_AUTH)
                    flags |= lsfMPTAuthorized;
                else
                    return err;
            }

            if (auto const err = MPTokenAuthorize::createMPToken(
                    sb, mptID, accountId, flags);
                err != tesSUCCESS)
                return err;
            // Don't adjust AMM owner count.
            // It's irrelevant for pseudo-account like AMM.
        }

        if (auto const res = accountSend(
                sb,
                account_,
                accountId,
                amount,
                ctx_.journal,
                WaiveTransferFee::Yes,
                AllowMPTOverflow::No))
            return res;

        // Set AMM flag on AMM trustline
        if (amount.holds<Issue>() && !isXRP(amount))
        {
            if (SLE::pointer sleRippleState =
                    sb.peek(keylet::line(accountId, amount.get<Issue>()));
                !sleRippleState)
                return tecINTERNAL;
            else
            {
                auto const flags = sleRippleState->getFlags();
                sleRippleState->setFieldU32(sfFlags, flags | lsfAMMNode);
                sb.update(sleRippleState);
            }
        }

        return tesSUCCESS;
    };

    // Send asset1.
    res = sendAndInitTrustOrMPT(amount);
    if (res != tesSUCCESS)
    {
        JLOG(j_.debug()) << "AMM Instance: failed to send " << amount;
        return {res, false};
    }

    // Send asset2.
    res = sendAndInitTrustOrMPT(amount2);
    if (res != tesSUCCESS)
    {
        JLOG(j_.debug()) << "AMM Instance: failed to send " << amount2;
        return {res, false};
    }

    JLOG(j_.debug()) << "AMM Instance: success " << accountId << " "
                     << ammKeylet.key << " " << lpTokens << " " << amount << " "
                     << amount2;
    auto addOrderBook =
        [&](Asset const& assetIn, Asset const& assetOut, std::uint64_t uRate) {
            Book const book{assetIn, assetOut, std::nullopt};
            auto const dir = keylet::quality(keylet::book(book), uRate);
            if (auto const bookExisted = static_cast<bool>(sb.read(dir));
                !bookExisted)
                ctx_.app.getOrderBookDB().addOrderBook(book);
        };
    addOrderBook(amount.asset(), amount2.asset(), getRate(amount2, amount));
    addOrderBook(amount2.asset(), amount.asset(), getRate(amount, amount2));

    return {res, res == tesSUCCESS};
}

TER
AMMCreate::doApply()
{
    // This is the ledger view that we work against. Transactions are applied
    // as we go on processing transactions.
    Sandbox sb(&ctx_.view());

    auto const result = applyCreate(ctx_, sb, account_, j_);
    if (result.second)
        sb.apply(ctx_.rawView());

    return result.first;
}

}  // namespace ripple<|MERGE_RESOLUTION|>--- conflicted
+++ resolved
@@ -36,39 +36,23 @@
 bool
 AMMCreate::checkExtraFeatures(PreflightContext const& ctx)
 {
-    return ammEnabled(ctx.rules);
+    if (!ammEnabled(ctx.rules))
+        return false;
+
+    if (!ctx.rules.enabled(featureMPTokensV2) &&
+        (ctx.tx[sfAmount].holds<MPTIssue>() || ctx.tx[sfAmount2].holds<MPTIssue>()))
+        return false;
+
+    return true;
 }
 
 NotTEC
 AMMCreate::preflight(PreflightContext const& ctx)
 {
-<<<<<<< HEAD
-    if (!ammEnabled(ctx.rules))
-        return temDISABLED;
-
     auto const amount = ctx.tx[sfAmount];
     auto const amount2 = ctx.tx[sfAmount2];
 
-    if (!ctx.rules.enabled(featureMPTokensV2) &&
-        (amount.holds<MPTIssue>() || amount2.holds<MPTIssue>()))
-        return temDISABLED;
-
-    if (auto const ret = preflight1(ctx); !isTesSuccess(ret))
-        return ret;
-
-    if (ctx.tx.getFlags() & tfUniversalMask)
-    {
-        JLOG(ctx.j.debug()) << "AMM Instance: invalid flags.";
-        return temINVALID_FLAG;
-    }
-
     if (amount.asset() == amount2.asset())
-=======
-    auto const amount = ctx.tx[sfAmount];
-    auto const amount2 = ctx.tx[sfAmount2];
-
-    if (amount.issue() == amount2.issue())
->>>>>>> 550f90a7
     {
         JLOG(ctx.j.debug())
             << "AMM Instance: tokens can not have the same asset.";
