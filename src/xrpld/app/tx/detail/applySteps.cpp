//------------------------------------------------------------------------------
/*
    This file is part of rippled: https://github.com/ripple/rippled
    Copyright (c) 2012, 2013 Ripple Labs Inc.

    Permission to use, copy, modify, and/or distribute this software for any
    purpose  with  or without fee is hereby granted, provided that the above
    copyright notice and this permission notice appear in all copies.

    THE  SOFTWARE IS PROVIDED "AS IS" AND THE AUTHOR DISCLAIMS ALL WARRANTIES
    WITH  REGARD  TO  THIS  SOFTWARE  INCLUDING  ALL  IMPLIED  WARRANTIES  OF
    MERCHANTABILITY  AND  FITNESS. IN NO EVENT SHALL THE AUTHOR BE LIABLE FOR
    ANY  SPECIAL ,  DIRECT, INDIRECT, OR CONSEQUENTIAL DAMAGES OR ANY DAMAGES
    WHATSOEVER  RESULTING  FROM  LOSS  OF USE, DATA OR PROFITS, WHETHER IN AN
    ACTION  OF  CONTRACT, NEGLIGENCE OR OTHER TORTIOUS ACTION, ARISING OUT OF
    OR IN CONNECTION WITH THE USE OR PERFORMANCE OF THIS SOFTWARE.
*/
//==============================================================================

#include <xrpld/app/tx/applySteps.h>
#include <xrpld/app/tx/detail/AMMBid.h>
#include <xrpld/app/tx/detail/AMMCreate.h>
#include <xrpld/app/tx/detail/AMMDelete.h>
#include <xrpld/app/tx/detail/AMMDeposit.h>
#include <xrpld/app/tx/detail/AMMVote.h>
#include <xrpld/app/tx/detail/AMMWithdraw.h>
#include <xrpld/app/tx/detail/ApplyContext.h>
#include <xrpld/app/tx/detail/CancelCheck.h>
#include <xrpld/app/tx/detail/CancelOffer.h>
#include <xrpld/app/tx/detail/CashCheck.h>
#include <xrpld/app/tx/detail/Change.h>
#include <xrpld/app/tx/detail/Clawback.h>
#include <xrpld/app/tx/detail/CreateCheck.h>
#include <xrpld/app/tx/detail/CreateOffer.h>
#include <xrpld/app/tx/detail/CreateTicket.h>
#include <xrpld/app/tx/detail/DID.h>
#include <xrpld/app/tx/detail/DeleteAccount.h>
#include <xrpld/app/tx/detail/DeleteOracle.h>
#include <xrpld/app/tx/detail/DepositPreauth.h>
#include <xrpld/app/tx/detail/Escrow.h>
#include <xrpld/app/tx/detail/LedgerStateFix.h>
#include <xrpld/app/tx/detail/MPTokenAuthorize.h>
#include <xrpld/app/tx/detail/MPTokenIssuanceCreate.h>
#include <xrpld/app/tx/detail/MPTokenIssuanceDestroy.h>
#include <xrpld/app/tx/detail/MPTokenIssuanceSet.h>
#include <xrpld/app/tx/detail/NFTokenAcceptOffer.h>
#include <xrpld/app/tx/detail/NFTokenBurn.h>
#include <xrpld/app/tx/detail/NFTokenCancelOffer.h>
#include <xrpld/app/tx/detail/NFTokenCreateOffer.h>
#include <xrpld/app/tx/detail/NFTokenMint.h>
#include <xrpld/app/tx/detail/PayChan.h>
#include <xrpld/app/tx/detail/Payment.h>
#include <xrpld/app/tx/detail/SetAccount.h>
#include <xrpld/app/tx/detail/SetOracle.h>
#include <xrpld/app/tx/detail/SetRegularKey.h>
#include <xrpld/app/tx/detail/SetSignerList.h>
#include <xrpld/app/tx/detail/SetTrust.h>
#include <xrpld/app/tx/detail/VaultSet.h>
#include <xrpld/app/tx/detail/XChainBridge.h>
#include <xrpl/protocol/TxFormats.h>

#include <stdexcept>

namespace ripple {

namespace {

struct UnknownTxnType : std::exception
{
    TxType txnType;
    UnknownTxnType(TxType t) : txnType{t}
    {
    }
};

// Call a lambda with the concrete transaction type as a template parameter
// throw an "UnknownTxnType" exception on error
template <class F>
auto
with_txn_type(TxType txnType, F&& f)
{
    switch (txnType)
    {
<<<<<<< HEAD

=======
>>>>>>> 0adfebe3
#pragma push_macro("TRANSACTION")
#undef TRANSACTION

#define TRANSACTION(tag, value, name, fields) \
<<<<<<< HEAD
        case tag: return f.template operator()<name>();
=======
    case tag:                                 \
        return f.template operator()<name>();
>>>>>>> 0adfebe3

#include <xrpl/protocol/detail/transactions.m>

#undef TRANSACTION
#pragma pop_macro("TRANSACTION")

        default:
            throw UnknownTxnType(txnType);
    }
}
}  // namespace

// Templates so preflight does the right thing with T::ConsequencesFactory.
//
// This could be done more easily using if constexpr, but Visual Studio
// 2017 doesn't handle if constexpr correctly.  So once we're no longer
// building with Visual Studio 2017 we can consider replacing the four
// templates with a single template function that uses if constexpr.
//
// For Transactor::Normal
//

// clang-format off
// Current formatter for rippled is based on clang-10, which does not handle `requires` clauses
template <class T>
requires(T::ConsequencesFactory == Transactor::Normal)
TxConsequences
    consequences_helper(PreflightContext const& ctx)
{
    return TxConsequences(ctx.tx);
};

// For Transactor::Blocker
template <class T>
requires(T::ConsequencesFactory == Transactor::Blocker)
TxConsequences
    consequences_helper(PreflightContext const& ctx)
{
    return TxConsequences(ctx.tx, TxConsequences::blocker);
};

// For Transactor::Custom
template <class T>
requires(T::ConsequencesFactory == Transactor::Custom)
TxConsequences
    consequences_helper(PreflightContext const& ctx)
{
    return T::makeTxConsequences(ctx);
};
// clang-format on

static std::pair<NotTEC, TxConsequences>
invoke_preflight(PreflightContext const& ctx)
{
    try
    {
        return with_txn_type(ctx.tx.getTxnType(), [&]<typename T>() {
            auto const tec = T::preflight(ctx);
            return std::make_pair(
                tec,
                isTesSuccess(tec) ? consequences_helper<T>(ctx)
                                  : TxConsequences{tec});
        });
    }
    catch (UnknownTxnType const& e)
    {
        // Should never happen
        JLOG(ctx.j.fatal())
            << "Unknown transaction type in preflight: " << e.txnType;
        assert(false);
        return {temUNKNOWN, TxConsequences{temUNKNOWN}};
    }
}

static TER
invoke_preclaim(PreclaimContext const& ctx)
{
    try
    {
        // use name hiding to accomplish compile-time polymorphism of static
        // class functions for Transactor and derived classes.
        return with_txn_type(ctx.tx.getTxnType(), [&]<typename T>() {
            // If the transactor requires a valid account and the transaction
            // doesn't list one, preflight will have already a flagged a
            // failure.
            auto const id = ctx.tx.getAccountID(sfAccount);

            if (id != beast::zero)
            {
                TER result = T::checkSeqProxy(ctx.view, ctx.tx, ctx.j);

                if (result != tesSUCCESS)
                    return result;

                result = T::checkPriorTxAndLastLedger(ctx);

                if (result != tesSUCCESS)
                    return result;

                result = T::checkFee(ctx, calculateBaseFee(ctx.view, ctx.tx));

                if (result != tesSUCCESS)
                    return result;

                result = T::checkSign(ctx);

                if (result != tesSUCCESS)
                    return result;
            }

            return T::preclaim(ctx);
        });
    }
    catch (UnknownTxnType const& e)
    {
        // Should never happen
        JLOG(ctx.j.fatal())
            << "Unknown transaction type in preclaim: " << e.txnType;
        assert(false);
        return temUNKNOWN;
    }
}

static XRPAmount
invoke_calculateBaseFee(ReadView const& view, STTx const& tx)
{
    try
    {
        return with_txn_type(tx.getTxnType(), [&]<typename T>() {
            return T::calculateBaseFee(view, tx);
        });
    }
    catch (UnknownTxnType const& e)
    {
        assert(false);
        return XRPAmount{0};
    }
}

TxConsequences::TxConsequences(NotTEC pfresult)
    : isBlocker_(false)
    , fee_(beast::zero)
    , potentialSpend_(beast::zero)
    , seqProx_(SeqProxy::sequence(0))
    , sequencesConsumed_(0)
{
    assert(!isTesSuccess(pfresult));
}

TxConsequences::TxConsequences(STTx const& tx)
    : isBlocker_(false)
    , fee_(
          tx[sfFee].native() && !tx[sfFee].negative() ? tx[sfFee].xrp()
                                                      : beast::zero)
    , potentialSpend_(beast::zero)
    , seqProx_(tx.getSeqProxy())
    , sequencesConsumed_(tx.getSeqProxy().isSeq() ? 1 : 0)
{
}

TxConsequences::TxConsequences(STTx const& tx, Category category)
    : TxConsequences(tx)
{
    isBlocker_ = (category == blocker);
}

TxConsequences::TxConsequences(STTx const& tx, XRPAmount potentialSpend)
    : TxConsequences(tx)
{
    potentialSpend_ = potentialSpend;
}

TxConsequences::TxConsequences(STTx const& tx, std::uint32_t sequencesConsumed)
    : TxConsequences(tx)
{
    sequencesConsumed_ = sequencesConsumed;
}

static std::pair<TER, bool>
invoke_apply(ApplyContext& ctx)
{
    try
    {
        return with_txn_type(ctx.tx.getTxnType(), [&]<typename T>() {
            T p(ctx);
            return p();
        });
    }
    catch (UnknownTxnType const& e)
    {
        // Should never happen
        JLOG(ctx.journal.fatal())
            << "Unknown transaction type in apply: " << e.txnType;
        assert(false);
        return {temUNKNOWN, false};
    }
}

PreflightResult
preflight(
    Application& app,
    Rules const& rules,
    STTx const& tx,
    ApplyFlags flags,
    beast::Journal j)
{
    PreflightContext const pfctx(app, tx, rules, flags, j);
    try
    {
        return {pfctx, invoke_preflight(pfctx)};
    }
    catch (std::exception const& e)
    {
        JLOG(j.fatal()) << "apply: " << e.what();
        return {pfctx, {tefEXCEPTION, TxConsequences{tx}}};
    }
}

PreclaimResult
preclaim(
    PreflightResult const& preflightResult,
    Application& app,
    OpenView const& view)
{
    std::optional<PreclaimContext const> ctx;
    if (preflightResult.rules != view.rules())
    {
        auto secondFlight = preflight(
            app,
            view.rules(),
            preflightResult.tx,
            preflightResult.flags,
            preflightResult.j);
        ctx.emplace(
            app,
            view,
            secondFlight.ter,
            secondFlight.tx,
            secondFlight.flags,
            secondFlight.j);
    }
    else
    {
        ctx.emplace(
            app,
            view,
            preflightResult.ter,
            preflightResult.tx,
            preflightResult.flags,
            preflightResult.j);
    }
    try
    {
        if (ctx->preflightResult != tesSUCCESS)
            return {*ctx, ctx->preflightResult};
        return {*ctx, invoke_preclaim(*ctx)};
    }
    catch (std::exception const& e)
    {
        JLOG(ctx->j.fatal()) << "apply: " << e.what();
        return {*ctx, tefEXCEPTION};
    }
}

XRPAmount
calculateBaseFee(ReadView const& view, STTx const& tx)
{
    return invoke_calculateBaseFee(view, tx);
}

XRPAmount
calculateDefaultBaseFee(ReadView const& view, STTx const& tx)
{
    return Transactor::calculateBaseFee(view, tx);
}

std::pair<TER, bool>
doApply(PreclaimResult const& preclaimResult, Application& app, OpenView& view)
{
    if (preclaimResult.view.seq() != view.seq())
    {
        // Logic error from the caller. Don't have enough
        // info to recover.
        return {tefEXCEPTION, false};
    }
    try
    {
        if (!preclaimResult.likelyToClaimFee)
            return {preclaimResult.ter, false};
        ApplyContext ctx(
            app,
            view,
            preclaimResult.tx,
            preclaimResult.ter,
            calculateBaseFee(view, preclaimResult.tx),
            preclaimResult.flags,
            preclaimResult.j);
        return invoke_apply(ctx);
    }
    catch (std::exception const& e)
    {
        JLOG(preclaimResult.j.fatal()) << "apply: " << e.what();
        return {tefEXCEPTION, false};
    }
}

}  // namespace ripple<|MERGE_RESOLUTION|>--- conflicted
+++ resolved
@@ -81,20 +81,13 @@
 {
     switch (txnType)
     {
-<<<<<<< HEAD
-
-=======
->>>>>>> 0adfebe3
+
 #pragma push_macro("TRANSACTION")
 #undef TRANSACTION
 
 #define TRANSACTION(tag, value, name, fields) \
-<<<<<<< HEAD
-        case tag: return f.template operator()<name>();
-=======
     case tag:                                 \
         return f.template operator()<name>();
->>>>>>> 0adfebe3
 
 #include <xrpl/protocol/detail/transactions.m>
 
