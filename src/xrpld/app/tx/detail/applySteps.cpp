//------------------------------------------------------------------------------
/*
    This file is part of rippled: https://github.com/ripple/rippled
    Copyright (c) 2012, 2013 Ripple Labs Inc.

    Permission to use, copy, modify, and/or distribute this software for any
    purpose  with  or without fee is hereby granted, provided that the above
    copyright notice and this permission notice appear in all copies.

    THE  SOFTWARE IS PROVIDED "AS IS" AND THE AUTHOR DISCLAIMS ALL WARRANTIES
    WITH  REGARD  TO  THIS  SOFTWARE  INCLUDING  ALL  IMPLIED  WARRANTIES  OF
    MERCHANTABILITY  AND  FITNESS. IN NO EVENT SHALL THE AUTHOR BE LIABLE FOR
    ANY  SPECIAL ,  DIRECT, INDIRECT, OR CONSEQUENTIAL DAMAGES OR ANY DAMAGES
    WHATSOEVER  RESULTING  FROM  LOSS  OF USE, DATA OR PROFITS, WHETHER IN AN
    ACTION  OF  CONTRACT, NEGLIGENCE OR OTHER TORTIOUS ACTION, ARISING OUT OF
    OR IN CONNECTION WITH THE USE OR PERFORMANCE OF THIS SOFTWARE.
*/
//==============================================================================

#include <xrpld/app/tx/applySteps.h>
#include <xrpld/app/tx/detail/AMMBid.h>
#include <xrpld/app/tx/detail/AMMCreate.h>
#include <xrpld/app/tx/detail/AMMDelete.h>
#include <xrpld/app/tx/detail/AMMDeposit.h>
#include <xrpld/app/tx/detail/AMMVote.h>
#include <xrpld/app/tx/detail/AMMWithdraw.h>
#include <xrpld/app/tx/detail/ApplyContext.h>
#include <xrpld/app/tx/detail/CancelCheck.h>
#include <xrpld/app/tx/detail/CancelOffer.h>
#include <xrpld/app/tx/detail/CashCheck.h>
#include <xrpld/app/tx/detail/Change.h>
#include <xrpld/app/tx/detail/Clawback.h>
#include <xrpld/app/tx/detail/CreateCheck.h>
#include <xrpld/app/tx/detail/CreateOffer.h>
#include <xrpld/app/tx/detail/CreateTicket.h>
#include <xrpld/app/tx/detail/DID.h>
#include <xrpld/app/tx/detail/DeleteAccount.h>
#include <xrpld/app/tx/detail/DeleteOracle.h>
#include <xrpld/app/tx/detail/DepositPreauth.h>
#include <xrpld/app/tx/detail/Escrow.h>
#include <xrpld/app/tx/detail/LedgerStateFix.h>
#include <xrpld/app/tx/detail/MPTokenAuthorize.h>
#include <xrpld/app/tx/detail/MPTokenIssuanceCreate.h>
#include <xrpld/app/tx/detail/MPTokenIssuanceDestroy.h>
#include <xrpld/app/tx/detail/MPTokenIssuanceSet.h>
#include <xrpld/app/tx/detail/NFTokenAcceptOffer.h>
#include <xrpld/app/tx/detail/NFTokenBurn.h>
#include <xrpld/app/tx/detail/NFTokenCancelOffer.h>
#include <xrpld/app/tx/detail/NFTokenCreateOffer.h>
#include <xrpld/app/tx/detail/NFTokenMint.h>
#include <xrpld/app/tx/detail/NFTokenModify.h>
#include <xrpld/app/tx/detail/PayChan.h>
#include <xrpld/app/tx/detail/Payment.h>
#include <xrpld/app/tx/detail/SetAccount.h>
#include <xrpld/app/tx/detail/SetOracle.h>
#include <xrpld/app/tx/detail/SetRegularKey.h>
#include <xrpld/app/tx/detail/SetSignerList.h>
#include <xrpld/app/tx/detail/SetTrust.h>
#include <xrpld/app/tx/detail/XChainBridge.h>
#include <xrpl/protocol/TxFormats.h>

#include <stdexcept>

namespace ripple {

namespace {

struct UnknownTxnType : std::exception
{
    TxType txnType;
    UnknownTxnType(TxType t) : txnType{t}
    {
    }
};

// Call a lambda with the concrete transaction type as a template parameter
// throw an "UnknownTxnType" exception on error
template <class F>
auto
with_txn_type(TxType txnType, F&& f)
{
    switch (txnType)
    {
<<<<<<< HEAD
        case ttACCOUNT_DELETE:
            return f.template operator()<DeleteAccount>();
        case ttACCOUNT_SET:
            return f.template operator()<SetAccount>();
        case ttCHECK_CANCEL:
            return f.template operator()<CancelCheck>();
        case ttCHECK_CASH:
            return f.template operator()<CashCheck>();
        case ttCHECK_CREATE:
            return f.template operator()<CreateCheck>();
        case ttDEPOSIT_PREAUTH:
            return f.template operator()<DepositPreauth>();
        case ttOFFER_CANCEL:
            return f.template operator()<CancelOffer>();
        case ttOFFER_CREATE:
            return f.template operator()<CreateOffer>();
        case ttESCROW_CREATE:
            return f.template operator()<EscrowCreate>();
        case ttESCROW_FINISH:
            return f.template operator()<EscrowFinish>();
        case ttESCROW_CANCEL:
            return f.template operator()<EscrowCancel>();
        case ttLEDGER_STATE_FIX:
            return f.template operator()<LedgerStateFix>();
        case ttPAYCHAN_CLAIM:
            return f.template operator()<PayChanClaim>();
        case ttPAYCHAN_CREATE:
            return f.template operator()<PayChanCreate>();
        case ttPAYCHAN_FUND:
            return f.template operator()<PayChanFund>();
        case ttPAYMENT:
            return f.template operator()<Payment>();
        case ttREGULAR_KEY_SET:
            return f.template operator()<SetRegularKey>();
        case ttSIGNER_LIST_SET:
            return f.template operator()<SetSignerList>();
        case ttTICKET_CREATE:
            return f.template operator()<CreateTicket>();
        case ttTRUST_SET:
            return f.template operator()<SetTrust>();
        case ttAMENDMENT:
        case ttFEE:
        case ttUNL_MODIFY:
            return f.template operator()<Change>();
        case ttNFTOKEN_MINT:
            return f.template operator()<NFTokenMint>();
        case ttNFTOKEN_BURN:
            return f.template operator()<NFTokenBurn>();
        case ttNFTOKEN_CREATE_OFFER:
            return f.template operator()<NFTokenCreateOffer>();
        case ttNFTOKEN_CANCEL_OFFER:
            return f.template operator()<NFTokenCancelOffer>();
        case ttNFTOKEN_ACCEPT_OFFER:
            return f.template operator()<NFTokenAcceptOffer>();
        case ttNFTOKEN_MODIFY:
            return f.template operator()<NFTokenModify>();
        case ttCLAWBACK:
            return f.template operator()<Clawback>();
        case ttAMM_CREATE:
            return f.template operator()<AMMCreate>();
        case ttAMM_DEPOSIT:
            return f.template operator()<AMMDeposit>();
        case ttAMM_WITHDRAW:
            return f.template operator()<AMMWithdraw>();
        case ttAMM_VOTE:
            return f.template operator()<AMMVote>();
        case ttAMM_BID:
            return f.template operator()<AMMBid>();
        case ttAMM_DELETE:
            return f.template operator()<AMMDelete>();
        case ttXCHAIN_CREATE_BRIDGE:
            return f.template operator()<XChainCreateBridge>();
        case ttXCHAIN_MODIFY_BRIDGE:
            return f.template operator()<BridgeModify>();
        case ttXCHAIN_CREATE_CLAIM_ID:
            return f.template operator()<XChainCreateClaimID>();
        case ttXCHAIN_COMMIT:
            return f.template operator()<XChainCommit>();
        case ttXCHAIN_CLAIM:
            return f.template operator()<XChainClaim>();
        case ttXCHAIN_ADD_CLAIM_ATTESTATION:
            return f.template operator()<XChainAddClaimAttestation>();
        case ttXCHAIN_ADD_ACCOUNT_CREATE_ATTESTATION:
            return f.template operator()<XChainAddAccountCreateAttestation>();
        case ttXCHAIN_ACCOUNT_CREATE_COMMIT:
            return f.template operator()<XChainCreateAccountCommit>();
        case ttDID_SET:
            return f.template operator()<DIDSet>();
        case ttDID_DELETE:
            return f.template operator()<DIDDelete>();
        case ttORACLE_SET:
            return f.template operator()<SetOracle>();
        case ttORACLE_DELETE:
            return f.template operator()<DeleteOracle>();
=======
#pragma push_macro("TRANSACTION")
#undef TRANSACTION

#define TRANSACTION(tag, value, name, fields) \
    case tag:                                 \
        return f.template operator()<name>();

#include <xrpl/protocol/detail/transactions.macro>

#undef TRANSACTION
#pragma pop_macro("TRANSACTION")

>>>>>>> d6dbf0e0
        default:
            throw UnknownTxnType(txnType);
    }
}
}  // namespace

// Templates so preflight does the right thing with T::ConsequencesFactory.
//
// This could be done more easily using if constexpr, but Visual Studio
// 2017 doesn't handle if constexpr correctly.  So once we're no longer
// building with Visual Studio 2017 we can consider replacing the four
// templates with a single template function that uses if constexpr.
//
// For Transactor::Normal
//

// clang-format off
// Current formatter for rippled is based on clang-10, which does not handle `requires` clauses
template <class T>
requires(T::ConsequencesFactory == Transactor::Normal)
TxConsequences
    consequences_helper(PreflightContext const& ctx)
{
    return TxConsequences(ctx.tx);
};

// For Transactor::Blocker
template <class T>
requires(T::ConsequencesFactory == Transactor::Blocker)
TxConsequences
    consequences_helper(PreflightContext const& ctx)
{
    return TxConsequences(ctx.tx, TxConsequences::blocker);
};

// For Transactor::Custom
template <class T>
requires(T::ConsequencesFactory == Transactor::Custom)
TxConsequences
    consequences_helper(PreflightContext const& ctx)
{
    return T::makeTxConsequences(ctx);
};
// clang-format on

static std::pair<NotTEC, TxConsequences>
invoke_preflight(PreflightContext const& ctx)
{
    try
    {
        return with_txn_type(ctx.tx.getTxnType(), [&]<typename T>() {
            auto const tec = T::preflight(ctx);
            return std::make_pair(
                tec,
                isTesSuccess(tec) ? consequences_helper<T>(ctx)
                                  : TxConsequences{tec});
        });
    }
    catch (UnknownTxnType const& e)
    {
        // Should never happen
        JLOG(ctx.j.fatal())
            << "Unknown transaction type in preflight: " << e.txnType;
        assert(false);
        return {temUNKNOWN, TxConsequences{temUNKNOWN}};
    }
}

static TER
invoke_preclaim(PreclaimContext const& ctx)
{
    try
    {
        // use name hiding to accomplish compile-time polymorphism of static
        // class functions for Transactor and derived classes.
        return with_txn_type(ctx.tx.getTxnType(), [&]<typename T>() {
            // If the transactor requires a valid account and the transaction
            // doesn't list one, preflight will have already a flagged a
            // failure.
            auto const id = ctx.tx.getAccountID(sfAccount);

            if (id != beast::zero)
            {
                TER result = T::checkSeqProxy(ctx.view, ctx.tx, ctx.j);

                if (result != tesSUCCESS)
                    return result;

                result = T::checkPriorTxAndLastLedger(ctx);

                if (result != tesSUCCESS)
                    return result;

                result = T::checkFee(ctx, calculateBaseFee(ctx.view, ctx.tx));

                if (result != tesSUCCESS)
                    return result;

                result = T::checkSign(ctx);

                if (result != tesSUCCESS)
                    return result;
            }

            return T::preclaim(ctx);
        });
    }
    catch (UnknownTxnType const& e)
    {
        // Should never happen
        JLOG(ctx.j.fatal())
            << "Unknown transaction type in preclaim: " << e.txnType;
        assert(false);
        return temUNKNOWN;
    }
}

static XRPAmount
invoke_calculateBaseFee(ReadView const& view, STTx const& tx)
{
    try
    {
        return with_txn_type(tx.getTxnType(), [&]<typename T>() {
            return T::calculateBaseFee(view, tx);
        });
    }
    catch (UnknownTxnType const& e)
    {
        assert(false);
        return XRPAmount{0};
    }
}

TxConsequences::TxConsequences(NotTEC pfresult)
    : isBlocker_(false)
    , fee_(beast::zero)
    , potentialSpend_(beast::zero)
    , seqProx_(SeqProxy::sequence(0))
    , sequencesConsumed_(0)
{
    assert(!isTesSuccess(pfresult));
}

TxConsequences::TxConsequences(STTx const& tx)
    : isBlocker_(false)
    , fee_(
          tx[sfFee].native() && !tx[sfFee].negative() ? tx[sfFee].xrp()
                                                      : beast::zero)
    , potentialSpend_(beast::zero)
    , seqProx_(tx.getSeqProxy())
    , sequencesConsumed_(tx.getSeqProxy().isSeq() ? 1 : 0)
{
}

TxConsequences::TxConsequences(STTx const& tx, Category category)
    : TxConsequences(tx)
{
    isBlocker_ = (category == blocker);
}

TxConsequences::TxConsequences(STTx const& tx, XRPAmount potentialSpend)
    : TxConsequences(tx)
{
    potentialSpend_ = potentialSpend;
}

TxConsequences::TxConsequences(STTx const& tx, std::uint32_t sequencesConsumed)
    : TxConsequences(tx)
{
    sequencesConsumed_ = sequencesConsumed;
}

static std::pair<TER, bool>
invoke_apply(ApplyContext& ctx)
{
    try
    {
        return with_txn_type(ctx.tx.getTxnType(), [&]<typename T>() {
            T p(ctx);
            return p();
        });
    }
    catch (UnknownTxnType const& e)
    {
        // Should never happen
        JLOG(ctx.journal.fatal())
            << "Unknown transaction type in apply: " << e.txnType;
        assert(false);
        return {temUNKNOWN, false};
    }
}

PreflightResult
preflight(
    Application& app,
    Rules const& rules,
    STTx const& tx,
    ApplyFlags flags,
    beast::Journal j)
{
    PreflightContext const pfctx(app, tx, rules, flags, j);
    try
    {
        return {pfctx, invoke_preflight(pfctx)};
    }
    catch (std::exception const& e)
    {
        JLOG(j.fatal()) << "apply: " << e.what();
        return {pfctx, {tefEXCEPTION, TxConsequences{tx}}};
    }
}

PreclaimResult
preclaim(
    PreflightResult const& preflightResult,
    Application& app,
    OpenView const& view)
{
    std::optional<PreclaimContext const> ctx;
    if (preflightResult.rules != view.rules())
    {
        auto secondFlight = preflight(
            app,
            view.rules(),
            preflightResult.tx,
            preflightResult.flags,
            preflightResult.j);
        ctx.emplace(
            app,
            view,
            secondFlight.ter,
            secondFlight.tx,
            secondFlight.flags,
            secondFlight.j);
    }
    else
    {
        ctx.emplace(
            app,
            view,
            preflightResult.ter,
            preflightResult.tx,
            preflightResult.flags,
            preflightResult.j);
    }
    try
    {
        if (ctx->preflightResult != tesSUCCESS)
            return {*ctx, ctx->preflightResult};
        return {*ctx, invoke_preclaim(*ctx)};
    }
    catch (std::exception const& e)
    {
        JLOG(ctx->j.fatal()) << "apply: " << e.what();
        return {*ctx, tefEXCEPTION};
    }
}

XRPAmount
calculateBaseFee(ReadView const& view, STTx const& tx)
{
    return invoke_calculateBaseFee(view, tx);
}

XRPAmount
calculateDefaultBaseFee(ReadView const& view, STTx const& tx)
{
    return Transactor::calculateBaseFee(view, tx);
}

std::pair<TER, bool>
doApply(PreclaimResult const& preclaimResult, Application& app, OpenView& view)
{
    if (preclaimResult.view.seq() != view.seq())
    {
        // Logic error from the caller. Don't have enough
        // info to recover.
        return {tefEXCEPTION, false};
    }
    try
    {
        if (!preclaimResult.likelyToClaimFee)
            return {preclaimResult.ter, false};
        ApplyContext ctx(
            app,
            view,
            preclaimResult.tx,
            preclaimResult.ter,
            calculateBaseFee(view, preclaimResult.tx),
            preclaimResult.flags,
            preclaimResult.j);
        return invoke_apply(ctx);
    }
    catch (std::exception const& e)
    {
        JLOG(preclaimResult.j.fatal()) << "apply: " << e.what();
        return {tefEXCEPTION, false};
    }
}

}  // namespace ripple<|MERGE_RESOLUTION|>--- conflicted
+++ resolved
@@ -81,102 +81,6 @@
 {
     switch (txnType)
     {
-<<<<<<< HEAD
-        case ttACCOUNT_DELETE:
-            return f.template operator()<DeleteAccount>();
-        case ttACCOUNT_SET:
-            return f.template operator()<SetAccount>();
-        case ttCHECK_CANCEL:
-            return f.template operator()<CancelCheck>();
-        case ttCHECK_CASH:
-            return f.template operator()<CashCheck>();
-        case ttCHECK_CREATE:
-            return f.template operator()<CreateCheck>();
-        case ttDEPOSIT_PREAUTH:
-            return f.template operator()<DepositPreauth>();
-        case ttOFFER_CANCEL:
-            return f.template operator()<CancelOffer>();
-        case ttOFFER_CREATE:
-            return f.template operator()<CreateOffer>();
-        case ttESCROW_CREATE:
-            return f.template operator()<EscrowCreate>();
-        case ttESCROW_FINISH:
-            return f.template operator()<EscrowFinish>();
-        case ttESCROW_CANCEL:
-            return f.template operator()<EscrowCancel>();
-        case ttLEDGER_STATE_FIX:
-            return f.template operator()<LedgerStateFix>();
-        case ttPAYCHAN_CLAIM:
-            return f.template operator()<PayChanClaim>();
-        case ttPAYCHAN_CREATE:
-            return f.template operator()<PayChanCreate>();
-        case ttPAYCHAN_FUND:
-            return f.template operator()<PayChanFund>();
-        case ttPAYMENT:
-            return f.template operator()<Payment>();
-        case ttREGULAR_KEY_SET:
-            return f.template operator()<SetRegularKey>();
-        case ttSIGNER_LIST_SET:
-            return f.template operator()<SetSignerList>();
-        case ttTICKET_CREATE:
-            return f.template operator()<CreateTicket>();
-        case ttTRUST_SET:
-            return f.template operator()<SetTrust>();
-        case ttAMENDMENT:
-        case ttFEE:
-        case ttUNL_MODIFY:
-            return f.template operator()<Change>();
-        case ttNFTOKEN_MINT:
-            return f.template operator()<NFTokenMint>();
-        case ttNFTOKEN_BURN:
-            return f.template operator()<NFTokenBurn>();
-        case ttNFTOKEN_CREATE_OFFER:
-            return f.template operator()<NFTokenCreateOffer>();
-        case ttNFTOKEN_CANCEL_OFFER:
-            return f.template operator()<NFTokenCancelOffer>();
-        case ttNFTOKEN_ACCEPT_OFFER:
-            return f.template operator()<NFTokenAcceptOffer>();
-        case ttNFTOKEN_MODIFY:
-            return f.template operator()<NFTokenModify>();
-        case ttCLAWBACK:
-            return f.template operator()<Clawback>();
-        case ttAMM_CREATE:
-            return f.template operator()<AMMCreate>();
-        case ttAMM_DEPOSIT:
-            return f.template operator()<AMMDeposit>();
-        case ttAMM_WITHDRAW:
-            return f.template operator()<AMMWithdraw>();
-        case ttAMM_VOTE:
-            return f.template operator()<AMMVote>();
-        case ttAMM_BID:
-            return f.template operator()<AMMBid>();
-        case ttAMM_DELETE:
-            return f.template operator()<AMMDelete>();
-        case ttXCHAIN_CREATE_BRIDGE:
-            return f.template operator()<XChainCreateBridge>();
-        case ttXCHAIN_MODIFY_BRIDGE:
-            return f.template operator()<BridgeModify>();
-        case ttXCHAIN_CREATE_CLAIM_ID:
-            return f.template operator()<XChainCreateClaimID>();
-        case ttXCHAIN_COMMIT:
-            return f.template operator()<XChainCommit>();
-        case ttXCHAIN_CLAIM:
-            return f.template operator()<XChainClaim>();
-        case ttXCHAIN_ADD_CLAIM_ATTESTATION:
-            return f.template operator()<XChainAddClaimAttestation>();
-        case ttXCHAIN_ADD_ACCOUNT_CREATE_ATTESTATION:
-            return f.template operator()<XChainAddAccountCreateAttestation>();
-        case ttXCHAIN_ACCOUNT_CREATE_COMMIT:
-            return f.template operator()<XChainCreateAccountCommit>();
-        case ttDID_SET:
-            return f.template operator()<DIDSet>();
-        case ttDID_DELETE:
-            return f.template operator()<DIDDelete>();
-        case ttORACLE_SET:
-            return f.template operator()<SetOracle>();
-        case ttORACLE_DELETE:
-            return f.template operator()<DeleteOracle>();
-=======
 #pragma push_macro("TRANSACTION")
 #undef TRANSACTION
 
@@ -189,7 +93,6 @@
 #undef TRANSACTION
 #pragma pop_macro("TRANSACTION")
 
->>>>>>> d6dbf0e0
         default:
             throw UnknownTxnType(txnType);
     }
