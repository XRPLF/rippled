--- conflicted
+++ resolved
@@ -207,7 +207,7 @@
             }
         }
 
-        if (!ctx.tx.getSigningPubKey().empty())
+        if (!sigObject.getFieldVL(sfSigningPubKey).empty())
         {
             // trying to single-sign _and_ multi-sign a transaction
             return temINVALID;
@@ -646,7 +646,6 @@
     AccountID const& idAccount,
     STObject const& sigObject)
 {
-<<<<<<< HEAD
     {
         auto const sle = ctx.view.read(keylet::account(idAccount));
 
@@ -658,59 +657,37 @@
             return tefBAD_AUTH;
     }
 
-=======
-    auto const pkSigner = ctx.tx.getSigningPubKey();
->>>>>>> 35a40a8e
+    auto const pkSigner = sigObject.getFieldVL(sfSigningPubKey);
     // Ignore signature check on batch inner transactions
     if (sigObject.isFlag(tfInnerBatchTxn) &&
         ctx.view.rules().enabled(featureBatch))
     {
         // Defensive Check: These values are also checked in Batch::preflight
-<<<<<<< HEAD
-        if (sigObject.isFieldPresent(sfTxnSignature) ||
-            !sigObject.getFieldVL(sfSigningPubKey).empty() ||
+        if (sigObject.isFieldPresent(sfTxnSignature) || !pkSigner.empty() ||
             sigObject.isFieldPresent(sfSigners))
-=======
-        if (ctx.tx.isFieldPresent(sfTxnSignature) || !pkSigner.empty() ||
-            ctx.tx.isFieldPresent(sfSigners))
->>>>>>> 35a40a8e
         {
             return temINVALID_FLAG;  // LCOV_EXCL_LINE
         }
         return tesSUCCESS;
     }
 
-<<<<<<< HEAD
-    // If the pk is empty and not simulate or simulate and signers,
-    // then we must be multi-signing.
-    if ((ctx.flags & tapDRY_RUN && sigObject.isFieldPresent(sfSigners)) ||
-        (!(ctx.flags & tapDRY_RUN) &&
-         sigObject.getFieldVL(sfSigningPubKey).empty()))
-=======
     if ((ctx.flags & tapDRY_RUN) && pkSigner.empty() &&
-        !ctx.tx.isFieldPresent(sfSigners))
+        !sigObject.isFieldPresent(sfSigners))
     {
         // simulate: skip signature validation when neither SigningPubKey nor
         // Signers are provided
         return tesSUCCESS;
     }
 
-    auto const idAccount = ctx.tx[~sfDelegate].value_or(ctx.tx[sfAccount]);
-
     // If the pk is empty and not simulate or simulate and signers,
     // then we must be multi-signing.
     if (ctx.tx.isFieldPresent(sfSigners))
->>>>>>> 35a40a8e
     {
         return checkMultiSign(ctx, idAccount, sigObject);
     }
 
     // Check Single Sign
-<<<<<<< HEAD
-    auto const pkSigner = sigObject.getFieldVL(sfSigningPubKey);
     // This ternary is only needed to handle `simulate`
-=======
->>>>>>> 35a40a8e
     XRPL_ASSERT(
         !pkSigner.empty(),
         "ripple::Transactor::checkSingleSign : non-empty signer or simulation");
@@ -918,13 +895,9 @@
         // public key.
         auto const spk = txSigner.getFieldVL(sfSigningPubKey);
 
-<<<<<<< HEAD
-        if (!(ctx.flags & tapDRY_RUN) && !publicKeyType(makeSlice(spk)))
-=======
         // spk being non-empty in non-simulate is checked in
         // STTx::checkMultiSign
         if (!spk.empty() && !publicKeyType(makeSlice(spk)))
->>>>>>> 35a40a8e
         {
             JLOG(ctx.j.trace())
                 << "checkMultiSign: signing public key type is unknown";
