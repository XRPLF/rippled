--- conflicted
+++ resolved
@@ -536,7 +536,6 @@
 NotTEC
 Transactor::checkSign(PreclaimContext const& ctx)
 {
-<<<<<<< HEAD
     // Ignore signature check on batch inner transactions
     if (ctx.tx.isFlag(tfInnerBatchTxn) &&
         ctx.view.rules().enabled(featureBatch))
@@ -553,7 +552,6 @@
 
     auto const idAccount = ctx.tx.getAccountID(sfAccount);
 
-=======
     if (ctx.flags & tapDRY_RUN)
     {
         // This code must be different for `simulate`
@@ -562,7 +560,6 @@
             return checkMultiSign(ctx);
         return checkSingleSign(ctx);
     }
->>>>>>> dcc45812
     // If the pk is empty, then we must be multi-signing.
     if (ctx.tx.getSigningPubKey().empty())
     {
@@ -578,18 +575,11 @@
             << "checkSingleSign: signing public key type is unknown";
         return tefBAD_AUTH;  // FIXME: should be better error!
     }
-<<<<<<< HEAD
     auto const idSigner = calcAccountID(PublicKey(makeSlice(pkSigner)));
-=======
-
-    // Look up the account.
-    auto const idAccount = ctx.tx.getAccountID(sfAccount);
->>>>>>> dcc45812
     auto const sleAccount = ctx.view.read(keylet::account(idAccount));
     if (!sleAccount)
         return terNO_ACCOUNT;
 
-<<<<<<< HEAD
     return checkSingleSign(
         idSigner, idAccount, sleAccount, ctx.view.rules(), ctx.j);
 }
@@ -646,15 +636,11 @@
     Rules const& rules,
     beast::Journal j)
 {
-=======
     // This ternary is only needed to handle `simulate`
     XRPL_ASSERT(
         (ctx.flags & tapDRY_RUN) || !pkSigner.empty(),
         "ripple::Transactor::checkSingleSign : non-empty signer or simulation");
-    auto const idSigner = pkSigner.empty()
-        ? idAccount
-        : calcAccountID(PublicKey(makeSlice(pkSigner)));
->>>>>>> dcc45812
+
     bool const isMasterDisabled = sleAccount->isFlag(lsfDisableMaster);
 
     if (rules.enabled(fixMasterKeyAsRegularKey))
