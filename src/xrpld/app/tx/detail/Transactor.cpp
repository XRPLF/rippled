--- conflicted
+++ resolved
@@ -251,9 +251,6 @@
 {
 }
 
-<<<<<<< HEAD
-NotTEC
-=======
 bool
 Transactor::validDataLength(
     std::optional<Slice> const& slice,
@@ -276,8 +273,7 @@
     return tesSUCCESS;
 }
 
-TER
->>>>>>> 072b1c44
+NotTEC
 Transactor::checkPermission(ReadView const& view, STTx const& tx)
 {
     auto const delegate = tx[~sfDelegate];
