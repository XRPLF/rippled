--- conflicted
+++ resolved
@@ -667,14 +667,15 @@
 Transactor::checkSign(
     ReadView const& view,
     ApplyFlags flags,
+    std::optional<uint256 const> const& parentBatchId,
     AccountID const& idAccount,
     STObject const& sigObject,
     beast::Journal const j)
 {
     {
-        auto const sle = ctx.view.read(keylet::account(idAccount));
-
-        if (ctx.view.rules().enabled(featureLendingProtocol) &&
+        auto const sle = view.read(keylet::account(idAccount));
+
+        if (view.rules().enabled(featureLendingProtocol) &&
             isPseudoAccount(sle))
             // Pseudo-accounts can't sign transactions. This check is gated on
             // the Lending Protocol amendment because that's the project it was
@@ -684,11 +685,7 @@
 
     auto const pkSigner = sigObject.getFieldVL(sfSigningPubKey);
     // Ignore signature check on batch inner transactions
-<<<<<<< HEAD
-    if (ctx.parentBatchId && ctx.view.rules().enabled(featureBatch))
-=======
-    if (sigObject.isFlag(tfInnerBatchTxn) && view.rules().enabled(featureBatch))
->>>>>>> e1b234cc
+    if (parentBatchId && view.rules().enabled(featureBatch))
     {
         // Defensive Check: These values are also checked in Batch::preflight
         if (sigObject.isFieldPresent(sfTxnSignature) || !pkSigner.empty() ||
@@ -741,7 +738,8 @@
     auto const idAccount = ctx.tx.isFieldPresent(sfDelegate)
         ? ctx.tx.getAccountID(sfDelegate)
         : ctx.tx.getAccountID(sfAccount);
-    return checkSign(ctx.view, ctx.flags, idAccount, ctx.tx, ctx.j);
+    return checkSign(
+        ctx.view, ctx.flags, ctx.parentBatchId, idAccount, ctx.tx, ctx.j);
 }
 
 NotTEC
