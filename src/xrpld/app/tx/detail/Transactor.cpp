//------------------------------------------------------------------------------
/*
    This file is part of rippled: https://github.com/ripple/rippled
    Copyright (c) 2012, 2013 Ripple Labs Inc.

    Permission to use, copy, modify, and/or distribute this software for any
    purpose  with  or without fee is hereby granted, provided that the above
    copyright notice and this permission notice appear in all copies.

    THE  SOFTWARE IS PROVIDED "AS IS" AND THE AUTHOR DISCLAIMS ALL WARRANTIES
    WITH  REGARD  TO  THIS  SOFTWARE  INCLUDING  ALL  IMPLIED  WARRANTIES  OF
    MERCHANTABILITY  AND  FITNESS. IN NO EVENT SHALL THE AUTHOR BE LIABLE FOR
    ANY  SPECIAL ,  DIRECT, INDIRECT, OR CONSEQUENTIAL DAMAGES OR ANY DAMAGES
    WHATSOEVER  RESULTING  FROM  LOSS  OF USE, DATA OR PROFITS, WHETHER IN AN
    ACTION  OF  CONTRACT, NEGLIGENCE OR OTHER TORTIOUS ACTION, ARISING OUT OF
    OR IN CONNECTION WITH THE USE OR PERFORMANCE OF THIS SOFTWARE.
*/
//==============================================================================

#include <xrpld/app/main/Application.h>
#include <xrpld/app/misc/CredentialHelpers.h>
#include <xrpld/app/misc/DelegateUtils.h>
#include <xrpld/app/misc/LoadFeeTrack.h>
#include <xrpld/app/tx/apply.h>
#include <xrpld/app/tx/detail/NFTokenUtils.h>
#include <xrpld/app/tx/detail/SignerEntries.h>
#include <xrpld/app/tx/detail/Transactor.h>
#include <xrpld/core/Config.h>
#include <xrpld/ledger/View.h>

#include <xrpl/basics/Log.h>
#include <xrpl/basics/contract.h>
#include <xrpl/json/to_string.h>
#include <xrpl/protocol/Feature.h>
#include <xrpl/protocol/Indexes.h>
#include <xrpl/protocol/Protocol.h>
#include <xrpl/protocol/TxFlags.h>
#include <xrpl/protocol/UintTypes.h>

namespace ripple {

/** Performs early sanity checks on the txid */
NotTEC
preflight0(PreflightContext const& ctx)
{
    if (isPseudoTx(ctx.tx) && ctx.tx.isFlag(tfInnerBatchTxn))
    {
        JLOG(ctx.j.warn()) << "Pseudo transactions cannot contain the "
                              "tfInnerBatchTxn flag.";
        return temINVALID_FLAG;
    }

    if (!isPseudoTx(ctx.tx) || ctx.tx.isFieldPresent(sfNetworkID))
    {
        uint32_t nodeNID = ctx.app.config().NETWORK_ID;
        std::optional<uint32_t> txNID = ctx.tx[~sfNetworkID];

        if (nodeNID <= 1024)
        {
            // legacy networks have ids less than 1024, these networks cannot
            // specify NetworkID in txn
            if (txNID)
                return telNETWORK_ID_MAKES_TX_NON_CANONICAL;
        }
        else
        {
            // new networks both require the field to be present and require it
            // to match
            if (!txNID)
                return telREQUIRES_NETWORK_ID;

            if (*txNID != nodeNID)
                return telWRONG_NETWORK;
        }
    }

    auto const txID = ctx.tx.getTransactionID();

    if (txID == beast::zero)
    {
        JLOG(ctx.j.warn())
            << "applyTransaction: transaction id may not be zero";
        return temINVALID;
    }

    return tesSUCCESS;
}

/** Performs early sanity checks on the account and fee fields */
NotTEC
preflight1(PreflightContext const& ctx)
{
    // This is inappropriate in preflight0, because only Change transactions
    // skip this function, and those do not allow an sfTicketSequence field.
    if (ctx.tx.isFieldPresent(sfTicketSequence) &&
        !ctx.rules.enabled(featureTicketBatch))
    {
        return temMALFORMED;
    }

    if (ctx.tx.isFieldPresent(sfDelegate))
    {
        if (!ctx.rules.enabled(featurePermissionDelegation))
            return temDISABLED;

        if (ctx.tx[sfDelegate] == ctx.tx[sfAccount])
            return temBAD_SIGNER;
    }

    auto const ret = preflight0(ctx);
    if (!isTesSuccess(ret))
        return ret;

    auto const id = ctx.tx.getAccountID(sfAccount);
    if (id == beast::zero)
    {
        JLOG(ctx.j.warn()) << "preflight1: bad account id";
        return temBAD_SRC_ACCOUNT;
    }

    // No point in going any further if the transaction fee is malformed.
    auto const fee = ctx.tx.getFieldAmount(sfFee);
    if (!fee.native() || fee.negative() || !isLegalAmount(fee.xrp()))
    {
        JLOG(ctx.j.debug()) << "preflight1: invalid fee";
        return temBAD_FEE;
    }

    auto const spk = ctx.tx.getSigningPubKey();

    if (!spk.empty() && !publicKeyType(makeSlice(spk)))
    {
        JLOG(ctx.j.debug()) << "preflight1: invalid signing key";
        return temBAD_SIGNATURE;
    }

    // An AccountTxnID field constrains transaction ordering more than the
    // Sequence field.  Tickets, on the other hand, reduce ordering
    // constraints.  Because Tickets and AccountTxnID work against one
    // another the combination is unsupported and treated as malformed.
    //
    // We return temINVALID for such transactions.
    if (ctx.tx.getSeqProxy().isTicket() &&
        ctx.tx.isFieldPresent(sfAccountTxnID))
        return temINVALID;

    if (ctx.tx.isFlag(tfInnerBatchTxn) && !ctx.rules.enabled(featureBatch))
        return temINVALID_FLAG;

    XRPL_ASSERT(
        ctx.tx.isFlag(tfInnerBatchTxn) == ctx.parentBatchId.has_value() ||
            !ctx.rules.enabled(featureBatch),
        "Inner batch transaction must have a parent batch ID.");

    return tesSUCCESS;
}

/** Checks whether the signature appears valid */
NotTEC
preflight2(PreflightContext const& ctx)
{
    if (ctx.flags & tapDRY_RUN)  // simulation
    {
        if (!ctx.tx.getSignature().empty())
        {
            // NOTE: This code should never be hit because it's checked in the
            // `simulate` RPC
            return temINVALID;  // LCOV_EXCL_LINE
        }

        if (!ctx.tx.isFieldPresent(sfSigners))
        {
            // no signers, no signature - a valid simulation
            return tesSUCCESS;
        }

        for (auto const& signer : ctx.tx.getFieldArray(sfSigners))
        {
            if (signer.isFieldPresent(sfTxnSignature) &&
                !signer[sfTxnSignature].empty())
            {
                // NOTE: This code should never be hit because it's
                // checked in the `simulate` RPC
                return temINVALID;  // LCOV_EXCL_LINE
            }
        }
        return tesSUCCESS;
    }

    auto const sigValid = checkValidity(
        ctx.app.getHashRouter(), ctx.tx, ctx.rules, ctx.app.config());
    if (sigValid.first == Validity::SigBad)
    {
        JLOG(ctx.j.debug()) << "preflight2: bad signature. " << sigValid.second;
        return temINVALID;  // LCOV_EXCL_LINE
    }
    return tesSUCCESS;
}

//------------------------------------------------------------------------------

Transactor::Transactor(ApplyContext& ctx)
    : ctx_(ctx), j_(ctx.journal), account_(ctx.tx.getAccountID(sfAccount))
{
}

TER
Transactor::checkPermission(ReadView const& view, STTx const& tx)
{
    auto const delegate = tx[~sfDelegate];
    if (!delegate)
        return tesSUCCESS;

    auto const delegateKey = keylet::delegate(tx[sfAccount], *delegate);
    auto const sle = view.read(delegateKey);

    if (!sle)
        return tecNO_DELEGATE_PERMISSION;

    return checkTxPermission(sle, tx);
}

XRPAmount
Transactor::calculateBaseFee(ReadView const& view, STTx const& tx)
{
    // Returns the fee in fee units.

    // The computation has two parts:
    //  * The base fee, which is the same for most transactions.
    //  * The additional cost of each multisignature on the transaction.
    XRPAmount const baseFee = view.fees().base;

    // Each signer adds one more baseFee to the minimum required fee
    // for the transaction.
    std::size_t const signerCount =
        tx.isFieldPresent(sfSigners) ? tx.getFieldArray(sfSigners).size() : 0;

    return baseFee + (signerCount * baseFee);
}

XRPAmount
Transactor::minimumFee(
    Application& app,
    XRPAmount baseFee,
    Fees const& fees,
    ApplyFlags flags)
{
    return scaleFeeLoad(baseFee, app.getFeeTrack(), fees, flags & tapUNLIMITED);
}

TER
Transactor::checkFee(PreclaimContext const& ctx, XRPAmount baseFee)
{
    if (!ctx.tx[sfFee].native())
        return temBAD_FEE;

    auto const feePaid = ctx.tx[sfFee].xrp();

    if (ctx.flags & tapBATCH)
    {
        if (feePaid == beast::zero)
            return tesSUCCESS;

        JLOG(ctx.j.trace()) << "Batch: Fee must be zero.";
        return temBAD_FEE;  // LCOV_EXCL_LINE
    }

    if (!isLegalAmount(feePaid) || feePaid < beast::zero)
        return temBAD_FEE;

    // Only check fee is sufficient when the ledger is open.
    if (ctx.view.open())
    {
        auto const feeDue =
            minimumFee(ctx.app, baseFee, ctx.view.fees(), ctx.flags);

        if (feePaid < feeDue)
        {
            JLOG(ctx.j.trace())
                << "Insufficient fee paid: " << to_string(feePaid) << "/"
                << to_string(feeDue);
            return telINSUF_FEE_P;
        }
    }

    if (feePaid == beast::zero)
        return tesSUCCESS;

    auto const id = ctx.tx.isFieldPresent(sfDelegate)
        ? ctx.tx.getAccountID(sfDelegate)
        : ctx.tx.getAccountID(sfAccount);
    auto const sle = ctx.view.read(keylet::account(id));
    if (!sle)
        return terNO_ACCOUNT;

    auto const balance = (*sle)[sfBalance].xrp();

    if (balance < feePaid)
    {
        JLOG(ctx.j.trace()) << "Insufficient balance:"
                            << " balance=" << to_string(balance)
                            << " paid=" << to_string(feePaid);

        if ((balance > beast::zero) && !ctx.view.open())
        {
            // Closed ledger, non-zero balance, less than fee
            return tecINSUFF_FEE;
        }

        return terINSUF_FEE_B;
    }

    return tesSUCCESS;
}

TER
Transactor::payFee()
{
    auto const feePaid = ctx_.tx[sfFee].xrp();

    if (ctx_.tx.isFieldPresent(sfDelegate))
    {
        // Delegated transactions are paid by the delegated account.
        auto const delegate = ctx_.tx.getAccountID(sfDelegate);
        auto const delegatedSle = view().peek(keylet::account(delegate));
        if (!delegatedSle)
            return tefINTERNAL;  // LCOV_EXCL_LINE

        delegatedSle->setFieldAmount(
            sfBalance, delegatedSle->getFieldAmount(sfBalance) - feePaid);
        view().update(delegatedSle);
    }
    else
    {
        auto const sle = view().peek(keylet::account(account_));
        if (!sle)
            return tefINTERNAL;  // LCOV_EXCL_LINE

        // Deduct the fee, so it's not available during the transaction.
        // Will only write the account back if the transaction succeeds.

        mSourceBalance -= feePaid;
        sle->setFieldAmount(sfBalance, mSourceBalance);

        // VFALCO Should we call view().rawDestroyXRP() here as well?
    }

    return tesSUCCESS;
}

NotTEC
Transactor::checkSeqProxy(
    ReadView const& view,
    STTx const& tx,
    beast::Journal j)
{
    auto const id = tx.getAccountID(sfAccount);

    auto const sle = view.read(keylet::account(id));

    if (!sle)
    {
        JLOG(j.trace())
            << "applyTransaction: delay: source account does not exist "
            << toBase58(id);
        return terNO_ACCOUNT;
    }

    SeqProxy const t_seqProx = tx.getSeqProxy();
    SeqProxy const a_seq = SeqProxy::sequence((*sle)[sfSequence]);

    if (t_seqProx.isSeq())
    {
        if (tx.isFieldPresent(sfTicketSequence) &&
            view.rules().enabled(featureTicketBatch))
        {
            JLOG(j.trace()) << "applyTransaction: has both a TicketSequence "
                               "and a non-zero Sequence number";
            return temSEQ_AND_TICKET;
        }
        if (t_seqProx != a_seq)
        {
            if (a_seq < t_seqProx)
            {
                JLOG(j.trace())
                    << "applyTransaction: has future sequence number "
                    << "a_seq=" << a_seq << " t_seq=" << t_seqProx;
                return terPRE_SEQ;
            }
            // It's an already-used sequence number.
            JLOG(j.trace()) << "applyTransaction: has past sequence number "
                            << "a_seq=" << a_seq << " t_seq=" << t_seqProx;
            return tefPAST_SEQ;
        }
    }
    else if (t_seqProx.isTicket())
    {
        // Bypass the type comparison. Apples and oranges.
        if (a_seq.value() <= t_seqProx.value())
        {
            // If the Ticket number is greater than or equal to the
            // account sequence there's the possibility that the
            // transaction to create the Ticket has not hit the ledger
            // yet.  Allow a retry.
            JLOG(j.trace()) << "applyTransaction: has future ticket id "
                            << "a_seq=" << a_seq << " t_seq=" << t_seqProx;
            return terPRE_TICKET;
        }

        // Transaction can never succeed if the Ticket is not in the ledger.
        if (!view.exists(keylet::ticket(id, t_seqProx)))
        {
            JLOG(j.trace())
                << "applyTransaction: ticket already used or never created "
                << "a_seq=" << a_seq << " t_seq=" << t_seqProx;
            return tefNO_TICKET;
        }
    }

    return tesSUCCESS;
}

NotTEC
Transactor::checkPriorTxAndLastLedger(PreclaimContext const& ctx)
{
    auto const id = ctx.tx.getAccountID(sfAccount);

    auto const sle = ctx.view.read(keylet::account(id));

    if (!sle)
    {
        JLOG(ctx.j.trace())
            << "applyTransaction: delay: source account does not exist "
            << toBase58(id);
        return terNO_ACCOUNT;
    }

    if (ctx.tx.isFieldPresent(sfAccountTxnID) &&
        (sle->getFieldH256(sfAccountTxnID) !=
         ctx.tx.getFieldH256(sfAccountTxnID)))
        return tefWRONG_PRIOR;

    if (ctx.tx.isFieldPresent(sfLastLedgerSequence) &&
        (ctx.view.seq() > ctx.tx.getFieldU32(sfLastLedgerSequence)))
        return tefMAX_LEDGER;

    if (ctx.view.txExists(ctx.tx.getTransactionID()))
        return tefALREADY;

    return tesSUCCESS;
}

TER
Transactor::consumeSeqProxy(SLE::pointer const& sleAccount)
{
    XRPL_ASSERT(
        sleAccount, "ripple::Transactor::consumeSeqProxy : non-null account");
    SeqProxy const seqProx = ctx_.tx.getSeqProxy();
    if (seqProx.isSeq())
    {
        // Note that if this transaction is a TicketCreate, then
        // the transaction will modify the account root sfSequence
        // yet again.
        sleAccount->setFieldU32(sfSequence, seqProx.value() + 1);
        return tesSUCCESS;
    }
    return ticketDelete(
        view(), account_, getTicketIndex(account_, seqProx), j_);
}

// Remove a single Ticket from the ledger.
TER
Transactor::ticketDelete(
    ApplyView& view,
    AccountID const& account,
    uint256 const& ticketIndex,
    beast::Journal j)
{
    // Delete the Ticket, adjust the account root ticket count, and
    // reduce the owner count.
    SLE::pointer const sleTicket = view.peek(keylet::ticket(ticketIndex));
    if (!sleTicket)
    {
        JLOG(j.fatal()) << "Ticket disappeared from ledger.";
        return tefBAD_LEDGER;
    }

    std::uint64_t const page{(*sleTicket)[sfOwnerNode]};
    if (!view.dirRemove(keylet::ownerDir(account), page, ticketIndex, true))
    {
        JLOG(j.fatal()) << "Unable to delete Ticket from owner.";
        return tefBAD_LEDGER;
    }

    // Update the account root's TicketCount.  If the ticket count drops to
    // zero remove the (optional) field.
    auto sleAccount = view.peek(keylet::account(account));
    if (!sleAccount)
    {
        JLOG(j.fatal()) << "Could not find Ticket owner account root.";
        return tefBAD_LEDGER;
    }

    if (auto ticketCount = (*sleAccount)[~sfTicketCount])
    {
        if (*ticketCount == 1)
            sleAccount->makeFieldAbsent(sfTicketCount);
        else
            ticketCount = *ticketCount - 1;
    }
    else
    {
        JLOG(j.fatal()) << "TicketCount field missing from account root.";
        return tefBAD_LEDGER;
    }

    // Update the Ticket owner's reserve.
    adjustOwnerCount(view, sleAccount, -1, j);

    // Remove Ticket from ledger.
    view.erase(sleTicket);
    return tesSUCCESS;
}

// check stuff before you bother to lock the ledger
void
Transactor::preCompute()
{
    XRPL_ASSERT(
        account_ != beast::zero,
        "ripple::Transactor::preCompute : nonzero account");
}

TER
Transactor::apply()
{
    preCompute();

    // If the transactor requires a valid account and the transaction doesn't
    // list one, preflight will have already a flagged a failure.
    auto const sle = view().peek(keylet::account(account_));

    // sle must exist except for transactions
    // that allow zero account.
    XRPL_ASSERT(
        sle != nullptr || account_ == beast::zero,
        "ripple::Transactor::apply : non-null SLE or zero account");

    if (sle)
    {
        mPriorBalance = STAmount{(*sle)[sfBalance]}.xrp();
        mSourceBalance = mPriorBalance;

        TER result = consumeSeqProxy(sle);
        if (result != tesSUCCESS)
            return result;

        result = payFee();
        if (result != tesSUCCESS)
            return result;

        if (sle->isFieldPresent(sfAccountTxnID))
            sle->setFieldH256(sfAccountTxnID, ctx_.tx.getTransactionID());

        view().update(sle);
    }

    return doApply();
}

NotTEC
Transactor::checkSign(PreclaimContext const& ctx)
{
    // Ignore signature check on batch inner transactions
    if (ctx.tx.isFlag(tfInnerBatchTxn) &&
        ctx.view.rules().enabled(featureBatch))
    {
        // Defensive Check: These values are also checked in Batch::preflight
        if (ctx.tx.isFieldPresent(sfTxnSignature) ||
            !ctx.tx.getSigningPubKey().empty() ||
            ctx.tx.isFieldPresent(sfSigners))
        {
            return temINVALID_FLAG;  // LCOV_EXCL_LINE
        }
        return tesSUCCESS;
    }

    auto const idAccount = ctx.tx[~sfDelegate].value_or(ctx.tx[sfAccount]);

    // If the pk is empty and not simulate or simulate and signers,
    // then we must be multi-signing.
    if ((ctx.flags & tapDRY_RUN && ctx.tx.isFieldPresent(sfSigners)) ||
        (!(ctx.flags & tapDRY_RUN) && ctx.tx.getSigningPubKey().empty()))
    {
        STArray const& txSigners(ctx.tx.getFieldArray(sfSigners));
        return checkMultiSign(ctx.view, idAccount, txSigners, ctx.flags, ctx.j);
    }

    // Check Single Sign
    auto const pkSigner = ctx.tx.getSigningPubKey();
    // This ternary is only needed to handle `simulate`
    XRPL_ASSERT(
        (ctx.flags & tapDRY_RUN) || !pkSigner.empty(),
        "ripple::Transactor::checkSingleSign : non-empty signer or simulation");

    if (!(ctx.flags & tapDRY_RUN) && !publicKeyType(makeSlice(pkSigner)))
    {
        JLOG(ctx.j.trace())
            << "checkSingleSign: signing public key type is unknown";
        return tefBAD_AUTH;  // FIXME: should be better error!
    }
    auto const idSigner = pkSigner.empty()
        ? idAccount
        : calcAccountID(PublicKey(makeSlice(pkSigner)));
    auto const sleAccount = ctx.view.read(keylet::account(idAccount));
    if (!sleAccount)
        return terNO_ACCOUNT;

    return checkSingleSign(
        idSigner, idAccount, sleAccount, ctx.view.rules(), ctx.j);
}

NotTEC
Transactor::checkBatchSign(PreclaimContext const& ctx)
{
    NotTEC ret = tesSUCCESS;
    STArray const& signers{ctx.tx.getFieldArray(sfBatchSigners)};
    for (auto const& signer : signers)
    {
        auto const idAccount = signer.getAccountID(sfAccount);

        Blob const& pkSigner = signer.getFieldVL(sfSigningPubKey);
        if (pkSigner.empty())
        {
            STArray const& txSigners(signer.getFieldArray(sfSigners));
            if (ret = checkMultiSign(
                    ctx.view, idAccount, txSigners, ctx.flags, ctx.j);
                !isTesSuccess(ret))
                return ret;
        }
        else
        {
            // LCOV_EXCL_START
            if (!publicKeyType(makeSlice(pkSigner)))
                return tefBAD_AUTH;
            // LCOV_EXCL_STOP

            auto const idSigner = calcAccountID(PublicKey(makeSlice(pkSigner)));
            auto const sleAccount = ctx.view.read(keylet::account(idAccount));

            // A batch can include transactions from an un-created account ONLY
            // when the account master key is the signer
            if (!sleAccount)
            {
                if (idAccount != idSigner)
                    return tefBAD_AUTH;

                return tesSUCCESS;
            }

            if (ret = checkSingleSign(
                    idSigner, idAccount, sleAccount, ctx.view.rules(), ctx.j);
                !isTesSuccess(ret))
                return ret;
        }
    }
    return ret;
}

NotTEC
Transactor::checkSingleSign(
    AccountID const& idSigner,
    AccountID const& idAccount,
    std::shared_ptr<SLE const> sleAccount,
    Rules const& rules,
    beast::Journal j)
{
    bool const isMasterDisabled = sleAccount->isFlag(lsfDisableMaster);

    if (rules.enabled(fixMasterKeyAsRegularKey))
    {
        // Signed with regular key.
        if ((*sleAccount)[~sfRegularKey] == idSigner)
        {
            return tesSUCCESS;
        }

        // Signed with enabled mater key.
        if (!isMasterDisabled && idAccount == idSigner)
        {
            return tesSUCCESS;
        }

        // Signed with disabled master key.
        if (isMasterDisabled && idAccount == idSigner)
        {
            return tefMASTER_DISABLED;
        }

        // Signed with any other key.
        return tefBAD_AUTH;
    }

    if (idSigner == idAccount)
    {
        // Signing with the master key. Continue if it is not disabled.
        if (isMasterDisabled)
            return tefMASTER_DISABLED;
    }
    else if ((*sleAccount)[~sfRegularKey] == idSigner)
    {
        // Signing with the regular key. Continue.
    }
    else if (sleAccount->isFieldPresent(sfRegularKey))
    {
        // Signing key does not match master or regular key.
        JLOG(j.trace()) << "checkSingleSign: Not authorized to use account.";
        return tefBAD_AUTH;
    }
    else
    {
        // No regular key on account and signing key does not match master key.
        // FIXME: Why differentiate this case from tefBAD_AUTH?
        JLOG(j.trace()) << "checkSingleSign: Not authorized to use account.";
        return tefBAD_AUTH_MASTER;
    }

    return tesSUCCESS;
}

NotTEC
Transactor::checkMultiSign(
    ReadView const& view,
    AccountID const& id,
    STArray const& txSigners,
    ApplyFlags const& flags,
    beast::Journal j)
{
    // Get mTxnAccountID's SignerList and Quorum.
    std::shared_ptr<STLedgerEntry const> sleAccountSigners =
        view.read(keylet::signers(id));
    // If the signer list doesn't exist the account is not multi-signing.
    if (!sleAccountSigners)
    {
        JLOG(j.trace())
            << "applyTransaction: Invalid: Not a multi-signing account.";
        return tefNOT_MULTI_SIGNING;
    }

    // We have plans to support multiple SignerLists in the future.  The
    // presence and defaulted value of the SignerListID field will enable that.
    XRPL_ASSERT(
        sleAccountSigners->isFieldPresent(sfSignerListID),
        "ripple::Transactor::checkMultiSign : has signer list ID");
    XRPL_ASSERT(
        sleAccountSigners->getFieldU32(sfSignerListID) == 0,
        "ripple::Transactor::checkMultiSign : signer list ID is 0");

    auto accountSigners =
        SignerEntries::deserialize(*sleAccountSigners, j, "ledger");
    if (!accountSigners)
        return accountSigners.error();

    // Get the array of transaction signers.

    // Walk the accountSigners performing a variety of checks and see if
    // the quorum is met.

    // Both the multiSigners and accountSigners are sorted by account.  So
    // matching multi-signers to account signers should be a simple
    // linear walk.  *All* signers must be valid or the transaction fails.
    std::uint32_t weightSum = 0;
    auto iter = accountSigners->begin();
    for (auto const& txSigner : txSigners)
    {
        AccountID const txSignerAcctID = txSigner.getAccountID(sfAccount);

        // Attempt to match the SignerEntry with a Signer;
        while (iter->account < txSignerAcctID)
        {
            if (++iter == accountSigners->end())
            {
                JLOG(j.trace())
                    << "applyTransaction: Invalid SigningAccount.Account.";
                return tefBAD_SIGNATURE;
            }
        }
        if (iter->account != txSignerAcctID)
        {
            // The SigningAccount is not in the SignerEntries.
            JLOG(j.trace())
                << "applyTransaction: Invalid SigningAccount.Account.";
            return tefBAD_SIGNATURE;
        }

        // We found the SigningAccount in the list of valid signers.  Now we
        // need to compute the accountID that is associated with the signer's
        // public key.
        auto const spk = txSigner.getFieldVL(sfSigningPubKey);

        if (!(flags & tapDRY_RUN) && !publicKeyType(makeSlice(spk)))
        {
            JLOG(j.trace())
                << "checkMultiSign: signing public key type is unknown";
            return tefBAD_SIGNATURE;
        }

        // This ternary is only needed to handle `simulate`
        XRPL_ASSERT(
            (flags & tapDRY_RUN) || !spk.empty(),
            "ripple::Transactor::checkMultiSign : non-empty signer or "
            "simulation");
        AccountID const signingAcctIDFromPubKey = spk.empty()
            ? txSignerAcctID
            : calcAccountID(PublicKey(makeSlice(spk)));

        // Verify that the signingAcctID and the signingAcctIDFromPubKey
        // belong together.  Here are the rules:
        //
        //   1. "Phantom account": an account that is not in the ledger
        //      A. If signingAcctID == signingAcctIDFromPubKey and the
        //         signingAcctID is not in the ledger then we have a phantom
        //         account.
        //      B. Phantom accounts are always allowed as multi-signers.
        //
        //   2. "Master Key"
        //      A. signingAcctID == signingAcctIDFromPubKey, and signingAcctID
        //         is in the ledger.
        //      B. If the signingAcctID in the ledger does not have the
        //         asfDisableMaster flag set, then the signature is allowed.
        //
        //   3. "Regular Key"
        //      A. signingAcctID != signingAcctIDFromPubKey, and signingAcctID
        //         is in the ledger.
        //      B. If signingAcctIDFromPubKey == signingAcctID.RegularKey (from
        //         ledger) then the signature is allowed.
        //
        // No other signatures are allowed.  (January 2015)

        // In any of these cases we need to know whether the account is in
        // the ledger.  Determine that now.
        auto const sleTxSignerRoot = view.read(keylet::account(txSignerAcctID));

        if (signingAcctIDFromPubKey == txSignerAcctID)
        {
            // Either Phantom or Master.  Phantoms automatically pass.
            if (sleTxSignerRoot)
            {
                // Master Key.  Account may not have asfDisableMaster set.
                std::uint32_t const signerAccountFlags =
                    sleTxSignerRoot->getFieldU32(sfFlags);

                if (signerAccountFlags & lsfDisableMaster)
                {
                    JLOG(j.trace())
                        << "applyTransaction: Signer:Account lsfDisableMaster.";
                    return tefMASTER_DISABLED;
                }
            }
        }
        else
        {
            // May be a Regular Key.  Let's find out.
            // Public key must hash to the account's regular key.
            if (!sleTxSignerRoot)
            {
                JLOG(j.trace()) << "applyTransaction: Non-phantom signer "
                                   "lacks account root.";
                return tefBAD_SIGNATURE;
            }

            if (!sleTxSignerRoot->isFieldPresent(sfRegularKey))
            {
                JLOG(j.trace())
                    << "applyTransaction: Account lacks RegularKey.";
                return tefBAD_SIGNATURE;
            }
            if (signingAcctIDFromPubKey !=
                sleTxSignerRoot->getAccountID(sfRegularKey))
            {
                JLOG(j.trace())
                    << "applyTransaction: Account doesn't match RegularKey.";
                return tefBAD_SIGNATURE;
            }
        }
        // The signer is legitimate.  Add their weight toward the quorum.
        weightSum += iter->weight;
    }

    // Cannot perform transaction if quorum is not met.
    if (weightSum < sleAccountSigners->getFieldU32(sfSignerQuorum))
    {
        JLOG(j.trace()) << "applyTransaction: Signers failed to meet quorum.";
        return tefBAD_QUORUM;
    }

    // Met the quorum.  Continue.
    return tesSUCCESS;
}

//------------------------------------------------------------------------------

static void
removeUnfundedOffers(
    ApplyView& view,
    std::vector<uint256> const& offers,
    beast::Journal viewJ)
{
    int removed = 0;

    for (auto const& index : offers)
    {
        if (auto const sleOffer = view.peek(keylet::offer(index)))
        {
            // offer is unfunded
            offerDelete(view, sleOffer, viewJ);
            if (++removed == unfundedOfferRemoveLimit)
                return;
        }
    }
}

static void
removeExpiredNFTokenOffers(
    ApplyView& view,
    std::vector<uint256> const& offers,
    beast::Journal viewJ)
{
    std::size_t removed = 0;

    for (auto const& index : offers)
    {
        if (auto const offer = view.peek(keylet::nftoffer(index)))
        {
            nft::deleteTokenOffer(view, offer);
            if (++removed == expiredOfferRemoveLimit)
                return;
        }
    }
}

static void
removeExpiredCredentials(
    ApplyView& view,
    std::vector<uint256> const& creds,
    beast::Journal viewJ)
{
    for (auto const& index : creds)
    {
        if (auto const sle = view.peek(keylet::credential(index)))
            credentials::deleteSLE(view, sle, viewJ);
    }
}

static void
removeDeletedTrustLines(
    ApplyView& view,
    std::vector<uint256> const& trustLines,
    beast::Journal viewJ)
{
    if (trustLines.size() > maxDeletableAMMTrustLines)
    {
        JLOG(viewJ.error())
            << "removeDeletedTrustLines: deleted trustlines exceed max "
            << trustLines.size();
        return;
    }

    for (auto const& index : trustLines)
    {
        if (auto const sleState = view.peek({ltRIPPLE_STATE, index});
            deleteAMMTrustLine(view, sleState, std::nullopt, viewJ) !=
            tesSUCCESS)
        {
            JLOG(viewJ.error())
                << "removeDeletedTrustLines: failed to delete AMM trustline";
        }
    }
}

<<<<<<< HEAD
static void
removeDeletedMPTs(
    ApplyView& view,
    std::vector<uint256> const& mpts,
    beast::Journal viewJ)
{
    // There could be at most two MPTs - one for each side of AMM pool
    if (mpts.size() > 2)
    {
        JLOG(viewJ.error())
            << "removeDeletedTrustLines: deleted mpts exceed 2 " << mpts.size();
        return;
    }

    for (auto const& index : mpts)
    {
        if (auto const sleState = view.peek({ltMPTOKEN, index});
            deleteAMMMPToken(view, sleState, (*sleState)[sfIssuer], viewJ) !=
            tesSUCCESS)
        {
            JLOG(viewJ.error())
                << "removeDeletedMPTs: failed to delete AMM MPT";
        }
    }
}

/** Reset the context, discarding any changes made and adjust the fee */
=======
/** Reset the context, discarding any changes made and adjust the fee.

    @param fee The transaction fee to be charged.
    @return A pair containing the transaction result and the actual fee charged.
 */
>>>>>>> d494bf45
std::pair<TER, XRPAmount>
Transactor::reset(XRPAmount fee)
{
    ctx_.discard();

    auto const txnAcct =
        view().peek(keylet::account(ctx_.tx.getAccountID(sfAccount)));

    // The account should never be missing from the ledger.  But if it
    // is missing then we can't very well charge it a fee, can we?
    if (!txnAcct)
        return {tefINTERNAL, beast::zero};

    auto const payerSle = ctx_.tx.isFieldPresent(sfDelegate)
        ? view().peek(keylet::account(ctx_.tx.getAccountID(sfDelegate)))
        : txnAcct;
    if (!payerSle)
        return {tefINTERNAL, beast::zero};  // LCOV_EXCL_LINE

    auto const balance = payerSle->getFieldAmount(sfBalance).xrp();

    // balance should have already been checked in checkFee / preFlight.
    XRPL_ASSERT(
        balance != beast::zero && (!view().open() || balance >= fee),
        "ripple::Transactor::reset : valid balance");

    // We retry/reject the transaction if the account balance is zero or
    // we're applying against an open ledger and the balance is less than
    // the fee
    if (fee > balance)
        fee = balance;

    // Since we reset the context, we need to charge the fee and update
    // the account's sequence number (or consume the Ticket) again.
    //
    // If for some reason we are unable to consume the ticket or sequence
    // then the ledger is corrupted.  Rather than make things worse we
    // reject the transaction.
    payerSle->setFieldAmount(sfBalance, balance - fee);
    TER const ter{consumeSeqProxy(txnAcct)};
    XRPL_ASSERT(
        isTesSuccess(ter), "ripple::Transactor::reset : result is tesSUCCESS");

    if (isTesSuccess(ter))
    {
        view().update(txnAcct);
        if (payerSle != txnAcct)
            view().update(payerSle);
    }

    return {ter, fee};
}

// The sole purpose of this function is to provide a convenient, named
// location to set a breakpoint, to be used when replaying transactions.
void
Transactor::trapTransaction(uint256 txHash) const
{
    JLOG(j_.debug()) << "Transaction trapped: " << txHash;
}

//------------------------------------------------------------------------------
ApplyResult
Transactor::operator()()
{
    JLOG(j_.trace()) << "apply: " << ctx_.tx.getTransactionID();

    // raii classes for the current ledger rules. fixSTAmountCanonicalize and
    // fixSTAmountCanonicalize predate the rulesGuard and should be replaced.
    STAmountSO stAmountSO{view().rules().enabled(fixSTAmountCanonicalize)};
    NumberSO stNumberSO{view().rules().enabled(fixUniversalNumber)};
    CurrentTransactionRulesGuard currentTransctionRulesGuard(view().rules());

#ifdef DEBUG
    {
        Serializer ser;
        ctx_.tx.add(ser);
        SerialIter sit(ser.slice());
        STTx s2(sit);

        if (!s2.isEquivalent(ctx_.tx))
        {
            JLOG(j_.fatal()) << "Transaction serdes mismatch";
            JLOG(j_.info()) << to_string(ctx_.tx.getJson(JsonOptions::none));
            JLOG(j_.fatal()) << s2.getJson(JsonOptions::none);
            UNREACHABLE(
                "ripple::Transactor::operator() : transaction serdes mismatch");
        }
    }
#endif

    if (auto const& trap = ctx_.app.trapTxID();
        trap && *trap == ctx_.tx.getTransactionID())
    {
        trapTransaction(*trap);
    }

    auto result = ctx_.preclaimResult;
    if (result == tesSUCCESS)
        result = apply();

    // No transaction can return temUNKNOWN from apply,
    // and it can't be passed in from a preclaim.
    XRPL_ASSERT(
        result != temUNKNOWN,
        "ripple::Transactor::operator() : result is not temUNKNOWN");

    if (auto stream = j_.trace())
        stream << "preclaim result: " << transToken(result);

    bool applied = isTesSuccess(result);
    auto fee = ctx_.tx.getFieldAmount(sfFee).xrp();

    if (ctx_.size() > oversizeMetaDataCap)
        result = tecOVERSIZE;

    if (isTecClaim(result) && (view().flags() & tapFAIL_HARD))
    {
        // If the tapFAIL_HARD flag is set, a tec result
        // must not do anything
        ctx_.discard();
        applied = false;
    }
    else if (
        (result == tecOVERSIZE) || (result == tecKILLED) ||
        (result == tecINCOMPLETE) || (result == tecEXPIRED) ||
        (isTecClaimHardFail(result, view().flags())))
    {
        JLOG(j_.trace()) << "reapplying because of " << transToken(result);

        // FIXME: This mechanism for doing work while returning a `tec` is
        //        awkward and very limiting. A more general purpose approach
        //        should be used, making it possible to do more useful work
        //        when transactions fail with a `tec` code.
        std::vector<uint256> removedOffers;
        std::vector<uint256> removedTrustLines;
        std::vector<uint256> removedMPTs;
        std::vector<uint256> expiredNFTokenOffers;
        std::vector<uint256> expiredCredentials;

        bool const doOffers =
            ((result == tecOVERSIZE) || (result == tecKILLED));
        bool const doLinesOrMPTs = (result == tecINCOMPLETE);
        bool const doNFTokenOffers = (result == tecEXPIRED);
        bool const doCredentials = (result == tecEXPIRED);
        if (doOffers || doLinesOrMPTs || doNFTokenOffers || doCredentials)
        {
            ctx_.visit([doOffers,
                        &removedOffers,
                        doLinesOrMPTs,
                        &removedTrustLines,
                        &removedMPTs,
                        doNFTokenOffers,
                        &expiredNFTokenOffers,
                        doCredentials,
                        &expiredCredentials](
                           uint256 const& index,
                           bool isDelete,
                           std::shared_ptr<SLE const> const& before,
                           std::shared_ptr<SLE const> const& after) {
                if (isDelete)
                {
                    XRPL_ASSERT(
                        before && after,
                        "ripple::Transactor::operator()::visit : non-null SLE "
                        "inputs");
                    if (doOffers && before && after &&
                        (before->getType() == ltOFFER) &&
                        (before->getFieldAmount(sfTakerPays) ==
                         after->getFieldAmount(sfTakerPays)))
                    {
                        // Removal of offer found or made unfunded
                        removedOffers.push_back(index);
                    }

                    if (doLinesOrMPTs && before && after)
                    {
                        // Removal of obsolete AMM trust line
                        if (before->getType() == ltRIPPLE_STATE)
                            removedTrustLines.push_back(index);
                        else if (before->getType() == ltMPTOKEN)
                            removedMPTs.push_back(index);
                    }

                    if (doNFTokenOffers && before && after &&
                        (before->getType() == ltNFTOKEN_OFFER))
                        expiredNFTokenOffers.push_back(index);

                    if (doCredentials && before && after &&
                        (before->getType() == ltCREDENTIAL))
                        expiredCredentials.push_back(index);
                }
            });
        }

        // Reset the context, potentially adjusting the fee.
        {
            auto const resetResult = reset(fee);
            if (!isTesSuccess(resetResult.first))
                result = resetResult.first;

            fee = resetResult.second;
        }

        // If necessary, remove any offers found unfunded during processing
        if ((result == tecOVERSIZE) || (result == tecKILLED))
            removeUnfundedOffers(
                view(), removedOffers, ctx_.app.journal("View"));

        if (result == tecEXPIRED)
            removeExpiredNFTokenOffers(
                view(), expiredNFTokenOffers, ctx_.app.journal("View"));

        if (result == tecINCOMPLETE)
        {
            removeDeletedTrustLines(
                view(), removedTrustLines, ctx_.app.journal("View"));
            removeDeletedMPTs(view(), removedMPTs, ctx_.app.journal("View"));
        }

        if (result == tecEXPIRED)
            removeExpiredCredentials(
                view(), expiredCredentials, ctx_.app.journal("View"));

        applied = isTecClaim(result);
    }

    if (applied)
    {
        // Check invariants: if `tecINVARIANT_FAILED` is not returned, we can
        // proceed to apply the tx
        result = ctx_.checkInvariants(result, fee);

        if (result == tecINVARIANT_FAILED)
        {
            // if invariants checking failed again, reset the context and
            // attempt to only claim a fee.
            auto const resetResult = reset(fee);
            if (!isTesSuccess(resetResult.first))
                result = resetResult.first;

            fee = resetResult.second;

            // Check invariants again to ensure the fee claiming doesn't
            // violate invariants.
            if (isTesSuccess(result) || isTecClaim(result))
                result = ctx_.checkInvariants(result, fee);
        }

        // We ran through the invariant checker, which can, in some cases,
        // return a tef error code. Don't apply the transaction in that case.
        if (!isTecClaim(result) && !isTesSuccess(result))
            applied = false;
    }

    std::optional<TxMeta> metadata;
    if (applied)
    {
        // Transaction succeeded fully or (retries are not allowed and the
        // transaction could claim a fee)

        // The transactor and invariant checkers guarantee that this will
        // *never* trigger but if it, somehow, happens, don't allow a tx
        // that charges a negative fee.
        if (fee < beast::zero)
            Throw<std::logic_error>("fee charged is negative!");

        // Charge whatever fee they specified. The fee has already been
        // deducted from the balance of the account that issued the
        // transaction. We just need to account for it in the ledger
        // header.
        if (!view().open() && fee != beast::zero)
            ctx_.destroyXRP(fee);

        // Once we call apply, we will no longer be able to look at view()
        metadata = ctx_.apply(result);
    }

    if (ctx_.flags() & tapDRY_RUN)
    {
        applied = false;
    }

    JLOG(j_.trace()) << (applied ? "applied " : "not applied ")
                     << transToken(result);

    return {result, applied, metadata};
}

}  // namespace ripple<|MERGE_RESOLUTION|>--- conflicted
+++ resolved
@@ -978,7 +978,6 @@
     }
 }
 
-<<<<<<< HEAD
 static void
 removeDeletedMPTs(
     ApplyView& view,
@@ -1006,13 +1005,11 @@
 }
 
 /** Reset the context, discarding any changes made and adjust the fee */
-=======
 /** Reset the context, discarding any changes made and adjust the fee.
 
     @param fee The transaction fee to be charged.
     @return A pair containing the transaction result and the actual fee charged.
  */
->>>>>>> d494bf45
 std::pair<TER, XRPAmount>
 Transactor::reset(XRPAmount fee)
 {
