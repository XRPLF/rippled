//------------------------------------------------------------------------------
/*
    This file is part of rippled: https://github.com/ripple/rippled
    Copyright (c) 2012, 2013 Ripple Labs Inc.

    Permission to use, copy, modify, and/or distribute this software for any
    purpose  with  or without fee is hereby granted, provided that the above
    copyright notice and this permission notice appear in all copies.

    THE  SOFTWARE IS PROVIDED "AS IS" AND THE AUTHOR DISCLAIMS ALL WARRANTIES
    WITH  REGARD  TO  THIS  SOFTWARE  INCLUDING  ALL  IMPLIED  WARRANTIES  OF
    MERCHANTABILITY  AND  FITNESS. IN NO EVENT SHALL THE AUTHOR BE LIABLE FOR
    ANY  SPECIAL ,  DIRECT, INDIRECT, OR CONSEQUENTIAL DAMAGES OR ANY DAMAGES
    WHATSOEVER  RESULTING  FROM  LOSS  OF USE, DATA OR PROFITS, WHETHER IN AN
    ACTION  OF  CONTRACT, NEGLIGENCE OR OTHER TORTIOUS ACTION, ARISING OUT OF
    OR IN CONNECTION WITH THE USE OR PERFORMANCE OF THIS SOFTWARE.
*/
//==============================================================================

#ifndef RIPPLE_TX_ESCROW_H_INCLUDED
#define RIPPLE_TX_ESCROW_H_INCLUDED

#include <xrpld/app/tx/detail/Transactor.h>

namespace ripple {

class EscrowCreate : public Transactor
{
public:
    static constexpr ConsequencesFactoryType ConsequencesFactory{Custom};

    explicit EscrowCreate(ApplyContext& ctx) : Transactor(ctx)
    {
    }

    static TxConsequences
    makeTxConsequences(PreflightContext const& ctx);

<<<<<<< HEAD
    static XRPAmount
    calculateBaseFee(ReadView const& view, STTx const& tx);
=======
    static std::uint32_t
    getFlagsMask(PreflightContext const& ctx);
>>>>>>> 51ee0642

    static NotTEC
    preflight(PreflightContext const& ctx);

    static TER
    preclaim(PreclaimContext const& ctx);

    TER
    doApply() override;
};

//------------------------------------------------------------------------------

class EscrowFinish : public Transactor
{
public:
    static constexpr ConsequencesFactoryType ConsequencesFactory{Normal};

    explicit EscrowFinish(ApplyContext& ctx) : Transactor(ctx)
    {
    }

    static bool
    checkExtraFeatures(PreflightContext const& ctx);

    static std::uint32_t
    getFlagsMask(PreflightContext const& ctx);

    static NotTEC
    preflight(PreflightContext const& ctx);

    static NotTEC
    preflightSigValidated(PreflightContext const& ctx);

    static XRPAmount
    calculateBaseFee(ReadView const& view, STTx const& tx);

    static TER
    preclaim(PreclaimContext const& ctx);

    TER
    doApply() override;
};

//------------------------------------------------------------------------------

class EscrowCancel : public Transactor
{
public:
    static constexpr ConsequencesFactoryType ConsequencesFactory{Normal};

    explicit EscrowCancel(ApplyContext& ctx) : Transactor(ctx)
    {
    }

    static std::uint32_t
    getFlagsMask(PreflightContext const& ctx);

    static NotTEC
    preflight(PreflightContext const& ctx);

    static TER
    preclaim(PreclaimContext const& ctx);

    TER
    doApply() override;
};

}  // namespace ripple

#endif<|MERGE_RESOLUTION|>--- conflicted
+++ resolved
@@ -33,16 +33,17 @@
     {
     }
 
+    static bool
+    checkExtraFeatures(PreflightContext const& ctx);
+
     static TxConsequences
     makeTxConsequences(PreflightContext const& ctx);
 
-<<<<<<< HEAD
     static XRPAmount
     calculateBaseFee(ReadView const& view, STTx const& tx);
-=======
+
     static std::uint32_t
     getFlagsMask(PreflightContext const& ctx);
->>>>>>> 51ee0642
 
     static NotTEC
     preflight(PreflightContext const& ctx);
