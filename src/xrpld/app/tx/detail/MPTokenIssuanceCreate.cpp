//------------------------------------------------------------------------------
/*
  This file is part of rippled: https://github.com/ripple/rippled
  Copyright (c) 2024 Ripple Labs Inc.

  Permission to use, copy, modify, and/or distribute this software for any
  purpose  with  or without fee is hereby granted, provided that the above
  copyright notice and this permission notice appear in all copies.

  THE  SOFTWARE IS PROVIDED "AS IS" AND THE AUTHOR DISCLAIMS ALL WARRANTIES
  WITH  REGARD  TO  THIS  SOFTWARE  INCLUDING  ALL  IMPLIED  WARRANTIES  OF
  MERCHANTABILITY  AND  FITNESS. IN NO EVENT SHALL THE AUTHOR BE LIABLE FOR
  ANY  SPECIAL ,  DIRECT, INDIRECT, OR CONSEQUENTIAL DAMAGES OR ANY DAMAGES
  WHATSOEVER  RESULTING  FROM  LOSS  OF USE, DATA OR PROFITS, WHETHER IN AN
  ACTION  OF  CONTRACT, NEGLIGENCE OR OTHER TORTIOUS ACTION, ARISING OUT OF
  OR IN CONNECTION WITH THE USE OR PERFORMANCE OF THIS SOFTWARE.
*/
//==============================================================================

#include <xrpld/app/tx/detail/MPTokenIssuanceCreate.h>
#include <xrpld/ledger/View.h>

#include <xrpl/protocol/Feature.h>
#include <xrpl/protocol/TxFlags.h>

namespace ripple {

bool
MPTokenIssuanceCreate::isEnabled(PreflightContext const& ctx)
{
    if (!ctx.rules.enabled(featureMPTokensV1))
        return false;

<<<<<<< HEAD
    return !ctx.tx.isFieldPresent(sfDomainID) ||
        (ctx.rules.enabled(featurePermissionedDomains) &&
         ctx.rules.enabled(featureSingleAssetVault));
}

std::uint32_t
MPTokenIssuanceCreate::getFlagsMask(PreflightContext const& ctx)
{
    return tfMPTokenIssuanceCreateMask;
}
=======
    if (ctx.tx.isFieldPresent(sfMutableFlags) &&
        !ctx.rules.enabled(featureDynamicMPT))
        return temDISABLED;

    if (auto const ret = preflight1(ctx); !isTesSuccess(ret))
        return ret;

    if (auto const mutableFlags = ctx.tx[~sfMutableFlags]; mutableFlags &&
        (!*mutableFlags || *mutableFlags & tfMPTokenIssuanceCreateMutableMask))
        return temINVALID_FLAG;

    if (ctx.tx.getFlags() & tfMPTokenIssuanceCreateMask)
        return temINVALID_FLAG;
>>>>>>> 4d24b5ea

NotTEC
MPTokenIssuanceCreate::preflight(PreflightContext const& ctx)
{
    if (auto const fee = ctx.tx[~sfTransferFee])
    {
        if (fee > maxTransferFee)
            return temBAD_TRANSFER_FEE;

        // If a non-zero TransferFee is set then the tfTransferable flag
        // must also be set.
        if (fee > 0u && !ctx.tx.isFlag(tfMPTCanTransfer))
            return temMALFORMED;
    }

    if (auto const domain = ctx.tx[~sfDomainID])
    {
        if (*domain == beast::zero)
            return temMALFORMED;

        // Domain present implies that MPTokenIssuance is not public
        if ((ctx.tx.getFlags() & tfMPTRequireAuth) == 0)
            return temMALFORMED;
    }

    if (auto const metadata = ctx.tx[~sfMPTokenMetadata])
    {
        if (metadata->length() == 0 ||
            metadata->length() > maxMPTokenMetadataLength)
            return temMALFORMED;
    }

    // Check if maximumAmount is within unsigned 63 bit range
    if (auto const maxAmt = ctx.tx[~sfMaximumAmount])
    {
        if (maxAmt == 0)
            return temMALFORMED;

        if (maxAmt > maxMPTokenAmount)
            return temMALFORMED;
    }
    return tesSUCCESS;
}

Expected<MPTID, TER>
MPTokenIssuanceCreate::create(
    ApplyView& view,
    beast::Journal journal,
    MPTCreateArgs const& args)
{
    auto const acct = view.peek(keylet::account(args.account));
    if (!acct)
        return Unexpected(tecINTERNAL);  // LCOV_EXCL_LINE

    if (args.priorBalance &&
        *(args.priorBalance) <
            view.fees().accountReserve((*acct)[sfOwnerCount] + 1))
        return Unexpected(tecINSUFFICIENT_RESERVE);

    auto const mptId = makeMptID(args.sequence, args.account);
    auto const mptIssuanceKeylet = keylet::mptIssuance(mptId);

    // create the MPTokenIssuance
    {
        auto const ownerNode = view.dirInsert(
            keylet::ownerDir(args.account),
            mptIssuanceKeylet,
            describeOwnerDir(args.account));

        if (!ownerNode)
            return Unexpected(tecDIR_FULL);  // LCOV_EXCL_LINE

        auto mptIssuance = std::make_shared<SLE>(mptIssuanceKeylet);
        (*mptIssuance)[sfFlags] = args.flags & ~tfUniversal;
        (*mptIssuance)[sfIssuer] = args.account;
        (*mptIssuance)[sfOutstandingAmount] = 0;
        (*mptIssuance)[sfOwnerNode] = *ownerNode;
        (*mptIssuance)[sfSequence] = args.sequence;

        if (args.maxAmount)
            (*mptIssuance)[sfMaximumAmount] = *args.maxAmount;

        if (args.assetScale)
            (*mptIssuance)[sfAssetScale] = *args.assetScale;

        if (args.transferFee)
            (*mptIssuance)[sfTransferFee] = *args.transferFee;

        if (args.metadata)
            (*mptIssuance)[sfMPTokenMetadata] = *args.metadata;

        if (args.domainId)
            (*mptIssuance)[sfDomainID] = *args.domainId;

        if (args.mutableFlags)
            (*mptIssuance)[sfMutableFlags] = *args.mutableFlags;

        view.insert(mptIssuance);
    }

    // Update owner count.
    adjustOwnerCount(view, acct, 1, journal);

    return mptId;
}

TER
MPTokenIssuanceCreate::doApply()
{
    auto const& tx = ctx_.tx;
    auto const result = create(
        view(),
        j_,
        {
            .priorBalance = mPriorBalance,
            .account = account_,
            .sequence = tx.getSeqValue(),
            .flags = tx.getFlags(),
            .maxAmount = tx[~sfMaximumAmount],
            .assetScale = tx[~sfAssetScale],
            .transferFee = tx[~sfTransferFee],
            .metadata = tx[~sfMPTokenMetadata],
            .domainId = tx[~sfDomainID],
            .mutableFlags = tx[~sfMutableFlags],
        });
    return result ? tesSUCCESS : result.error();
}

}  // namespace ripple<|MERGE_RESOLUTION|>--- conflicted
+++ resolved
@@ -31,36 +31,34 @@
     if (!ctx.rules.enabled(featureMPTokensV1))
         return false;
 
-<<<<<<< HEAD
-    return !ctx.tx.isFieldPresent(sfDomainID) ||
-        (ctx.rules.enabled(featurePermissionedDomains) &&
-         ctx.rules.enabled(featureSingleAssetVault));
+    if (ctx.tx.isFieldPresent(sfDomainID) &&
+        !(ctx.rules.enabled(featurePermissionedDomains) &&
+          ctx.rules.enabled(featureSingleAssetVault)))
+        return false;
+
+    if (ctx.tx.isFieldPresent(sfMutableFlags) &&
+        !ctx.rules.enabled(featureDynamicMPT))
+        return false;
+
+    return true;
 }
 
 std::uint32_t
 MPTokenIssuanceCreate::getFlagsMask(PreflightContext const& ctx)
 {
+    // This mask is only compared against sfFlags
     return tfMPTokenIssuanceCreateMask;
 }
-=======
-    if (ctx.tx.isFieldPresent(sfMutableFlags) &&
-        !ctx.rules.enabled(featureDynamicMPT))
-        return temDISABLED;
 
-    if (auto const ret = preflight1(ctx); !isTesSuccess(ret))
-        return ret;
-
+NotTEC
+MPTokenIssuanceCreate::preflight(PreflightContext const& ctx)
+{
+    // If the mutable flags field is included, at least one flag must be
+    // specified.
     if (auto const mutableFlags = ctx.tx[~sfMutableFlags]; mutableFlags &&
         (!*mutableFlags || *mutableFlags & tfMPTokenIssuanceCreateMutableMask))
         return temINVALID_FLAG;
 
-    if (ctx.tx.getFlags() & tfMPTokenIssuanceCreateMask)
-        return temINVALID_FLAG;
->>>>>>> 4d24b5ea
-
-NotTEC
-MPTokenIssuanceCreate::preflight(PreflightContext const& ctx)
-{
     if (auto const fee = ctx.tx[~sfTransferFee])
     {
         if (fee > maxTransferFee)
