//------------------------------------------------------------------------------
/*
  This file is part of rippled: https://github.com/ripple/rippled
  Copyright (c) 2024 Ripple Labs Inc.

  Permission to use, copy, modify, and/or distribute this software for any
  purpose  with  or without fee is hereby granted, provided that the above
  copyright notice and this permission notice appear in all copies.

  THE  SOFTWARE IS PROVIDED "AS IS" AND THE AUTHOR DISCLAIMS ALL WARRANTIES
  WITH  REGARD  TO  THIS  SOFTWARE  INCLUDING  ALL  IMPLIED  WARRANTIES  OF
  MERCHANTABILITY  AND  FITNESS. IN NO EVENT SHALL THE AUTHOR BE LIABLE FOR
  ANY  SPECIAL ,  DIRECT, INDIRECT, OR CONSEQUENTIAL DAMAGES OR ANY DAMAGES
  WHATSOEVER  RESULTING  FROM  LOSS  OF USE, DATA OR PROFITS, WHETHER IN AN
  ACTION  OF  CONTRACT, NEGLIGENCE OR OTHER TORTIOUS ACTION, ARISING OUT OF
  OR IN CONNECTION WITH THE USE OR PERFORMANCE OF THIS SOFTWARE.
*/
//==============================================================================

#include <xrpld/app/tx/detail/MPTokenIssuanceCreate.h>

#include <xrpl/ledger/View.h>
#include <xrpl/protocol/Feature.h>
#include <xrpl/protocol/TxFlags.h>

namespace ripple {

bool
MPTokenIssuanceCreate::checkExtraFeatures(PreflightContext const& ctx)
{
    if (ctx.tx.isFieldPresent(sfDomainID) &&
        !(ctx.rules.enabled(featurePermissionedDomains) &&
          ctx.rules.enabled(featureSingleAssetVault)))
        return false;

    if (ctx.tx.isFieldPresent(sfMutableFlags) &&
        !ctx.rules.enabled(featureDynamicMPT))
        return false;

    return true;
}

<<<<<<< HEAD
    if (ctx.tx.getFlags() & tfMPTNoConfidentialTransfer &&
        !ctx.rules.enabled(featureConfidentialTransfer))
        return temDISABLED;

    if (auto const ret = preflight1(ctx); !isTesSuccess(ret))
        return ret;
=======
std::uint32_t
MPTokenIssuanceCreate::getFlagsMask(PreflightContext const& ctx)
{
    // This mask is only compared against sfFlags
    return tfMPTokenIssuanceCreateMask;
}
>>>>>>> 330a3215

NotTEC
MPTokenIssuanceCreate::preflight(PreflightContext const& ctx)
{
    // If the mutable flags field is included, at least one flag must be
    // specified.
    if (auto const mutableFlags = ctx.tx[~sfMutableFlags]; mutableFlags &&
        (!*mutableFlags || *mutableFlags & tmfMPTokenIssuanceCreateMutableMask))
        return temINVALID_FLAG;

    if (auto const fee = ctx.tx[~sfTransferFee])
    {
        if (fee > maxTransferFee)
            return temBAD_TRANSFER_FEE;

        // If a non-zero TransferFee is set then the tfTransferable flag
        // must also be set.
        if (fee > 0u && !ctx.tx.isFlag(tfMPTCanTransfer))
            return temMALFORMED;
    }

    if (auto const domain = ctx.tx[~sfDomainID])
    {
        if (*domain == beast::zero)
            return temMALFORMED;

        // Domain present implies that MPTokenIssuance is not public
        if ((ctx.tx.getFlags() & tfMPTRequireAuth) == 0)
            return temMALFORMED;
    }

    if (auto const metadata = ctx.tx[~sfMPTokenMetadata])
    {
        if (metadata->length() == 0 ||
            metadata->length() > maxMPTokenMetadataLength)
            return temMALFORMED;
    }

    // Check if maximumAmount is within unsigned 63 bit range
    if (auto const maxAmt = ctx.tx[~sfMaximumAmount])
    {
        if (maxAmt == 0)
            return temMALFORMED;

        if (maxAmt > maxMPTokenAmount)
            return temMALFORMED;
    }
    return tesSUCCESS;
}

Expected<MPTID, TER>
MPTokenIssuanceCreate::create(
    ApplyView& view,
    beast::Journal journal,
    MPTCreateArgs const& args)
{
    auto const acct = view.peek(keylet::account(args.account));
    if (!acct)
        return Unexpected(tecINTERNAL);  // LCOV_EXCL_LINE

    if (args.priorBalance &&
        *(args.priorBalance) <
            view.fees().accountReserve((*acct)[sfOwnerCount] + 1))
        return Unexpected(tecINSUFFICIENT_RESERVE);

    auto const mptId = makeMptID(args.sequence, args.account);
    auto const mptIssuanceKeylet = keylet::mptIssuance(mptId);

    // create the MPTokenIssuance
    {
        auto const ownerNode = view.dirInsert(
            keylet::ownerDir(args.account),
            mptIssuanceKeylet,
            describeOwnerDir(args.account));

        if (!ownerNode)
            return Unexpected(tecDIR_FULL);  // LCOV_EXCL_LINE

        auto mptIssuance = std::make_shared<SLE>(mptIssuanceKeylet);
        (*mptIssuance)[sfFlags] = args.flags & ~tfUniversal;
        (*mptIssuance)[sfIssuer] = args.account;
        (*mptIssuance)[sfOutstandingAmount] = 0;
        (*mptIssuance)[sfOwnerNode] = *ownerNode;
        (*mptIssuance)[sfSequence] = args.sequence;

        if (args.maxAmount)
            (*mptIssuance)[sfMaximumAmount] = *args.maxAmount;

        if (args.assetScale)
            (*mptIssuance)[sfAssetScale] = *args.assetScale;

        if (args.transferFee)
            (*mptIssuance)[sfTransferFee] = *args.transferFee;

        if (args.metadata)
            (*mptIssuance)[sfMPTokenMetadata] = *args.metadata;

        if (args.domainId)
            (*mptIssuance)[sfDomainID] = *args.domainId;

        if (args.mutableFlags)
            (*mptIssuance)[sfMutableFlags] = *args.mutableFlags;

        view.insert(mptIssuance);
    }

    // Update owner count.
    adjustOwnerCount(view, acct, 1, journal);

    return mptId;
}

TER
MPTokenIssuanceCreate::doApply()
{
    auto const& tx = ctx_.tx;
    auto const result = create(
        view(),
        j_,
        {
            .priorBalance = mPriorBalance,
            .account = account_,
            .sequence = tx.getSeqValue(),
            .flags = tx.getFlags(),
            .maxAmount = tx[~sfMaximumAmount],
            .assetScale = tx[~sfAssetScale],
            .transferFee = tx[~sfTransferFee],
            .metadata = tx[~sfMPTokenMetadata],
            .domainId = tx[~sfDomainID],
            .mutableFlags = tx[~sfMutableFlags],
        });
    return result ? tesSUCCESS : result.error();
}

}  // namespace ripple<|MERGE_RESOLUTION|>--- conflicted
+++ resolved
@@ -37,24 +37,19 @@
         !ctx.rules.enabled(featureDynamicMPT))
         return false;
 
-    return true;
-}
-
-<<<<<<< HEAD
     if (ctx.tx.getFlags() & tfMPTNoConfidentialTransfer &&
         !ctx.rules.enabled(featureConfidentialTransfer))
         return temDISABLED;
 
-    if (auto const ret = preflight1(ctx); !isTesSuccess(ret))
-        return ret;
-=======
+    return true;
+}
+
 std::uint32_t
 MPTokenIssuanceCreate::getFlagsMask(PreflightContext const& ctx)
 {
     // This mask is only compared against sfFlags
     return tfMPTokenIssuanceCreateMask;
 }
->>>>>>> 330a3215
 
 NotTEC
 MPTokenIssuanceCreate::preflight(PreflightContext const& ctx)
