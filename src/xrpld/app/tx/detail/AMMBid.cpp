--- conflicted
+++ resolved
@@ -33,35 +33,21 @@
 bool
 AMMBid::checkExtraFeatures(PreflightContext const& ctx)
 {
-    return ammEnabled(ctx.rules);
-}
-
-NotTEC
-AMMBid::preflight(PreflightContext const& ctx)
-{
-<<<<<<< HEAD
     if (!ammEnabled(ctx.rules))
-        return temDISABLED;
+        return false;
 
     if (!ctx.rules.enabled(featureMPTokensV2) &&
         (ctx.tx[sfAsset].holds<MPTIssue>() ||
          ctx.tx[sfAsset2].holds<MPTIssue>()))
-        return temDISABLED;
-
-    if (auto const ret = preflight1(ctx); !isTesSuccess(ret))
-        return ret;
-
-    if (ctx.tx.getFlags() & tfUniversalMask)
-    {
-        JLOG(ctx.j.debug()) << "AMM Bid: invalid flags.";
-        return temINVALID_FLAG;
-    }
-
+        return false;
+
+    return true;
+}
+
+NotTEC
+AMMBid::preflight(PreflightContext const& ctx)
+{
     if (auto const res = invalidAMMAssetPair(ctx.tx[sfAsset], ctx.tx[sfAsset2]))
-=======
-    if (auto const res = invalidAMMAssetPair(
-            ctx.tx[sfAsset].get<Issue>(), ctx.tx[sfAsset2].get<Issue>()))
->>>>>>> 550f90a7
     {
         JLOG(ctx.j.debug()) << "AMM Bid: Invalid asset pair.";
         return res;
