--- conflicted
+++ resolved
@@ -251,13 +251,9 @@
             auctionSlot.makeFieldAbsent(sfAuthAccounts);
         // Burn the remaining bid amount
         auto const saBurn = adjustLPTokens(
-<<<<<<< HEAD
-            lptAMMBalance, toSTAmount(lptAMMBalance.asset(), burn), false);
-=======
             lptAMMBalance,
-            toSTAmount(lptAMMBalance.issue(), burn),
+            toSTAmount(lptAMMBalance.asset(), burn),
             IsDeposit::No);
->>>>>>> d494bf45
         if (saBurn >= lptAMMBalance)
         {
             // This error case should never occur.
