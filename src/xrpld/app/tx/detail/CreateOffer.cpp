//------------------------------------------------------------------------------
/*
    This file is part of rippled: https://github.com/ripple/rippled
    Copyright (c) 2012, 2013 Ripple Labs Inc.

    Permission to use, copy, modify, and/or distribute this software for any
    purpose  with  or without fee is hereby granted, provided that the above
    copyright notice and this permission notice appear in all copies.

    THE  SOFTWARE IS PROVIDED "AS IS" AND THE AUTHOR DISCLAIMS ALL WARRANTIES
    WITH  REGARD  TO  THIS  SOFTWARE  INCLUDING  ALL  IMPLIED  WARRANTIES  OF
    MERCHANTABILITY  AND  FITNESS. IN NO EVENT SHALL THE AUTHOR BE LIABLE FOR
    ANY  SPECIAL ,  DIRECT, INDIRECT, OR CONSEQUENTIAL DAMAGES OR ANY DAMAGES
    WHATSOEVER  RESULTING  FROM  LOSS  OF USE, DATA OR PROFITS, WHETHER IN AN
    ACTION  OF  CONTRACT, NEGLIGENCE OR OTHER TORTIOUS ACTION, ARISING OUT OF
    OR IN CONNECTION WITH THE USE OR PERFORMANCE OF THIS SOFTWARE.
*/
//==============================================================================

#include <xrpld/app/ledger/OrderBookDB.h>
#include <xrpld/app/misc/PermissionedDEXHelpers.h>
#include <xrpld/app/paths/Flow.h>
#include <xrpld/app/tx/detail/CreateOffer.h>
#include <xrpld/ledger/PaymentSandbox.h>

#include <xrpl/basics/base_uint.h>
#include <xrpl/beast/utility/WrappedSink.h>
#include <xrpl/protocol/Feature.h>
#include <xrpl/protocol/Quality.h>
#include <xrpl/protocol/STAmount.h>
#include <xrpl/protocol/TER.h>
#include <xrpl/protocol/st.h>

namespace ripple {
TxConsequences
CreateOffer::makeTxConsequences(PreflightContext const& ctx)
{
    auto calculateMaxXRPSpend = [](STTx const& tx) -> XRPAmount {
        auto const& amount{tx[sfTakerGets]};
        return amount.native() ? amount.xrp() : beast::zero;
    };

    return TxConsequences{ctx.tx, calculateMaxXRPSpend(ctx.tx)};
}

std::uint32_t
CreateOffer::getFlagsMask(PreflightContext const& ctx)
{
<<<<<<< HEAD
    return tfOfferCreateMask;
}
=======
    if (ctx.tx.isFieldPresent(sfDomainID) &&
        !ctx.rules.enabled(featurePermissionedDEX))
        return temDISABLED;

    if (auto const ret = preflight1(ctx); !isTesSuccess(ret))
        return ret;
>>>>>>> 72f33d8f

NotTEC
CreateOffer::doPreflight(PreflightContext const& ctx)
{
    auto& tx = ctx.tx;
    auto& j = ctx.j;

    std::uint32_t const uTxFlags = tx.getFlags();

<<<<<<< HEAD
=======
    if (uTxFlags & tfOfferCreateMask)
    {
        JLOG(j.debug()) << "Malformed transaction: Invalid flags set.";
        return temINVALID_FLAG;
    }

    if (!ctx.rules.enabled(featurePermissionedDEX) && tx.isFlag(tfHybrid))
        return temINVALID_FLAG;

    if (tx.isFlag(tfHybrid) && !tx.isFieldPresent(sfDomainID))
        return temINVALID_FLAG;

>>>>>>> 72f33d8f
    bool const bImmediateOrCancel(uTxFlags & tfImmediateOrCancel);
    bool const bFillOrKill(uTxFlags & tfFillOrKill);

    if (bImmediateOrCancel && bFillOrKill)
    {
        JLOG(j.debug()) << "Malformed transaction: both IoC and FoK set.";
        return temINVALID_FLAG;
    }

    bool const bHaveExpiration(tx.isFieldPresent(sfExpiration));

    if (bHaveExpiration && (tx.getFieldU32(sfExpiration) == 0))
    {
        JLOG(j.debug()) << "Malformed offer: bad expiration";
        return temBAD_EXPIRATION;
    }

    if (auto const cancelSequence = tx[~sfOfferSequence];
        cancelSequence && *cancelSequence == 0)
    {
        JLOG(j.debug()) << "Malformed offer: bad cancel sequence";
        return temBAD_SEQUENCE;
    }

    STAmount saTakerPays = tx[sfTakerPays];
    STAmount saTakerGets = tx[sfTakerGets];

    if (!isLegalNet(saTakerPays) || !isLegalNet(saTakerGets))
        return temBAD_AMOUNT;

    if (saTakerPays.native() && saTakerGets.native())
    {
        JLOG(j.debug()) << "Malformed offer: redundant (XRP for XRP)";
        return temBAD_OFFER;
    }
    if (saTakerPays <= beast::zero || saTakerGets <= beast::zero)
    {
        JLOG(j.debug()) << "Malformed offer: bad amount";
        return temBAD_OFFER;
    }

    auto const& uPaysIssuerID = saTakerPays.getIssuer();
    auto const& uPaysCurrency = saTakerPays.getCurrency();

    auto const& uGetsIssuerID = saTakerGets.getIssuer();
    auto const& uGetsCurrency = saTakerGets.getCurrency();

    if (uPaysCurrency == uGetsCurrency && uPaysIssuerID == uGetsIssuerID)
    {
        JLOG(j.debug()) << "Malformed offer: redundant (IOU for IOU)";
        return temREDUNDANT;
    }
    // We don't allow a non-native currency to use the currency code XRP.
    if (badCurrency() == uPaysCurrency || badCurrency() == uGetsCurrency)
    {
        JLOG(j.debug()) << "Malformed offer: bad currency";
        return temBAD_CURRENCY;
    }

    if (saTakerPays.native() != !uPaysIssuerID ||
        saTakerGets.native() != !uGetsIssuerID)
    {
        JLOG(j.debug()) << "Malformed offer: bad issuer";
        return temBAD_ISSUER;
    }

    return tesSUCCESS;
}

TER
CreateOffer::preclaim(PreclaimContext const& ctx)
{
    auto const id = ctx.tx[sfAccount];

    auto saTakerPays = ctx.tx[sfTakerPays];
    auto saTakerGets = ctx.tx[sfTakerGets];

    auto const& uPaysIssuerID = saTakerPays.getIssuer();
    auto const& uPaysCurrency = saTakerPays.getCurrency();

    auto const& uGetsIssuerID = saTakerGets.getIssuer();

    auto const cancelSequence = ctx.tx[~sfOfferSequence];

    auto const sleCreator = ctx.view.read(keylet::account(id));
    if (!sleCreator)
        return terNO_ACCOUNT;

    std::uint32_t const uAccountSequence = sleCreator->getFieldU32(sfSequence);

    auto viewJ = ctx.app.journal("View");

    if (isGlobalFrozen(ctx.view, uPaysIssuerID) ||
        isGlobalFrozen(ctx.view, uGetsIssuerID))
    {
        JLOG(ctx.j.debug()) << "Offer involves frozen asset";
        return tecFROZEN;
    }

    if (accountFunds(ctx.view, id, saTakerGets, fhZERO_IF_FROZEN, viewJ) <=
        beast::zero)
    {
        JLOG(ctx.j.debug())
            << "delay: Offers must be at least partially funded.";
        return tecUNFUNDED_OFFER;
    }

    // This can probably be simplified to make sure that you cancel sequences
    // before the transaction sequence number.
    if (cancelSequence && (uAccountSequence <= *cancelSequence))
    {
        JLOG(ctx.j.debug()) << "uAccountSequenceNext=" << uAccountSequence
                            << " uOfferSequence=" << *cancelSequence;
        return temBAD_SEQUENCE;
    }

    if (hasExpired(ctx.view, ctx.tx[~sfExpiration]))
    {
        // Note that this will get checked again in applyGuts, but it saves
        // us a call to checkAcceptAsset and possible false negative.
        //
        // The return code change is attached to featureDepositPreauth as a
        // convenience, as the change is not big enough to deserve its own
        // amendment.
        return ctx.view.rules().enabled(featureDepositPreauth)
            ? TER{tecEXPIRED}
            : TER{tesSUCCESS};
    }

    // Make sure that we are authorized to hold what the taker will pay us.
    if (!saTakerPays.native())
    {
        auto result = checkAcceptAsset(
            ctx.view,
            ctx.flags,
            id,
            ctx.j,
            Issue(uPaysCurrency, uPaysIssuerID));
        if (result != tesSUCCESS)
            return result;
    }

    // if domain is specified, make sure that domain exists and the offer create
    // is part of the domain
    if (ctx.tx.isFieldPresent(sfDomainID))
    {
        if (!permissioned_dex::accountInDomain(
                ctx.view, id, ctx.tx[sfDomainID]))
            return tecNO_PERMISSION;
    }

    return tesSUCCESS;
}

TER
CreateOffer::checkAcceptAsset(
    ReadView const& view,
    ApplyFlags const flags,
    AccountID const id,
    beast::Journal const j,
    Issue const& issue)
{
    // Only valid for custom currencies
    XRPL_ASSERT(
        !isXRP(issue.currency),
        "ripple::CreateOffer::checkAcceptAsset : input is not XRP");

    auto const issuerAccount = view.read(keylet::account(issue.account));

    if (!issuerAccount)
    {
        JLOG(j.debug())
            << "delay: can't receive IOUs from non-existent issuer: "
            << to_string(issue.account);

        return (flags & tapRETRY) ? TER{terNO_ACCOUNT} : TER{tecNO_ISSUER};
    }

    // This code is attached to the DepositPreauth amendment as a matter of
    // convenience.  The change is not significant enough to deserve its
    // own amendment.
    if (view.rules().enabled(featureDepositPreauth) && (issue.account == id))
        // An account can always accept its own issuance.
        return tesSUCCESS;

    if ((*issuerAccount)[sfFlags] & lsfRequireAuth)
    {
        auto const trustLine =
            view.read(keylet::line(id, issue.account, issue.currency));

        if (!trustLine)
        {
            return (flags & tapRETRY) ? TER{terNO_LINE} : TER{tecNO_LINE};
        }

        // Entries have a canonical representation, determined by a
        // lexicographical "greater than" comparison employing strict weak
        // ordering. Determine which entry we need to access.
        bool const canonical_gt(id > issue.account);

        bool const is_authorized(
            (*trustLine)[sfFlags] & (canonical_gt ? lsfLowAuth : lsfHighAuth));

        if (!is_authorized)
        {
            JLOG(j.debug())
                << "delay: can't receive IOUs from issuer without auth.";

            return (flags & tapRETRY) ? TER{terNO_AUTH} : TER{tecNO_AUTH};
        }
    }

    // An account can not create a trustline to itself, so no line can exist
    // to be frozen. Additionally, an issuer can always accept its own
    // issuance.
    if (issue.account == id)
    {
        return tesSUCCESS;
    }

    auto const trustLine =
        view.read(keylet::line(id, issue.account, issue.currency));

    if (!trustLine)
    {
        return tesSUCCESS;
    }

    // There's no difference which side enacted deep freeze, accepting
    // tokens shouldn't be possible.
    bool const deepFrozen =
        (*trustLine)[sfFlags] & (lsfLowDeepFreeze | lsfHighDeepFreeze);

    if (deepFrozen)
    {
        return tecFROZEN;
    }

    return tesSUCCESS;
}

bool
CreateOffer::dry_offer(ApplyView& view, Offer const& offer)
{
    if (offer.fully_consumed())
        return true;
    auto const amount = accountFunds(
        view,
        offer.owner(),
        offer.amount().out,
        fhZERO_IF_FROZEN,
        ctx_.app.journal("View"));
    return (amount <= beast::zero);
}

std::pair<bool, Quality>
CreateOffer::select_path(
    bool have_direct,
    OfferStream const& direct,
    bool have_bridge,
    OfferStream const& leg1,
    OfferStream const& leg2)
{
    // If we don't have any viable path, why are we here?!
    XRPL_ASSERT(
        have_direct || have_bridge,
        "ripple::CreateOffer::select_path : valid inputs");

    // If there's no bridged path, the direct is the best by default.
    if (!have_bridge)
        return std::make_pair(true, direct.tip().quality());

    Quality const bridged_quality(
        composed_quality(leg1.tip().quality(), leg2.tip().quality()));

    if (have_direct)
    {
        // We compare the quality of the composed quality of the bridged
        // offers and compare it against the direct offer to pick the best.
        Quality const direct_quality(direct.tip().quality());

        if (bridged_quality < direct_quality)
            return std::make_pair(true, direct_quality);
    }

    // Either there was no direct offer, or it didn't have a better quality
    // than the bridge.
    return std::make_pair(false, bridged_quality);
}

bool
CreateOffer::reachedOfferCrossingLimit(Taker const& taker) const
{
    auto const crossings =
        taker.get_direct_crossings() + (2 * taker.get_bridge_crossings());

    // The crossing limit is part of the Ripple protocol and
    // changing it is a transaction-processing change.
    return crossings >= 850;
}

std::pair<TER, Amounts>
CreateOffer::bridged_cross(
    Taker& taker,
    ApplyView& view,
    ApplyView& view_cancel,
    NetClock::time_point const when)
{
    auto const& takerAmount = taker.original_offer();

    XRPL_ASSERT(
        !isXRP(takerAmount.in) && !isXRP(takerAmount.out),
        "ripple::CreateOffer::bridged_cross : neither is XRP");

    if (isXRP(takerAmount.in) || isXRP(takerAmount.out))
        Throw<std::logic_error>("Bridging with XRP and an endpoint.");

    OfferStream offers_direct(
        view,
        view_cancel,
        Book(taker.issue_in(), taker.issue_out(), std::nullopt),
        when,
        stepCounter_,
        j_);

    OfferStream offers_leg1(
        view,
        view_cancel,
        Book(taker.issue_in(), xrpIssue(), std::nullopt),
        when,
        stepCounter_,
        j_);

    OfferStream offers_leg2(
        view,
        view_cancel,
        Book(xrpIssue(), taker.issue_out(), std::nullopt),
        when,
        stepCounter_,
        j_);

    TER cross_result = tesSUCCESS;

    // Note the subtle distinction here: self-offers encountered in the
    // bridge are taken, but self-offers encountered in the direct book
    // are not.
    bool have_bridge = offers_leg1.step() && offers_leg2.step();
    bool have_direct = step_account(offers_direct, taker);
    int count = 0;

    auto viewJ = ctx_.app.journal("View");

    // Modifying the order or logic of the operations in the loop will cause
    // a protocol breaking change.
    while (have_direct || have_bridge)
    {
        bool leg1_consumed = false;
        bool leg2_consumed = false;
        bool direct_consumed = false;

        auto const [use_direct, quality] = select_path(
            have_direct, offers_direct, have_bridge, offers_leg1, offers_leg2);

        // We are always looking at the best quality; we are done with
        // crossing as soon as we cross the quality boundary.
        if (taker.reject(quality))
            break;

        count++;

        if (use_direct)
        {
            if (auto stream = j_.debug())
            {
                stream << count << " Direct:";
                stream << "  offer: " << offers_direct.tip();
                stream << "     in: " << offers_direct.tip().amount().in;
                stream << "    out: " << offers_direct.tip().amount().out;
                stream << "  owner: " << offers_direct.tip().owner();
                stream << "  funds: "
                       << accountFunds(
                              view,
                              offers_direct.tip().owner(),
                              offers_direct.tip().amount().out,
                              fhIGNORE_FREEZE,
                              viewJ);
            }

            cross_result = taker.cross(offers_direct.tip());

            JLOG(j_.debug()) << "Direct Result: " << transToken(cross_result);

            if (dry_offer(view, offers_direct.tip()))
            {
                direct_consumed = true;
                have_direct = step_account(offers_direct, taker);
            }
        }
        else
        {
            if (auto stream = j_.debug())
            {
                auto const owner1_funds_before = accountFunds(
                    view,
                    offers_leg1.tip().owner(),
                    offers_leg1.tip().amount().out,
                    fhIGNORE_FREEZE,
                    viewJ);

                auto const owner2_funds_before = accountFunds(
                    view,
                    offers_leg2.tip().owner(),
                    offers_leg2.tip().amount().out,
                    fhIGNORE_FREEZE,
                    viewJ);

                stream << count << " Bridge:";
                stream << " offer1: " << offers_leg1.tip();
                stream << "     in: " << offers_leg1.tip().amount().in;
                stream << "    out: " << offers_leg1.tip().amount().out;
                stream << "  owner: " << offers_leg1.tip().owner();
                stream << "  funds: " << owner1_funds_before;
                stream << " offer2: " << offers_leg2.tip();
                stream << "     in: " << offers_leg2.tip().amount().in;
                stream << "    out: " << offers_leg2.tip().amount().out;
                stream << "  owner: " << offers_leg2.tip().owner();
                stream << "  funds: " << owner2_funds_before;
            }

            cross_result = taker.cross(offers_leg1.tip(), offers_leg2.tip());

            JLOG(j_.debug()) << "Bridge Result: " << transToken(cross_result);

            if (view.rules().enabled(fixTakerDryOfferRemoval))
            {
                // have_bridge can be true the next time 'round only if
                // neither of the OfferStreams are dry.
                leg1_consumed = dry_offer(view, offers_leg1.tip());
                if (leg1_consumed)
                    have_bridge &= offers_leg1.step();

                leg2_consumed = dry_offer(view, offers_leg2.tip());
                if (leg2_consumed)
                    have_bridge &= offers_leg2.step();
            }
            else
            {
                // This old behavior may leave an empty offer in the book for
                // the second leg.
                if (dry_offer(view, offers_leg1.tip()))
                {
                    leg1_consumed = true;
                    have_bridge = (have_bridge && offers_leg1.step());
                }
                if (dry_offer(view, offers_leg2.tip()))
                {
                    leg2_consumed = true;
                    have_bridge = (have_bridge && offers_leg2.step());
                }
            }
        }

        if (cross_result != tesSUCCESS)
        {
            cross_result = tecFAILED_PROCESSING;
            break;
        }

        if (taker.done())
        {
            JLOG(j_.debug()) << "The taker reports he's done during crossing!";
            break;
        }

        if (reachedOfferCrossingLimit(taker))
        {
            JLOG(j_.debug()) << "The offer crossing limit has been exceeded!";
            break;
        }

        // Postcondition: If we aren't done, then we *must* have consumed at
        //                least one offer fully.
        XRPL_ASSERT(
            direct_consumed || leg1_consumed || leg2_consumed,
            "ripple::CreateOffer::bridged_cross : consumed an offer");

        if (!direct_consumed && !leg1_consumed && !leg2_consumed)
            Throw<std::logic_error>(
                "bridged crossing: nothing was fully consumed.");
    }

    return std::make_pair(cross_result, taker.remaining_offer());
}

std::pair<TER, Amounts>
CreateOffer::direct_cross(
    Taker& taker,
    ApplyView& view,
    ApplyView& view_cancel,
    NetClock::time_point const when)
{
    OfferStream offers(
        view,
        view_cancel,
        Book(taker.issue_in(), taker.issue_out(), std::nullopt),
        when,
        stepCounter_,
        j_);

    TER cross_result(tesSUCCESS);
    int count = 0;

    bool have_offer = step_account(offers, taker);

    // Modifying the order or logic of the operations in the loop will cause
    // a protocol breaking change.
    while (have_offer)
    {
        bool direct_consumed = false;
        auto& offer(offers.tip());

        // We are done with crossing as soon as we cross the quality boundary
        if (taker.reject(offer.quality()))
            break;

        count++;

        if (auto stream = j_.debug())
        {
            stream << count << " Direct:";
            stream << "  offer: " << offer;
            stream << "     in: " << offer.amount().in;
            stream << "    out: " << offer.amount().out;
            stream << "quality: " << offer.quality();
            stream << "  owner: " << offer.owner();
            stream << "  funds: "
                   << accountFunds(
                          view,
                          offer.owner(),
                          offer.amount().out,
                          fhIGNORE_FREEZE,
                          ctx_.app.journal("View"));
        }

        cross_result = taker.cross(offer);

        JLOG(j_.debug()) << "Direct Result: " << transToken(cross_result);

        if (dry_offer(view, offer))
        {
            direct_consumed = true;
            have_offer = step_account(offers, taker);
        }

        if (cross_result != tesSUCCESS)
        {
            cross_result = tecFAILED_PROCESSING;
            break;
        }

        if (taker.done())
        {
            JLOG(j_.debug()) << "The taker reports he's done during crossing!";
            break;
        }

        if (reachedOfferCrossingLimit(taker))
        {
            JLOG(j_.debug()) << "The offer crossing limit has been exceeded!";
            break;
        }

        // Postcondition: If we aren't done, then we *must* have consumed the
        //                offer on the books fully!
        XRPL_ASSERT(
            direct_consumed,
            "ripple::CreateOffer::direct_cross : consumed an offer");

        if (!direct_consumed)
            Throw<std::logic_error>(
                "direct crossing: nothing was fully consumed.");
    }

    return std::make_pair(cross_result, taker.remaining_offer());
}

// Step through the stream for as long as possible, skipping any offers
// that are from the taker or which cross the taker's threshold.
// Return false if the is no offer in the book, true otherwise.
bool
CreateOffer::step_account(OfferStream& stream, Taker const& taker)
{
    while (stream.step())
    {
        auto const& offer = stream.tip();

        // This offer at the tip crosses the taker's threshold. We're done.
        if (taker.reject(offer.quality()))
            return true;

        // This offer at the tip is not from the taker. We're done.
        if (offer.owner() != taker.account())
            return true;
    }

    // We ran out of offers. Can't advance.
    return false;
}

std::pair<TER, Amounts>
CreateOffer::flowCross(
    PaymentSandbox& psb,
    PaymentSandbox& psbCancel,
    Amounts const& takerAmount,
    std::optional<uint256> const& domainID)
{
    try
    {
        // If the taker is unfunded before we begin crossing there's nothing
        // to do - just return an error.
        //
        // We check this in preclaim, but when selling XRP charged fees can
        // cause a user's available balance to go to 0 (by causing it to dip
        // below the reserve) so we check this case again.
        STAmount const inStartBalance =
            accountFunds(psb, account_, takerAmount.in, fhZERO_IF_FROZEN, j_);
        if (inStartBalance <= beast::zero)
        {
            // The account balance can't cover even part of the offer.
            JLOG(j_.debug()) << "Not crossing: taker is unfunded.";
            return {tecUNFUNDED_OFFER, takerAmount};
        }

        // If the gateway has a transfer rate, accommodate that.  The
        // gateway takes its cut without any special consent from the
        // offer taker.  Set sendMax to allow for the gateway's cut.
        Rate gatewayXferRate{QUALITY_ONE};
        STAmount sendMax = takerAmount.in;
        if (!sendMax.native() && (account_ != sendMax.getIssuer()))
        {
            gatewayXferRate = transferRate(psb, sendMax.getIssuer());
            if (gatewayXferRate.value != QUALITY_ONE)
            {
                sendMax = multiplyRound(
                    takerAmount.in,
                    gatewayXferRate,
                    takerAmount.in.issue(),
                    true);
            }
        }

        // Payment flow code compares quality after the transfer rate is
        // included.  Since transfer rate is incorporated compute threshold.
        Quality threshold{takerAmount.out, sendMax};

        // If we're creating a passive offer adjust the threshold so we only
        // cross offers that have a better quality than this one.
        std::uint32_t const txFlags = ctx_.tx.getFlags();
        if (txFlags & tfPassive)
            ++threshold;

        // Don't send more than our balance.
        if (sendMax > inStartBalance)
            sendMax = inStartBalance;

        // Always invoke flow() with the default path.  However if neither
        // of the takerAmount currencies are XRP then we cross through an
        // additional path with XRP as the intermediate between two books.
        // This second path we have to build ourselves.
        STPathSet paths;
        if (!takerAmount.in.native() && !takerAmount.out.native())
        {
            STPath path;
            path.emplace_back(std::nullopt, xrpCurrency(), std::nullopt);
            paths.emplace_back(std::move(path));
        }
        // Special handling for the tfSell flag.
        STAmount deliver = takerAmount.out;
        OfferCrossing offerCrossing = OfferCrossing::yes;
        if (txFlags & tfSell)
        {
            offerCrossing = OfferCrossing::sell;
            // We are selling, so we will accept *more* than the offer
            // specified.  Since we don't know how much they might offer,
            // we allow delivery of the largest possible amount.
            if (deliver.native())
                deliver = STAmount{STAmount::cMaxNative};
            else
                // We can't use the maximum possible currency here because
                // there might be a gateway transfer rate to account for.
                // Since the transfer rate cannot exceed 200%, we use 1/2
                // maxValue for our limit.
                deliver = STAmount{
                    takerAmount.out.issue(),
                    STAmount::cMaxValue / 2,
                    STAmount::cMaxOffset};
        }

        // Call the payment engine's flow() to do the actual work.
        auto const result = flow(
            psb,
            deliver,
            account_,
            account_,
            paths,
            true,                       // default path
            !(txFlags & tfFillOrKill),  // partial payment
            true,                       // owner pays transfer fee
            offerCrossing,
            threshold,
            sendMax,
            domainID,
            j_);

        // If stale offers were found remove them.
        for (auto const& toRemove : result.removableOffers)
        {
            if (auto otr = psb.peek(keylet::offer(toRemove)))
                offerDelete(psb, otr, j_);
            if (auto otr = psbCancel.peek(keylet::offer(toRemove)))
                offerDelete(psbCancel, otr, j_);
        }

        // Determine the size of the final offer after crossing.
        auto afterCross = takerAmount;  // If !tesSUCCESS offer unchanged
        if (isTesSuccess(result.result()))
        {
            STAmount const takerInBalance = accountFunds(
                psb, account_, takerAmount.in, fhZERO_IF_FROZEN, j_);

            if (takerInBalance <= beast::zero)
            {
                // If offer crossing exhausted the account's funds don't
                // create the offer.
                afterCross.in.clear();
                afterCross.out.clear();
            }
            else
            {
                STAmount const rate{
                    Quality{takerAmount.out, takerAmount.in}.rate()};

                if (txFlags & tfSell)
                {
                    // If selling then scale the new out amount based on how
                    // much we sold during crossing.  This preserves the offer
                    // Quality,

                    // Reduce the offer that is placed by the crossed amount.
                    // Note that we must ignore the portion of the
                    // actualAmountIn that may have been consumed by a
                    // gateway's transfer rate.
                    STAmount nonGatewayAmountIn = result.actualAmountIn;
                    if (gatewayXferRate.value != QUALITY_ONE)
                        nonGatewayAmountIn = divideRound(
                            result.actualAmountIn,
                            gatewayXferRate,
                            takerAmount.in.issue(),
                            true);

                    afterCross.in -= nonGatewayAmountIn;

                    // It's possible that the divRound will cause our subtract
                    // to go slightly negative.  So limit afterCross.in to zero.
                    if (afterCross.in < beast::zero)
                        // We should verify that the difference *is* small, but
                        // what is a good threshold to check?
                        afterCross.in.clear();

                    afterCross.out = [&]() {
                        // Careful analysis showed that rounding up this
                        // divRound result could lead to placing a reduced
                        // offer in the ledger that blocks order books.  So
                        // the fixReducedOffersV1 amendment changes the
                        // behavior to round down instead.
                        if (psb.rules().enabled(fixReducedOffersV1))
                            return divRoundStrict(
                                afterCross.in,
                                rate,
                                takerAmount.out.issue(),
                                false);

                        return divRound(
                            afterCross.in, rate, takerAmount.out.issue(), true);
                    }();
                }
                else
                {
                    // If not selling, we scale the input based on the
                    // remaining output.  This too preserves the offer
                    // Quality.
                    afterCross.out -= result.actualAmountOut;
                    XRPL_ASSERT(
                        afterCross.out >= beast::zero,
                        "ripple::CreateOffer::flowCross : minimum offer");
                    if (afterCross.out < beast::zero)
                        afterCross.out.clear();
                    afterCross.in = mulRound(
                        afterCross.out, rate, takerAmount.in.issue(), true);
                }
            }
        }

        // Return how much of the offer is left.
        return {tesSUCCESS, afterCross};
    }
    catch (std::exception const& e)
    {
        JLOG(j_.error()) << "Exception during offer crossing: " << e.what();
    }
    return {tecINTERNAL, takerAmount};
}

std::pair<TER, Amounts>
CreateOffer::cross(
    Sandbox& sb,
    Sandbox& sbCancel,
    Amounts const& takerAmount,
    std::optional<uint256> const& domainID)
{
    PaymentSandbox psbFlow{&sb};
    PaymentSandbox psbCancelFlow{&sbCancel};
    auto const ret = flowCross(psbFlow, psbCancelFlow, takerAmount, domainID);
    psbFlow.apply(sb);
    psbCancelFlow.apply(sbCancel);
    return ret;
}

std::string
CreateOffer::format_amount(STAmount const& amount)
{
    std::string txt = amount.getText();
    txt += "/";
    txt += to_string(amount.issue().currency);
    return txt;
}

void
CreateOffer::preCompute()
{
    cross_type_ = CrossType::IouToIou;
    bool const pays_xrp = ctx_.tx.getFieldAmount(sfTakerPays).native();
    bool const gets_xrp = ctx_.tx.getFieldAmount(sfTakerGets).native();
    if (pays_xrp && !gets_xrp)
        cross_type_ = CrossType::IouToXrp;
    else if (gets_xrp && !pays_xrp)
        cross_type_ = CrossType::XrpToIou;

    return Transactor::preCompute();
}

TER
CreateOffer::applyHybrid(
    Sandbox& sb,
    std::shared_ptr<STLedgerEntry> sleOffer,
    Keylet const& offerKey,
    STAmount const& saTakerPays,
    STAmount const& saTakerGets,
    std::function<void(SLE::ref, std::optional<uint256>)> const& setDir)
{
    if (!sleOffer->isFieldPresent(sfDomainID))
        return tecINTERNAL;  // LCOV_EXCL_LINE

    // set hybrid flag
    sleOffer->setFlag(lsfHybrid);

    // if offer is hybrid, need to also place into open offer dir
    Book const book{saTakerPays.issue(), saTakerGets.issue(), std::nullopt};

    auto dir =
        keylet::quality(keylet::book(book), getRate(saTakerGets, saTakerPays));
    bool const bookExists = sb.exists(dir);

    auto const bookNode = sb.dirAppend(dir, offerKey, [&](SLE::ref sle) {
        // don't set domainID on the directory object since this directory is
        // for open book
        setDir(sle, std::nullopt);
    });

    if (!bookNode)
    {
        JLOG(j_.debug())
            << "final result: failed to add hybrid offer to open book";
        return tecDIR_FULL;  // LCOV_EXCL_LINE
    }

    STArray bookArr(sfAdditionalBooks, 1);
    auto bookInfo = STObject::makeInnerObject(sfBook);
    bookInfo.setFieldH256(sfBookDirectory, dir.key);
    bookInfo.setFieldU64(sfBookNode, *bookNode);
    bookArr.push_back(std::move(bookInfo));

    if (!bookExists)
        ctx_.app.getOrderBookDB().addOrderBook(book);

    sleOffer->setFieldArray(sfAdditionalBooks, bookArr);
    return tesSUCCESS;
}

std::pair<TER, bool>
CreateOffer::applyGuts(Sandbox& sb, Sandbox& sbCancel)
{
    using beast::zero;

    std::uint32_t const uTxFlags = ctx_.tx.getFlags();

    bool const bPassive(uTxFlags & tfPassive);
    bool const bImmediateOrCancel(uTxFlags & tfImmediateOrCancel);
    bool const bFillOrKill(uTxFlags & tfFillOrKill);
    bool const bSell(uTxFlags & tfSell);
    bool const bHybrid(uTxFlags & tfHybrid);

    auto saTakerPays = ctx_.tx[sfTakerPays];
    auto saTakerGets = ctx_.tx[sfTakerGets];
    auto const domainID = ctx_.tx[~sfDomainID];

    auto const cancelSequence = ctx_.tx[~sfOfferSequence];

    // Note that we we use the value from the sequence or ticket as the
    // offer sequence.  For more explanation see comments in SeqProxy.h.
    auto const offerSequence = ctx_.tx.getSeqValue();

    // This is the original rate of the offer, and is the rate at which
    // it will be placed, even if crossing offers change the amounts that
    // end up on the books.
    auto uRate = getRate(saTakerGets, saTakerPays);

    auto viewJ = ctx_.app.journal("View");

    TER result = tesSUCCESS;

    // Process a cancellation request that's passed along with an offer.
    if (cancelSequence)
    {
        auto const sleCancel =
            sb.peek(keylet::offer(account_, *cancelSequence));

        // It's not an error to not find the offer to cancel: it might have
        // been consumed or removed. If it is found, however, it's an error
        // to fail to delete it.
        if (sleCancel)
        {
            JLOG(j_.debug()) << "Create cancels order " << *cancelSequence;
            result = offerDelete(sb, sleCancel, viewJ);
        }
    }

    auto const expiration = ctx_.tx[~sfExpiration];

    if (hasExpired(sb, expiration))
    {
        // If the offer has expired, the transaction has successfully
        // done nothing, so short circuit from here.
        //
        // The return code change is attached to featureDepositPreauth as a
        // convenience.  The change is not big enough to deserve a fix code.
        TER const ter{
            sb.rules().enabled(featureDepositPreauth) ? TER{tecEXPIRED}
                                                      : TER{tesSUCCESS}};
        return {ter, true};
    }

    bool const bOpenLedger = sb.open();
    bool crossed = false;

    if (result == tesSUCCESS)
    {
        // If a tick size applies, round the offer to the tick size
        auto const& uPaysIssuerID = saTakerPays.getIssuer();
        auto const& uGetsIssuerID = saTakerGets.getIssuer();

        std::uint8_t uTickSize = Quality::maxTickSize;
        if (!isXRP(uPaysIssuerID))
        {
            auto const sle = sb.read(keylet::account(uPaysIssuerID));
            if (sle && sle->isFieldPresent(sfTickSize))
                uTickSize = std::min(uTickSize, (*sle)[sfTickSize]);
        }
        if (!isXRP(uGetsIssuerID))
        {
            auto const sle = sb.read(keylet::account(uGetsIssuerID));
            if (sle && sle->isFieldPresent(sfTickSize))
                uTickSize = std::min(uTickSize, (*sle)[sfTickSize]);
        }
        if (uTickSize < Quality::maxTickSize)
        {
            auto const rate =
                Quality{saTakerGets, saTakerPays}.round(uTickSize).rate();

            // We round the side that's not exact,
            // just as if the offer happened to execute
            // at a slightly better (for the placer) rate
            if (bSell)
            {
                // this is a sell, round taker pays
                saTakerPays = multiply(saTakerGets, rate, saTakerPays.issue());
            }
            else
            {
                // this is a buy, round taker gets
                saTakerGets = divide(saTakerPays, rate, saTakerGets.issue());
            }
            if (!saTakerGets || !saTakerPays)
            {
                JLOG(j_.debug()) << "Offer rounded to zero";
                return {result, true};
            }

            uRate = getRate(saTakerGets, saTakerPays);
        }

        // We reverse pays and gets because during crossing we are taking.
        Amounts const takerAmount(saTakerGets, saTakerPays);

        // The amount of the offer that is unfilled after crossing has been
        // performed. It may be equal to the original amount (didn't cross),
        // empty (fully crossed), or something in-between.
        Amounts place_offer;

        JLOG(j_.debug()) << "Attempting cross: "
                         << to_string(takerAmount.in.issue()) << " -> "
                         << to_string(takerAmount.out.issue());

        if (auto stream = j_.trace())
        {
            stream << "   mode: " << (bPassive ? "passive " : "")
                   << (bSell ? "sell" : "buy");
            stream << "     in: " << format_amount(takerAmount.in);
            stream << "    out: " << format_amount(takerAmount.out);
        }

        std::tie(result, place_offer) =
            cross(sb, sbCancel, takerAmount, domainID);

        // We expect the implementation of cross to succeed
        // or give a tec.
        XRPL_ASSERT(
            result == tesSUCCESS || isTecClaim(result),
            "ripple::CreateOffer::applyGuts : result is tesSUCCESS or "
            "tecCLAIM");

        if (auto stream = j_.trace())
        {
            stream << "Cross result: " << transToken(result);
            stream << "     in: " << format_amount(place_offer.in);
            stream << "    out: " << format_amount(place_offer.out);
        }

        if (result == tecFAILED_PROCESSING && bOpenLedger)
            result = telFAILED_PROCESSING;

        if (result != tesSUCCESS)
        {
            JLOG(j_.debug()) << "final result: " << transToken(result);
            return {result, true};
        }

        XRPL_ASSERT(
            saTakerGets.issue() == place_offer.in.issue(),
            "ripple::CreateOffer::applyGuts : taker gets issue match");
        XRPL_ASSERT(
            saTakerPays.issue() == place_offer.out.issue(),
            "ripple::CreateOffer::applyGuts : taker pays issue match");

        if (takerAmount != place_offer)
            crossed = true;

        // The offer that we need to place after offer crossing should
        // never be negative. If it is, something went very very wrong.
        if (place_offer.in < zero || place_offer.out < zero)
        {
            JLOG(j_.fatal()) << "Cross left offer negative!"
                             << "     in: " << format_amount(place_offer.in)
                             << "    out: " << format_amount(place_offer.out);
            return {tefINTERNAL, true};
        }

        if (place_offer.in == zero || place_offer.out == zero)
        {
            JLOG(j_.debug()) << "Offer fully crossed!";
            return {result, true};
        }

        // We now need to adjust the offer to reflect the amount left after
        // crossing. We reverse in and out here, since during crossing we
        // were the taker.
        saTakerPays = place_offer.out;
        saTakerGets = place_offer.in;
    }

    XRPL_ASSERT(
        saTakerPays > zero && saTakerGets > zero,
        "ripple::CreateOffer::applyGuts : taker pays and gets positive");

    if (result != tesSUCCESS)
    {
        JLOG(j_.debug()) << "final result: " << transToken(result);
        return {result, true};
    }

    if (auto stream = j_.trace())
    {
        stream << "Place" << (crossed ? " remaining " : " ") << "offer:";
        stream << "    Pays: " << saTakerPays.getFullText();
        stream << "    Gets: " << saTakerGets.getFullText();
    }

    // For 'fill or kill' offers, failure to fully cross means that the
    // entire operation should be aborted, with only fees paid.
    if (bFillOrKill)
    {
        JLOG(j_.trace()) << "Fill or Kill: offer killed";
        if (sb.rules().enabled(fix1578))
            return {tecKILLED, false};
        return {tesSUCCESS, false};
    }

    // For 'immediate or cancel' offers, the amount remaining doesn't get
    // placed - it gets canceled and the operation succeeds.
    if (bImmediateOrCancel)
    {
        JLOG(j_.trace()) << "Immediate or cancel: offer canceled";
        if (!crossed && sb.rules().enabled(featureImmediateOfferKilled))
            // If the ImmediateOfferKilled amendment is enabled, any
            // ImmediateOrCancel offer that transfers absolutely no funds
            // returns tecKILLED rather than tesSUCCESS.  Motivation for the
            // change is here: https://github.com/ripple/rippled/issues/4115
            return {tecKILLED, false};
        return {tesSUCCESS, true};
    }

    auto const sleCreator = sb.peek(keylet::account(account_));
    if (!sleCreator)
        return {tefINTERNAL, false};

    {
        XRPAmount reserve =
            sb.fees().accountReserve(sleCreator->getFieldU32(sfOwnerCount) + 1);

        if (mPriorBalance < reserve)
        {
            // If we are here, the signing account had an insufficient reserve
            // *prior* to our processing. If something actually crossed, then
            // we allow this; otherwise, we just claim a fee.
            if (!crossed)
                result = tecINSUF_RESERVE_OFFER;

            if (result != tesSUCCESS)
            {
                JLOG(j_.debug()) << "final result: " << transToken(result);
            }

            return {result, true};
        }
    }

    // We need to place the remainder of the offer into its order book.
    auto const offer_index = keylet::offer(account_, offerSequence);

    // Add offer to owner's directory.
    auto const ownerNode = sb.dirInsert(
        keylet::ownerDir(account_), offer_index, describeOwnerDir(account_));

    if (!ownerNode)
    {
        JLOG(j_.debug())
            << "final result: failed to add offer to owner's directory";
        return {tecDIR_FULL, true};
    }

    // Update owner count.
    adjustOwnerCount(sb, sleCreator, 1, viewJ);

    JLOG(j_.trace()) << "adding to book: " << to_string(saTakerPays.issue())
                     << " : " << to_string(saTakerGets.issue())
                     << (domainID ? (" : " + to_string(*domainID)) : "");

    Book const book{saTakerPays.issue(), saTakerGets.issue(), domainID};

    // Add offer to order book, using the original rate
    // before any crossing occured.
    //
    // Regular offer - BookDirectory points to open directory
    //
    // Domain offer (w/o hyrbid) - BookDirectory points to domain
    // directory
    //
    // Hybrid domain offer - BookDirectory points to domain directory,
    // and AdditionalBooks field stores one entry that points to the open
    // directory
    auto dir = keylet::quality(keylet::book(book), uRate);
    bool const bookExisted = static_cast<bool>(sb.peek(dir));

    auto setBookDir = [&](SLE::ref sle,
                          std::optional<uint256> const& maybeDomain) {
        sle->setFieldH160(sfTakerPaysCurrency, saTakerPays.issue().currency);
        sle->setFieldH160(sfTakerPaysIssuer, saTakerPays.issue().account);
        sle->setFieldH160(sfTakerGetsCurrency, saTakerGets.issue().currency);
        sle->setFieldH160(sfTakerGetsIssuer, saTakerGets.issue().account);
        sle->setFieldU64(sfExchangeRate, uRate);
        if (maybeDomain)
            sle->setFieldH256(sfDomainID, *maybeDomain);
    };

    auto const bookNode = sb.dirAppend(dir, offer_index, [&](SLE::ref sle) {
        // sets domainID on book directory if it's a domain offer
        setBookDir(sle, domainID);
    });

    if (!bookNode)
    {
        JLOG(j_.debug()) << "final result: failed to add offer to book";
        return {tecDIR_FULL, true};
    }

    auto sleOffer = std::make_shared<SLE>(offer_index);
    sleOffer->setAccountID(sfAccount, account_);
    sleOffer->setFieldU32(sfSequence, offerSequence);
    sleOffer->setFieldH256(sfBookDirectory, dir.key);
    sleOffer->setFieldAmount(sfTakerPays, saTakerPays);
    sleOffer->setFieldAmount(sfTakerGets, saTakerGets);
    sleOffer->setFieldU64(sfOwnerNode, *ownerNode);
    sleOffer->setFieldU64(sfBookNode, *bookNode);
    if (expiration)
        sleOffer->setFieldU32(sfExpiration, *expiration);
    if (bPassive)
        sleOffer->setFlag(lsfPassive);
    if (bSell)
        sleOffer->setFlag(lsfSell);
    if (domainID)
        sleOffer->setFieldH256(sfDomainID, *domainID);

    // if it's a hybrid offer, set hybrid flag, and create an open dir
    if (bHybrid)
    {
        auto const res = applyHybrid(
            sb, sleOffer, offer_index, saTakerPays, saTakerGets, setBookDir);
        if (res != tesSUCCESS)
            return {res, true};  // LCOV_EXCL_LINE
    }

    sb.insert(sleOffer);

    if (!bookExisted)
        ctx_.app.getOrderBookDB().addOrderBook(book);

    JLOG(j_.debug()) << "final result: success";

    return {tesSUCCESS, true};
}

TER
CreateOffer::doApply()
{
    // This is the ledger view that we work against. Transactions are applied
    // as we go on processing transactions.
    Sandbox sb(&ctx_.view());

    // This is a ledger with just the fees paid and any unfunded or expired
    // offers we encounter removed. It's used when handling Fill-or-Kill offers,
    // if the order isn't going to be placed, to avoid wasting the work we did.
    Sandbox sbCancel(&ctx_.view());

    auto const result = applyGuts(sb, sbCancel);
    if (result.second)
        sb.apply(ctx_.rawView());
    else
        sbCancel.apply(ctx_.rawView());
    return result.first;
}

}  // namespace ripple<|MERGE_RESOLUTION|>--- conflicted
+++ resolved
@@ -43,20 +43,24 @@
     return TxConsequences{ctx.tx, calculateMaxXRPSpend(ctx.tx)};
 }
 
+bool
+CreateOffer::isEnabled(PreflightContext const& ctx)
+{
+    if (ctx.tx.isFieldPresent(sfDomainID) &&
+        !ctx.rules.enabled(featurePermissionedDEX))
+        return false;
+
+    return true;
+}
+
 std::uint32_t
 CreateOffer::getFlagsMask(PreflightContext const& ctx)
 {
-<<<<<<< HEAD
-    return tfOfferCreateMask;
-}
-=======
-    if (ctx.tx.isFieldPresent(sfDomainID) &&
-        !ctx.rules.enabled(featurePermissionedDEX))
-        return temDISABLED;
-
-    if (auto const ret = preflight1(ctx); !isTesSuccess(ret))
-        return ret;
->>>>>>> 72f33d8f
+    if (ctx.rules.enabled(featurePermissionedDEX) &&
+        ctx.tx.isFieldPresent(sfDomainID))
+        return tfOfferCreateMask;
+    return tfOfferCreateMask | tfHybrid;
+}
 
 NotTEC
 CreateOffer::doPreflight(PreflightContext const& ctx)
@@ -66,21 +70,6 @@
 
     std::uint32_t const uTxFlags = tx.getFlags();
 
-<<<<<<< HEAD
-=======
-    if (uTxFlags & tfOfferCreateMask)
-    {
-        JLOG(j.debug()) << "Malformed transaction: Invalid flags set.";
-        return temINVALID_FLAG;
-    }
-
-    if (!ctx.rules.enabled(featurePermissionedDEX) && tx.isFlag(tfHybrid))
-        return temINVALID_FLAG;
-
-    if (tx.isFlag(tfHybrid) && !tx.isFieldPresent(sfDomainID))
-        return temINVALID_FLAG;
-
->>>>>>> 72f33d8f
     bool const bImmediateOrCancel(uTxFlags & tfImmediateOrCancel);
     bool const bFillOrKill(uTxFlags & tfFillOrKill);
 
