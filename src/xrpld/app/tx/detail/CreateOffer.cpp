--- conflicted
+++ resolved
@@ -69,13 +69,10 @@
     auto& j = ctx.j;
 
     std::uint32_t const uTxFlags = tx.getFlags();
-<<<<<<< HEAD
-=======
 
     if (tx.isFlag(tfHybrid) && !tx.isFieldPresent(sfDomainID))
         return temINVALID_FLAG;
 
->>>>>>> 3c93dbbc
     bool const bImmediateOrCancel(uTxFlags & tfImmediateOrCancel);
     bool const bFillOrKill(uTxFlags & tfFillOrKill);
 
