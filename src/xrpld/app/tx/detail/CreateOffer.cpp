--- conflicted
+++ resolved
@@ -317,382 +317,6 @@
     return tesSUCCESS;
 }
 
-<<<<<<< HEAD
-bool
-CreateOffer::dry_offer(ApplyView& view, Offer const& offer)
-{
-    if (offer.fully_consumed())
-        return true;
-    auto const amount = accountFunds(
-        view,
-        offer.owner(),
-        offer.amount().out,
-        fhZERO_IF_FROZEN,
-        ahZERO_IF_UNAUTHORIZED,
-        ctx_.app.journal("View"));
-    return (amount <= beast::zero);
-}
-
-std::pair<bool, Quality>
-CreateOffer::select_path(
-    bool have_direct,
-    OfferStream const& direct,
-    bool have_bridge,
-    OfferStream const& leg1,
-    OfferStream const& leg2)
-{
-    // If we don't have any viable path, why are we here?!
-    XRPL_ASSERT(
-        have_direct || have_bridge,
-        "ripple::CreateOffer::select_path : valid inputs");
-
-    // If there's no bridged path, the direct is the best by default.
-    if (!have_bridge)
-        return std::make_pair(true, direct.tip().quality());
-
-    Quality const bridged_quality(
-        composed_quality(leg1.tip().quality(), leg2.tip().quality()));
-
-    if (have_direct)
-    {
-        // We compare the quality of the composed quality of the bridged
-        // offers and compare it against the direct offer to pick the best.
-        Quality const direct_quality(direct.tip().quality());
-
-        if (bridged_quality < direct_quality)
-            return std::make_pair(true, direct_quality);
-    }
-
-    // Either there was no direct offer, or it didn't have a better quality
-    // than the bridge.
-    return std::make_pair(false, bridged_quality);
-}
-
-bool
-CreateOffer::reachedOfferCrossingLimit(Taker const& taker) const
-{
-    auto const crossings =
-        taker.get_direct_crossings() + (2 * taker.get_bridge_crossings());
-
-    // The crossing limit is part of the Ripple protocol and
-    // changing it is a transaction-processing change.
-    return crossings >= 850;
-}
-
-std::pair<TER, Amounts>
-CreateOffer::bridged_cross(
-    Taker& taker,
-    ApplyView& view,
-    ApplyView& view_cancel,
-    NetClock::time_point const when)
-{
-    auto const& takerAmount = taker.original_offer();
-
-    XRPL_ASSERT(
-        !isXRP(takerAmount.in) && !isXRP(takerAmount.out),
-        "ripple::CreateOffer::bridged_cross : neither is XRP");
-
-    if (isXRP(takerAmount.in) || isXRP(takerAmount.out))
-        Throw<std::logic_error>("Bridging with XRP and an endpoint.");
-
-    OfferStream offers_direct(
-        view,
-        view_cancel,
-        Book(taker.issue_in(), taker.issue_out(), std::nullopt),
-        when,
-        stepCounter_,
-        j_);
-
-    OfferStream offers_leg1(
-        view,
-        view_cancel,
-        Book(taker.issue_in(), xrpIssue(), std::nullopt),
-        when,
-        stepCounter_,
-        j_);
-
-    OfferStream offers_leg2(
-        view,
-        view_cancel,
-        Book(xrpIssue(), taker.issue_out(), std::nullopt),
-        when,
-        stepCounter_,
-        j_);
-
-    TER cross_result = tesSUCCESS;
-
-    // Note the subtle distinction here: self-offers encountered in the
-    // bridge are taken, but self-offers encountered in the direct book
-    // are not.
-    bool have_bridge = offers_leg1.step() && offers_leg2.step();
-    bool have_direct = step_account(offers_direct, taker);
-    int count = 0;
-
-    auto viewJ = ctx_.app.journal("View");
-
-    // Modifying the order or logic of the operations in the loop will cause
-    // a protocol breaking change.
-    while (have_direct || have_bridge)
-    {
-        bool leg1_consumed = false;
-        bool leg2_consumed = false;
-        bool direct_consumed = false;
-
-        auto const [use_direct, quality] = select_path(
-            have_direct, offers_direct, have_bridge, offers_leg1, offers_leg2);
-
-        // We are always looking at the best quality; we are done with
-        // crossing as soon as we cross the quality boundary.
-        if (taker.reject(quality))
-            break;
-
-        count++;
-
-        if (use_direct)
-        {
-            if (auto stream = j_.debug())
-            {
-                stream << count << " Direct:";
-                stream << "  offer: " << offers_direct.tip();
-                stream << "     in: " << offers_direct.tip().amount().in;
-                stream << "    out: " << offers_direct.tip().amount().out;
-                stream << "  owner: " << offers_direct.tip().owner();
-                stream << "  funds: "
-                       << accountFunds(
-                              view,
-                              offers_direct.tip().owner(),
-                              offers_direct.tip().amount().out,
-                              fhIGNORE_FREEZE,
-                              ahIGNORE_AUTH,
-                              viewJ);
-            }
-
-            cross_result = taker.cross(offers_direct.tip());
-
-            JLOG(j_.debug()) << "Direct Result: " << transToken(cross_result);
-
-            if (dry_offer(view, offers_direct.tip()))
-            {
-                direct_consumed = true;
-                have_direct = step_account(offers_direct, taker);
-            }
-        }
-        else
-        {
-            if (auto stream = j_.debug())
-            {
-                auto const owner1_funds_before = accountFunds(
-                    view,
-                    offers_leg1.tip().owner(),
-                    offers_leg1.tip().amount().out,
-                    fhIGNORE_FREEZE,
-                    ahIGNORE_AUTH,
-                    viewJ);
-
-                auto const owner2_funds_before = accountFunds(
-                    view,
-                    offers_leg2.tip().owner(),
-                    offers_leg2.tip().amount().out,
-                    fhIGNORE_FREEZE,
-                    ahIGNORE_AUTH,
-                    viewJ);
-
-                stream << count << " Bridge:";
-                stream << " offer1: " << offers_leg1.tip();
-                stream << "     in: " << offers_leg1.tip().amount().in;
-                stream << "    out: " << offers_leg1.tip().amount().out;
-                stream << "  owner: " << offers_leg1.tip().owner();
-                stream << "  funds: " << owner1_funds_before;
-                stream << " offer2: " << offers_leg2.tip();
-                stream << "     in: " << offers_leg2.tip().amount().in;
-                stream << "    out: " << offers_leg2.tip().amount().out;
-                stream << "  owner: " << offers_leg2.tip().owner();
-                stream << "  funds: " << owner2_funds_before;
-            }
-
-            cross_result = taker.cross(offers_leg1.tip(), offers_leg2.tip());
-
-            JLOG(j_.debug()) << "Bridge Result: " << transToken(cross_result);
-
-            if (view.rules().enabled(fixTakerDryOfferRemoval))
-            {
-                // have_bridge can be true the next time 'round only if
-                // neither of the OfferStreams are dry.
-                leg1_consumed = dry_offer(view, offers_leg1.tip());
-                if (leg1_consumed)
-                    have_bridge &= offers_leg1.step();
-
-                leg2_consumed = dry_offer(view, offers_leg2.tip());
-                if (leg2_consumed)
-                    have_bridge &= offers_leg2.step();
-            }
-            else
-            {
-                // This old behavior may leave an empty offer in the book for
-                // the second leg.
-                if (dry_offer(view, offers_leg1.tip()))
-                {
-                    leg1_consumed = true;
-                    have_bridge = (have_bridge && offers_leg1.step());
-                }
-                if (dry_offer(view, offers_leg2.tip()))
-                {
-                    leg2_consumed = true;
-                    have_bridge = (have_bridge && offers_leg2.step());
-                }
-            }
-        }
-
-        if (cross_result != tesSUCCESS)
-        {
-            cross_result = tecFAILED_PROCESSING;
-            break;
-        }
-
-        if (taker.done())
-        {
-            JLOG(j_.debug()) << "The taker reports he's done during crossing!";
-            break;
-        }
-
-        if (reachedOfferCrossingLimit(taker))
-        {
-            JLOG(j_.debug()) << "The offer crossing limit has been exceeded!";
-            break;
-        }
-
-        // Postcondition: If we aren't done, then we *must* have consumed at
-        //                least one offer fully.
-        XRPL_ASSERT(
-            direct_consumed || leg1_consumed || leg2_consumed,
-            "ripple::CreateOffer::bridged_cross : consumed an offer");
-
-        if (!direct_consumed && !leg1_consumed && !leg2_consumed)
-            Throw<std::logic_error>(
-                "bridged crossing: nothing was fully consumed.");
-    }
-
-    return std::make_pair(cross_result, taker.remaining_offer());
-}
-
-std::pair<TER, Amounts>
-CreateOffer::direct_cross(
-    Taker& taker,
-    ApplyView& view,
-    ApplyView& view_cancel,
-    NetClock::time_point const when)
-{
-    OfferStream offers(
-        view,
-        view_cancel,
-        Book(taker.issue_in(), taker.issue_out(), std::nullopt),
-        when,
-        stepCounter_,
-        j_);
-
-    TER cross_result(tesSUCCESS);
-    int count = 0;
-
-    bool have_offer = step_account(offers, taker);
-
-    // Modifying the order or logic of the operations in the loop will cause
-    // a protocol breaking change.
-    while (have_offer)
-    {
-        bool direct_consumed = false;
-        auto& offer(offers.tip());
-
-        // We are done with crossing as soon as we cross the quality boundary
-        if (taker.reject(offer.quality()))
-            break;
-
-        count++;
-
-        if (auto stream = j_.debug())
-        {
-            stream << count << " Direct:";
-            stream << "  offer: " << offer;
-            stream << "     in: " << offer.amount().in;
-            stream << "    out: " << offer.amount().out;
-            stream << "quality: " << offer.quality();
-            stream << "  owner: " << offer.owner();
-            stream << "  funds: "
-                   << accountFunds(
-                          view,
-                          offer.owner(),
-                          offer.amount().out,
-                          fhIGNORE_FREEZE,
-                          ahIGNORE_AUTH,
-                          ctx_.app.journal("View"));
-        }
-
-        cross_result = taker.cross(offer);
-
-        JLOG(j_.debug()) << "Direct Result: " << transToken(cross_result);
-
-        if (dry_offer(view, offer))
-        {
-            direct_consumed = true;
-            have_offer = step_account(offers, taker);
-        }
-
-        if (cross_result != tesSUCCESS)
-        {
-            cross_result = tecFAILED_PROCESSING;
-            break;
-        }
-
-        if (taker.done())
-        {
-            JLOG(j_.debug()) << "The taker reports he's done during crossing!";
-            break;
-        }
-
-        if (reachedOfferCrossingLimit(taker))
-        {
-            JLOG(j_.debug()) << "The offer crossing limit has been exceeded!";
-            break;
-        }
-
-        // Postcondition: If we aren't done, then we *must* have consumed the
-        //                offer on the books fully!
-        XRPL_ASSERT(
-            direct_consumed,
-            "ripple::CreateOffer::direct_cross : consumed an offer");
-
-        if (!direct_consumed)
-            Throw<std::logic_error>(
-                "direct crossing: nothing was fully consumed.");
-    }
-
-    return std::make_pair(cross_result, taker.remaining_offer());
-}
-
-// Step through the stream for as long as possible, skipping any offers
-// that are from the taker or which cross the taker's threshold.
-// Return false if the is no offer in the book, true otherwise.
-bool
-CreateOffer::step_account(OfferStream& stream, Taker const& taker)
-{
-    while (stream.step())
-    {
-        auto const& offer = stream.tip();
-
-        // This offer at the tip crosses the taker's threshold. We're done.
-        if (taker.reject(offer.quality()))
-            return true;
-
-        // This offer at the tip is not from the taker. We're done.
-        if (offer.owner() != taker.account())
-            return true;
-    }
-
-    // We ran out of offers. Can't advance.
-    return false;
-}
-
-=======
->>>>>>> baf4b838
 std::pair<TER, Amounts>
 CreateOffer::flowCross(
     PaymentSandbox& psb,
