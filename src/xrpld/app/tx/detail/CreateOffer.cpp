--- conflicted
+++ resolved
@@ -18,11 +18,8 @@
 //==============================================================================
 
 #include <xrpld/app/ledger/OrderBookDB.h>
-<<<<<<< HEAD
 #include <xrpld/app/misc/MPTUtils.h>
-=======
 #include <xrpld/app/misc/PermissionedDEXHelpers.h>
->>>>>>> d494bf45
 #include <xrpld/app/paths/Flow.h>
 #include <xrpld/app/tx/detail/CreateOffer.h>
 #include <xrpld/ledger/PaymentSandbox.h>
@@ -31,12 +28,9 @@
 #include <xrpl/beast/utility/WrappedSink.h>
 #include <xrpl/protocol/Feature.h>
 #include <xrpl/protocol/Quality.h>
-<<<<<<< HEAD
-#include <xrpl/protocol/TxFlags.h>
-=======
 #include <xrpl/protocol/STAmount.h>
 #include <xrpl/protocol/TER.h>
->>>>>>> d494bf45
+#include <xrpl/protocol/TxFlags.h>
 #include <xrpl/protocol/st.h>
 
 namespace ripple {
@@ -54,11 +48,6 @@
 NotTEC
 CreateOffer::preflight(PreflightContext const& ctx)
 {
-<<<<<<< HEAD
-    if (!ctx.rules.enabled(featureMPTokensV2) &&
-        (ctx.tx[sfTakerPays].holds<MPTIssue>() ||
-         ctx.tx[sfTakerGets].holds<MPTIssue>()))
-=======
     if (ctx.tx.isFieldPresent(sfDomainID) &&
         !ctx.rules.enabled(featurePermissionedDEX))
         return temDISABLED;
@@ -67,7 +56,11 @@
     // featureFlowCross amendment)
     if (ctx.rules.enabled(featurePermissionedDEX) &&
         !ctx.rules.enabled(featureFlowCross))
->>>>>>> d494bf45
+        return temDISABLED;
+
+    if (!ctx.rules.enabled(featureMPTokensV2) &&
+        (ctx.tx[sfTakerPays].holds<MPTIssue>() ||
+         ctx.tx[sfTakerGets].holds<MPTIssue>()))
         return temDISABLED;
 
     if (auto const ret = preflight1(ctx); !isTesSuccess(ret))
@@ -291,170 +284,8 @@
         auto const& issue = asset.get<Issue>();
         if ((*issuerAccount)[sfFlags] & lsfRequireAuth)
         {
-<<<<<<< HEAD
             auto const trustLine =
                 view.read(keylet::line(id, asset.getIssuer(), issue.currency));
-=======
-            return (flags & tapRETRY) ? TER{terNO_LINE} : TER{tecNO_LINE};
-        }
-
-        // Entries have a canonical representation, determined by a
-        // lexicographical "greater than" comparison employing strict weak
-        // ordering. Determine which entry we need to access.
-        bool const canonical_gt(id > issue.account);
-
-        bool const is_authorized(
-            (*trustLine)[sfFlags] & (canonical_gt ? lsfLowAuth : lsfHighAuth));
-
-        if (!is_authorized)
-        {
-            JLOG(j.debug())
-                << "delay: can't receive IOUs from issuer without auth.";
-
-            return (flags & tapRETRY) ? TER{terNO_AUTH} : TER{tecNO_AUTH};
-        }
-    }
-
-    // An account can not create a trustline to itself, so no line can exist
-    // to be frozen. Additionally, an issuer can always accept its own
-    // issuance.
-    if (issue.account == id)
-    {
-        return tesSUCCESS;
-    }
-
-    auto const trustLine =
-        view.read(keylet::line(id, issue.account, issue.currency));
-
-    if (!trustLine)
-    {
-        return tesSUCCESS;
-    }
-
-    // There's no difference which side enacted deep freeze, accepting
-    // tokens shouldn't be possible.
-    bool const deepFrozen =
-        (*trustLine)[sfFlags] & (lsfLowDeepFreeze | lsfHighDeepFreeze);
-
-    if (deepFrozen)
-    {
-        return tecFROZEN;
-    }
-
-    return tesSUCCESS;
-}
-
-bool
-CreateOffer::dry_offer(ApplyView& view, Offer const& offer)
-{
-    if (offer.fully_consumed())
-        return true;
-    auto const amount = accountFunds(
-        view,
-        offer.owner(),
-        offer.amount().out,
-        fhZERO_IF_FROZEN,
-        ctx_.app.journal("View"));
-    return (amount <= beast::zero);
-}
-
-std::pair<bool, Quality>
-CreateOffer::select_path(
-    bool have_direct,
-    OfferStream const& direct,
-    bool have_bridge,
-    OfferStream const& leg1,
-    OfferStream const& leg2)
-{
-    // If we don't have any viable path, why are we here?!
-    XRPL_ASSERT(
-        have_direct || have_bridge,
-        "ripple::CreateOffer::select_path : valid inputs");
-
-    // If there's no bridged path, the direct is the best by default.
-    if (!have_bridge)
-        return std::make_pair(true, direct.tip().quality());
-
-    Quality const bridged_quality(
-        composed_quality(leg1.tip().quality(), leg2.tip().quality()));
-
-    if (have_direct)
-    {
-        // We compare the quality of the composed quality of the bridged
-        // offers and compare it against the direct offer to pick the best.
-        Quality const direct_quality(direct.tip().quality());
-
-        if (bridged_quality < direct_quality)
-            return std::make_pair(true, direct_quality);
-    }
-
-    // Either there was no direct offer, or it didn't have a better quality
-    // than the bridge.
-    return std::make_pair(false, bridged_quality);
-}
-
-bool
-CreateOffer::reachedOfferCrossingLimit(Taker const& taker) const
-{
-    auto const crossings =
-        taker.get_direct_crossings() + (2 * taker.get_bridge_crossings());
-
-    // The crossing limit is part of the Ripple protocol and
-    // changing it is a transaction-processing change.
-    return crossings >= 850;
-}
-
-std::pair<TER, Amounts>
-CreateOffer::bridged_cross(
-    Taker& taker,
-    ApplyView& view,
-    ApplyView& view_cancel,
-    NetClock::time_point const when)
-{
-    auto const& takerAmount = taker.original_offer();
-
-    XRPL_ASSERT(
-        !isXRP(takerAmount.in) && !isXRP(takerAmount.out),
-        "ripple::CreateOffer::bridged_cross : neither is XRP");
-
-    if (isXRP(takerAmount.in) || isXRP(takerAmount.out))
-        Throw<std::logic_error>("Bridging with XRP and an endpoint.");
-
-    OfferStream offers_direct(
-        view,
-        view_cancel,
-        Book(taker.issue_in(), taker.issue_out(), std::nullopt),
-        when,
-        stepCounter_,
-        j_);
-
-    OfferStream offers_leg1(
-        view,
-        view_cancel,
-        Book(taker.issue_in(), xrpIssue(), std::nullopt),
-        when,
-        stepCounter_,
-        j_);
-
-    OfferStream offers_leg2(
-        view,
-        view_cancel,
-        Book(xrpIssue(), taker.issue_out(), std::nullopt),
-        when,
-        stepCounter_,
-        j_);
-
-    TER cross_result = tesSUCCESS;
-
-    // Note the subtle distinction here: self-offers encountered in the
-    // bridge are taken, but self-offers encountered in the direct book
-    // are not.
-    bool have_bridge = offers_leg1.step() && offers_leg2.step();
-    bool have_direct = step_account(offers_direct, taker);
-    int count = 0;
-
-    auto viewJ = ctx_.app.journal("View");
->>>>>>> d494bf45
 
             if (!trustLine)
             {
@@ -479,79 +310,10 @@
             }
         }
 
-<<<<<<< HEAD
         // An account can not create a trustline to itself, so no line can exist
         // to be frozen. Additionally, an issuer can always accept its own
         // issuance.
         if (issue.account == id)
-=======
-        if (cross_result != tesSUCCESS)
-        {
-            cross_result = tecFAILED_PROCESSING;
-            break;
-        }
-
-        if (taker.done())
-        {
-            JLOG(j_.debug()) << "The taker reports he's done during crossing!";
-            break;
-        }
-
-        if (reachedOfferCrossingLimit(taker))
-        {
-            JLOG(j_.debug()) << "The offer crossing limit has been exceeded!";
-            break;
-        }
-
-        // Postcondition: If we aren't done, then we *must* have consumed at
-        //                least one offer fully.
-        XRPL_ASSERT(
-            direct_consumed || leg1_consumed || leg2_consumed,
-            "ripple::CreateOffer::bridged_cross : consumed an offer");
-
-        if (!direct_consumed && !leg1_consumed && !leg2_consumed)
-            Throw<std::logic_error>(
-                "bridged crossing: nothing was fully consumed.");
-    }
-
-    return std::make_pair(cross_result, taker.remaining_offer());
-}
-
-std::pair<TER, Amounts>
-CreateOffer::direct_cross(
-    Taker& taker,
-    ApplyView& view,
-    ApplyView& view_cancel,
-    NetClock::time_point const when)
-{
-    OfferStream offers(
-        view,
-        view_cancel,
-        Book(taker.issue_in(), taker.issue_out(), std::nullopt),
-        when,
-        stepCounter_,
-        j_);
-
-    TER cross_result(tesSUCCESS);
-    int count = 0;
-
-    bool have_offer = step_account(offers, taker);
-
-    // Modifying the order or logic of the operations in the loop will cause
-    // a protocol breaking change.
-    while (have_offer)
-    {
-        bool direct_consumed = false;
-        auto& offer(offers.tip());
-
-        // We are done with crossing as soon as we cross the quality boundary
-        if (taker.reject(offer.quality()))
-            break;
-
-        count++;
-
-        if (auto stream = j_.debug())
->>>>>>> d494bf45
         {
             return tesSUCCESS;
         }
@@ -807,30 +569,11 @@
     Amounts const& takerAmount,
     std::optional<uint256> const& domainID)
 {
-<<<<<<< HEAD
     PaymentSandbox psbFlow{&sb};
     PaymentSandbox psbCancelFlow{&sbCancel};
-    auto const ret = flowCross(psbFlow, psbCancelFlow, takerAmount);
+    auto const ret = flowCross(psbFlow, psbCancelFlow, takerAmount, domainID);
     psbFlow.apply(sb);
     psbCancelFlow.apply(sbCancel);
-=======
-    if (sb.rules().enabled(featureFlowCross))
-    {
-        PaymentSandbox psbFlow{&sb};
-        PaymentSandbox psbCancelFlow{&sbCancel};
-        auto const ret =
-            flowCross(psbFlow, psbCancelFlow, takerAmount, domainID);
-        psbFlow.apply(sb);
-        psbCancelFlow.apply(sbCancel);
-        return ret;
-    }
-
-    Sandbox sbTaker{&sb};
-    Sandbox sbCancelTaker{&sbCancel};
-    auto const ret = takerCross(sbTaker, sbCancelTaker, takerAmount);
-    sbTaker.apply(sb);
-    sbCancelTaker.apply(sbCancel);
->>>>>>> d494bf45
     return ret;
 }
 
@@ -846,22 +589,6 @@
     return txt;
 }
 
-<<<<<<< HEAD
-=======
-void
-CreateOffer::preCompute()
-{
-    cross_type_ = CrossType::IouToIou;
-    bool const pays_xrp = ctx_.tx.getFieldAmount(sfTakerPays).native();
-    bool const gets_xrp = ctx_.tx.getFieldAmount(sfTakerGets).native();
-    if (pays_xrp && !gets_xrp)
-        cross_type_ = CrossType::IouToXrp;
-    else if (gets_xrp && !pays_xrp)
-        cross_type_ = CrossType::XrpToIou;
-
-    return Transactor::preCompute();
-}
-
 TER
 CreateOffer::applyHybrid(
     Sandbox& sb,
@@ -910,7 +637,6 @@
     return tesSUCCESS;
 }
 
->>>>>>> d494bf45
 std::pair<TER, bool>
 CreateOffer::applyGuts(Sandbox& sb, Sandbox& sbCancel)
 {
@@ -1185,18 +911,11 @@
     // Update owner count.
     adjustOwnerCount(sb, sleCreator, 1, viewJ);
 
-<<<<<<< HEAD
     JLOG(j_.trace()) << "adding to book: " << to_string(saTakerPays.asset())
-                     << " : " << to_string(saTakerGets.asset());
-
-    Book const book{saTakerPays.asset(), saTakerGets.asset()};
-=======
-    JLOG(j_.trace()) << "adding to book: " << to_string(saTakerPays.issue())
-                     << " : " << to_string(saTakerGets.issue())
+                     << " : " << to_string(saTakerGets.asset())
                      << (domainID ? (" : " + to_string(*domainID)) : "");
 
-    Book const book{saTakerPays.issue(), saTakerGets.issue(), domainID};
->>>>>>> d494bf45
+    Book const book{saTakerPays.asset(), saTakerGets.asset(), domainID};
 
     // Add offer to order book, using the original rate
     // before any crossing occured.
@@ -1212,7 +931,6 @@
     auto dir = keylet::quality(keylet::book(book), uRate);
     bool const bookExisted = static_cast<bool>(sb.peek(dir));
 
-<<<<<<< HEAD
     auto const bookNode = sb.dirAppend(dir, offer_index, [&](SLE::ref sle) {
         if (saTakerPays.holds<Issue>())
         {
@@ -1238,14 +956,6 @@
             sle->setFieldH192(
                 sfTakerGetsMPT, saTakerGets.get<MPTIssue>().getMptID());
         }
-=======
-    auto setBookDir = [&](SLE::ref sle,
-                          std::optional<uint256> const& maybeDomain) {
-        sle->setFieldH160(sfTakerPaysCurrency, saTakerPays.issue().currency);
-        sle->setFieldH160(sfTakerPaysIssuer, saTakerPays.issue().account);
-        sle->setFieldH160(sfTakerGetsCurrency, saTakerGets.issue().currency);
-        sle->setFieldH160(sfTakerGetsIssuer, saTakerGets.issue().account);
->>>>>>> d494bf45
         sle->setFieldU64(sfExchangeRate, uRate);
         if (maybeDomain)
             sle->setFieldH256(sfDomainID, *maybeDomain);
