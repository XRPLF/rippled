--- conflicted
+++ resolved
@@ -84,9 +84,13 @@
     auto& tx = ctx.tx;
 
     STAmount const dstAmount(tx.getFieldAmount(sfAmount));
-    bool const mptDirect = dstAmount.holds<MPTIssue>();
-
-    return mptDirect ? tfMPTPaymentMask : tfPaymentMask;
+    bool const isDstMPT = dstAmount.holds<MPTIssue>();
+    bool const MPTokensV2 = ctx.rules.enabled(featureMPTokensV2);
+
+    std::uint32_t paymentMask =
+        (isDstMPT && !MPTokensV2) ? tfMPTPaymentMaskV1 : tfPaymentMask;
+
+    return paymentMask;
 }
 
 NotTEC
@@ -104,20 +108,7 @@
 
     std::uint32_t const txFlags = tx.getFlags();
 
-<<<<<<< HEAD
-    std::uint32_t paymentMask =
-        (isDstMPT && !MPTokensV2) ? tfMPTPaymentMaskV1 : tfPaymentMask;
-
-    if (txFlags & paymentMask)
-    {
-        JLOG(j.trace()) << "Malformed transaction: Invalid flags set.";
-        return temINVALID_FLAG;
-    }
-
     if (!MPTokensV2 && isDstMPT && ctx.tx.isFieldPresent(sfPaths))
-=======
-    if (mptDirect && ctx.tx.isFieldPresent(sfPaths))
->>>>>>> 550f90a7
         return temMALFORMED;
 
     bool const partialPaymentAllowed = txFlags & tfPartialPayment;
