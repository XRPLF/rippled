--- conflicted
+++ resolved
@@ -463,7 +463,6 @@
     }
     else if (mptDirect)
     {
-<<<<<<< HEAD
         return makeMPTDirectPayment(RipplePaymentParams{
             .ctx = ctx_,
             .maxSourceAmount = maxSourceAmount,
@@ -477,90 +476,6 @@
             .defaultPathsAllowed = defaultPathsAllowed,
             .limitQuality = limitQuality,
             .j = j_});
-=======
-        JLOG(j_.trace()) << " dstAmount=" << dstAmount.getFullText();
-        auto const& mptIssue = dstAmount.get<MPTIssue>();
-
-        if (auto const ter = requireAuth(view(), mptIssue, account_);
-            ter != tesSUCCESS)
-            return ter;
-
-        if (auto const ter = requireAuth(view(), mptIssue, dstAccountID);
-            ter != tesSUCCESS)
-            return ter;
-
-        if (auto const ter =
-                canTransfer(view(), mptIssue, account_, dstAccountID);
-            ter != tesSUCCESS)
-            return ter;
-
-        if (auto err = verifyDepositPreauth(
-                ctx_.tx,
-                ctx_.view(),
-                account_,
-                dstAccountID,
-                sleDst,
-                ctx_.journal);
-            !isTesSuccess(err))
-            return err;
-
-        auto const& issuer = mptIssue.getIssuer();
-
-        // Transfer rate
-        Rate rate{QUALITY_ONE};
-        // Payment between the holders
-        if (account_ != issuer && dstAccountID != issuer)
-        {
-            // If globally/individually locked then
-            //   - can't send between holders
-            //   - holder can send back to issuer
-            //   - issuer can send to holder
-            if (isAnyFrozen(view(), {account_, dstAccountID}, mptIssue))
-                return tecLOCKED;
-
-            // Get the rate for a payment between the holders.
-            rate = transferRate(view(), mptIssue.getMptID());
-        }
-
-        // Amount to deliver.
-        STAmount amountDeliver = dstAmount;
-        // Factor in the transfer rate.
-        // No rounding. It'll change once MPT integrated into DEX.
-        STAmount requiredMaxSourceAmount = multiply(dstAmount, rate);
-
-        // Send more than the account wants to pay or less than
-        // the account wants to deliver (if no SendMax).
-        // Adjust the amount to deliver.
-        if (partialPaymentAllowed && requiredMaxSourceAmount > maxSourceAmount)
-        {
-            requiredMaxSourceAmount = maxSourceAmount;
-            // No rounding. It'll change once MPT integrated into DEX.
-            amountDeliver = divide(maxSourceAmount, rate);
-        }
-
-        if (requiredMaxSourceAmount > maxSourceAmount ||
-            (deliverMin && amountDeliver < *deliverMin))
-            return tecPATH_PARTIAL;
-
-        PaymentSandbox pv(&view());
-        auto res = accountSend(
-            pv, account_, dstAccountID, amountDeliver, ctx_.journal);
-        if (res == tesSUCCESS)
-        {
-            pv.apply(ctx_.rawView());
-
-            // If the actual amount delivered is different from the original
-            // amount due to partial payment or transfer fee, we need to update
-            // DelieveredAmount using the actual delivered amount
-            if (view().rules().enabled(fixMPTDeliveredAmount) &&
-                amountDeliver != dstAmount)
-                ctx_.deliver(amountDeliver);
-        }
-        else if (res == tecINSUFFICIENT_FUNDS || res == tecPATH_DRY)
-            res = tecPATH_PARTIAL;
-
-        return res;
->>>>>>> 97469a1c
     }
 
     XRPL_ASSERT(dstAmount.native(), "ripple::Payment::doApply : amount is XRP");
@@ -660,12 +575,37 @@
 TER
 Payment::makeRipplePayment(Payment::RipplePaymentParams const& p)
 {
-    // Ripple payment with at least one intermediate step and uses
-    // transitive balances.
-
+    // Set up some copies/references so the code can be moved from
+    // Payment::doApply otherwise unmodified
+    //
+    // Note that some of these variable names use trailing '_', which is
+    // usually reserved for member variables. After, or just before these
+    // changes are merged, a follow-up can clean up the names for consistency.
+    ApplyContext& ctx_ = p.ctx;
+    STAmount const& maxSourceAmount = p.maxSourceAmount;
+    AccountID const& account_ = p.srcAccountID;
+    AccountID const& dstAccountID = p.dstAccountID;
+    SLE::pointer sleDst = p.sleDst;
+    STAmount const& dstAmount = p.dstAmount;
+    STPathSet const& paths = p.paths;
+    std::optional<STAmount> const& deliverMin = p.deliverMin;
+    bool partialPaymentAllowed = p.partialPaymentAllowed;
+    bool defaultPathsAllowed = p.defaultPathsAllowed;
+    bool limitQuality = p.limitQuality;
+    beast::Journal j_ = p.j;
+
+    auto view = [&p]() -> ApplyView& { return p.ctx.view(); };
     bool const depositPreauth =
         p.ctx.view().rules().enabled(featureDepositPreauth);
     bool const depositAuth = p.ctx.view().rules().enabled(featureDepositAuth);
+
+    // Below this line, copied straight from Payment::doApply
+    // except `ctx_.tx.getFieldPathSet(sfPaths)` replaced with `paths`,
+    // because not all transactions have that field available, and using
+    // it will throw
+    //-------------------------------------------------------
+    // Ripple payment with at least one intermediate step and uses
+    // transitive balances.
 
     if (depositPreauth && depositAuth)
     {
@@ -675,51 +615,51 @@
         //  2. If Account is deposit preauthorized by destination.
 
         if (auto err = verifyDepositPreauth(
-                p.ctx.tx,
-                p.ctx.view(),
-                p.srcAccountID,
-                p.dstAccountID,
-                p.sleDst,
-                p.ctx.journal);
+                ctx_.tx,
+                ctx_.view(),
+                account_,
+                dstAccountID,
+                sleDst,
+                ctx_.journal);
             !isTesSuccess(err))
             return err;
     }
 
     path::RippleCalc::Input rcInput;
-    rcInput.partialPaymentAllowed = p.partialPaymentAllowed;
-    rcInput.defaultPathsAllowed = p.defaultPathsAllowed;
-    rcInput.limitQuality = p.limitQuality;
-    rcInput.isLedgerOpen = p.ctx.view().open();
+    rcInput.partialPaymentAllowed = partialPaymentAllowed;
+    rcInput.defaultPathsAllowed = defaultPathsAllowed;
+    rcInput.limitQuality = limitQuality;
+    rcInput.isLedgerOpen = view().open();
 
     path::RippleCalc::Output rc;
     {
-        PaymentSandbox pv(&p.ctx.view());
-        JLOG(p.j.debug()) << "Entering RippleCalc in payment: "
-                          << p.ctx.tx.getTransactionID();
+        PaymentSandbox pv(&view());
+        JLOG(j_.debug()) << "Entering RippleCalc in payment: "
+                         << ctx_.tx.getTransactionID();
         rc = path::RippleCalc::rippleCalculate(
             pv,
-            p.maxSourceAmount,
-            p.dstAmount,
-            p.dstAccountID,
-            p.srcAccountID,
-            p.paths,
-            p.ctx.tx[~sfDomainID],
-            p.ctx.app.logs(),
+            maxSourceAmount,
+            dstAmount,
+            dstAccountID,
+            account_,
+            paths,
+            ctx_.tx[~sfDomainID],
+            ctx_.app.logs(),
             &rcInput);
         // VFALCO NOTE We might not need to apply, depending
         //             on the TER. But always applying *should*
         //             be safe.
-        pv.apply(p.ctx.rawView());
-    }
-
-    // TODO: is this right?  If the amount is the correct
-    // amount, was the delivered amount previously set?
-    if (rc.result() == tesSUCCESS && rc.actualAmountOut != p.dstAmount)
-    {
-        if (p.deliverMin && rc.actualAmountOut < *p.deliverMin)
+        pv.apply(ctx_.rawView());
+    }
+
+    // TODO: is this right?  If the amount is the correct amount, was
+    // the delivered amount previously set?
+    if (rc.result() == tesSUCCESS && rc.actualAmountOut != dstAmount)
+    {
+        if (deliverMin && rc.actualAmountOut < *deliverMin)
             rc.setResult(tecPATH_PARTIAL);
         else
-            p.ctx.deliver(rc.actualAmountOut);
+            ctx_.deliver(rc.actualAmountOut);
     }
 
     auto terResult = rc.result();
@@ -736,29 +676,46 @@
 TER
 Payment::makeMPTDirectPayment(Payment::RipplePaymentParams const& p)
 {
-    JLOG(p.j.trace()) << " p.dstAmount=" << p.dstAmount.getFullText();
-    auto const& mptIssue = p.dstAmount.get<MPTIssue>();
-
-    if (auto const ter = requireAuth(p.ctx.view(), mptIssue, p.srcAccountID);
+    // Set up some copies/references so the code can be moved from
+    // Payment::doApply otherwise unmodified
+    //
+    // Note that some of these variable names use trailing '_', which is
+    // usually reserved for member variables. After, or just before these
+    // changes are merged, a follow-up can clean up the names for consistency.
+    ApplyContext& ctx_ = p.ctx;
+    STAmount const& maxSourceAmount = p.maxSourceAmount;
+    AccountID const& account_ = p.srcAccountID;
+    AccountID const& dstAccountID = p.dstAccountID;
+    SLE::pointer sleDst = p.sleDst;
+    STAmount const& dstAmount = p.dstAmount;
+    // STPathSet const& paths = p.paths;
+    std::optional<STAmount> const& deliverMin = p.deliverMin;
+    bool partialPaymentAllowed = p.partialPaymentAllowed;
+    // bool defaultPathsAllowed = p.defaultPathsAllowed;
+    // bool limitQuality = p.limitQuality;
+    beast::Journal j_ = p.j;
+
+    auto view = [&p]() -> ApplyView& { return p.ctx.view(); };
+
+    // Below this line, copied straight from Payment::doApply
+    //-------------------------------------------------------
+    JLOG(j_.trace()) << " dstAmount=" << dstAmount.getFullText();
+    auto const& mptIssue = dstAmount.get<MPTIssue>();
+
+    if (auto const ter = requireAuth(view(), mptIssue, account_);
         ter != tesSUCCESS)
         return ter;
 
-    if (auto const ter = requireAuth(p.ctx.view(), mptIssue, p.dstAccountID);
+    if (auto const ter = requireAuth(view(), mptIssue, dstAccountID);
         ter != tesSUCCESS)
         return ter;
 
-    if (auto const ter =
-            canTransfer(p.ctx.view(), mptIssue, p.srcAccountID, p.dstAccountID);
+    if (auto const ter = canTransfer(view(), mptIssue, account_, dstAccountID);
         ter != tesSUCCESS)
         return ter;
 
     if (auto err = verifyDepositPreauth(
-            p.ctx.tx,
-            p.ctx.view(),
-            p.srcAccountID,
-            p.dstAccountID,
-            p.sleDst,
-            p.ctx.journal);
+            ctx_.tx, ctx_.view(), account_, dstAccountID, sleDst, ctx_.journal);
         !isTesSuccess(err))
         return err;
 
@@ -767,45 +724,53 @@
     // Transfer rate
     Rate rate{QUALITY_ONE};
     // Payment between the holders
-    if (p.srcAccountID != issuer && p.dstAccountID != issuer)
+    if (account_ != issuer && dstAccountID != issuer)
     {
         // If globally/individually locked then
         //   - can't send between holders
         //   - holder can send back to issuer
         //   - issuer can send to holder
-        if (isAnyFrozen(
-                p.ctx.view(), {p.srcAccountID, p.dstAccountID}, mptIssue))
+        if (isAnyFrozen(view(), {account_, dstAccountID}, mptIssue))
             return tecLOCKED;
 
         // Get the rate for a payment between the holders.
-        rate = transferRate(p.ctx.view(), mptIssue.getMptID());
+        rate = transferRate(view(), mptIssue.getMptID());
     }
 
     // Amount to deliver.
-    STAmount amountDeliver = p.dstAmount;
+    STAmount amountDeliver = dstAmount;
     // Factor in the transfer rate.
     // No rounding. It'll change once MPT integrated into DEX.
-    STAmount requiredMaxSourceAmount = multiply(p.dstAmount, rate);
+    STAmount requiredMaxSourceAmount = multiply(dstAmount, rate);
 
     // Send more than the account wants to pay or less than
     // the account wants to deliver (if no SendMax).
     // Adjust the amount to deliver.
-    if (p.partialPaymentAllowed && requiredMaxSourceAmount > p.maxSourceAmount)
-    {
-        requiredMaxSourceAmount = p.maxSourceAmount;
+    if (partialPaymentAllowed && requiredMaxSourceAmount > maxSourceAmount)
+    {
+        requiredMaxSourceAmount = maxSourceAmount;
         // No rounding. It'll change once MPT integrated into DEX.
-        amountDeliver = divide(p.maxSourceAmount, rate);
-    }
-
-    if (requiredMaxSourceAmount > p.maxSourceAmount ||
-        (p.deliverMin && amountDeliver < *p.deliverMin))
+        amountDeliver = divide(maxSourceAmount, rate);
+    }
+
+    if (requiredMaxSourceAmount > maxSourceAmount ||
+        (deliverMin && amountDeliver < *deliverMin))
         return tecPATH_PARTIAL;
 
-    PaymentSandbox pv(&p.ctx.view());
-    auto res = accountSend(
-        pv, p.srcAccountID, p.dstAccountID, amountDeliver, p.ctx.journal);
+    PaymentSandbox pv(&view());
+    auto res =
+        accountSend(pv, account_, dstAccountID, amountDeliver, ctx_.journal);
     if (res == tesSUCCESS)
-        pv.apply(p.ctx.rawView());
+    {
+        pv.apply(ctx_.rawView());
+
+        // If the actual amount delivered is different from the original
+        // amount due to partial payment or transfer fee, we need to update
+        // DelieveredAmount using the actual delivered amount
+        if (view().rules().enabled(fixMPTDeliveredAmount) &&
+            amountDeliver != dstAmount)
+            ctx_.deliver(amountDeliver);
+    }
     else if (res == tecINSUFFICIENT_FUNDS || res == tecPATH_DRY)
         res = tecPATH_PARTIAL;
 
