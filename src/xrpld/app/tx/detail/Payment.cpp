//------------------------------------------------------------------------------
/*
    This file is part of rippled: https://github.com/ripple/rippled
    Copyright (c) 2012, 2013 Ripple Labs Inc.

    Permission to use, copy, modify, and/or distribute this software for any
    purpose  with  or without fee is hereby granted, provided that the above
    copyright notice and this permission notice appear in all copies.

    THE  SOFTWARE IS PROVIDED "AS IS" AND THE AUTHOR DISCLAIMS ALL WARRANTIES
    WITH  REGARD  TO  THIS  SOFTWARE  INCLUDING  ALL  IMPLIED  WARRANTIES  OF
    MERCHANTABILITY  AND  FITNESS. IN NO EVENT SHALL THE AUTHOR BE LIABLE FOR
    ANY  SPECIAL ,  DIRECT, INDIRECT, OR CONSEQUENTIAL DAMAGES OR ANY DAMAGES
    WHATSOEVER  RESULTING  FROM  LOSS  OF USE, DATA OR PROFITS, WHETHER IN AN
    ACTION  OF  CONTRACT, NEGLIGENCE OR OTHER TORTIOUS ACTION, ARISING OUT OF
    OR IN CONNECTION WITH THE USE OR PERFORMANCE OF THIS SOFTWARE.
*/
//==============================================================================

#include <xrpld/app/misc/CredentialHelpers.h>
#include <xrpld/app/misc/DelegateUtils.h>
#include <xrpld/app/misc/PermissionedDEXHelpers.h>
#include <xrpld/app/paths/RippleCalc.h>
#include <xrpld/app/tx/detail/Payment.h>
#include <xrpld/ledger/View.h>

#include <xrpl/basics/Log.h>
#include <xrpl/protocol/Feature.h>
#include <xrpl/protocol/Quality.h>
#include <xrpl/protocol/TxFlags.h>
#include <xrpl/protocol/jss.h>

namespace ripple {

TxConsequences
Payment::makeTxConsequences(PreflightContext const& ctx)
{
    auto calculateMaxXRPSpend = [](STTx const& tx) -> XRPAmount {
        STAmount const maxAmount =
            tx.isFieldPresent(sfSendMax) ? tx[sfSendMax] : tx[sfAmount];

        // If there's no sfSendMax in XRP, and the sfAmount isn't
        // in XRP, then the transaction does not spend XRP.
        return maxAmount.native() ? maxAmount.xrp() : beast::zero;
    };

    return TxConsequences{ctx.tx, calculateMaxXRPSpend(ctx.tx)};
}

STAmount
getMaxSourceAmount(
    AccountID const& account,
    STAmount const& dstAmount,
    std::optional<STAmount> const& sendMax)
{
    if (sendMax)
        return *sendMax;
    else if (dstAmount.native() || dstAmount.holds<MPTIssue>())
        return dstAmount;
    else
        return STAmount(
            Issue{dstAmount.get<Issue>().currency, account},
            dstAmount.mantissa(),
            dstAmount.exponent(),
            dstAmount < beast::zero);
}

NotTEC
Payment::preflight(PreflightContext const& ctx)
{
    if (ctx.tx.isFieldPresent(sfCredentialIDs) &&
        !ctx.rules.enabled(featureCredentials))
        return temDISABLED;

    if (ctx.tx.isFieldPresent(sfDomainID) &&
        !ctx.rules.enabled(featurePermissionedDEX))
        return temDISABLED;

    if (auto const ret = preflight1(ctx); !isTesSuccess(ret))
        return ret;

    auto& tx = ctx.tx;
    auto& j = ctx.j;

    STAmount const dstAmount(tx.getFieldAmount(sfAmount));
    bool const isDstMPT = dstAmount.holds<MPTIssue>();
    bool const MPTokensV2 = ctx.rules.enabled(featureMPTokensV2);

    if (!ctx.rules.enabled(featureMPTokensV1) && isDstMPT)
        return temDISABLED;

    std::uint32_t const txFlags = tx.getFlags();

    std::uint32_t paymentMask =
        (isDstMPT && !MPTokensV2) ? tfMPTPaymentMaskV1 : tfPaymentMask;

    if (txFlags & paymentMask)
    {
        JLOG(j.trace()) << "Malformed transaction: Invalid flags set.";
        return temINVALID_FLAG;
    }

    if (!MPTokensV2 && isDstMPT && ctx.tx.isFieldPresent(sfPaths))
        return temMALFORMED;

    bool const partialPaymentAllowed = txFlags & tfPartialPayment;
    bool const limitQuality = txFlags & tfLimitQuality;
    bool const defaultPathsAllowed = !(txFlags & tfNoRippleDirect);
    bool const hasPaths = tx.isFieldPresent(sfPaths);
    bool const hasMax = tx.isFieldPresent(sfSendMax);

    auto const deliverMin = tx[~sfDeliverMin];

    auto const account = tx.getAccountID(sfAccount);
    STAmount const maxSourceAmount =
        getMaxSourceAmount(account, dstAmount, tx[~sfSendMax]);

    if (!MPTokensV2 &&
        ((isDstMPT && dstAmount.asset() != maxSourceAmount.asset()) ||
         (!isDstMPT && maxSourceAmount.holds<MPTIssue>())))
    {
        JLOG(j.trace()) << "Malformed transaction: inconsistent issues: "
                        << dstAmount.getFullText() << " "
                        << maxSourceAmount.getFullText() << " "
                        << deliverMin.value_or(STAmount{}).getFullText();
        return temMALFORMED;
    }

    auto const& srcAsset = maxSourceAmount.asset();
    auto const& dstAsset = dstAmount.asset();

    bool const xrpDirect = srcAsset.native() && dstAsset.native();

    if (!isLegalNet(dstAmount) || !isLegalNet(maxSourceAmount))
        return temBAD_AMOUNT;

    auto const dstAccountID = tx.getAccountID(sfDestination);

    if (!dstAccountID)
    {
        JLOG(j.trace()) << "Malformed transaction: "
                        << "Payment destination account not specified.";
        return temDST_NEEDED;
    }
    if (hasMax && maxSourceAmount <= beast::zero)
    {
        JLOG(j.trace()) << "Malformed transaction: bad max amount: "
                        << maxSourceAmount.getFullText();
        return temBAD_AMOUNT;
    }
    if (dstAmount <= beast::zero)
    {
        JLOG(j.trace()) << "Malformed transaction: bad dst amount: "
                        << dstAmount.getFullText();
        return temBAD_AMOUNT;
    }
    auto bad = [&](auto const& asset) {
        if (ctx.rules.enabled(featureMPTokensV2))
            return badAsset() == asset;
        return badCurrency() == asset;
    };
    if (bad(srcAsset) || bad(dstAsset))
    {
        JLOG(j.trace()) << "Malformed transaction: Bad currency.";
        return temBAD_CURRENCY;
    }
    if (account == dstAccountID && equalTokens(srcAsset, dstAsset) && !hasPaths)
    {
        // You're signing yourself a payment.
        // If hasPaths is true, you might be trying some arbitrage.
        JLOG(j.trace()) << "Malformed transaction: "
                        << "Redundant payment from " << to_string(account)
                        << " to self without path for " << to_string(dstAsset);
        return temREDUNDANT;
    }
    if (xrpDirect && hasMax)
    {
        // Consistent but redundant transaction.
        JLOG(j.trace()) << "Malformed transaction: "
                        << "SendMax specified for XRP to XRP.";
        return temBAD_SEND_XRP_MAX;
    }
    if ((xrpDirect || (!MPTokensV2 && isDstMPT)) && hasPaths)
    {
        // XRP is sent without paths.
        JLOG(j.trace()) << "Malformed transaction: "
                        << "Paths specified for XRP to XRP or MPT to MPT.";
        return temBAD_SEND_XRP_PATHS;
    }
    if (xrpDirect && partialPaymentAllowed)
    {
        // Consistent but redundant transaction.
        JLOG(j.trace()) << "Malformed transaction: "
                        << "Partial payment specified for XRP to XRP.";
        return temBAD_SEND_XRP_PARTIAL;
    }
    if ((xrpDirect || (!MPTokensV2 && isDstMPT)) && limitQuality)
    {
        // Consistent but redundant transaction.
        JLOG(j.trace())
            << "Malformed transaction: "
            << "Limit quality specified for XRP to XRP or MPT to MPT.";
        return temBAD_SEND_XRP_LIMIT;
    }
    if ((xrpDirect || (!MPTokensV2 && isDstMPT)) && !defaultPathsAllowed)
    {
        // Consistent but redundant transaction.
        JLOG(j.trace())
            << "Malformed transaction: "
            << "No ripple direct specified for XRP to XRP or MPT to MPT.";
        return temBAD_SEND_XRP_NO_DIRECT;
    }

    if (deliverMin)
    {
        if (!partialPaymentAllowed)
        {
            JLOG(j.trace()) << "Malformed transaction: Partial payment not "
                               "specified for "
                            << jss::DeliverMin.c_str() << ".";
            return temBAD_AMOUNT;
        }

        auto const dMin = *deliverMin;
        if (!isLegalNet(dMin) || dMin <= beast::zero)
        {
            JLOG(j.trace())
                << "Malformed transaction: Invalid " << jss::DeliverMin.c_str()
                << " amount. " << dMin.getFullText();
            return temBAD_AMOUNT;
        }
        if (dMin.asset() != dstAmount.asset())
        {
            JLOG(j.trace())
                << "Malformed transaction: Dst issue differs "
                   "from "
                << jss::DeliverMin.c_str() << ". " << dMin.getFullText();
            return temBAD_AMOUNT;
        }
        if (dMin > dstAmount)
        {
            JLOG(j.trace())
                << "Malformed transaction: Dst amount less than "
                << jss::DeliverMin.c_str() << ". " << dMin.getFullText();
            return temBAD_AMOUNT;
        }
    }

    if (auto const err = credentials::checkFields(ctx.tx, ctx.j);
        !isTesSuccess(err))
        return err;

    return preflight2(ctx);
}

TER
Payment::checkPermission(ReadView const& view, STTx const& tx)
{
    auto const delegate = tx[~sfDelegate];
    if (!delegate)
        return tesSUCCESS;

    auto const delegateKey = keylet::delegate(tx[sfAccount], *delegate);
    auto const sle = view.read(delegateKey);

    if (!sle)
        return tecNO_DELEGATE_PERMISSION;

    if (checkTxPermission(sle, tx) == tesSUCCESS)
        return tesSUCCESS;

    std::unordered_set<GranularPermissionType> granularPermissions;
    loadGranularPermission(sle, ttPAYMENT, granularPermissions);

    auto const& dstAmount = tx.getFieldAmount(sfAmount);
<<<<<<< HEAD
    auto const& amountAsset = dstAmount.asset();

    if (granularPermissions.contains(PaymentMint) && !isXRP(amountAsset) &&
        amountAsset.getIssuer() == tx[sfAccount])
=======
    // post-amendment: disallow cross currency payments for PaymentMint and
    // PaymentBurn
    if (view.rules().enabled(fixDelegateV1_1))
    {
        auto const& amountAsset = dstAmount.asset();
        if (tx.isFieldPresent(sfSendMax) &&
            tx[sfSendMax].asset() != amountAsset)
            return tecNO_DELEGATE_PERMISSION;

        if (granularPermissions.contains(PaymentMint) && !isXRP(amountAsset) &&
            amountAsset.getIssuer() == tx[sfAccount])
            return tesSUCCESS;

        if (granularPermissions.contains(PaymentBurn) && !isXRP(amountAsset) &&
            amountAsset.getIssuer() == tx[sfDestination])
            return tesSUCCESS;

        return tecNO_DELEGATE_PERMISSION;
    }

    // Calling dstAmount.issue() in the next line would throw if it holds MPT.
    // That exception would be caught in preclaim and returned as tefEXCEPTION.
    // This check is just a cleaner, more explicit way to get the same result.
    if (dstAmount.holds<MPTIssue>())
        return tefEXCEPTION;

    auto const& amountIssue = dstAmount.issue();
    if (granularPermissions.contains(PaymentMint) && !isXRP(amountIssue) &&
        amountIssue.account == tx[sfAccount])
>>>>>>> 406c26cc
        return tesSUCCESS;

    if (granularPermissions.contains(PaymentBurn) && !isXRP(amountAsset) &&
        amountAsset.getIssuer() == tx[sfDestination])
        return tesSUCCESS;

    return tecNO_DELEGATE_PERMISSION;
}

TER
Payment::preclaim(PreclaimContext const& ctx)
{
    // Ripple if source or destination is non-native or if there are paths.
    std::uint32_t const txFlags = ctx.tx.getFlags();
    bool const partialPaymentAllowed = txFlags & tfPartialPayment;
    auto const hasPaths = ctx.tx.isFieldPresent(sfPaths);
    auto const sendMax = ctx.tx[~sfSendMax];

    AccountID const dstAccountID(ctx.tx[sfDestination]);
    STAmount const dstAmount(ctx.tx[sfAmount]);

    auto const k = keylet::account(dstAccountID);
    auto const sleDst = ctx.view.read(k);

    if (!sleDst)
    {
        // Destination account does not exist.
        if (!dstAmount.native())
        {
            JLOG(ctx.j.trace())
                << "Delay transaction: Destination account does not exist.";

            // Another transaction could create the account and then this
            // transaction would succeed.
            return tecNO_DST;
        }
        else if (ctx.view.open() && partialPaymentAllowed)
        {
            // You cannot fund an account with a partial payment.
            // Make retry work smaller, by rejecting this.
            JLOG(ctx.j.trace()) << "Delay transaction: Partial payment not "
                                   "allowed to create account.";

            // Another transaction could create the account and then this
            // transaction would succeed.
            return telNO_DST_PARTIAL;
        }
        else if (dstAmount < STAmount(ctx.view.fees().accountReserve(0)))
        {
            // accountReserve is the minimum amount that an account can have.
            // Reserve is not scaled by load.
            JLOG(ctx.j.trace())
                << "Delay transaction: Destination account does not exist. "
                << "Insufficent payment to create account.";

            // TODO: dedupe
            // Another transaction could create the account and then this
            // transaction would succeed.
            return tecNO_DST_INSUF_XRP;
        }
    }
    else if (
        (sleDst->getFlags() & lsfRequireDestTag) &&
        !ctx.tx.isFieldPresent(sfDestinationTag))
    {
        // The tag is basically account-specific information we don't
        // understand, but we can require someone to fill it in.

        // We didn't make this test for a newly-formed account because there's
        // no way for this field to be set.
        JLOG(ctx.j.trace())
            << "Malformed transaction: DestinationTag required.";

        return tecDST_TAG_NEEDED;
    }

    // Payment with at least one intermediate step and uses transitive balances.
    if ((hasPaths || sendMax || !dstAmount.native()) && ctx.view.open())
    {
        STPathSet const& paths = ctx.tx.getFieldPathSet(sfPaths);

        if (paths.size() > MaxPathSize ||
            std::any_of(paths.begin(), paths.end(), [](STPath const& path) {
                return path.size() > MaxPathLength;
            }))
        {
            return telBAD_PATH_COUNT;
        }
    }

    if (auto const err =
            credentials::valid(ctx.tx, ctx.view, ctx.tx[sfAccount], ctx.j);
        !isTesSuccess(err))
        return err;

    if (ctx.tx.isFieldPresent(sfDomainID))
    {
        if (!permissioned_dex::accountInDomain(
                ctx.view, ctx.tx[sfAccount], ctx.tx[sfDomainID]))
            return tecNO_PERMISSION;

        if (!permissioned_dex::accountInDomain(
                ctx.view, ctx.tx[sfDestination], ctx.tx[sfDomainID]))
            return tecNO_PERMISSION;
    }

    return tesSUCCESS;
}

TER
Payment::doApply()
{
    auto const deliverMin = ctx_.tx[~sfDeliverMin];

    // Ripple if source or destination is non-native or if there are paths.
    std::uint32_t const txFlags = ctx_.tx.getFlags();
    bool const partialPaymentAllowed = txFlags & tfPartialPayment;
    bool const limitQuality = txFlags & tfLimitQuality;
    bool const defaultPathsAllowed = !(txFlags & tfNoRippleDirect);
    auto const hasPaths = ctx_.tx.isFieldPresent(sfPaths);
    auto const sendMax = ctx_.tx[~sfSendMax];

    AccountID const dstAccountID(ctx_.tx.getAccountID(sfDestination));
    STAmount const dstAmount(ctx_.tx.getFieldAmount(sfAmount));
    bool const isDstMPT = dstAmount.holds<MPTIssue>();
    STAmount const maxSourceAmount =
        getMaxSourceAmount(account_, dstAmount, sendMax);

    JLOG(j_.trace()) << "maxSourceAmount=" << maxSourceAmount.getFullText()
                     << " dstAmount=" << dstAmount.getFullText();

    // Open a ledger for editing.
    auto const k = keylet::account(dstAccountID);
    SLE::pointer sleDst = view().peek(k);

    if (!sleDst)
    {
        std::uint32_t const seqno{
            view().rules().enabled(featureDeletableAccounts) ? view().seq()
                                                             : 1};

        // Create the account.
        sleDst = std::make_shared<SLE>(k);
        sleDst->setAccountID(sfAccount, dstAccountID);
        sleDst->setFieldU32(sfSequence, seqno);

        view().insert(sleDst);
    }
    else
    {
        // Tell the engine that we are intending to change the destination
        // account.  The source account gets always charged a fee so it's always
        // marked as modified.
        view().update(sleDst);
    }

    // Determine whether the destination requires deposit authorization.
    bool const depositAuth = view().rules().enabled(featureDepositAuth);
    bool const reqDepositAuth =
        sleDst->getFlags() & lsfDepositAuth && depositAuth;

    bool const depositPreauth = view().rules().enabled(featureDepositPreauth);
    bool const MPTokensV2 = view().rules().enabled(featureMPTokensV2);

    // Direct MPT payment is handled by payment engine if MPTokensV2 is enabled
    bool const ripple = (hasPaths || sendMax || !dstAmount.native()) &&
        (!isDstMPT || MPTokensV2);

    // If the destination has lsfDepositAuth set, then only direct XRP
    // payments (no intermediate steps) are allowed to the destination.
    if (!depositPreauth && ripple && reqDepositAuth)
        return tecNO_PERMISSION;

    if (ripple)
    {
        // Ripple payment with at least one intermediate step and uses
        // transitive balances.

        if (depositPreauth && depositAuth)
        {
            // If depositPreauth is enabled, then an account that requires
            // authorization has two ways to get an IOU Payment in:
            //  1. If Account == Destination, or
            //  2. If Account is deposit preauthorized by destination.

            if (auto err = verifyDepositPreauth(
                    ctx_.tx,
                    ctx_.view(),
                    account_,
                    dstAccountID,
                    sleDst,
                    ctx_.journal);
                !isTesSuccess(err))
                return err;
        }

        path::RippleCalc::Input rcInput;
        rcInput.partialPaymentAllowed = partialPaymentAllowed;
        rcInput.defaultPathsAllowed = defaultPathsAllowed;
        rcInput.limitQuality = limitQuality;
        rcInput.isLedgerOpen = view().open();

        path::RippleCalc::Output rc;
        {
            PaymentSandbox pv(&view());
            JLOG(j_.debug()) << "Entering RippleCalc in payment: "
                             << ctx_.tx.getTransactionID();
            rc = path::RippleCalc::rippleCalculate(
                pv,
                maxSourceAmount,
                dstAmount,
                dstAccountID,
                account_,
                ctx_.tx.getFieldPathSet(sfPaths),
                ctx_.tx[~sfDomainID],
                ctx_.app.logs(),
                &rcInput);
            // VFALCO NOTE We might not need to apply, depending
            //             on the TER. But always applying *should*
            //             be safe.
            pv.apply(ctx_.rawView());
        }

        // TODO: is this right?  If the amount is the correct amount, was
        // the delivered amount previously set?
        if (rc.result() == tesSUCCESS && rc.actualAmountOut != dstAmount)
        {
            if (deliverMin && rc.actualAmountOut < *deliverMin)
                rc.setResult(tecPATH_PARTIAL);
            else
                ctx_.deliver(rc.actualAmountOut);
        }

        auto terResult = rc.result();

        // Because of its overhead, if RippleCalc
        // fails with a retry code, claim a fee
        // instead. Maybe the user will be more
        // careful with their path spec next time.
        if (isTerRetry(terResult))
            terResult = tecPATH_DRY;
        return terResult;
    }
    else if (isDstMPT)
    {
        JLOG(j_.trace()) << " dstAmount=" << dstAmount.getFullText();
        auto const& mptIssue = dstAmount.get<MPTIssue>();

        if (auto const ter = requireAuth(view(), mptIssue, account_);
            ter != tesSUCCESS)
            return ter;

        if (auto const ter = requireAuth(view(), mptIssue, dstAccountID);
            ter != tesSUCCESS)
            return ter;

        if (auto const ter =
                canTransfer(view(), mptIssue, account_, dstAccountID);
            ter != tesSUCCESS)
            return ter;

        if (auto err = verifyDepositPreauth(
                ctx_.tx,
                ctx_.view(),
                account_,
                dstAccountID,
                sleDst,
                ctx_.journal);
            !isTesSuccess(err))
            return err;

        auto const& issuer = mptIssue.getIssuer();

        // Transfer rate
        Rate rate{QUALITY_ONE};
        // Payment between the holders
        if (account_ != issuer && dstAccountID != issuer)
        {
            // If globally/individually locked then
            //   - can't send between holders
            //   - holder can send back to issuer
            //   - issuer can send to holder
            if (isAnyFrozen(view(), {account_, dstAccountID}, mptIssue))
                return tecLOCKED;

            // Get the rate for a payment between the holders.
            rate = transferRate(view(), mptIssue.getMptID());
        }

        // Amount to deliver.
        STAmount amountDeliver = dstAmount;
        // Factor in the transfer rate.
        // No rounding. It'll change once MPT integrated into DEX.
        STAmount requiredMaxSourceAmount = multiply(dstAmount, rate);

        // Send more than the account wants to pay or less than
        // the account wants to deliver (if no SendMax).
        // Adjust the amount to deliver.
        if (partialPaymentAllowed && requiredMaxSourceAmount > maxSourceAmount)
        {
            requiredMaxSourceAmount = maxSourceAmount;
            // No rounding. It'll change once MPT integrated into DEX.
            amountDeliver = divide(maxSourceAmount, rate);
        }

        if (requiredMaxSourceAmount > maxSourceAmount ||
            (deliverMin && amountDeliver < *deliverMin))
            return tecPATH_PARTIAL;

        PaymentSandbox pv(&view());
        auto res = accountSend(
            pv, account_, dstAccountID, amountDeliver, ctx_.journal);
        if (res == tesSUCCESS)
        {
            pv.apply(ctx_.rawView());

            // If the actual amount delivered is different from the original
            // amount due to partial payment or transfer fee, we need to update
            // DelieveredAmount using the actual delivered amount
            if (view().rules().enabled(fixMPTDeliveredAmount) &&
                amountDeliver != dstAmount)
                ctx_.deliver(amountDeliver);
        }
        else if (res == tecINSUFFICIENT_FUNDS || res == tecPATH_DRY)
            res = tecPATH_PARTIAL;

        return res;
    }

    XRPL_ASSERT(dstAmount.native(), "ripple::Payment::doApply : amount is XRP");

    // Direct XRP payment.

    auto const sleSrc = view().peek(keylet::account(account_));
    if (!sleSrc)
        return tefINTERNAL;

    // ownerCount is the number of entries in this ledger for this
    // account that require a reserve.
    auto const ownerCount = sleSrc->getFieldU32(sfOwnerCount);

    // This is the total reserve in drops.
    auto const reserve = view().fees().accountReserve(ownerCount);

    // mPriorBalance is the balance on the sending account BEFORE the
    // fees were charged. We want to make sure we have enough reserve
    // to send. Allow final spend to use reserve for fee.
    auto const mmm = std::max(reserve, ctx_.tx.getFieldAmount(sfFee).xrp());

    if (mPriorBalance < dstAmount.xrp() + mmm)
    {
        // Vote no. However the transaction might succeed, if applied in
        // a different order.
        JLOG(j_.trace()) << "Delay transaction: Insufficient funds: "
                         << to_string(mPriorBalance) << " / "
                         << to_string(dstAmount.xrp() + mmm) << " ("
                         << to_string(reserve) << ")";

        return tecUNFUNDED_PAYMENT;
    }

    // Pseudo-accounts cannot receive payments, other than these native to
    // their underlying ledger object - implemented in their respective
    // transaction types. Note, this is not amendment-gated because all writes
    // to pseudo-account discriminator fields **are** amendment gated, hence the
    // behaviour of this check will always match the active amendments.
    if (isPseudoAccount(sleDst))
        return tecNO_PERMISSION;

    // The source account does have enough money.  Make sure the
    // source account has authority to deposit to the destination.
    if (depositAuth)
    {
        // If depositPreauth is enabled, then an account that requires
        // authorization has three ways to get an XRP Payment in:
        //  1. If Account == Destination, or
        //  2. If Account is deposit preauthorized by destination, or
        //  3. If the destination's XRP balance is
        //    a. less than or equal to the base reserve and
        //    b. the deposit amount is less than or equal to the base reserve,
        // then we allow the deposit.
        //
        // Rule 3 is designed to keep an account from getting wedged
        // in an unusable state if it sets the lsfDepositAuth flag and
        // then consumes all of its XRP.  Without the rule if an
        // account with lsfDepositAuth set spent all of its XRP, it
        // would be unable to acquire more XRP required to pay fees.
        //
        // We choose the base reserve as our bound because it is
        // a small number that seldom changes but is always sufficient
        // to get the account un-wedged.

        // Get the base reserve.
        XRPAmount const dstReserve{view().fees().accountReserve(0)};

        if (dstAmount > dstReserve ||
            sleDst->getFieldAmount(sfBalance) > dstReserve)
        {
            if (auto err = verifyDepositPreauth(
                    ctx_.tx,
                    ctx_.view(),
                    account_,
                    dstAccountID,
                    sleDst,
                    ctx_.journal);
                !isTesSuccess(err))
                return err;
        }
    }

    // Do the arithmetic for the transfer and make the ledger change.
    sleSrc->setFieldAmount(sfBalance, mSourceBalance - dstAmount);
    sleDst->setFieldAmount(
        sfBalance, sleDst->getFieldAmount(sfBalance) + dstAmount);

    // Re-arm the password change fee if we can and need to.
    if ((sleDst->getFlags() & lsfPasswordSpent))
        sleDst->clearFlag(lsfPasswordSpent);

    return tesSUCCESS;
}

}  // namespace ripple<|MERGE_RESOLUTION|>--- conflicted
+++ resolved
@@ -273,12 +273,6 @@
     loadGranularPermission(sle, ttPAYMENT, granularPermissions);
 
     auto const& dstAmount = tx.getFieldAmount(sfAmount);
-<<<<<<< HEAD
-    auto const& amountAsset = dstAmount.asset();
-
-    if (granularPermissions.contains(PaymentMint) && !isXRP(amountAsset) &&
-        amountAsset.getIssuer() == tx[sfAccount])
-=======
     // post-amendment: disallow cross currency payments for PaymentMint and
     // PaymentBurn
     if (view.rules().enabled(fixDelegateV1_1))
@@ -308,7 +302,6 @@
     auto const& amountIssue = dstAmount.issue();
     if (granularPermissions.contains(PaymentMint) && !isXRP(amountIssue) &&
         amountIssue.account == tx[sfAccount])
->>>>>>> 406c26cc
         return tesSUCCESS;
 
     if (granularPermissions.contains(PaymentBurn) && !isXRP(amountAsset) &&
