//------------------------------------------------------------------------------
/*
    This file is part of rippled: https://github.com/ripple/rippled
    Copyright (c) 2012, 2013 Ripple Labs Inc.

    Permission to use, copy, modify, and/or distribute this software for any
    purpose  with  or without fee is hereby granted, provided that the above
    copyright notice and this permission notice appear in all copies.

    THE  SOFTWARE IS PROVIDED "AS IS" AND THE AUTHOR DISCLAIMS ALL WARRANTIES
    WITH  REGARD  TO  THIS  SOFTWARE  INCLUDING  ALL  IMPLIED  WARRANTIES  OF
    MERCHANTABILITY  AND  FITNESS. IN NO EVENT SHALL THE AUTHOR BE LIABLE FOR
    ANY  SPECIAL ,  DIRECT, INDIRECT, OR CONSEQUENTIAL DAMAGES OR ANY DAMAGES
    WHATSOEVER  RESULTING  FROM  LOSS  OF USE, DATA OR PROFITS, WHETHER IN AN
    ACTION  OF  CONTRACT, NEGLIGENCE OR OTHER TORTIOUS ACTION, ARISING OUT OF
    OR IN CONNECTION WITH THE USE OR PERFORMANCE OF THIS SOFTWARE.
*/
//==============================================================================

#include <xrpld/app/paths/RippleCalc.h>
#include <xrpld/app/tx/detail/Payment.h>
#include <xrpld/ledger/View.h>
#include <xrpl/basics/Log.h>
#include <xrpl/protocol/Feature.h>
#include <xrpl/protocol/Quality.h>
#include <xrpl/protocol/TxFlags.h>
#include <xrpl/protocol/jss.h>
#include <xrpl/protocol/st.h>

namespace ripple {

TxConsequences
Payment::makeTxConsequences(PreflightContext const& ctx)
{
    auto calculateMaxXRPSpend = [](STTx const& tx) -> XRPAmount {
        STAmount const maxAmount =
            tx.isFieldPresent(sfSendMax) ? tx[sfSendMax] : tx[sfAmount];

        // If there's no sfSendMax in XRP, and the sfAmount isn't
        // in XRP, then the transaction does not spend XRP.
        return maxAmount.native() ? maxAmount.xrp() : beast::zero;
    };

    return TxConsequences{ctx.tx, calculateMaxXRPSpend(ctx.tx)};
}

STAmount
getMaxSourceAmount(
    AccountID const& account,
    STAmount const& dstAmount,
    std::optional<STAmount> const& sendMax)
{
    if (sendMax)
        return *sendMax;
    else if (dstAmount.native() || dstAmount.holds<MPTIssue>())
        return dstAmount;
    else
        return STAmount(
            Issue{dstAmount.get<Issue>().currency, account},
            dstAmount.mantissa(),
            dstAmount.exponent(),
            dstAmount < beast::zero);
}

NotTEC
Payment::preflight(PreflightContext const& ctx)
{
    if (auto const ret = preflight1(ctx); !isTesSuccess(ret))
        return ret;

    auto& tx = ctx.tx;
    auto& j = ctx.j;

    STAmount const dstAmount(tx.getFieldAmount(sfAmount));
    bool const mptDirect = dstAmount.holds<MPTIssue>();

    if (mptDirect && !ctx.rules.enabled(featureMPTokensV1))
        return temDISABLED;

    std::uint32_t const txFlags = tx.getFlags();

    std::uint32_t paymentMask = mptDirect ? tfMPTPaymentMask : tfPaymentMask;

    if (txFlags & paymentMask)
    {
        JLOG(j.trace()) << "Malformed transaction: " << "Invalid flags set.";
        return temINVALID_FLAG;
    }

    if (mptDirect && ctx.tx.isFieldPresent(sfPaths))
        return temMALFORMED;

    bool const partialPaymentAllowed = txFlags & tfPartialPayment;
    bool const limitQuality = txFlags & tfLimitQuality;
    bool const defaultPathsAllowed = !(txFlags & tfNoRippleDirect);
    bool const hasPaths = tx.isFieldPresent(sfPaths);
    bool const hasMax = tx.isFieldPresent(sfSendMax);

    auto const deliverMin = tx[~sfDeliverMin];

    auto const account = tx.getAccountID(sfAccount);
    STAmount const maxSourceAmount =
        getMaxSourceAmount(account, dstAmount, tx[~sfSendMax]);

    if ((mptDirect && dstAmount.asset() != maxSourceAmount.asset()) ||
        (!mptDirect && maxSourceAmount.holds<MPTIssue>()))
    {
        JLOG(j.trace()) << "Malformed transaction: "
                        << "inconsistent issues: " << dstAmount.getFullText()
                        << " " << maxSourceAmount.getFullText() << " "
                        << deliverMin.value_or(STAmount{}).getFullText();
        return temMALFORMED;
    }

    auto const& srcAsset = maxSourceAmount.asset();
    auto const& dstAsset = dstAmount.asset();

    bool const xrpDirect = srcAsset.native() && dstAsset.native();

    if (!isLegalNet(dstAmount) || !isLegalNet(maxSourceAmount))
        return temBAD_AMOUNT;

    auto const dstAccountID = tx.getAccountID(sfDestination);

    if (!dstAccountID)
    {
        JLOG(j.trace()) << "Malformed transaction: "
                        << "Payment destination account not specified.";
        return temDST_NEEDED;
    }
    if (hasMax && maxSourceAmount <= beast::zero)
    {
        JLOG(j.trace()) << "Malformed transaction: " << "bad max amount: "
                        << maxSourceAmount.getFullText();
        return temBAD_AMOUNT;
    }
    if (dstAmount <= beast::zero)
    {
<<<<<<< HEAD
        JLOG(j.trace()) << "Malformed transaction: "
                        << "bad dst amount: " << dstAmount.getFullText();
=======
        JLOG(j.trace()) << "Malformed transaction: " << "bad dst amount: "
                        << saDstAmount.getFullText();
>>>>>>> f0dabd14
        return temBAD_AMOUNT;
    }
    if (badCurrency() == srcAsset || badCurrency() == dstAsset)
    {
        JLOG(j.trace()) << "Malformed transaction: " << "Bad currency.";
        return temBAD_CURRENCY;
    }
    if (account == dstAccountID && srcAsset == dstAsset && !hasPaths)
    {
        // You're signing yourself a payment.
        // If hasPaths is true, you might be trying some arbitrage.
        JLOG(j.trace()) << "Malformed transaction: "
                        << "Redundant payment from " << to_string(account)
                        << " to self without path for " << to_string(dstAsset);
        return temREDUNDANT;
    }
    if (xrpDirect && hasMax)
    {
        // Consistent but redundant transaction.
        JLOG(j.trace()) << "Malformed transaction: "
                        << "SendMax specified for XRP to XRP.";
        return temBAD_SEND_XRP_MAX;
    }
    if ((xrpDirect || mptDirect) && hasPaths)
    {
        // XRP is sent without paths.
        JLOG(j.trace()) << "Malformed transaction: "
                        << "Paths specified for XRP to XRP or MPT to MPT.";
        return temBAD_SEND_XRP_PATHS;
    }
    if (xrpDirect && partialPaymentAllowed)
    {
        // Consistent but redundant transaction.
        JLOG(j.trace()) << "Malformed transaction: "
                        << "Partial payment specified for XRP to XRP.";
        return temBAD_SEND_XRP_PARTIAL;
    }
    if ((xrpDirect || mptDirect) && limitQuality)
    {
        // Consistent but redundant transaction.
        JLOG(j.trace())
            << "Malformed transaction: "
            << "Limit quality specified for XRP to XRP or MPT to MPT.";
        return temBAD_SEND_XRP_LIMIT;
    }
    if ((xrpDirect || mptDirect) && !defaultPathsAllowed)
    {
        // Consistent but redundant transaction.
        JLOG(j.trace())
            << "Malformed transaction: "
            << "No ripple direct specified for XRP to XRP or MPT to MPT.";
        return temBAD_SEND_XRP_NO_DIRECT;
    }

    if (deliverMin)
    {
        if (!partialPaymentAllowed)
        {
            JLOG(j.trace()) << "Malformed transaction: Partial payment not "
                               "specified for "
                            << jss::DeliverMin.c_str() << ".";
            return temBAD_AMOUNT;
        }

        auto const dMin = *deliverMin;
        if (!isLegalNet(dMin) || dMin <= beast::zero)
        {
            JLOG(j.trace())
                << "Malformed transaction: Invalid " << jss::DeliverMin.c_str()
                << " amount. " << dMin.getFullText();
            return temBAD_AMOUNT;
        }
        if (dMin.asset() != dstAmount.asset())
        {
            JLOG(j.trace())
                << "Malformed transaction: Dst issue differs "
                   "from "
                << jss::DeliverMin.c_str() << ". " << dMin.getFullText();
            return temBAD_AMOUNT;
        }
        if (dMin > dstAmount)
        {
            JLOG(j.trace())
                << "Malformed transaction: Dst amount less than "
                << jss::DeliverMin.c_str() << ". " << dMin.getFullText();
            return temBAD_AMOUNT;
        }
    }

    return preflight2(ctx);
}

TER
Payment::preclaim(PreclaimContext const& ctx)
{
    // Ripple if source or destination is non-native or if there are paths.
    std::uint32_t const txFlags = ctx.tx.getFlags();
    bool const partialPaymentAllowed = txFlags & tfPartialPayment;
    auto const hasPaths = ctx.tx.isFieldPresent(sfPaths);
    auto const sendMax = ctx.tx[~sfSendMax];

    AccountID const dstAccountID(ctx.tx[sfDestination]);
    STAmount const dstAmount(ctx.tx[sfAmount]);

    auto const k = keylet::account(dstAccountID);
    auto const sleDst = ctx.view.read(k);

    if (!sleDst)
    {
        // Destination account does not exist.
        if (!dstAmount.native())
        {
            JLOG(ctx.j.trace())
                << "Delay transaction: Destination account does not exist.";

            // Another transaction could create the account and then this
            // transaction would succeed.
            return tecNO_DST;
        }
        else if (ctx.view.open() && partialPaymentAllowed)
        {
            // You cannot fund an account with a partial payment.
            // Make retry work smaller, by rejecting this.
            JLOG(ctx.j.trace()) << "Delay transaction: Partial payment not "
                                   "allowed to create account.";

            // Another transaction could create the account and then this
            // transaction would succeed.
            return telNO_DST_PARTIAL;
        }
        else if (dstAmount < STAmount(ctx.view.fees().accountReserve(0)))
        {
            // accountReserve is the minimum amount that an account can have.
            // Reserve is not scaled by load.
            JLOG(ctx.j.trace())
                << "Delay transaction: Destination account does not exist. "
                << "Insufficent payment to create account.";

            // TODO: dedupe
            // Another transaction could create the account and then this
            // transaction would succeed.
            return tecNO_DST_INSUF_XRP;
        }
    }
    else if (
        (sleDst->getFlags() & lsfRequireDestTag) &&
        !ctx.tx.isFieldPresent(sfDestinationTag))
    {
        // The tag is basically account-specific information we don't
        // understand, but we can require someone to fill it in.

        // We didn't make this test for a newly-formed account because there's
        // no way for this field to be set.
        JLOG(ctx.j.trace())
            << "Malformed transaction: DestinationTag required.";

        return tecDST_TAG_NEEDED;
    }

    // Payment with at least one intermediate step and uses transitive balances.
    if ((hasPaths || sendMax || !dstAmount.native()) && ctx.view.open())
    {
        STPathSet const& paths = ctx.tx.getFieldPathSet(sfPaths);

        if (paths.size() > MaxPathSize ||
            std::any_of(paths.begin(), paths.end(), [](STPath const& path) {
                return path.size() > MaxPathLength;
            }))
        {
            return telBAD_PATH_COUNT;
        }
    }

    return tesSUCCESS;
}

TER
Payment::doApply()
{
    auto const deliverMin = ctx_.tx[~sfDeliverMin];

    // Ripple if source or destination is non-native or if there are paths.
    std::uint32_t const txFlags = ctx_.tx.getFlags();
    bool const partialPaymentAllowed = txFlags & tfPartialPayment;
    bool const limitQuality = txFlags & tfLimitQuality;
    bool const defaultPathsAllowed = !(txFlags & tfNoRippleDirect);
    auto const hasPaths = ctx_.tx.isFieldPresent(sfPaths);
    auto const sendMax = ctx_.tx[~sfSendMax];

    AccountID const dstAccountID(ctx_.tx.getAccountID(sfDestination));
    STAmount const dstAmount(ctx_.tx.getFieldAmount(sfAmount));
    bool const mptDirect = dstAmount.holds<MPTIssue>();
    STAmount const maxSourceAmount =
        getMaxSourceAmount(account_, dstAmount, sendMax);

    JLOG(j_.trace()) << "maxSourceAmount=" << maxSourceAmount.getFullText()
                     << " dstAmount=" << dstAmount.getFullText();

    // Open a ledger for editing.
    auto const k = keylet::account(dstAccountID);
    SLE::pointer sleDst = view().peek(k);

    if (!sleDst)
    {
        std::uint32_t const seqno{
            view().rules().enabled(featureDeletableAccounts) ? view().seq()
                                                             : 1};

        // Create the account.
        sleDst = std::make_shared<SLE>(k);
        sleDst->setAccountID(sfAccount, dstAccountID);
        sleDst->setFieldU32(sfSequence, seqno);

        view().insert(sleDst);
    }
    else
    {
        // Tell the engine that we are intending to change the destination
        // account.  The source account gets always charged a fee so it's always
        // marked as modified.
        view().update(sleDst);
    }

    // Determine whether the destination requires deposit authorization.
    bool const reqDepositAuth = sleDst->getFlags() & lsfDepositAuth &&
        view().rules().enabled(featureDepositAuth);

    bool const depositPreauth = view().rules().enabled(featureDepositPreauth);

    bool const ripple =
        (hasPaths || sendMax || !dstAmount.native()) && !mptDirect;

    // If the destination has lsfDepositAuth set, then only direct XRP
    // payments (no intermediate steps) are allowed to the destination.
    if (!depositPreauth && ripple && reqDepositAuth)
        return tecNO_PERMISSION;

    if (ripple)
    {
        // Ripple payment with at least one intermediate step and uses
        // transitive balances.

        if (depositPreauth && reqDepositAuth)
        {
            // If depositPreauth is enabled, then an account that requires
            // authorization has two ways to get an IOU Payment in:
            //  1. If Account == Destination, or
            //  2. If Account is deposit preauthorized by destination.
            if (dstAccountID != account_)
            {
                if (!view().exists(
                        keylet::depositPreauth(dstAccountID, account_)))
                    return tecNO_PERMISSION;
            }
        }

        path::RippleCalc::Input rcInput;
        rcInput.partialPaymentAllowed = partialPaymentAllowed;
        rcInput.defaultPathsAllowed = defaultPathsAllowed;
        rcInput.limitQuality = limitQuality;
        rcInput.isLedgerOpen = view().open();

        path::RippleCalc::Output rc;
        {
            PaymentSandbox pv(&view());
            JLOG(j_.debug()) << "Entering RippleCalc in payment: "
                             << ctx_.tx.getTransactionID();
            rc = path::RippleCalc::rippleCalculate(
                pv,
                maxSourceAmount,
                dstAmount,
                dstAccountID,
                account_,
                ctx_.tx.getFieldPathSet(sfPaths),
                ctx_.app.logs(),
                &rcInput);
            // VFALCO NOTE We might not need to apply, depending
            //             on the TER. But always applying *should*
            //             be safe.
            pv.apply(ctx_.rawView());
        }

        // TODO: is this right?  If the amount is the correct amount, was
        // the delivered amount previously set?
        if (rc.result() == tesSUCCESS && rc.actualAmountOut != dstAmount)
        {
            if (deliverMin && rc.actualAmountOut < *deliverMin)
                rc.setResult(tecPATH_PARTIAL);
            else
                ctx_.deliver(rc.actualAmountOut);
        }

        auto terResult = rc.result();

        // Because of its overhead, if RippleCalc
        // fails with a retry code, claim a fee
        // instead. Maybe the user will be more
        // careful with their path spec next time.
        if (isTerRetry(terResult))
            terResult = tecPATH_DRY;
        return terResult;
    }
    else if (mptDirect)
    {
        JLOG(j_.trace()) << " dstAmount=" << dstAmount.getFullText();
        auto const& mptIssue = dstAmount.get<MPTIssue>();

        if (auto const ter = requireAuth(view(), mptIssue, account_);
            ter != tesSUCCESS)
            return ter;

        if (auto const ter = requireAuth(view(), mptIssue, dstAccountID);
            ter != tesSUCCESS)
            return ter;

        if (auto const ter =
                canTransfer(view(), mptIssue, account_, dstAccountID);
            ter != tesSUCCESS)
            return ter;

        auto const& issuer = mptIssue.getIssuer();

        // Transfer rate
        Rate rate{QUALITY_ONE};
        // Payment between the holders
        if (account_ != issuer && dstAccountID != issuer)
        {
            // If globally/individually locked then
            //   - can't send between holders
            //   - holder can send back to issuer
            //   - issuer can send to holder
            if (isFrozen(view(), account_, mptIssue) ||
                isFrozen(view(), dstAccountID, mptIssue))
                return tecLOCKED;

            // Get the rate for a payment between the holders.
            rate = transferRate(view(), mptIssue.getMptID());
        }

        // Amount to deliver.
        STAmount amountDeliver = dstAmount;
        // Factor in the transfer rate.
        // No rounding. It'll change once MPT integrated into DEX.
        STAmount requiredMaxSourceAmount = multiply(dstAmount, rate);

        // Send more than the account wants to pay or less than
        // the account wants to deliver (if no SendMax).
        // Adjust the amount to deliver.
        if (partialPaymentAllowed && requiredMaxSourceAmount > maxSourceAmount)
        {
            requiredMaxSourceAmount = maxSourceAmount;
            // No rounding. It'll change once MPT integrated into DEX.
            amountDeliver = divide(maxSourceAmount, rate);
        }

        if (requiredMaxSourceAmount > maxSourceAmount ||
            (deliverMin && amountDeliver < *deliverMin))
            return tecPATH_PARTIAL;

        PaymentSandbox pv(&view());
        auto res = accountSendMPT(
            pv, account_, dstAccountID, amountDeliver, ctx_.journal);
        if (res == tesSUCCESS)
            pv.apply(ctx_.rawView());
        else if (res == tecINSUFFICIENT_FUNDS || res == tecPATH_DRY)
            res = tecPATH_PARTIAL;

        return res;
    }

    assert(dstAmount.native());

    // Direct XRP payment.

    auto const sleSrc = view().peek(keylet::account(account_));
    if (!sleSrc)
        return tefINTERNAL;

    // ownerCount is the number of entries in this ledger for this
    // account that require a reserve.
    auto const ownerCount = sleSrc->getFieldU32(sfOwnerCount);

    // This is the total reserve in drops.
    auto const reserve = view().fees().accountReserve(ownerCount);

    // mPriorBalance is the balance on the sending account BEFORE the
    // fees were charged. We want to make sure we have enough reserve
    // to send. Allow final spend to use reserve for fee.
    auto const mmm = std::max(reserve, ctx_.tx.getFieldAmount(sfFee).xrp());

    if (mPriorBalance < dstAmount.xrp() + mmm)
    {
        // Vote no. However the transaction might succeed, if applied in
        // a different order.
<<<<<<< HEAD
        JLOG(j_.trace()) << "Delay transaction: Insufficient funds: "
                         << " " << to_string(mPriorBalance) << " / "
                         << to_string(dstAmount.xrp() + mmm) << " ("
=======
        JLOG(j_.trace()) << "Delay transaction: Insufficient funds: " << " "
                         << to_string(mPriorBalance) << " / "
                         << to_string(saDstAmount.xrp() + mmm) << " ("
>>>>>>> f0dabd14
                         << to_string(reserve) << ")";

        return tecUNFUNDED_PAYMENT;
    }

    // AMMs can never receive an XRP payment.
    // Must use AMMDeposit transaction instead.
    if (sleDst->isFieldPresent(sfAMMID))
        return tecNO_PERMISSION;

    // The source account does have enough money.  Make sure the
    // source account has authority to deposit to the destination.
    if (reqDepositAuth)
    {
        // If depositPreauth is enabled, then an account that requires
        // authorization has three ways to get an XRP Payment in:
        //  1. If Account == Destination, or
        //  2. If Account is deposit preauthorized by destination, or
        //  3. If the destination's XRP balance is
        //    a. less than or equal to the base reserve and
        //    b. the deposit amount is less than or equal to the base reserve,
        // then we allow the deposit.
        //
        // Rule 3 is designed to keep an account from getting wedged
        // in an unusable state if it sets the lsfDepositAuth flag and
        // then consumes all of its XRP.  Without the rule if an
        // account with lsfDepositAuth set spent all of its XRP, it
        // would be unable to acquire more XRP required to pay fees.
        //
        // We choose the base reserve as our bound because it is
        // a small number that seldom changes but is always sufficient
        // to get the account un-wedged.
        if (dstAccountID != account_)
        {
            if (!view().exists(keylet::depositPreauth(dstAccountID, account_)))
            {
                // Get the base reserve.
                XRPAmount const dstReserve{view().fees().accountReserve(0)};

                if (dstAmount > dstReserve ||
                    sleDst->getFieldAmount(sfBalance) > dstReserve)
                    return tecNO_PERMISSION;
            }
        }
    }

    // Do the arithmetic for the transfer and make the ledger change.
    sleSrc->setFieldAmount(sfBalance, mSourceBalance - dstAmount);
    sleDst->setFieldAmount(
        sfBalance, sleDst->getFieldAmount(sfBalance) + dstAmount);

    // Re-arm the password change fee if we can and need to.
    if ((sleDst->getFlags() & lsfPasswordSpent))
        sleDst->clearFlag(lsfPasswordSpent);

    return tesSUCCESS;
}

}  // namespace ripple<|MERGE_RESOLUTION|>--- conflicted
+++ resolved
@@ -136,13 +136,8 @@
     }
     if (dstAmount <= beast::zero)
     {
-<<<<<<< HEAD
         JLOG(j.trace()) << "Malformed transaction: "
                         << "bad dst amount: " << dstAmount.getFullText();
-=======
-        JLOG(j.trace()) << "Malformed transaction: " << "bad dst amount: "
-                        << saDstAmount.getFullText();
->>>>>>> f0dabd14
         return temBAD_AMOUNT;
     }
     if (badCurrency() == srcAsset || badCurrency() == dstAsset)
@@ -537,15 +532,9 @@
     {
         // Vote no. However the transaction might succeed, if applied in
         // a different order.
-<<<<<<< HEAD
         JLOG(j_.trace()) << "Delay transaction: Insufficient funds: "
                          << " " << to_string(mPriorBalance) << " / "
                          << to_string(dstAmount.xrp() + mmm) << " ("
-=======
-        JLOG(j_.trace()) << "Delay transaction: Insufficient funds: " << " "
-                         << to_string(mPriorBalance) << " / "
-                         << to_string(saDstAmount.xrp() + mmm) << " ("
->>>>>>> f0dabd14
                          << to_string(reserve) << ")";
 
         return tecUNFUNDED_PAYMENT;
