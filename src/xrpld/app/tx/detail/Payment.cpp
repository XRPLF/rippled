--- conflicted
+++ resolved
@@ -508,11 +508,7 @@
         return res;
     }
 
-<<<<<<< HEAD
-    ASSERT(saDstAmount.native(), "ripple::Payment::doApply : amount is XRP");
-=======
-    assert(dstAmount.native());
->>>>>>> d6dbf0e0
+    ASSERT(dstAmount.native(), "ripple::Payment::doApply : amount is XRP");
 
     // Direct XRP payment.
 
