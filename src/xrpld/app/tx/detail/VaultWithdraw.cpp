--- conflicted
+++ resolved
@@ -148,18 +148,11 @@
         }
         // The destination account must have consented to receive the asset by
         // creating a RippleState or MPToken
-<<<<<<< HEAD
         // authType = AuthType::StrongAuth;
-    }
-
-    // Destination MPToken must exist (if asset is an MPT)
-=======
-        authType = AuthType::StrongAuth;
     }
 
     // Destination MPToken (for an MPT) or trust line (for an IOU) must exist
     // if not sending to Account.
->>>>>>> 3c0ef8f8
     if (auto const ter = requireAuth(ctx.view, vaultAsset, dstAcct, authType);
         !isTesSuccess(ter))
         return ter;
