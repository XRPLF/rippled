--- conflicted
+++ resolved
@@ -164,13 +164,8 @@
     if (auto const ret = checkFrozen(ctx.view, dstAcct, vaultAsset))
         return ret;
 
-<<<<<<< HEAD
-    if (isFrozen(ctx.view, account, Asset{vaultShare}))
-        return tecLOCKED;
-=======
     if (auto const ret = checkFrozen(ctx.view, account, vaultShare))
         return ret;
->>>>>>> e7a7bb83
 
     return tesSUCCESS;
 }
