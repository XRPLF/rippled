//------------------------------------------------------------------------------
/*
  This file is part of rippled: https://github.com/ripple/rippled
  Copyright (c) 2012-2016 Ripple Labs Inc.

  Permission to use, copy, modify, and/or distribute this software for any
  purpose  with  or without fee is hereby granted, provided that the above
  copyright notice and this permission notice appear in all copies.

  THE  SOFTWARE IS PROVIDED "AS IS" AND THE AUTHOR DISCLAIMS ALL WARRANTIES
  WITH  REGARD  TO  THIS  SOFTWARE  INCLUDING  ALL  IMPLIED  WARRANTIES  OF
  MERCHANTABILITY  AND  FITNESS. IN NO EVENT SHALL THE AUTHOR BE LIABLE FOR
  ANY  SPECIAL ,  DIRECT, INDIRECT, OR CONSEQUENTIAL DAMAGES OR ANY DAMAGES
  WHATSOEVER  RESULTING  FROM  LOSS  OF USE, DATA OR PROFITS, WHETHER IN AN
  ACTION  OF  CONTRACT, NEGLIGENCE OR OTHER TORTIOUS ACTION, ARISING OUT OF
  OR IN CONNECTION WITH THE USE OR PERFORMANCE OF THIS SOFTWARE.
*/
//==============================================================================

#include <xrpld/app/misc/AMMHelpers.h>
#include <xrpld/app/misc/AMMUtils.h>
#include <xrpld/app/misc/CredentialHelpers.h>
#include <xrpld/app/tx/detail/InvariantCheck.h>
#include <xrpld/app/tx/detail/NFTokenUtils.h>
#include <xrpld/app/tx/detail/PermissionedDomainSet.h>
#include <xrpld/ledger/ReadView.h>
#include <xrpld/ledger/View.h>

#include <xrpl/basics/Log.h>
#include <xrpl/protocol/Feature.h>
#include <xrpl/protocol/STArray.h>
#include <xrpl/protocol/STNumber.h>
#include <xrpl/protocol/SystemParameters.h>
#include <xrpl/protocol/TxFormats.h>
#include <xrpl/protocol/Units.h>
#include <xrpl/protocol/nftPageMask.h>

namespace ripple {

enum Privilege {
    noPriv =
        0x0000,  // The transaction can not do any of the enumerated operations
    createAcct =
        0x0001,  // The transaction can create a new ACCOUNT_ROOT object.
    createPseudoAcct = 0x0002,  // The transaction can create a pseudo account,
                                // which implies createAcct
    mustDeleteAcct =
        0x0004,  // The transaction must delete an ACCOUNT_ROOT object
    mayDeleteAcct = 0x0008,    // The transaction may delete an ACCOUNT_ROOT
                               // object, but does not have to
    overrideFreeze = 0x0010,   // The transaction can override some freeze rules
    changeNFTCounts = 0x0020,  // The transaction can mint or burn an NFT
    createMPTIssuance =
        0x0040,  // The transaction can create a new MPT issuance
    destroyMPTIssuance = 0x0080,  // The transaction can destroy an MPT issuance
    mustAuthorizeMPT = 0x0100,  // The transaction MUST create or delete an MPT
                                // object (except by issuer)
    mayAuthorizeMPT = 0x0200,   // The transaction MAY create or delete an MPT
                                // object (except by issuer)
};
constexpr Privilege
operator|(Privilege lhs, Privilege rhs)
{
    return safe_cast<Privilege>(
        safe_cast<std::underlying_type_t<Privilege>>(lhs) |
        safe_cast<std::underlying_type_t<Privilege>>(rhs));
}

#pragma push_macro("TRANSACTION")
#undef TRANSACTION

#define TRANSACTION(tag, value, name, delegatable, privileges, ...) \
    case tag: {                                                     \
        return (privileges) & priv;                                 \
    }

bool
checkMyPrivilege(STTx const& tx, Privilege priv)
{
    switch (tx.getTxnType())
    {
#include <xrpl/protocol/detail/transactions.macro>
        // Deprecated types
        default:
            return false;
    }
};

#undef TRANSACTION
#pragma pop_macro("TRANSACTION")

void
TransactionFeeCheck::visitEntry(
    bool,
    std::shared_ptr<SLE const> const&,
    std::shared_ptr<SLE const> const&)
{
    // nothing to do
}

bool
TransactionFeeCheck::finalize(
    STTx const& tx,
    TER const,
    XRPAmount const fee,
    ReadView const&,
    beast::Journal const& j)
{
    // We should never charge a negative fee
    if (fee.drops() < 0)
    {
        JLOG(j.fatal()) << "Invariant failed: fee paid was negative: "
                        << fee.drops();
        return false;
    }

    // We should never charge a fee that's greater than or equal to the
    // entire XRP supply.
    if (fee >= INITIAL_XRP)
    {
        JLOG(j.fatal()) << "Invariant failed: fee paid exceeds system limit: "
                        << fee.drops();
        return false;
    }

    // We should never charge more for a transaction than the transaction
    // authorizes. It's possible to charge less in some circumstances.
    if (fee > tx.getFieldAmount(sfFee).xrp())
    {
        JLOG(j.fatal()) << "Invariant failed: fee paid is " << fee.drops()
                        << " exceeds fee specified in transaction.";
        return false;
    }

    return true;
}

//------------------------------------------------------------------------------

void
XRPNotCreated::visitEntry(
    bool isDelete,
    std::shared_ptr<SLE const> const& before,
    std::shared_ptr<SLE const> const& after)
{
    /* We go through all modified ledger entries, looking only at account roots,
     * escrow payments, and payment channels. We remove from the total any
     * previous XRP values and add to the total any new XRP values. The net
     * balance of a payment channel is computed from two fields (amount and
     * balance) and deletions are ignored for paychan and escrow because the
     * amount fields have not been adjusted for those in the case of deletion.
     */
    if (before)
    {
        switch (before->getType())
        {
            case ltACCOUNT_ROOT:
                drops_ -= (*before)[sfBalance].xrp().drops();
                break;
            case ltPAYCHAN:
                drops_ -=
                    ((*before)[sfAmount] - (*before)[sfBalance]).xrp().drops();
                break;
            case ltESCROW:
                if (isXRP((*before)[sfAmount]))
                    drops_ -= (*before)[sfAmount].xrp().drops();
                break;
            default:
                break;
        }
    }

    if (after)
    {
        switch (after->getType())
        {
            case ltACCOUNT_ROOT:
                drops_ += (*after)[sfBalance].xrp().drops();
                break;
            case ltPAYCHAN:
                if (!isDelete)
                    drops_ += ((*after)[sfAmount] - (*after)[sfBalance])
                                  .xrp()
                                  .drops();
                break;
            case ltESCROW:
                if (!isDelete && isXRP((*after)[sfAmount]))
                    drops_ += (*after)[sfAmount].xrp().drops();
                break;
            default:
                break;
        }
    }
}

bool
XRPNotCreated::finalize(
    STTx const& tx,
    TER const,
    XRPAmount const fee,
    ReadView const&,
    beast::Journal const& j)
{
    // The net change should never be positive, as this would mean that the
    // transaction created XRP out of thin air. That's not possible.
    if (drops_ > 0)
    {
        JLOG(j.fatal()) << "Invariant failed: XRP net change was positive: "
                        << drops_;
        return false;
    }

    // The negative of the net change should be equal to actual fee charged.
    if (-drops_ != fee.drops())
    {
        JLOG(j.fatal()) << "Invariant failed: XRP net change of " << drops_
                        << " doesn't match fee " << fee.drops();
        return false;
    }

    return true;
}

//------------------------------------------------------------------------------

void
XRPBalanceChecks::visitEntry(
    bool,
    std::shared_ptr<SLE const> const& before,
    std::shared_ptr<SLE const> const& after)
{
    auto isBad = [](STAmount const& balance) {
        if (!balance.native())
            return true;

        auto const drops = balance.xrp();

        // Can't have more than the number of drops instantiated
        // in the genesis ledger.
        if (drops > INITIAL_XRP)
            return true;

        // Can't have a negative balance (0 is OK)
        if (drops < XRPAmount{0})
            return true;

        return false;
    };

    if (before && before->getType() == ltACCOUNT_ROOT)
        bad_ |= isBad((*before)[sfBalance]);

    if (after && after->getType() == ltACCOUNT_ROOT)
        bad_ |= isBad((*after)[sfBalance]);
}

bool
XRPBalanceChecks::finalize(
    STTx const&,
    TER const,
    XRPAmount const,
    ReadView const&,
    beast::Journal const& j)
{
    if (bad_)
    {
        JLOG(j.fatal()) << "Invariant failed: incorrect account XRP balance";
        return false;
    }

    return true;
}

//------------------------------------------------------------------------------

void
NoBadOffers::visitEntry(
    bool isDelete,
    std::shared_ptr<SLE const> const& before,
    std::shared_ptr<SLE const> const& after)
{
    auto isBad = [](STAmount const& pays, STAmount const& gets) {
        // An offer should never be negative
        if (pays < beast::zero)
            return true;

        if (gets < beast::zero)
            return true;

        // Can't have an XRP to XRP offer:
        return pays.native() && gets.native();
    };

    if (before && before->getType() == ltOFFER)
        bad_ |= isBad((*before)[sfTakerPays], (*before)[sfTakerGets]);

    if (after && after->getType() == ltOFFER)
        bad_ |= isBad((*after)[sfTakerPays], (*after)[sfTakerGets]);
}

bool
NoBadOffers::finalize(
    STTx const&,
    TER const,
    XRPAmount const,
    ReadView const&,
    beast::Journal const& j)
{
    if (bad_)
    {
        JLOG(j.fatal()) << "Invariant failed: offer with a bad amount";
        return false;
    }

    return true;
}

//------------------------------------------------------------------------------

void
NoZeroEscrow::visitEntry(
    bool isDelete,
    std::shared_ptr<SLE const> const& before,
    std::shared_ptr<SLE const> const& after)
{
    auto isBad = [](STAmount const& amount) {
        // XRP case
        if (amount.native())
        {
            if (amount.xrp() <= XRPAmount{0})
                return true;

            if (amount.xrp() >= INITIAL_XRP)
                return true;
        }
        else
        {
            // IOU case
            if (amount.holds<Issue>())
            {
                if (amount <= beast::zero)
                    return true;

                if (badCurrency() == amount.getCurrency())
                    return true;
            }

            // MPT case
            if (amount.holds<MPTIssue>())
            {
                if (amount <= beast::zero)
                    return true;

                if (amount.mpt() > MPTAmount{maxMPTokenAmount})
                    return true;  // LCOV_EXCL_LINE
            }
        }
        return false;
    };

    if (before && before->getType() == ltESCROW)
        bad_ |= isBad((*before)[sfAmount]);

    if (after && after->getType() == ltESCROW)
        bad_ |= isBad((*after)[sfAmount]);

    auto checkAmount = [this](std::int64_t amount) {
        if (amount > maxMPTokenAmount || amount < 0)
            bad_ = true;
    };

    if (after && after->getType() == ltMPTOKEN_ISSUANCE)
    {
        auto const outstanding = (*after)[sfOutstandingAmount];
        checkAmount(outstanding);
        if (auto const locked = (*after)[~sfLockedAmount])
        {
            checkAmount(*locked);
            bad_ = outstanding < *locked;
        }
    }

    if (after && after->getType() == ltMPTOKEN)
    {
        auto const mptAmount = (*after)[sfMPTAmount];
        checkAmount(mptAmount);
        if (auto const locked = (*after)[~sfLockedAmount])
        {
            checkAmount(*locked);
        }
    }
}

bool
NoZeroEscrow::finalize(
    STTx const& txn,
    TER const,
    XRPAmount const,
    ReadView const& rv,
    beast::Journal const& j)
{
    if (bad_)
    {
        JLOG(j.fatal()) << "Invariant failed: escrow specifies invalid amount";
        return false;
    }

    return true;
}

//------------------------------------------------------------------------------

void
AccountRootsNotDeleted::visitEntry(
    bool isDelete,
    std::shared_ptr<SLE const> const& before,
    std::shared_ptr<SLE const> const&)
{
    if (isDelete && before && before->getType() == ltACCOUNT_ROOT)
        accountsDeleted_++;
}

bool
AccountRootsNotDeleted::finalize(
    STTx const& tx,
    TER const result,
    XRPAmount const,
    ReadView const&,
    beast::Journal const& j)
{
    // AMM account root can be deleted as the result of AMM withdraw/delete
    // transaction when the total AMM LP Tokens balance goes to 0.
    // A successful AccountDelete or AMMDelete MUST delete exactly
    // one account root.
    if (checkMyPrivilege(tx, mustDeleteAcct) && result == tesSUCCESS)
    {
        if (accountsDeleted_ == 1)
            return true;

        if (accountsDeleted_ == 0)
            JLOG(j.fatal()) << "Invariant failed: account deletion "
                               "succeeded without deleting an account";
        else
            JLOG(j.fatal()) << "Invariant failed: account deletion "
                               "succeeded but deleted multiple accounts!";
        return false;
    }

    // A successful AMMWithdraw/AMMClawback MAY delete one account root
    // when the total AMM LP Tokens balance goes to 0. Not every AMM withdraw
    // deletes the AMM account, accountsDeleted_ is set if it is deleted.
    if (checkMyPrivilege(tx, mayDeleteAcct) && result == tesSUCCESS &&
        accountsDeleted_ == 1)
        return true;

    if (accountsDeleted_ == 0)
        return true;

    JLOG(j.fatal()) << "Invariant failed: an account root was deleted";
    return false;
}

//------------------------------------------------------------------------------

void
AccountRootsDeletedClean::visitEntry(
    bool isDelete,
    std::shared_ptr<SLE const> const& before,
    std::shared_ptr<SLE const> const&)
{
    if (isDelete && before && before->getType() == ltACCOUNT_ROOT)
        accountsDeleted_.emplace_back(before);
}

bool
AccountRootsDeletedClean::finalize(
    STTx const& tx,
    TER const result,
    XRPAmount const,
    ReadView const& view,
    beast::Journal const& j)
{
    // Always check for objects in the ledger, but to prevent differing
    // transaction processing results, however unlikely, only fail if the
    // feature is enabled. Enabled, or not, though, a fatal-level message will
    // be logged
    [[maybe_unused]] bool const enforce =
        view.rules().enabled(featureInvariantsV1_1);

    auto const objectExists = [&view, enforce, &j](auto const& keylet) {
        (void)enforce;
        if (auto const sle = view.read(keylet))
        {
            // Finding the object is bad
            auto const typeName = [&sle]() {
                auto item =
                    LedgerFormats::getInstance().findByType(sle->getType());

                if (item != nullptr)
                    return item->getName();
                return std::to_string(sle->getType());
            }();

            JLOG(j.fatal())
                << "Invariant failed: account deletion left behind a "
                << typeName << " object";
            XRPL_ASSERT(
                enforce,
                "ripple::AccountRootsDeletedClean::finalize::objectExists : "
                "account deletion left no objects behind");
            return true;
        }
        return false;
    };

    for (auto const& accountSLE : accountsDeleted_)
    {
        auto const accountID = accountSLE->getAccountID(sfAccount);
        // Simple types
        for (auto const& [keyletfunc, _, __] : directAccountKeylets)
        {
            if (objectExists(std::invoke(keyletfunc, accountID)) && enforce)
                return false;
        }

        {
            // NFT pages. ntfpage_min and nftpage_max were already explicitly
            // checked above as entries in directAccountKeylets. This uses
            // view.succ() to check for any NFT pages in between the two
            // endpoints.
            Keylet const first = keylet::nftpage_min(accountID);
            Keylet const last = keylet::nftpage_max(accountID);

            std::optional<uint256> key = view.succ(first.key, last.key.next());

            // current page
            if (key && objectExists(Keylet{ltNFTOKEN_PAGE, *key}) && enforce)
                return false;
        }

        // Keys directly stored in the AccountRoot object
        for (auto const& field : getPseudoAccountFields())
        {
            if (accountSLE->isFieldPresent(*field))
            {
                auto const key = accountSLE->getFieldH256(*field);
                if (objectExists(keylet::unchecked(key)) && enforce)
                    return false;
            }
        }
    }

    return true;
}

//------------------------------------------------------------------------------

void
LedgerEntryTypesMatch::visitEntry(
    bool,
    std::shared_ptr<SLE const> const& before,
    std::shared_ptr<SLE const> const& after)
{
    if (before && after && before->getType() != after->getType())
        typeMismatch_ = true;

    if (after)
    {
#pragma push_macro("LEDGER_ENTRY")
#undef LEDGER_ENTRY

#define LEDGER_ENTRY(tag, value, name, rpcName, fields) case tag:

        switch (after->getType())
        {
#include <xrpl/protocol/detail/ledger_entries.macro>

            break;
            default:
                invalidTypeAdded_ = true;
                break;
        }

#undef LEDGER_ENTRY
#pragma pop_macro("LEDGER_ENTRY")
    }
}

bool
LedgerEntryTypesMatch::finalize(
    STTx const&,
    TER const,
    XRPAmount const,
    ReadView const&,
    beast::Journal const& j)
{
    if ((!typeMismatch_) && (!invalidTypeAdded_))
        return true;

    if (typeMismatch_)
    {
        JLOG(j.fatal()) << "Invariant failed: ledger entry type mismatch";
    }

    if (invalidTypeAdded_)
    {
        JLOG(j.fatal()) << "Invariant failed: invalid ledger entry type added";
    }

    return false;
}

//------------------------------------------------------------------------------

void
NoXRPTrustLines::visitEntry(
    bool,
    std::shared_ptr<SLE const> const&,
    std::shared_ptr<SLE const> const& after)
{
    if (after && after->getType() == ltRIPPLE_STATE)
    {
        // checking the issue directly here instead of
        // relying on .native() just in case native somehow
        // were systematically incorrect
        xrpTrustLine_ =
            after->getFieldAmount(sfLowLimit).issue() == xrpIssue() ||
            after->getFieldAmount(sfHighLimit).issue() == xrpIssue();
    }
}

bool
NoXRPTrustLines::finalize(
    STTx const&,
    TER const,
    XRPAmount const,
    ReadView const&,
    beast::Journal const& j)
{
    if (!xrpTrustLine_)
        return true;

    JLOG(j.fatal()) << "Invariant failed: an XRP trust line was created";
    return false;
}

//------------------------------------------------------------------------------

void
NoDeepFreezeTrustLinesWithoutFreeze::visitEntry(
    bool,
    std::shared_ptr<SLE const> const&,
    std::shared_ptr<SLE const> const& after)
{
    if (after && after->getType() == ltRIPPLE_STATE)
    {
        std::uint32_t const uFlags = after->getFieldU32(sfFlags);
        bool const lowFreeze = uFlags & lsfLowFreeze;
        bool const lowDeepFreeze = uFlags & lsfLowDeepFreeze;

        bool const highFreeze = uFlags & lsfHighFreeze;
        bool const highDeepFreeze = uFlags & lsfHighDeepFreeze;

        deepFreezeWithoutFreeze_ =
            (lowDeepFreeze && !lowFreeze) || (highDeepFreeze && !highFreeze);
    }
}

bool
NoDeepFreezeTrustLinesWithoutFreeze::finalize(
    STTx const&,
    TER const,
    XRPAmount const,
    ReadView const&,
    beast::Journal const& j)
{
    if (!deepFreezeWithoutFreeze_)
        return true;

    JLOG(j.fatal()) << "Invariant failed: a trust line with deep freeze flag "
                       "without normal freeze was created";
    return false;
}

//------------------------------------------------------------------------------

void
TransfersNotFrozen::visitEntry(
    bool isDelete,
    std::shared_ptr<SLE const> const& before,
    std::shared_ptr<SLE const> const& after)
{
    /*
     * A trust line freeze state alone doesn't determine if a transfer is
     * frozen. The transfer must be examined "end-to-end" because both sides of
     * the transfer may have different freeze states and freeze impact depends
     * on the transfer direction. This is why first we need to track the
     * transfers using IssuerChanges senders/receivers.
     *
     * Only in validateIssuerChanges, after we collected all changes can we
     * determine if the transfer is valid.
     */
    if (!isValidEntry(before, after))
    {
        return;
    }

    auto const balanceChange = calculateBalanceChange(before, after, isDelete);
    if (balanceChange.signum() == 0)
    {
        return;
    }

    recordBalanceChanges(after, balanceChange);
}

bool
TransfersNotFrozen::finalize(
    STTx const& tx,
    TER const ter,
    XRPAmount const fee,
    ReadView const& view,
    beast::Journal const& j)
{
    /*
     * We check this invariant regardless of deep freeze amendment status,
     * allowing for detection and logging of potential issues even when the
     * amendment is disabled.
     *
     * If an exploit that allows moving frozen assets is discovered,
     * we can alert operators who monitor fatal messages and trigger assert in
     * debug builds for an early warning.
     *
     * In an unlikely event that an exploit is found, this early detection
     * enables encouraging the UNL to expedite deep freeze amendment activation
     * or deploy hotfixes via new amendments. In case of a new amendment, we'd
     * only have to change this line setting 'enforce' variable.
     * enforce = view.rules().enabled(featureDeepFreeze) ||
     *           view.rules().enabled(fixFreezeExploit);
     */
    [[maybe_unused]] bool const enforce =
        view.rules().enabled(featureDeepFreeze);

    for (auto const& [issue, changes] : balanceChanges_)
    {
        auto const issuerSle = findIssuer(issue.account, view);
        // It should be impossible for the issuer to not be found, but check
        // just in case so rippled doesn't crash in release.
        if (!issuerSle)
        {
            XRPL_ASSERT(
                enforce,
                "ripple::TransfersNotFrozen::finalize : enforce "
                "invariant.");
            if (enforce)
            {
                return false;
            }
            continue;
        }

        if (!validateIssuerChanges(issuerSle, changes, tx, j, enforce))
        {
            return false;
        }
    }

    return true;
}

bool
TransfersNotFrozen::isValidEntry(
    std::shared_ptr<SLE const> const& before,
    std::shared_ptr<SLE const> const& after)
{
    // `after` can never be null, even if the trust line is deleted.
    XRPL_ASSERT(
        after, "ripple::TransfersNotFrozen::isValidEntry : valid after.");
    if (!after)
    {
        return false;
    }

    if (after->getType() == ltACCOUNT_ROOT)
    {
        possibleIssuers_.emplace(after->at(sfAccount), after);
        return false;
    }

    /* While LedgerEntryTypesMatch invariant also checks types, all invariants
     * are processed regardless of previous failures.
     *
     * This type check is still necessary here because it prevents potential
     * issues in subsequent processing.
     */
    return after->getType() == ltRIPPLE_STATE &&
        (!before || before->getType() == ltRIPPLE_STATE);
}

STAmount
TransfersNotFrozen::calculateBalanceChange(
    std::shared_ptr<SLE const> const& before,
    std::shared_ptr<SLE const> const& after,
    bool isDelete)
{
    auto const getBalance = [](auto const& line, auto const& other, bool zero) {
        STAmount amt =
            line ? line->at(sfBalance) : other->at(sfBalance).zeroed();
        return zero ? amt.zeroed() : amt;
    };

    /* Trust lines can be created dynamically by other transactions such as
     * Payment and OfferCreate that cross offers. Such trust line won't be
     * created frozen, but the sender might be, so the starting balance must be
     * treated as zero.
     */
    auto const balanceBefore = getBalance(before, after, false);

    /* Same as above, trust lines can be dynamically deleted, and for frozen
     * trust lines, payments not involving the issuer must be blocked. This is
     * achieved by treating the final balance as zero when isDelete=true to
     * ensure frozen line restrictions are enforced even during deletion.
     */
    auto const balanceAfter = getBalance(after, before, isDelete);

    return balanceAfter - balanceBefore;
}

void
TransfersNotFrozen::recordBalance(Issue const& issue, BalanceChange change)
{
    XRPL_ASSERT(
        change.balanceChangeSign,
        "ripple::TransfersNotFrozen::recordBalance : valid trustline "
        "balance sign.");
    auto& changes = balanceChanges_[issue];
    if (change.balanceChangeSign < 0)
        changes.senders.emplace_back(std::move(change));
    else
        changes.receivers.emplace_back(std::move(change));
}

void
TransfersNotFrozen::recordBalanceChanges(
    std::shared_ptr<SLE const> const& after,
    STAmount const& balanceChange)
{
    auto const balanceChangeSign = balanceChange.signum();
    auto const currency = after->at(sfBalance).getCurrency();

    // Change from low account's perspective, which is trust line default
    recordBalance(
        {currency, after->at(sfHighLimit).getIssuer()},
        {after, balanceChangeSign});

    // Change from high account's perspective, which reverses the sign.
    recordBalance(
        {currency, after->at(sfLowLimit).getIssuer()},
        {after, -balanceChangeSign});
}

std::shared_ptr<SLE const>
TransfersNotFrozen::findIssuer(AccountID const& issuerID, ReadView const& view)
{
    if (auto it = possibleIssuers_.find(issuerID); it != possibleIssuers_.end())
    {
        return it->second;
    }

    return view.read(keylet::account(issuerID));
}

bool
TransfersNotFrozen::validateIssuerChanges(
    std::shared_ptr<SLE const> const& issuer,
    IssuerChanges const& changes,
    STTx const& tx,
    beast::Journal const& j,
    bool enforce)
{
    if (!issuer)
    {
        return false;
    }

    bool const globalFreeze = issuer->isFlag(lsfGlobalFreeze);
    if (changes.receivers.empty() || changes.senders.empty())
    {
        /* If there are no receivers, then the holder(s) are returning
         * their tokens to the issuer. Likewise, if there are no
         * senders, then the issuer is issuing tokens to the holder(s).
         * This is allowed regardless of the issuer's freeze flags. (The
         * holder may have contradicting freeze flags, but that will be
         * checked when the holder is treated as issuer.)
         */
        return true;
    }

    for (auto const& actors : {changes.senders, changes.receivers})
    {
        for (auto const& change : actors)
        {
            bool const high = change.line->at(sfLowLimit).getIssuer() ==
                issuer->at(sfAccount);

            if (!validateFrozenState(
                    change, high, tx, j, enforce, globalFreeze))
            {
                return false;
            }
        }
    }
    return true;
}

bool
TransfersNotFrozen::validateFrozenState(
    BalanceChange const& change,
    bool high,
    STTx const& tx,
    beast::Journal const& j,
    bool enforce,
    bool globalFreeze)
{
    bool const freeze = change.balanceChangeSign < 0 &&
        change.line->isFlag(high ? lsfLowFreeze : lsfHighFreeze);
    bool const deepFreeze =
        change.line->isFlag(high ? lsfLowDeepFreeze : lsfHighDeepFreeze);
    bool const frozen = globalFreeze || deepFreeze || freeze;

    bool const isAMMLine = change.line->isFlag(lsfAMMNode);

    if (!frozen)
    {
        return true;
    }

    // AMMClawbacks are allowed to override some freeze rules
    if ((!isAMMLine || globalFreeze) && checkMyPrivilege(tx, overrideFreeze))
    {
        JLOG(j.debug()) << "Invariant check allowing funds to be moved "
                        << (change.balanceChangeSign > 0 ? "to" : "from")
                        << " a frozen trustline for AMMClawback "
                        << tx.getTransactionID();
        return true;
    }

    JLOG(j.fatal()) << "Invariant failed: Attempting to move frozen funds for "
                    << tx.getTransactionID();
    XRPL_ASSERT(
        enforce,
        "ripple::TransfersNotFrozen::validateFrozenState : enforce "
        "invariant.");

    if (enforce)
    {
        return false;
    }

    return true;
}

//------------------------------------------------------------------------------

void
ValidNewAccountRoot::visitEntry(
    bool,
    std::shared_ptr<SLE const> const& before,
    std::shared_ptr<SLE const> const& after)
{
    if (!before && after->getType() == ltACCOUNT_ROOT)
    {
        accountsCreated_++;
        accountSeq_ = (*after)[sfSequence];
        pseudoAccount_ = isPseudoAccount(after);
        flags_ = after->getFlags();
    }
}

bool
ValidNewAccountRoot::finalize(
    STTx const& tx,
    TER const result,
    XRPAmount const,
    ReadView const& view,
    beast::Journal const& j)
{
    if (accountsCreated_ == 0)
        return true;

    if (accountsCreated_ > 1)
    {
        JLOG(j.fatal()) << "Invariant failed: multiple accounts "
                           "created in a single transaction";
        return false;
    }

    // From this point on we know exactly one account was created.
    if (checkMyPrivilege(tx, createAcct | createPseudoAcct) &&
        result == tesSUCCESS)
    {
        bool const pseudoAccount =
            (pseudoAccount_ && view.rules().enabled(featureSingleAssetVault));

        if (pseudoAccount && !checkMyPrivilege(tx, createPseudoAcct))
        {
            JLOG(j.fatal()) << "Invariant failed: pseudo-account created by a "
                               "wrong transaction type";
            return false;
        }

        std::uint32_t const startingSeq =                     //
            pseudoAccount                                     //
            ? 0                                               //
            : view.rules().enabled(featureDeletableAccounts)  //
                ? view.seq()                                  //
                : 1;

        if (accountSeq_ != startingSeq)
        {
            JLOG(j.fatal()) << "Invariant failed: account created with "
                               "wrong starting sequence number";
            return false;
        }

        if (pseudoAccount)
        {
            std::uint32_t const expected =
                (lsfDisableMaster | lsfDefaultRipple | lsfDepositAuth);
            if (flags_ != expected)
            {
                JLOG(j.fatal())
                    << "Invariant failed: pseudo-account created with "
                       "wrong flags";
                return false;
            }
        }

        return true;
    }

    JLOG(j.fatal()) << "Invariant failed: account root created illegally";
    return false;
}  // namespace ripple

//------------------------------------------------------------------------------

void
ValidNFTokenPage::visitEntry(
    bool isDelete,
    std::shared_ptr<SLE const> const& before,
    std::shared_ptr<SLE const> const& after)
{
    static constexpr uint256 const& pageBits = nft::pageMask;
    static constexpr uint256 const accountBits = ~pageBits;

    if ((before && before->getType() != ltNFTOKEN_PAGE) ||
        (after && after->getType() != ltNFTOKEN_PAGE))
        return;

    auto check = [this, isDelete](std::shared_ptr<SLE const> const& sle) {
        uint256 const account = sle->key() & accountBits;
        uint256 const hiLimit = sle->key() & pageBits;
        std::optional<uint256> const prev = (*sle)[~sfPreviousPageMin];

        // Make sure that any page links...
        //  1. Are properly associated with the owning account and
        //  2. The page is correctly ordered between links.
        if (prev)
        {
            if (account != (*prev & accountBits))
                badLink_ = true;

            if (hiLimit <= (*prev & pageBits))
                badLink_ = true;
        }

        if (auto const next = (*sle)[~sfNextPageMin])
        {
            if (account != (*next & accountBits))
                badLink_ = true;

            if (hiLimit >= (*next & pageBits))
                badLink_ = true;
        }

        {
            auto const& nftokens = sle->getFieldArray(sfNFTokens);

            // An NFTokenPage should never contain too many tokens or be empty.
            if (std::size_t const nftokenCount = nftokens.size();
                (!isDelete && nftokenCount == 0) ||
                nftokenCount > dirMaxTokensPerPage)
                invalidSize_ = true;

            // If prev is valid, use it to establish a lower bound for
            // page entries.  If prev is not valid the lower bound is zero.
            uint256 const loLimit =
                prev ? *prev & pageBits : uint256(beast::zero);

            // Also verify that all NFTokenIDs in the page are sorted.
            uint256 loCmp = loLimit;
            for (auto const& obj : nftokens)
            {
                uint256 const tokenID = obj[sfNFTokenID];
                if (!nft::compareTokens(loCmp, tokenID))
                    badSort_ = true;
                loCmp = tokenID;

                // None of the NFTs on this page should belong on lower or
                // higher pages.
                if (uint256 const tokenPageBits = tokenID & pageBits;
                    tokenPageBits < loLimit || tokenPageBits >= hiLimit)
                    badEntry_ = true;

                if (auto uri = obj[~sfURI]; uri && uri->empty())
                    badURI_ = true;
            }
        }
    };

    if (before)
    {
        check(before);

        // While an account's NFToken directory contains any NFTokens, the last
        // NFTokenPage (with 96 bits of 1 in the low part of the index) should
        // never be deleted.
        if (isDelete && (before->key() & nft::pageMask) == nft::pageMask &&
            before->isFieldPresent(sfPreviousPageMin))
        {
            deletedFinalPage_ = true;
        }
    }

    if (after)
        check(after);

    if (!isDelete && before && after)
    {
        // If the NFTokenPage
        //  1. Has a NextMinPage field in before, but loses it in after, and
        //  2. This is not the last page in the directory
        // Then we have identified a corruption in the links between the
        // NFToken pages in the NFToken directory.
        if ((before->key() & nft::pageMask) != nft::pageMask &&
            before->isFieldPresent(sfNextPageMin) &&
            !after->isFieldPresent(sfNextPageMin))
        {
            deletedLink_ = true;
        }
    }
}

bool
ValidNFTokenPage::finalize(
    STTx const& tx,
    TER const result,
    XRPAmount const,
    ReadView const& view,
    beast::Journal const& j)
{
    if (badLink_)
    {
        JLOG(j.fatal()) << "Invariant failed: NFT page is improperly linked.";
        return false;
    }

    if (badEntry_)
    {
        JLOG(j.fatal()) << "Invariant failed: NFT found in incorrect page.";
        return false;
    }

    if (badSort_)
    {
        JLOG(j.fatal()) << "Invariant failed: NFTs on page are not sorted.";
        return false;
    }

    if (badURI_)
    {
        JLOG(j.fatal()) << "Invariant failed: NFT contains empty URI.";
        return false;
    }

    if (invalidSize_)
    {
        JLOG(j.fatal()) << "Invariant failed: NFT page has invalid size.";
        return false;
    }

    if (view.rules().enabled(fixNFTokenPageLinks))
    {
        if (deletedFinalPage_)
        {
            JLOG(j.fatal()) << "Invariant failed: Last NFT page deleted with "
                               "non-empty directory.";
            return false;
        }
        if (deletedLink_)
        {
            JLOG(j.fatal()) << "Invariant failed: Lost NextMinPage link.";
            return false;
        }
    }

    return true;
}

//------------------------------------------------------------------------------
void
NFTokenCountTracking::visitEntry(
    bool,
    std::shared_ptr<SLE const> const& before,
    std::shared_ptr<SLE const> const& after)
{
    if (before && before->getType() == ltACCOUNT_ROOT)
    {
        beforeMintedTotal += (*before)[~sfMintedNFTokens].value_or(0);
        beforeBurnedTotal += (*before)[~sfBurnedNFTokens].value_or(0);
    }

    if (after && after->getType() == ltACCOUNT_ROOT)
    {
        afterMintedTotal += (*after)[~sfMintedNFTokens].value_or(0);
        afterBurnedTotal += (*after)[~sfBurnedNFTokens].value_or(0);
    }
}

bool
NFTokenCountTracking::finalize(
    STTx const& tx,
    TER const result,
    XRPAmount const,
    ReadView const& view,
    beast::Journal const& j)
{
    if (!checkMyPrivilege(tx, changeNFTCounts))
    {
        if (beforeMintedTotal != afterMintedTotal)
        {
            JLOG(j.fatal()) << "Invariant failed: the number of minted tokens "
                               "changed without a mint transaction!";
            return false;
        }

        if (beforeBurnedTotal != afterBurnedTotal)
        {
            JLOG(j.fatal()) << "Invariant failed: the number of burned tokens "
                               "changed without a burn transaction!";
            return false;
        }

        return true;
    }

    if (tx.getTxnType() == ttNFTOKEN_MINT)
    {
        if (result == tesSUCCESS && beforeMintedTotal >= afterMintedTotal)
        {
            JLOG(j.fatal())
                << "Invariant failed: successful minting didn't increase "
                   "the number of minted tokens.";
            return false;
        }

        if (result != tesSUCCESS && beforeMintedTotal != afterMintedTotal)
        {
            JLOG(j.fatal()) << "Invariant failed: failed minting changed the "
                               "number of minted tokens.";
            return false;
        }

        if (beforeBurnedTotal != afterBurnedTotal)
        {
            JLOG(j.fatal())
                << "Invariant failed: minting changed the number of "
                   "burned tokens.";
            return false;
        }
    }

    if (tx.getTxnType() == ttNFTOKEN_BURN)
    {
        if (result == tesSUCCESS)
        {
            if (beforeBurnedTotal >= afterBurnedTotal)
            {
                JLOG(j.fatal())
                    << "Invariant failed: successful burning didn't increase "
                       "the number of burned tokens.";
                return false;
            }
        }

        if (result != tesSUCCESS && beforeBurnedTotal != afterBurnedTotal)
        {
            JLOG(j.fatal()) << "Invariant failed: failed burning changed the "
                               "number of burned tokens.";
            return false;
        }

        if (beforeMintedTotal != afterMintedTotal)
        {
            JLOG(j.fatal())
                << "Invariant failed: burning changed the number of "
                   "minted tokens.";
            return false;
        }
    }

    return true;
}

//------------------------------------------------------------------------------

void
ValidClawback::visitEntry(
    bool,
    std::shared_ptr<SLE const> const& before,
    std::shared_ptr<SLE const> const&)
{
    if (before && before->getType() == ltRIPPLE_STATE)
        trustlinesChanged++;

    if (before && before->getType() == ltMPTOKEN)
        mptokensChanged++;
}

bool
ValidClawback::finalize(
    STTx const& tx,
    TER const result,
    XRPAmount const,
    ReadView const& view,
    beast::Journal const& j)
{
    if (tx.getTxnType() != ttCLAWBACK)
        return true;

    if (result == tesSUCCESS)
    {
        if (trustlinesChanged > 1)
        {
            JLOG(j.fatal())
                << "Invariant failed: more than one trustline changed.";
            return false;
        }

        if (mptokensChanged > 1)
        {
            JLOG(j.fatal())
                << "Invariant failed: more than one mptokens changed.";
            return false;
        }

        if (trustlinesChanged == 1)
        {
            AccountID const issuer = tx.getAccountID(sfAccount);
            STAmount const& amount = tx.getFieldAmount(sfAmount);
            AccountID const& holder = amount.getIssuer();
            STAmount const holderBalance = accountHolds(
                view, holder, amount.getCurrency(), issuer, fhIGNORE_FREEZE, j);

            if (holderBalance.signum() < 0)
            {
                JLOG(j.fatal())
                    << "Invariant failed: trustline balance is negative";
                return false;
            }
        }
    }
    else
    {
        if (trustlinesChanged != 0)
        {
            JLOG(j.fatal()) << "Invariant failed: some trustlines were changed "
                               "despite failure of the transaction.";
            return false;
        }

        if (mptokensChanged != 0)
        {
            JLOG(j.fatal()) << "Invariant failed: some mptokens were changed "
                               "despite failure of the transaction.";
            return false;
        }
    }

    return true;
}

//------------------------------------------------------------------------------

void
ValidMPTIssuance::visitEntry(
    bool isDelete,
    std::shared_ptr<SLE const> const& before,
    std::shared_ptr<SLE const> const& after)
{
    if (after && after->getType() == ltMPTOKEN_ISSUANCE)
    {
        if (isDelete)
            mptIssuancesDeleted_++;
        else if (!before)
            mptIssuancesCreated_++;
    }

    if (after && after->getType() == ltMPTOKEN)
    {
        if (isDelete)
            mptokensDeleted_++;
        else if (!before)
            mptokensCreated_++;
    }
}

bool
ValidMPTIssuance::finalize(
    STTx const& tx,
    TER const result,
    XRPAmount const _fee,
    ReadView const& _view,
    beast::Journal const& j)
{
    if (result == tesSUCCESS)
    {
        if (checkMyPrivilege(tx, createMPTIssuance))
        {
            if (mptIssuancesCreated_ == 0)
            {
                JLOG(j.fatal()) << "Invariant failed: transaction "
                                   "succeeded without creating a MPT issuance";
            }
            else if (mptIssuancesDeleted_ != 0)
            {
                JLOG(j.fatal()) << "Invariant failed: transaction "
                                   "succeeded while removing MPT issuances";
            }
            else if (mptIssuancesCreated_ > 1)
            {
                JLOG(j.fatal()) << "Invariant failed: transaction "
                                   "succeeded but created multiple issuances";
            }

            return mptIssuancesCreated_ == 1 && mptIssuancesDeleted_ == 0;
        }

        if (checkMyPrivilege(tx, destroyMPTIssuance))
        {
            if (mptIssuancesDeleted_ == 0)
            {
                JLOG(j.fatal()) << "Invariant failed: MPT issuance deletion "
                                   "succeeded without removing a MPT issuance";
            }
            else if (mptIssuancesCreated_ > 0)
            {
                JLOG(j.fatal()) << "Invariant failed: MPT issuance deletion "
                                   "succeeded while creating MPT issuances";
            }
            else if (mptIssuancesDeleted_ > 1)
            {
                JLOG(j.fatal()) << "Invariant failed: MPT issuance deletion "
                                   "succeeded but deleted multiple issuances";
            }

            return mptIssuancesCreated_ == 0 && mptIssuancesDeleted_ == 1;
        }

        if (checkMyPrivilege(tx, mustAuthorizeMPT | mayAuthorizeMPT))
        {
            bool const submittedByIssuer = tx.isFieldPresent(sfHolder);

            if (mptIssuancesCreated_ > 0)
            {
                JLOG(j.fatal()) << "Invariant failed: MPT authorize "
                                   "succeeded but created MPT issuances";
                return false;
            }
            else if (mptIssuancesDeleted_ > 0)
            {
                JLOG(j.fatal()) << "Invariant failed: MPT authorize "
                                   "succeeded but deleted issuances";
                return false;
            }
            else if (
                submittedByIssuer &&
                (mptokensCreated_ > 0 || mptokensDeleted_ > 0))
            {
                JLOG(j.fatal())
                    << "Invariant failed: MPT authorize submitted by issuer "
                       "succeeded but created/deleted mptokens";
                return false;
            }
            else if (
                !submittedByIssuer && !checkMyPrivilege(tx, mayAuthorizeMPT) &&
                (mptokensCreated_ + mptokensDeleted_ != 1))
            {
                // if the holder submitted this tx, then a mptoken must be
                // either created or deleted.
                JLOG(j.fatal())
                    << "Invariant failed: MPT authorize submitted by holder "
                       "succeeded but created/deleted bad number of mptokens";
                return false;
            }

            return true;
        }

        if (tx.getTxnType() == ttMPTOKEN_ISSUANCE_SET)
        {
            if (mptIssuancesDeleted_ > 0)
            {
                JLOG(j.fatal()) << "Invariant failed: MPT issuance set "
                                   "succeeded while removing MPT issuances";
            }
            else if (mptIssuancesCreated_ > 0)
            {
                JLOG(j.fatal()) << "Invariant failed: MPT issuance set "
                                   "succeeded while creating MPT issuances";
            }
            else if (mptokensDeleted_ > 0)
            {
                JLOG(j.fatal()) << "Invariant failed: MPT issuance set "
                                   "succeeded while removing MPTokens";
            }
            else if (mptokensCreated_ > 0)
            {
                JLOG(j.fatal()) << "Invariant failed: MPT issuance set "
                                   "succeeded while creating MPTokens";
            }

            return mptIssuancesCreated_ == 0 && mptIssuancesDeleted_ == 0 &&
                mptokensCreated_ == 0 && mptokensDeleted_ == 0;
        }

        if (tx.getTxnType() == ttESCROW_FINISH)
            return true;
    }

    if (mptIssuancesCreated_ != 0)
    {
        JLOG(j.fatal()) << "Invariant failed: a MPT issuance was created";
    }
    else if (mptIssuancesDeleted_ != 0)
    {
        JLOG(j.fatal()) << "Invariant failed: a MPT issuance was deleted";
    }
    else if (mptokensCreated_ != 0)
    {
        JLOG(j.fatal()) << "Invariant failed: a MPToken was created";
    }
    else if (mptokensDeleted_ != 0)
    {
        JLOG(j.fatal()) << "Invariant failed: a MPToken was deleted";
    }

    return mptIssuancesCreated_ == 0 && mptIssuancesDeleted_ == 0 &&
        mptokensCreated_ == 0 && mptokensDeleted_ == 0;
}

//------------------------------------------------------------------------------

void
ValidPermissionedDomain::visitEntry(
    bool,
    std::shared_ptr<SLE const> const& before,
    std::shared_ptr<SLE const> const& after)
{
    if (before && before->getType() != ltPERMISSIONED_DOMAIN)
        return;
    if (after && after->getType() != ltPERMISSIONED_DOMAIN)
        return;

    auto check = [](SleStatus& sleStatus,
                    std::shared_ptr<SLE const> const& sle) {
        auto const& credentials = sle->getFieldArray(sfAcceptedCredentials);
        sleStatus.credentialsSize_ = credentials.size();
        auto const sorted = credentials::makeSorted(credentials);
        sleStatus.isUnique_ = !sorted.empty();

        // If array have duplicates then all the other checks are invalid
        sleStatus.isSorted_ = false;

        if (sleStatus.isUnique_)
        {
            unsigned i = 0;
            for (auto const& cred : sorted)
            {
                auto const& credTx = credentials[i++];
                sleStatus.isSorted_ = (cred.first == credTx[sfIssuer]) &&
                    (cred.second == credTx[sfCredentialType]);
                if (!sleStatus.isSorted_)
                    break;
            }
        }
    };

    if (before)
    {
        sleStatus_[0] = SleStatus();
        check(*sleStatus_[0], after);
    }

    if (after)
    {
        sleStatus_[1] = SleStatus();
        check(*sleStatus_[1], after);
    }
}

bool
ValidPermissionedDomain::finalize(
    STTx const& tx,
    TER const result,
    XRPAmount const,
    ReadView const& view,
    beast::Journal const& j)
{
    if (tx.getTxnType() != ttPERMISSIONED_DOMAIN_SET || result != tesSUCCESS)
        return true;

    auto check = [](SleStatus const& sleStatus, beast::Journal const& j) {
        if (!sleStatus.credentialsSize_)
        {
            JLOG(j.fatal()) << "Invariant failed: permissioned domain with "
                               "no rules.";
            return false;
        }

        if (sleStatus.credentialsSize_ >
            maxPermissionedDomainCredentialsArraySize)
        {
            JLOG(j.fatal()) << "Invariant failed: permissioned domain bad "
                               "credentials size "
                            << sleStatus.credentialsSize_;
            return false;
        }

        if (!sleStatus.isUnique_)
        {
            JLOG(j.fatal())
                << "Invariant failed: permissioned domain credentials "
                   "aren't unique";
            return false;
        }

        if (!sleStatus.isSorted_)
        {
            JLOG(j.fatal())
                << "Invariant failed: permissioned domain credentials "
                   "aren't sorted";
            return false;
        }

        return true;
    };

    return (sleStatus_[0] ? check(*sleStatus_[0], j) : true) &&
        (sleStatus_[1] ? check(*sleStatus_[1], j) : true);
}

<<<<<<< HEAD
//------------------------------------------------------------------------------

void
ValidPseudoAccounts::visitEntry(
=======
void
ValidPermissionedDEX::visitEntry(
    bool,
    std::shared_ptr<SLE const> const& before,
    std::shared_ptr<SLE const> const& after)
{
    if (after && after->getType() == ltDIR_NODE)
    {
        if (after->isFieldPresent(sfDomainID))
            domains_.insert(after->getFieldH256(sfDomainID));
    }

    if (after && after->getType() == ltOFFER)
    {
        if (after->isFieldPresent(sfDomainID))
            domains_.insert(after->getFieldH256(sfDomainID));
        else
            regularOffers_ = true;

        // if a hybrid offer is missing domain or additional book, there's
        // something wrong
        if (after->isFlag(lsfHybrid) &&
            (!after->isFieldPresent(sfDomainID) ||
             !after->isFieldPresent(sfAdditionalBooks) ||
             after->getFieldArray(sfAdditionalBooks).size() > 1))
            badHybrids_ = true;
    }
}

bool
ValidPermissionedDEX::finalize(
    STTx const& tx,
    TER const result,
    XRPAmount const,
    ReadView const& view,
    beast::Journal const& j)
{
    auto const txType = tx.getTxnType();
    if ((txType != ttPAYMENT && txType != ttOFFER_CREATE) ||
        result != tesSUCCESS)
        return true;

    // For each offercreate transaction, check if
    // permissioned offers are valid
    if (txType == ttOFFER_CREATE && badHybrids_)
    {
        JLOG(j.fatal()) << "Invariant failed: hybrid offer is malformed";
        return false;
    }

    if (!tx.isFieldPresent(sfDomainID))
        return true;

    auto const domain = tx.getFieldH256(sfDomainID);

    if (!view.exists(keylet::permissionedDomain(domain)))
    {
        JLOG(j.fatal()) << "Invariant failed: domain doesn't exist";
        return false;
    }

    // for both payment and offercreate, there shouldn't be another domain
    // that's different from the domain specified
    for (auto const& d : domains_)
    {
        if (d != domain)
        {
            JLOG(j.fatal()) << "Invariant failed: transaction"
                               " consumed wrong domains";
            return false;
        }
    }

    if (regularOffers_)
    {
        JLOG(j.fatal()) << "Invariant failed: domain transaction"
                           " affected regular offers";
        return false;
    }

    return true;
}

void
ValidAMM::visitEntry(
>>>>>>> 03e46cd0
    bool isDelete,
    std::shared_ptr<SLE const> const& before,
    std::shared_ptr<SLE const> const& after)
{
    if (isDelete)
<<<<<<< HEAD
        // Deletion is ignored
        return;

    if (after && after->getType() == ltACCOUNT_ROOT)
    {
        bool const isPseudo = [&]() {
            // isPseudoAccount checks that any of the pseudo-account fields are
            // set.
            if (isPseudoAccount(after))
                return true;
            // Not all pseudo-accounts have a zero sequence, but all accounts
            // with a zero sequence had better be pseudo-accounts.
            if (after->at(sfSequence) == 0)
                return true;

            return false;
        }();
        if (isPseudo)
        {
            // Pseudo accounts must have the following properties:
            // 1. Exactly one of the pseudo-account fields is set.
            // 2. The sequence number is not changed.
            // 3. The lsfDisableMaster, lsfDefaultRipple, and lsfDepositAuth
            // flags are set.
            // 4. The RegularKey is not set.
            {
                std::vector<SField const*> const& fields =
                    getPseudoAccountFields();

                auto const numFields = std::count_if(
                    fields.begin(),
                    fields.end(),
                    [&after](SField const* sf) -> bool {
                        return after->isFieldPresent(*sf);
                    });
                if (numFields != 1)
                {
                    std::stringstream error;
                    error << "pseudo-account has " << numFields
                          << " pseudo-account fields set";
                    errors_.emplace_back(error.str());
                }
            }
            if (before && before->at(sfSequence) != after->at(sfSequence))
            {
                errors_.emplace_back("pseudo-account sequence changed");
            }
            if (!after->isFlag(
                    lsfDisableMaster | lsfDefaultRipple | lsfDepositAuth))
            {
                errors_.emplace_back("pseudo-account flags are not set");
            }
            if (after->isFieldPresent(sfRegularKey))
            {
                errors_.emplace_back("pseudo-account has a regular key");
            }
        }
    }
}

bool
ValidPseudoAccounts::finalize(
    STTx const& tx,
    TER const,
    XRPAmount const,
    ReadView const& view,
    beast::Journal const& j)
{
    bool const enforce = view.rules().enabled(featureSingleAssetVault);
    XRPL_ASSERT(
        errors_.empty() || enforce,
        "ripple::ValidPseudoAccounts::finalize : no bad "
        "changes or enforce invariant");
    if (!errors_.empty())
    {
        for (auto const& error : errors_)
        {
            JLOG(j.fatal()) << "Invariant failed: " << error;
        }
        if (enforce)
            return false;
    }
=======
        return;

    if (after)
    {
        auto const type = after->getType();
        // AMM object changed
        if (type == ltAMM)
        {
            ammAccount_ = after->getAccountID(sfAccount);
            lptAMMBalanceAfter_ = after->getFieldAmount(sfLPTokenBalance);
        }
        // AMM pool changed
        else if (
            (type == ltRIPPLE_STATE && after->getFlags() & lsfAMMNode) ||
            (type == ltACCOUNT_ROOT && after->isFieldPresent(sfAMMID)))
        {
            ammPoolChanged_ = true;
        }
    }

    if (before)
    {
        // AMM object changed
        if (before->getType() == ltAMM)
        {
            lptAMMBalanceBefore_ = before->getFieldAmount(sfLPTokenBalance);
        }
    }
}

static bool
validBalances(
    STAmount const& amount,
    STAmount const& amount2,
    STAmount const& lptAMMBalance,
    ValidAMM::ZeroAllowed zeroAllowed)
{
    bool const positive = amount > beast::zero && amount2 > beast::zero &&
        lptAMMBalance > beast::zero;
    if (zeroAllowed == ValidAMM::ZeroAllowed::Yes)
        return positive ||
            (amount == beast::zero && amount2 == beast::zero &&
             lptAMMBalance == beast::zero);
    return positive;
}

bool
ValidAMM::finalizeVote(bool enforce, beast::Journal const& j) const
{
    if (lptAMMBalanceAfter_ != lptAMMBalanceBefore_ || ammPoolChanged_)
    {
        // LPTokens and the pool can not change on vote
        // LCOV_EXCL_START
        JLOG(j.error()) << "AMMVote invariant failed: "
                        << lptAMMBalanceBefore_.value_or(STAmount{}) << " "
                        << lptAMMBalanceAfter_.value_or(STAmount{}) << " "
                        << ammPoolChanged_;
        if (enforce)
            return false;
        // LCOV_EXCL_STOP
    }

    return true;
}

bool
ValidAMM::finalizeBid(bool enforce, beast::Journal const& j) const
{
    if (ammPoolChanged_)
    {
        // The pool can not change on bid
        // LCOV_EXCL_START
        JLOG(j.error()) << "AMMBid invariant failed: pool changed";
        if (enforce)
            return false;
        // LCOV_EXCL_STOP
    }
    // LPTokens are burnt, therefore there should be fewer LPTokens
    else if (
        lptAMMBalanceBefore_ && lptAMMBalanceAfter_ &&
        (*lptAMMBalanceAfter_ > *lptAMMBalanceBefore_ ||
         *lptAMMBalanceAfter_ <= beast::zero))
    {
        // LCOV_EXCL_START
        JLOG(j.error()) << "AMMBid invariant failed: " << *lptAMMBalanceBefore_
                        << " " << *lptAMMBalanceAfter_;
        if (enforce)
            return false;
        // LCOV_EXCL_STOP
    }

    return true;
}

bool
ValidAMM::finalizeCreate(
    STTx const& tx,
    ReadView const& view,
    bool enforce,
    beast::Journal const& j) const
{
    if (!ammAccount_)
    {
        // LCOV_EXCL_START
        JLOG(j.error())
            << "AMMCreate invariant failed: AMM object is not created";
        if (enforce)
            return false;
        // LCOV_EXCL_STOP
    }
    else
    {
        auto const [amount, amount2] = ammPoolHolds(
            view,
            *ammAccount_,
            tx[sfAmount].get<Issue>(),
            tx[sfAmount2].get<Issue>(),
            fhIGNORE_FREEZE,
            j);
        // Create invariant:
        // sqrt(amount * amount2) == LPTokens
        // all balances are greater than zero
        if (!validBalances(
                amount, amount2, *lptAMMBalanceAfter_, ZeroAllowed::No) ||
            ammLPTokens(amount, amount2, lptAMMBalanceAfter_->issue()) !=
                *lptAMMBalanceAfter_)
        {
            JLOG(j.error()) << "AMMCreate invariant failed: " << amount << " "
                            << amount2 << " " << *lptAMMBalanceAfter_;
            if (enforce)
                return false;
        }
    }

    return true;
}

bool
ValidAMM::finalizeDelete(bool enforce, TER res, beast::Journal const& j) const
{
    if (ammAccount_)
    {
        // LCOV_EXCL_START
        std::string const msg = (res == tesSUCCESS)
            ? "AMM object is not deleted on tesSUCCESS"
            : "AMM object is changed on tecINCOMPLETE";
        JLOG(j.error()) << "AMMDelete invariant failed: " << msg;
        if (enforce)
            return false;
        // LCOV_EXCL_STOP
    }

    return true;
}

bool
ValidAMM::finalizeDEX(bool enforce, beast::Journal const& j) const
{
    if (ammAccount_)
    {
        // LCOV_EXCL_START
        JLOG(j.error()) << "AMM swap invariant failed: AMM object changed";
        if (enforce)
            return false;
        // LCOV_EXCL_STOP
    }

    return true;
}

bool
ValidAMM::generalInvariant(
    ripple::STTx const& tx,
    ripple::ReadView const& view,
    ZeroAllowed zeroAllowed,
    beast::Journal const& j) const
{
    auto const [amount, amount2] = ammPoolHolds(
        view,
        *ammAccount_,
        tx[sfAsset].get<Issue>(),
        tx[sfAsset2].get<Issue>(),
        fhIGNORE_FREEZE,
        j);
    // Deposit and Withdrawal invariant:
    // sqrt(amount * amount2) >= LPTokens
    // all balances are greater than zero
    // unless on last withdrawal
    auto const poolProductMean = root2(amount * amount2);
    bool const nonNegativeBalances =
        validBalances(amount, amount2, *lptAMMBalanceAfter_, zeroAllowed);
    bool const strongInvariantCheck = poolProductMean >= *lptAMMBalanceAfter_;
    // Allow for a small relative error if strongInvariantCheck fails
    auto weakInvariantCheck = [&]() {
        return *lptAMMBalanceAfter_ != beast::zero &&
            withinRelativeDistance(
                poolProductMean, Number{*lptAMMBalanceAfter_}, Number{1, -11});
    };
    if (!nonNegativeBalances ||
        (!strongInvariantCheck && !weakInvariantCheck()))
    {
        JLOG(j.error()) << "AMM " << tx.getTxnType() << " invariant failed: "
                        << tx.getHash(HashPrefix::transactionID) << " "
                        << ammPoolChanged_ << " " << amount << " " << amount2
                        << " " << poolProductMean << " "
                        << lptAMMBalanceAfter_->getText() << " "
                        << ((*lptAMMBalanceAfter_ == beast::zero)
                                ? Number{1}
                                : ((*lptAMMBalanceAfter_ - poolProductMean) /
                                   poolProductMean));
        return false;
    }

    return true;
}

bool
ValidAMM::finalizeDeposit(
    ripple::STTx const& tx,
    ripple::ReadView const& view,
    bool enforce,
    beast::Journal const& j) const
{
    if (!ammAccount_)
    {
        // LCOV_EXCL_START
        JLOG(j.error()) << "AMMDeposit invariant failed: AMM object is deleted";
        if (enforce)
            return false;
        // LCOV_EXCL_STOP
    }
    else if (!generalInvariant(tx, view, ZeroAllowed::No, j) && enforce)
        return false;

    return true;
}

bool
ValidAMM::finalizeWithdraw(
    ripple::STTx const& tx,
    ripple::ReadView const& view,
    bool enforce,
    beast::Journal const& j) const
{
    if (!ammAccount_)
    {
        // Last Withdraw or Clawback deleted AMM
    }
    else if (!generalInvariant(tx, view, ZeroAllowed::Yes, j))
    {
        if (enforce)
            return false;
    }

    return true;
}

bool
ValidAMM::finalize(
    STTx const& tx,
    TER const result,
    XRPAmount const,
    ReadView const& view,
    beast::Journal const& j)
{
    // Delete may return tecINCOMPLETE if there are too many
    // trustlines to delete.
    if (result != tesSUCCESS && result != tecINCOMPLETE)
        return true;

    bool const enforce = view.rules().enabled(fixAMMv1_3);

    switch (tx.getTxnType())
    {
        case ttAMM_CREATE:
            return finalizeCreate(tx, view, enforce, j);
        case ttAMM_DEPOSIT:
            return finalizeDeposit(tx, view, enforce, j);
        case ttAMM_CLAWBACK:
        case ttAMM_WITHDRAW:
            return finalizeWithdraw(tx, view, enforce, j);
        case ttAMM_BID:
            return finalizeBid(enforce, j);
        case ttAMM_VOTE:
            return finalizeVote(enforce, j);
        case ttAMM_DELETE:
            return finalizeDelete(enforce, result, j);
        case ttCHECK_CASH:
        case ttOFFER_CREATE:
        case ttPAYMENT:
            return finalizeDEX(enforce, j);
        default:
            break;
    }

>>>>>>> 03e46cd0
    return true;
}

}  // namespace ripple<|MERGE_RESOLUTION|>--- conflicted
+++ resolved
@@ -1661,104 +1661,15 @@
         (sleStatus_[1] ? check(*sleStatus_[1], j) : true);
 }
 
-<<<<<<< HEAD
 //------------------------------------------------------------------------------
 
 void
 ValidPseudoAccounts::visitEntry(
-=======
-void
-ValidPermissionedDEX::visitEntry(
-    bool,
-    std::shared_ptr<SLE const> const& before,
-    std::shared_ptr<SLE const> const& after)
-{
-    if (after && after->getType() == ltDIR_NODE)
-    {
-        if (after->isFieldPresent(sfDomainID))
-            domains_.insert(after->getFieldH256(sfDomainID));
-    }
-
-    if (after && after->getType() == ltOFFER)
-    {
-        if (after->isFieldPresent(sfDomainID))
-            domains_.insert(after->getFieldH256(sfDomainID));
-        else
-            regularOffers_ = true;
-
-        // if a hybrid offer is missing domain or additional book, there's
-        // something wrong
-        if (after->isFlag(lsfHybrid) &&
-            (!after->isFieldPresent(sfDomainID) ||
-             !after->isFieldPresent(sfAdditionalBooks) ||
-             after->getFieldArray(sfAdditionalBooks).size() > 1))
-            badHybrids_ = true;
-    }
-}
-
-bool
-ValidPermissionedDEX::finalize(
-    STTx const& tx,
-    TER const result,
-    XRPAmount const,
-    ReadView const& view,
-    beast::Journal const& j)
-{
-    auto const txType = tx.getTxnType();
-    if ((txType != ttPAYMENT && txType != ttOFFER_CREATE) ||
-        result != tesSUCCESS)
-        return true;
-
-    // For each offercreate transaction, check if
-    // permissioned offers are valid
-    if (txType == ttOFFER_CREATE && badHybrids_)
-    {
-        JLOG(j.fatal()) << "Invariant failed: hybrid offer is malformed";
-        return false;
-    }
-
-    if (!tx.isFieldPresent(sfDomainID))
-        return true;
-
-    auto const domain = tx.getFieldH256(sfDomainID);
-
-    if (!view.exists(keylet::permissionedDomain(domain)))
-    {
-        JLOG(j.fatal()) << "Invariant failed: domain doesn't exist";
-        return false;
-    }
-
-    // for both payment and offercreate, there shouldn't be another domain
-    // that's different from the domain specified
-    for (auto const& d : domains_)
-    {
-        if (d != domain)
-        {
-            JLOG(j.fatal()) << "Invariant failed: transaction"
-                               " consumed wrong domains";
-            return false;
-        }
-    }
-
-    if (regularOffers_)
-    {
-        JLOG(j.fatal()) << "Invariant failed: domain transaction"
-                           " affected regular offers";
-        return false;
-    }
-
-    return true;
-}
-
-void
-ValidAMM::visitEntry(
->>>>>>> 03e46cd0
     bool isDelete,
     std::shared_ptr<SLE const> const& before,
     std::shared_ptr<SLE const> const& after)
 {
     if (isDelete)
-<<<<<<< HEAD
         // Deletion is ignored
         return;
 
@@ -1841,7 +1752,101 @@
         if (enforce)
             return false;
     }
-=======
+    return true;
+}
+
+//------------------------------------------------------------------------------
+
+void
+ValidPermissionedDEX::visitEntry(
+    bool,
+    std::shared_ptr<SLE const> const& before,
+    std::shared_ptr<SLE const> const& after)
+{
+    if (after && after->getType() == ltDIR_NODE)
+    {
+        if (after->isFieldPresent(sfDomainID))
+            domains_.insert(after->getFieldH256(sfDomainID));
+    }
+
+    if (after && after->getType() == ltOFFER)
+    {
+        if (after->isFieldPresent(sfDomainID))
+            domains_.insert(after->getFieldH256(sfDomainID));
+        else
+            regularOffers_ = true;
+
+        // if a hybrid offer is missing domain or additional book, there's
+        // something wrong
+        if (after->isFlag(lsfHybrid) &&
+            (!after->isFieldPresent(sfDomainID) ||
+             !after->isFieldPresent(sfAdditionalBooks) ||
+             after->getFieldArray(sfAdditionalBooks).size() > 1))
+            badHybrids_ = true;
+    }
+}
+
+bool
+ValidPermissionedDEX::finalize(
+    STTx const& tx,
+    TER const result,
+    XRPAmount const,
+    ReadView const& view,
+    beast::Journal const& j)
+{
+    auto const txType = tx.getTxnType();
+    if ((txType != ttPAYMENT && txType != ttOFFER_CREATE) ||
+        result != tesSUCCESS)
+        return true;
+
+    // For each offercreate transaction, check if
+    // permissioned offers are valid
+    if (txType == ttOFFER_CREATE && badHybrids_)
+    {
+        JLOG(j.fatal()) << "Invariant failed: hybrid offer is malformed";
+        return false;
+    }
+
+    if (!tx.isFieldPresent(sfDomainID))
+        return true;
+
+    auto const domain = tx.getFieldH256(sfDomainID);
+
+    if (!view.exists(keylet::permissionedDomain(domain)))
+    {
+        JLOG(j.fatal()) << "Invariant failed: domain doesn't exist";
+        return false;
+    }
+
+    // for both payment and offercreate, there shouldn't be another domain
+    // that's different from the domain specified
+    for (auto const& d : domains_)
+    {
+        if (d != domain)
+        {
+            JLOG(j.fatal()) << "Invariant failed: transaction"
+                               " consumed wrong domains";
+            return false;
+        }
+    }
+
+    if (regularOffers_)
+    {
+        JLOG(j.fatal()) << "Invariant failed: domain transaction"
+                           " affected regular offers";
+        return false;
+    }
+
+    return true;
+}
+
+void
+ValidAMM::visitEntry(
+    bool isDelete,
+    std::shared_ptr<SLE const> const& before,
+    std::shared_ptr<SLE const> const& after)
+{
+    if (isDelete)
         return;
 
     if (after)
@@ -2137,7 +2142,6 @@
             break;
     }
 
->>>>>>> 03e46cd0
     return true;
 }
 
