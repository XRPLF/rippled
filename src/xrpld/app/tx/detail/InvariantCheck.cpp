//------------------------------------------------------------------------------
/*
  This file is part of rippled: https://github.com/ripple/rippled
  Copyright (c) 2012-2016 Ripple Labs Inc.

  Permission to use, copy, modify, and/or distribute this software for any
  purpose  with  or without fee is hereby granted, provided that the above
  copyright notice and this permission notice appear in all copies.

  THE  SOFTWARE IS PROVIDED "AS IS" AND THE AUTHOR DISCLAIMS ALL WARRANTIES
  WITH  REGARD  TO  THIS  SOFTWARE  INCLUDING  ALL  IMPLIED  WARRANTIES  OF
  MERCHANTABILITY  AND  FITNESS. IN NO EVENT SHALL THE AUTHOR BE LIABLE FOR
  ANY  SPECIAL ,  DIRECT, INDIRECT, OR CONSEQUENTIAL DAMAGES OR ANY DAMAGES
  WHATSOEVER  RESULTING  FROM  LOSS  OF USE, DATA OR PROFITS, WHETHER IN AN
  ACTION  OF  CONTRACT, NEGLIGENCE OR OTHER TORTIOUS ACTION, ARISING OUT OF
  OR IN CONNECTION WITH THE USE OR PERFORMANCE OF THIS SOFTWARE.
*/
//==============================================================================

#include <xrpld/app/misc/AMMHelpers.h>
#include <xrpld/app/misc/AMMUtils.h>
#include <xrpld/app/tx/detail/InvariantCheck.h>
#include <xrpld/app/tx/detail/NFTokenUtils.h>
#include <xrpld/app/tx/detail/PermissionedDomainSet.h>

#include <xrpl/basics/Log.h>
#include <xrpl/ledger/CredentialHelpers.h>
#include <xrpl/ledger/ReadView.h>
#include <xrpl/ledger/View.h>
#include <xrpl/protocol/Feature.h>
#include <xrpl/protocol/STArray.h>
#include <xrpl/protocol/STNumber.h>
#include <xrpl/protocol/SystemParameters.h>
#include <xrpl/protocol/TxFormats.h>
#include <xrpl/protocol/Units.h>
#include <xrpl/protocol/nftPageMask.h>

namespace ripple {

/*
assert(enforce)

There are several asserts (or XRPL_ASSERTs) in this file that check a variable
named `enforce` when an invariant fails. At first glance, those asserts may look
incorrect, but they are not.

Those asserts take advantage of two facts:
1. `asserts` are not (normally) executed in release builds.
2. Invariants should *never* fail, except in tests that specifically modify
   the open ledger to break them.

This makes `assert(enforce)` sort of a second-layer of invariant enforcement
aimed at _developers_. It's designed to fire if a developer writes code that
violates an invariant, and runs it in unit tests or a develop build that _does
not have the relevant amendments enabled_. It's intentionally a pain in the neck
so that bad code gets caught and fixed as early as possible.
*/

enum Privilege {
    noPriv =
        0x0000,  // The transaction can not do any of the enumerated operations
    createAcct =
        0x0001,  // The transaction can create a new ACCOUNT_ROOT object.
    createPseudoAcct = 0x0002,  // The transaction can create a pseudo account,
                                // which implies createAcct
    mustDeleteAcct =
        0x0004,  // The transaction must delete an ACCOUNT_ROOT object
    mayDeleteAcct = 0x0008,    // The transaction may delete an ACCOUNT_ROOT
                               // object, but does not have to
    overrideFreeze = 0x0010,   // The transaction can override some freeze rules
    changeNFTCounts = 0x0020,  // The transaction can mint or burn an NFT
    createMPTIssuance =
        0x0040,  // The transaction can create a new MPT issuance
    destroyMPTIssuance = 0x0080,  // The transaction can destroy an MPT issuance
    mustAuthorizeMPT = 0x0100,  // The transaction MUST create or delete an MPT
                                // object (except by issuer)
    mayAuthorizeMPT = 0x0200,   // The transaction MAY create or delete an MPT
                                // object (except by issuer)
    mayDeleteMPT =
        0x0400,  // The transaction MAY delete an MPT object. May not create.
};
constexpr Privilege
operator|(Privilege lhs, Privilege rhs)
{
    return safe_cast<Privilege>(
        safe_cast<std::underlying_type_t<Privilege>>(lhs) |
        safe_cast<std::underlying_type_t<Privilege>>(rhs));
}

#pragma push_macro("TRANSACTION")
#undef TRANSACTION

#define TRANSACTION(tag, value, name, delegatable, amendment, privileges, ...) \
    case tag: {                                                                \
        return (privileges) & priv;                                            \
    }

bool
hasPrivilege(STTx const& tx, Privilege priv)
{
    switch (tx.getTxnType())
    {
#include <xrpl/protocol/detail/transactions.macro>
        // Deprecated types
        default:
            return false;
    }
};

#undef TRANSACTION
#pragma pop_macro("TRANSACTION")

void
TransactionFeeCheck::visitEntry(
    bool,
    std::shared_ptr<SLE const> const&,
    std::shared_ptr<SLE const> const&)
{
    // nothing to do
}

bool
TransactionFeeCheck::finalize(
    STTx const& tx,
    TER const,
    XRPAmount const fee,
    ReadView const&,
    beast::Journal const& j)
{
    // We should never charge a negative fee
    if (fee.drops() < 0)
    {
        JLOG(j.fatal()) << "Invariant failed: fee paid was negative: "
                        << fee.drops();
        return false;
    }

    // We should never charge a fee that's greater than or equal to the
    // entire XRP supply.
    if (fee >= INITIAL_XRP)
    {
        JLOG(j.fatal()) << "Invariant failed: fee paid exceeds system limit: "
                        << fee.drops();
        return false;
    }

    // We should never charge more for a transaction than the transaction
    // authorizes. It's possible to charge less in some circumstances.
    if (fee > tx.getFieldAmount(sfFee).xrp())
    {
        JLOG(j.fatal()) << "Invariant failed: fee paid is " << fee.drops()
                        << " exceeds fee specified in transaction.";
        return false;
    }

    return true;
}

//------------------------------------------------------------------------------

void
XRPNotCreated::visitEntry(
    bool isDelete,
    std::shared_ptr<SLE const> const& before,
    std::shared_ptr<SLE const> const& after)
{
    /* We go through all modified ledger entries, looking only at account roots,
     * escrow payments, and payment channels. We remove from the total any
     * previous XRP values and add to the total any new XRP values. The net
     * balance of a payment channel is computed from two fields (amount and
     * balance) and deletions are ignored for paychan and escrow because the
     * amount fields have not been adjusted for those in the case of deletion.
     */
    if (before)
    {
        switch (before->getType())
        {
            case ltACCOUNT_ROOT:
                drops_ -= (*before)[sfBalance].xrp().drops();
                break;
            case ltPAYCHAN:
                drops_ -=
                    ((*before)[sfAmount] - (*before)[sfBalance]).xrp().drops();
                break;
            case ltESCROW:
                if (isXRP((*before)[sfAmount]))
                    drops_ -= (*before)[sfAmount].xrp().drops();
                break;
            default:
                break;
        }
    }

    if (after)
    {
        switch (after->getType())
        {
            case ltACCOUNT_ROOT:
                drops_ += (*after)[sfBalance].xrp().drops();
                break;
            case ltPAYCHAN:
                if (!isDelete)
                    drops_ += ((*after)[sfAmount] - (*after)[sfBalance])
                                  .xrp()
                                  .drops();
                break;
            case ltESCROW:
                if (!isDelete && isXRP((*after)[sfAmount]))
                    drops_ += (*after)[sfAmount].xrp().drops();
                break;
            default:
                break;
        }
    }
}

bool
XRPNotCreated::finalize(
    STTx const& tx,
    TER const,
    XRPAmount const fee,
    ReadView const&,
    beast::Journal const& j)
{
    // The net change should never be positive, as this would mean that the
    // transaction created XRP out of thin air. That's not possible.
    if (drops_ > 0)
    {
        JLOG(j.fatal()) << "Invariant failed: XRP net change was positive: "
                        << drops_;
        return false;
    }

    // The negative of the net change should be equal to actual fee charged.
    if (-drops_ != fee.drops())
    {
        JLOG(j.fatal()) << "Invariant failed: XRP net change of " << drops_
                        << " doesn't match fee " << fee.drops();
        return false;
    }

    return true;
}

//------------------------------------------------------------------------------

void
XRPBalanceChecks::visitEntry(
    bool,
    std::shared_ptr<SLE const> const& before,
    std::shared_ptr<SLE const> const& after)
{
    auto isBad = [](STAmount const& balance) {
        if (!balance.native())
            return true;

        auto const drops = balance.xrp();

        // Can't have more than the number of drops instantiated
        // in the genesis ledger.
        if (drops > INITIAL_XRP)
            return true;

        // Can't have a negative balance (0 is OK)
        if (drops < XRPAmount{0})
            return true;

        return false;
    };

    if (before && before->getType() == ltACCOUNT_ROOT)
        bad_ |= isBad((*before)[sfBalance]);

    if (after && after->getType() == ltACCOUNT_ROOT)
        bad_ |= isBad((*after)[sfBalance]);
}

bool
XRPBalanceChecks::finalize(
    STTx const&,
    TER const,
    XRPAmount const,
    ReadView const&,
    beast::Journal const& j)
{
    if (bad_)
    {
        JLOG(j.fatal()) << "Invariant failed: incorrect account XRP balance";
        return false;
    }

    return true;
}

//------------------------------------------------------------------------------

void
NoBadOffers::visitEntry(
    bool isDelete,
    std::shared_ptr<SLE const> const& before,
    std::shared_ptr<SLE const> const& after)
{
    auto isBad = [](STAmount const& pays, STAmount const& gets) {
        // An offer should never be negative
        if (pays < beast::zero)
            return true;

        if (gets < beast::zero)
            return true;

        // Can't have an XRP to XRP offer:
        return pays.native() && gets.native();
    };

    if (before && before->getType() == ltOFFER)
        bad_ |= isBad((*before)[sfTakerPays], (*before)[sfTakerGets]);

    if (after && after->getType() == ltOFFER)
        bad_ |= isBad((*after)[sfTakerPays], (*after)[sfTakerGets]);
}

bool
NoBadOffers::finalize(
    STTx const&,
    TER const,
    XRPAmount const,
    ReadView const&,
    beast::Journal const& j)
{
    if (bad_)
    {
        JLOG(j.fatal()) << "Invariant failed: offer with a bad amount";
        return false;
    }

    return true;
}

//------------------------------------------------------------------------------

void
NoZeroEscrow::visitEntry(
    bool isDelete,
    std::shared_ptr<SLE const> const& before,
    std::shared_ptr<SLE const> const& after)
{
    auto isBad = [](STAmount const& amount) {
        // XRP case
        if (amount.native())
        {
            if (amount.xrp() <= XRPAmount{0})
                return true;

            if (amount.xrp() >= INITIAL_XRP)
                return true;
        }
        else
        {
            // IOU case
            if (amount.holds<Issue>())
            {
                if (amount <= beast::zero)
                    return true;

                if (badCurrency() == amount.get<Issue>().currency)
                    return true;
            }

            // MPT case
            if (amount.holds<MPTIssue>())
            {
                if (amount <= beast::zero)
                    return true;

                if (amount.mpt() > MPTAmount{maxMPTokenAmount})
                    return true;  // LCOV_EXCL_LINE
            }
        }
        return false;
    };

    if (before && before->getType() == ltESCROW)
        bad_ |= isBad((*before)[sfAmount]);

    if (after && after->getType() == ltESCROW)
        bad_ |= isBad((*after)[sfAmount]);

    auto checkAmount = [this](std::int64_t amount) {
        if (amount > maxMPTokenAmount || amount < 0)
            bad_ = true;
    };

    if (after && after->getType() == ltMPTOKEN_ISSUANCE)
    {
        auto const outstanding = (*after)[sfOutstandingAmount];
        checkAmount(outstanding);
        if (auto const locked = (*after)[~sfLockedAmount])
        {
            checkAmount(*locked);
            bad_ = outstanding < *locked;
        }
    }

    if (after && after->getType() == ltMPTOKEN)
    {
        auto const mptAmount = (*after)[sfMPTAmount];
        checkAmount(mptAmount);
        if (auto const locked = (*after)[~sfLockedAmount])
        {
            checkAmount(*locked);
        }
    }
}

bool
NoZeroEscrow::finalize(
    STTx const& txn,
    TER const,
    XRPAmount const,
    ReadView const& rv,
    beast::Journal const& j)
{
    if (bad_)
    {
        JLOG(j.fatal()) << "Invariant failed: escrow specifies invalid amount";
        return false;
    }

    return true;
}

//------------------------------------------------------------------------------

void
AccountRootsNotDeleted::visitEntry(
    bool isDelete,
    std::shared_ptr<SLE const> const& before,
    std::shared_ptr<SLE const> const&)
{
    if (isDelete && before && before->getType() == ltACCOUNT_ROOT)
        accountsDeleted_++;
}

bool
AccountRootsNotDeleted::finalize(
    STTx const& tx,
    TER const result,
    XRPAmount const,
    ReadView const&,
    beast::Journal const& j)
{
    // AMM account root can be deleted as the result of AMM withdraw/delete
    // transaction when the total AMM LP Tokens balance goes to 0.
    // A successful AccountDelete or AMMDelete MUST delete exactly
    // one account root.
    if (hasPrivilege(tx, mustDeleteAcct) && result == tesSUCCESS)
    {
        if (accountsDeleted_ == 1)
            return true;

        if (accountsDeleted_ == 0)
            JLOG(j.fatal()) << "Invariant failed: account deletion "
                               "succeeded without deleting an account";
        else
            JLOG(j.fatal()) << "Invariant failed: account deletion "
                               "succeeded but deleted multiple accounts!";
        return false;
    }

    // A successful AMMWithdraw/AMMClawback MAY delete one account root
    // when the total AMM LP Tokens balance goes to 0. Not every AMM withdraw
    // deletes the AMM account, accountsDeleted_ is set if it is deleted.
    if (hasPrivilege(tx, mayDeleteAcct) && result == tesSUCCESS &&
        accountsDeleted_ == 1)
        return true;

    if (accountsDeleted_ == 0)
        return true;

    JLOG(j.fatal()) << "Invariant failed: an account root was deleted";
    return false;
}

//------------------------------------------------------------------------------

void
AccountRootsDeletedClean::visitEntry(
    bool isDelete,
    std::shared_ptr<SLE const> const& before,
    std::shared_ptr<SLE const> const&)
{
    if (isDelete && before && before->getType() == ltACCOUNT_ROOT)
        accountsDeleted_.emplace_back(before);
}

bool
AccountRootsDeletedClean::finalize(
    STTx const& tx,
    TER const result,
    XRPAmount const,
    ReadView const& view,
    beast::Journal const& j)
{
    // Always check for objects in the ledger, but to prevent differing
    // transaction processing results, however unlikely, only fail if the
    // feature is enabled. Enabled, or not, though, a fatal-level message will
    // be logged
    [[maybe_unused]] bool const enforce =
        view.rules().enabled(featureInvariantsV1_1) ||
        view.rules().enabled(featureSingleAssetVault);

    auto const objectExists = [&view, enforce, &j](auto const& keylet) {
        (void)enforce;
        if (auto const sle = view.read(keylet))
        {
            // Finding the object is bad
            auto const typeName = [&sle]() {
                auto item =
                    LedgerFormats::getInstance().findByType(sle->getType());

                if (item != nullptr)
                    return item->getName();
                return std::to_string(sle->getType());
            }();

            JLOG(j.fatal())
                << "Invariant failed: account deletion left behind a "
                << typeName << " object";
            // The comment above starting with "assert(enforce)" explains this
            // assert.
            XRPL_ASSERT(
                enforce,
                "ripple::AccountRootsDeletedClean::finalize::objectExists : "
                "account deletion left no objects behind");
            return true;
        }
        return false;
    };

    for (auto const& accountSLE : accountsDeleted_)
    {
        auto const accountID = accountSLE->getAccountID(sfAccount);
        // Simple types
        for (auto const& [keyletfunc, _, __] : directAccountKeylets)
        {
            if (objectExists(std::invoke(keyletfunc, accountID)) && enforce)
                return false;
        }

        {
            // NFT pages. ntfpage_min and nftpage_max were already explicitly
            // checked above as entries in directAccountKeylets. This uses
            // view.succ() to check for any NFT pages in between the two
            // endpoints.
            Keylet const first = keylet::nftpage_min(accountID);
            Keylet const last = keylet::nftpage_max(accountID);

            std::optional<uint256> key = view.succ(first.key, last.key.next());

            // current page
            if (key && objectExists(Keylet{ltNFTOKEN_PAGE, *key}) && enforce)
                return false;
        }

        // If the account is a pseudo account, then the linked object must
        // also be deleted. e.g. AMM, Vault, etc.
        for (auto const& field : getPseudoAccountFields())
        {
            if (accountSLE->isFieldPresent(*field))
            {
                auto const key = accountSLE->getFieldH256(*field);
                if (objectExists(keylet::unchecked(key)) && enforce)
                    return false;
            }
        }
    }

    return true;
}

//------------------------------------------------------------------------------

void
LedgerEntryTypesMatch::visitEntry(
    bool,
    std::shared_ptr<SLE const> const& before,
    std::shared_ptr<SLE const> const& after)
{
    if (before && after && before->getType() != after->getType())
        typeMismatch_ = true;

    if (after)
    {
#pragma push_macro("LEDGER_ENTRY")
#undef LEDGER_ENTRY

#define LEDGER_ENTRY(tag, ...) case tag:

        switch (after->getType())
        {
#include <xrpl/protocol/detail/ledger_entries.macro>

            break;
            default:
                invalidTypeAdded_ = true;
                break;
        }

#undef LEDGER_ENTRY
#pragma pop_macro("LEDGER_ENTRY")
    }
}

bool
LedgerEntryTypesMatch::finalize(
    STTx const&,
    TER const,
    XRPAmount const,
    ReadView const&,
    beast::Journal const& j)
{
    if ((!typeMismatch_) && (!invalidTypeAdded_))
        return true;

    if (typeMismatch_)
    {
        JLOG(j.fatal()) << "Invariant failed: ledger entry type mismatch";
    }

    if (invalidTypeAdded_)
    {
        JLOG(j.fatal()) << "Invariant failed: invalid ledger entry type added";
    }

    return false;
}

//------------------------------------------------------------------------------

void
NoXRPTrustLines::visitEntry(
    bool,
    std::shared_ptr<SLE const> const&,
    std::shared_ptr<SLE const> const& after)
{
    if (after && after->getType() == ltRIPPLE_STATE)
    {
        // checking the issue directly here instead of
        // relying on .native() just in case native somehow
        // were systematically incorrect
        xrpTrustLine_ =
            after->getFieldAmount(sfLowLimit).asset() == xrpIssue() ||
            after->getFieldAmount(sfHighLimit).asset() == xrpIssue();
    }
}

bool
NoXRPTrustLines::finalize(
    STTx const&,
    TER const,
    XRPAmount const,
    ReadView const&,
    beast::Journal const& j)
{
    if (!xrpTrustLine_)
        return true;

    JLOG(j.fatal()) << "Invariant failed: an XRP trust line was created";
    return false;
}

//------------------------------------------------------------------------------

void
NoDeepFreezeTrustLinesWithoutFreeze::visitEntry(
    bool,
    std::shared_ptr<SLE const> const&,
    std::shared_ptr<SLE const> const& after)
{
    if (after && after->getType() == ltRIPPLE_STATE)
    {
        std::uint32_t const uFlags = after->getFieldU32(sfFlags);
        bool const lowFreeze = uFlags & lsfLowFreeze;
        bool const lowDeepFreeze = uFlags & lsfLowDeepFreeze;

        bool const highFreeze = uFlags & lsfHighFreeze;
        bool const highDeepFreeze = uFlags & lsfHighDeepFreeze;

        deepFreezeWithoutFreeze_ =
            (lowDeepFreeze && !lowFreeze) || (highDeepFreeze && !highFreeze);
    }
}

bool
NoDeepFreezeTrustLinesWithoutFreeze::finalize(
    STTx const&,
    TER const,
    XRPAmount const,
    ReadView const&,
    beast::Journal const& j)
{
    if (!deepFreezeWithoutFreeze_)
        return true;

    JLOG(j.fatal()) << "Invariant failed: a trust line with deep freeze flag "
                       "without normal freeze was created";
    return false;
}

//------------------------------------------------------------------------------

void
TransfersNotFrozen::visitEntry(
    bool isDelete,
    std::shared_ptr<SLE const> const& before,
    std::shared_ptr<SLE const> const& after)
{
    /*
     * A trust line freeze state alone doesn't determine if a transfer is
     * frozen. The transfer must be examined "end-to-end" because both sides of
     * the transfer may have different freeze states and freeze impact depends
     * on the transfer direction. This is why first we need to track the
     * transfers using IssuerChanges senders/receivers.
     *
     * Only in validateIssuerChanges, after we collected all changes can we
     * determine if the transfer is valid.
     */
    if (!isValidEntry(before, after))
    {
        return;
    }

    auto const balanceChange = calculateBalanceChange(before, after, isDelete);
    if (balanceChange.signum() == 0)
    {
        return;
    }

    recordBalanceChanges(after, balanceChange);
}

bool
TransfersNotFrozen::finalize(
    STTx const& tx,
    TER const ter,
    XRPAmount const fee,
    ReadView const& view,
    beast::Journal const& j)
{
    /*
     * We check this invariant regardless of deep freeze amendment status,
     * allowing for detection and logging of potential issues even when the
     * amendment is disabled.
     *
     * If an exploit that allows moving frozen assets is discovered,
     * we can alert operators who monitor fatal messages and trigger assert in
     * debug builds for an early warning.
     *
     * In an unlikely event that an exploit is found, this early detection
     * enables encouraging the UNL to expedite deep freeze amendment activation
     * or deploy hotfixes via new amendments. In case of a new amendment, we'd
     * only have to change this line setting 'enforce' variable.
     * enforce = view.rules().enabled(featureDeepFreeze) ||
     *           view.rules().enabled(fixFreezeExploit);
     */
    [[maybe_unused]] bool const enforce =
        view.rules().enabled(featureDeepFreeze);

    for (auto const& [issue, changes] : balanceChanges_)
    {
        auto const issuerSle = findIssuer(issue.account, view);
        // It should be impossible for the issuer to not be found, but check
        // just in case so rippled doesn't crash in release.
        if (!issuerSle)
        {
            // The comment above starting with "assert(enforce)" explains this
            // assert.
            XRPL_ASSERT(
                enforce,
                "ripple::TransfersNotFrozen::finalize : enforce "
                "invariant.");
            if (enforce)
            {
                return false;
            }
            continue;
        }

        if (!validateIssuerChanges(issuerSle, changes, tx, j, enforce))
        {
            return false;
        }
    }

    return true;
}

bool
TransfersNotFrozen::isValidEntry(
    std::shared_ptr<SLE const> const& before,
    std::shared_ptr<SLE const> const& after)
{
    // `after` can never be null, even if the trust line is deleted.
    XRPL_ASSERT(
        after, "ripple::TransfersNotFrozen::isValidEntry : valid after.");
    if (!after)
    {
        return false;
    }

    if (after->getType() == ltACCOUNT_ROOT)
    {
        possibleIssuers_.emplace(after->at(sfAccount), after);
        return false;
    }

    /* While LedgerEntryTypesMatch invariant also checks types, all invariants
     * are processed regardless of previous failures.
     *
     * This type check is still necessary here because it prevents potential
     * issues in subsequent processing.
     */
    return after->getType() == ltRIPPLE_STATE &&
        (!before || before->getType() == ltRIPPLE_STATE);
}

STAmount
TransfersNotFrozen::calculateBalanceChange(
    std::shared_ptr<SLE const> const& before,
    std::shared_ptr<SLE const> const& after,
    bool isDelete)
{
    auto const getBalance = [](auto const& line, auto const& other, bool zero) {
        STAmount amt =
            line ? line->at(sfBalance) : other->at(sfBalance).zeroed();
        return zero ? amt.zeroed() : amt;
    };

    /* Trust lines can be created dynamically by other transactions such as
     * Payment and OfferCreate that cross offers. Such trust line won't be
     * created frozen, but the sender might be, so the starting balance must be
     * treated as zero.
     */
    auto const balanceBefore = getBalance(before, after, false);

    /* Same as above, trust lines can be dynamically deleted, and for frozen
     * trust lines, payments not involving the issuer must be blocked. This is
     * achieved by treating the final balance as zero when isDelete=true to
     * ensure frozen line restrictions are enforced even during deletion.
     */
    auto const balanceAfter = getBalance(after, before, isDelete);

    return balanceAfter - balanceBefore;
}

void
TransfersNotFrozen::recordBalance(Issue const& issue, BalanceChange change)
{
    XRPL_ASSERT(
        change.balanceChangeSign,
        "ripple::TransfersNotFrozen::recordBalance : valid trustline "
        "balance sign.");
    auto& changes = balanceChanges_[issue];
    if (change.balanceChangeSign < 0)
        changes.senders.emplace_back(std::move(change));
    else
        changes.receivers.emplace_back(std::move(change));
}

void
TransfersNotFrozen::recordBalanceChanges(
    std::shared_ptr<SLE const> const& after,
    STAmount const& balanceChange)
{
    XRPL_ASSERT(
        after->at(sfBalance).holds<Issue>(),
        "ripple::TransfersNotFrozen::recordBalanceChanges : after is Issue");
    auto const balanceChangeSign = balanceChange.signum();
    auto const currency = after->at(sfBalance).get<Issue>().currency;

    // Change from low account's perspective, which is trust line default
    recordBalance(
        {currency, after->at(sfHighLimit).getIssuer()},
        {after, balanceChangeSign});

    // Change from high account's perspective, which reverses the sign.
    recordBalance(
        {currency, after->at(sfLowLimit).getIssuer()},
        {after, -balanceChangeSign});
}

std::shared_ptr<SLE const>
TransfersNotFrozen::findIssuer(AccountID const& issuerID, ReadView const& view)
{
    if (auto it = possibleIssuers_.find(issuerID); it != possibleIssuers_.end())
    {
        return it->second;
    }

    return view.read(keylet::account(issuerID));
}

bool
TransfersNotFrozen::validateIssuerChanges(
    std::shared_ptr<SLE const> const& issuer,
    IssuerChanges const& changes,
    STTx const& tx,
    beast::Journal const& j,
    bool enforce)
{
    if (!issuer)
    {
        return false;
    }

    bool const globalFreeze = issuer->isFlag(lsfGlobalFreeze);
    if (changes.receivers.empty() || changes.senders.empty())
    {
        /* If there are no receivers, then the holder(s) are returning
         * their tokens to the issuer. Likewise, if there are no
         * senders, then the issuer is issuing tokens to the holder(s).
         * This is allowed regardless of the issuer's freeze flags. (The
         * holder may have contradicting freeze flags, but that will be
         * checked when the holder is treated as issuer.)
         */
        return true;
    }

    for (auto const& actors : {changes.senders, changes.receivers})
    {
        for (auto const& change : actors)
        {
            bool const high = change.line->at(sfLowLimit).getIssuer() ==
                issuer->at(sfAccount);

            if (!validateFrozenState(
                    change, high, tx, j, enforce, globalFreeze))
            {
                return false;
            }
        }
    }
    return true;
}

bool
TransfersNotFrozen::validateFrozenState(
    BalanceChange const& change,
    bool high,
    STTx const& tx,
    beast::Journal const& j,
    bool enforce,
    bool globalFreeze)
{
    bool const freeze = change.balanceChangeSign < 0 &&
        change.line->isFlag(high ? lsfLowFreeze : lsfHighFreeze);
    bool const deepFreeze =
        change.line->isFlag(high ? lsfLowDeepFreeze : lsfHighDeepFreeze);
    bool const frozen = globalFreeze || deepFreeze || freeze;

    bool const isAMMLine = change.line->isFlag(lsfAMMNode);

    if (!frozen)
    {
        return true;
    }

    // AMMClawbacks are allowed to override some freeze rules
    if ((!isAMMLine || globalFreeze) && hasPrivilege(tx, overrideFreeze))
    {
        JLOG(j.debug()) << "Invariant check allowing funds to be moved "
                        << (change.balanceChangeSign > 0 ? "to" : "from")
                        << " a frozen trustline for AMMClawback "
                        << tx.getTransactionID();
        return true;
    }

    JLOG(j.fatal()) << "Invariant failed: Attempting to move frozen funds for "
                    << tx.getTransactionID();
    // The comment above starting with "assert(enforce)" explains this assert.
    XRPL_ASSERT(
        enforce,
        "ripple::TransfersNotFrozen::validateFrozenState : enforce "
        "invariant.");

    if (enforce)
    {
        return false;
    }

    return true;
}

//------------------------------------------------------------------------------

void
ValidNewAccountRoot::visitEntry(
    bool,
    std::shared_ptr<SLE const> const& before,
    std::shared_ptr<SLE const> const& after)
{
    if (!before && after->getType() == ltACCOUNT_ROOT)
    {
        accountsCreated_++;
        accountSeq_ = (*after)[sfSequence];
        pseudoAccount_ = isPseudoAccount(after);
        flags_ = after->getFlags();
    }
}

bool
ValidNewAccountRoot::finalize(
    STTx const& tx,
    TER const result,
    XRPAmount const,
    ReadView const& view,
    beast::Journal const& j)
{
    if (accountsCreated_ == 0)
        return true;

    if (accountsCreated_ > 1)
    {
        JLOG(j.fatal()) << "Invariant failed: multiple accounts "
                           "created in a single transaction";
        return false;
    }

    // From this point on we know exactly one account was created.
    if (hasPrivilege(tx, createAcct | createPseudoAcct) && result == tesSUCCESS)
    {
        bool const pseudoAccount =
            (pseudoAccount_ && view.rules().enabled(featureSingleAssetVault));

        if (pseudoAccount && !hasPrivilege(tx, createPseudoAcct))
        {
            JLOG(j.fatal()) << "Invariant failed: pseudo-account created by a "
                               "wrong transaction type";
            return false;
        }

        std::uint32_t const startingSeq =                     //
            pseudoAccount                                     //
            ? 0                                               //
            : view.rules().enabled(featureDeletableAccounts)  //
                ? view.seq()                                  //
                : 1;

        if (accountSeq_ != startingSeq)
        {
            JLOG(j.fatal()) << "Invariant failed: account created with "
                               "wrong starting sequence number";
            return false;
        }

        if (pseudoAccount)
        {
            std::uint32_t const expected =
                (lsfDisableMaster | lsfDefaultRipple | lsfDepositAuth);
            if (flags_ != expected)
            {
                JLOG(j.fatal())
                    << "Invariant failed: pseudo-account created with "
                       "wrong flags";
                return false;
            }
        }

        return true;
    }

    JLOG(j.fatal()) << "Invariant failed: account root created illegally";
    return false;
}  // namespace ripple

//------------------------------------------------------------------------------

void
ValidNFTokenPage::visitEntry(
    bool isDelete,
    std::shared_ptr<SLE const> const& before,
    std::shared_ptr<SLE const> const& after)
{
    static constexpr uint256 const& pageBits = nft::pageMask;
    static constexpr uint256 const accountBits = ~pageBits;

    if ((before && before->getType() != ltNFTOKEN_PAGE) ||
        (after && after->getType() != ltNFTOKEN_PAGE))
        return;

    auto check = [this, isDelete](std::shared_ptr<SLE const> const& sle) {
        uint256 const account = sle->key() & accountBits;
        uint256 const hiLimit = sle->key() & pageBits;
        std::optional<uint256> const prev = (*sle)[~sfPreviousPageMin];

        // Make sure that any page links...
        //  1. Are properly associated with the owning account and
        //  2. The page is correctly ordered between links.
        if (prev)
        {
            if (account != (*prev & accountBits))
                badLink_ = true;

            if (hiLimit <= (*prev & pageBits))
                badLink_ = true;
        }

        if (auto const next = (*sle)[~sfNextPageMin])
        {
            if (account != (*next & accountBits))
                badLink_ = true;

            if (hiLimit >= (*next & pageBits))
                badLink_ = true;
        }

        {
            auto const& nftokens = sle->getFieldArray(sfNFTokens);

            // An NFTokenPage should never contain too many tokens or be empty.
            if (std::size_t const nftokenCount = nftokens.size();
                (!isDelete && nftokenCount == 0) ||
                nftokenCount > dirMaxTokensPerPage)
                invalidSize_ = true;

            // If prev is valid, use it to establish a lower bound for
            // page entries.  If prev is not valid the lower bound is zero.
            uint256 const loLimit =
                prev ? *prev & pageBits : uint256(beast::zero);

            // Also verify that all NFTokenIDs in the page are sorted.
            uint256 loCmp = loLimit;
            for (auto const& obj : nftokens)
            {
                uint256 const tokenID = obj[sfNFTokenID];
                if (!nft::compareTokens(loCmp, tokenID))
                    badSort_ = true;
                loCmp = tokenID;

                // None of the NFTs on this page should belong on lower or
                // higher pages.
                if (uint256 const tokenPageBits = tokenID & pageBits;
                    tokenPageBits < loLimit || tokenPageBits >= hiLimit)
                    badEntry_ = true;

                if (auto uri = obj[~sfURI]; uri && uri->empty())
                    badURI_ = true;
            }
        }
    };

    if (before)
    {
        check(before);

        // While an account's NFToken directory contains any NFTokens, the last
        // NFTokenPage (with 96 bits of 1 in the low part of the index) should
        // never be deleted.
        if (isDelete && (before->key() & nft::pageMask) == nft::pageMask &&
            before->isFieldPresent(sfPreviousPageMin))
        {
            deletedFinalPage_ = true;
        }
    }

    if (after)
        check(after);

    if (!isDelete && before && after)
    {
        // If the NFTokenPage
        //  1. Has a NextMinPage field in before, but loses it in after, and
        //  2. This is not the last page in the directory
        // Then we have identified a corruption in the links between the
        // NFToken pages in the NFToken directory.
        if ((before->key() & nft::pageMask) != nft::pageMask &&
            before->isFieldPresent(sfNextPageMin) &&
            !after->isFieldPresent(sfNextPageMin))
        {
            deletedLink_ = true;
        }
    }
}

bool
ValidNFTokenPage::finalize(
    STTx const& tx,
    TER const result,
    XRPAmount const,
    ReadView const& view,
    beast::Journal const& j)
{
    if (badLink_)
    {
        JLOG(j.fatal()) << "Invariant failed: NFT page is improperly linked.";
        return false;
    }

    if (badEntry_)
    {
        JLOG(j.fatal()) << "Invariant failed: NFT found in incorrect page.";
        return false;
    }

    if (badSort_)
    {
        JLOG(j.fatal()) << "Invariant failed: NFTs on page are not sorted.";
        return false;
    }

    if (badURI_)
    {
        JLOG(j.fatal()) << "Invariant failed: NFT contains empty URI.";
        return false;
    }

    if (invalidSize_)
    {
        JLOG(j.fatal()) << "Invariant failed: NFT page has invalid size.";
        return false;
    }

    if (view.rules().enabled(fixNFTokenPageLinks))
    {
        if (deletedFinalPage_)
        {
            JLOG(j.fatal()) << "Invariant failed: Last NFT page deleted with "
                               "non-empty directory.";
            return false;
        }
        if (deletedLink_)
        {
            JLOG(j.fatal()) << "Invariant failed: Lost NextMinPage link.";
            return false;
        }
    }

    return true;
}

//------------------------------------------------------------------------------
void
NFTokenCountTracking::visitEntry(
    bool,
    std::shared_ptr<SLE const> const& before,
    std::shared_ptr<SLE const> const& after)
{
    if (before && before->getType() == ltACCOUNT_ROOT)
    {
        beforeMintedTotal += (*before)[~sfMintedNFTokens].value_or(0);
        beforeBurnedTotal += (*before)[~sfBurnedNFTokens].value_or(0);
    }

    if (after && after->getType() == ltACCOUNT_ROOT)
    {
        afterMintedTotal += (*after)[~sfMintedNFTokens].value_or(0);
        afterBurnedTotal += (*after)[~sfBurnedNFTokens].value_or(0);
    }
}

bool
NFTokenCountTracking::finalize(
    STTx const& tx,
    TER const result,
    XRPAmount const,
    ReadView const& view,
    beast::Journal const& j)
{
    if (!hasPrivilege(tx, changeNFTCounts))
    {
        if (beforeMintedTotal != afterMintedTotal)
        {
            JLOG(j.fatal()) << "Invariant failed: the number of minted tokens "
                               "changed without a mint transaction!";
            return false;
        }

        if (beforeBurnedTotal != afterBurnedTotal)
        {
            JLOG(j.fatal()) << "Invariant failed: the number of burned tokens "
                               "changed without a burn transaction!";
            return false;
        }

        return true;
    }

    if (tx.getTxnType() == ttNFTOKEN_MINT)
    {
        if (result == tesSUCCESS && beforeMintedTotal >= afterMintedTotal)
        {
            JLOG(j.fatal())
                << "Invariant failed: successful minting didn't increase "
                   "the number of minted tokens.";
            return false;
        }

        if (result != tesSUCCESS && beforeMintedTotal != afterMintedTotal)
        {
            JLOG(j.fatal()) << "Invariant failed: failed minting changed the "
                               "number of minted tokens.";
            return false;
        }

        if (beforeBurnedTotal != afterBurnedTotal)
        {
            JLOG(j.fatal())
                << "Invariant failed: minting changed the number of "
                   "burned tokens.";
            return false;
        }
    }

    if (tx.getTxnType() == ttNFTOKEN_BURN)
    {
        if (result == tesSUCCESS)
        {
            if (beforeBurnedTotal >= afterBurnedTotal)
            {
                JLOG(j.fatal())
                    << "Invariant failed: successful burning didn't increase "
                       "the number of burned tokens.";
                return false;
            }
        }

        if (result != tesSUCCESS && beforeBurnedTotal != afterBurnedTotal)
        {
            JLOG(j.fatal()) << "Invariant failed: failed burning changed the "
                               "number of burned tokens.";
            return false;
        }

        if (beforeMintedTotal != afterMintedTotal)
        {
            JLOG(j.fatal())
                << "Invariant failed: burning changed the number of "
                   "minted tokens.";
            return false;
        }
    }

    return true;
}

//------------------------------------------------------------------------------

void
ValidClawback::visitEntry(
    bool,
    std::shared_ptr<SLE const> const& before,
    std::shared_ptr<SLE const> const&)
{
    if (before && before->getType() == ltRIPPLE_STATE)
        trustlinesChanged++;

    if (before && before->getType() == ltMPTOKEN)
        mptokensChanged++;
}

bool
ValidClawback::finalize(
    STTx const& tx,
    TER const result,
    XRPAmount const,
    ReadView const& view,
    beast::Journal const& j)
{
    if (tx.getTxnType() != ttCLAWBACK)
        return true;

    if (result == tesSUCCESS)
    {
        if (trustlinesChanged > 1)
        {
            JLOG(j.fatal())
                << "Invariant failed: more than one trustline changed.";
            return false;
        }

        if (mptokensChanged > 1)
        {
            JLOG(j.fatal())
                << "Invariant failed: more than one mptokens changed.";
            return false;
        }

        bool const mptV2Enabled = view.rules().enabled(featureMPTokensV2);
        if (trustlinesChanged == 1 || (mptV2Enabled && mptokensChanged == 1))
        {
            AccountID const issuer = tx.getAccountID(sfAccount);
            STAmount const& amount = tx.getFieldAmount(sfAmount);
            AccountID const& holder = amount.getIssuer();
            STAmount const holderBalance = [&]() {
                if (amount.holds<Issue>())
                    return accountHolds(
                        view,
                        holder,
                        amount.get<Issue>().currency,
                        issuer,
                        fhIGNORE_FREEZE,
                        j);
                return accountHolds(
                    view,
                    issuer,
                    amount.get<MPTIssue>(),
                    fhIGNORE_FREEZE,
                    ahIGNORE_AUTH,
                    j);
            }();

            if (holderBalance.signum() < 0)
            {
                JLOG(j.fatal())
                    << "Invariant failed: trustline or MPT balance is negative";
                return false;
            }
        }
    }
    else
    {
        if (trustlinesChanged != 0)
        {
            JLOG(j.fatal()) << "Invariant failed: some trustlines were changed "
                               "despite failure of the transaction.";
            return false;
        }

        if (mptokensChanged != 0)
        {
            JLOG(j.fatal()) << "Invariant failed: some mptokens were changed "
                               "despite failure of the transaction.";
            return false;
        }
    }

    return true;
}

//------------------------------------------------------------------------------

void
ValidMPTIssuance::visitEntry(
    bool isDelete,
    std::shared_ptr<SLE const> const& before,
    std::shared_ptr<SLE const> const& after)
{
    if (after && after->getType() == ltMPTOKEN_ISSUANCE)
    {
        if (isDelete)
            mptIssuancesDeleted_++;
        else if (!before)
            mptIssuancesCreated_++;
    }

    if (after && after->getType() == ltMPTOKEN)
    {
        if (isDelete)
            mptokensDeleted_++;
        else if (!before)
            mptokensCreated_++;
    }
}

bool
ValidMPTIssuance::finalize(
    STTx const& tx,
    TER const result,
    XRPAmount const _fee,
    ReadView const& view,
    beast::Journal const& j)
{
    if (result == tesSUCCESS)
    {
<<<<<<< HEAD
        auto const txnType = tx.getTxnType();
        if (txnType == ttMPTOKEN_ISSUANCE_CREATE || txnType == ttVAULT_CREATE)
=======
        if (hasPrivilege(tx, createMPTIssuance))
>>>>>>> ffeabc96
        {
            if (mptIssuancesCreated_ == 0)
            {
                JLOG(j.fatal()) << "Invariant failed: transaction "
                                   "succeeded without creating a MPT issuance";
            }
            else if (mptIssuancesDeleted_ != 0)
            {
                JLOG(j.fatal()) << "Invariant failed: transaction "
                                   "succeeded while removing MPT issuances";
            }
            else if (mptIssuancesCreated_ > 1)
            {
                JLOG(j.fatal()) << "Invariant failed: transaction "
                                   "succeeded but created multiple issuances";
            }

            return mptIssuancesCreated_ == 1 && mptIssuancesDeleted_ == 0;
        }

<<<<<<< HEAD
        if (txnType == ttMPTOKEN_ISSUANCE_DESTROY || txnType == ttVAULT_DELETE)
=======
        if (hasPrivilege(tx, destroyMPTIssuance))
>>>>>>> ffeabc96
        {
            if (mptIssuancesDeleted_ == 0)
            {
                JLOG(j.fatal()) << "Invariant failed: MPT issuance deletion "
                                   "succeeded without removing a MPT issuance";
            }
            else if (mptIssuancesCreated_ > 0)
            {
                JLOG(j.fatal()) << "Invariant failed: MPT issuance deletion "
                                   "succeeded while creating MPT issuances";
            }
            else if (mptIssuancesDeleted_ > 1)
            {
                JLOG(j.fatal()) << "Invariant failed: MPT issuance deletion "
                                   "succeeded but deleted multiple issuances";
            }

            return mptIssuancesCreated_ == 0 && mptIssuancesDeleted_ == 1;
        }

<<<<<<< HEAD
        if (txnType == ttMPTOKEN_AUTHORIZE || txnType == ttVAULT_DEPOSIT)
=======
        // ttESCROW_FINISH may authorize an MPT, but it can't have the
        // mayAuthorizeMPT privilege, because that may cause
        // non-amendment-gated side effects.
        bool const enforceEscrowFinish = (tx.getTxnType() == ttESCROW_FINISH) &&
            (view.rules().enabled(featureSingleAssetVault)
             /*
               TODO: Uncomment when LendingProtocol is defined
               || view.rules().enabled(featureLendingProtocol)*/
            );
        if (hasPrivilege(tx, mustAuthorizeMPT | mayAuthorizeMPT) ||
            enforceEscrowFinish)
>>>>>>> ffeabc96
        {
            bool const submittedByIssuer = tx.isFieldPresent(sfHolder);

            if (mptIssuancesCreated_ > 0)
            {
                JLOG(j.fatal()) << "Invariant failed: MPT authorize "
                                   "succeeded but created MPT issuances";
                return false;
            }
            else if (mptIssuancesDeleted_ > 0)
            {
                JLOG(j.fatal()) << "Invariant failed: MPT authorize "
                                   "succeeded but deleted issuances";
                return false;
            }
            else if (
                submittedByIssuer &&
                (mptokensCreated_ > 0 || mptokensDeleted_ > 0))
            {
                JLOG(j.fatal())
                    << "Invariant failed: MPT authorize submitted by issuer "
                       "succeeded but created/deleted mptokens";
                return false;
            }
            else if (
                !submittedByIssuer && hasPrivilege(tx, mustAuthorizeMPT) &&
                (mptokensCreated_ + mptokensDeleted_ != 1))
            {
                // if the holder submitted this tx, then a mptoken must be
                // either created or deleted.
                JLOG(j.fatal())
                    << "Invariant failed: MPT authorize submitted by holder "
                       "succeeded but created/deleted bad number of mptokens";
                return false;
            }

            return true;
        }
<<<<<<< HEAD

        if (txnType == ttMPTOKEN_ISSUANCE_SET)
        {
            if (mptIssuancesDeleted_ > 0)
            {
                JLOG(j.fatal()) << "Invariant failed: MPT issuance set "
                                   "succeeded while removing MPT issuances";
            }
            else if (mptIssuancesCreated_ > 0)
            {
                JLOG(j.fatal()) << "Invariant failed: MPT issuance set "
                                   "succeeded while creating MPT issuances";
            }
            else if (mptokensDeleted_ > 0)
            {
                JLOG(j.fatal()) << "Invariant failed: MPT issuance set "
                                   "succeeded while removing MPTokens";
            }
            else if (mptokensCreated_ > 0)
            {
                JLOG(j.fatal()) << "Invariant failed: MPT issuance set "
                                   "succeeded while creating MPTokens";
            }

            return mptIssuancesCreated_ == 0 && mptIssuancesDeleted_ == 0 &&
                mptokensCreated_ == 0 && mptokensDeleted_ == 0;
        }

        if (txnType == ttAMM_CREATE || txnType == ttCHECK_CASH ||
            txnType == ttOFFER_CREATE || txnType == ttPAYMENT)
        {
            if (mptIssuancesDeleted_ > 0)
            {
                JLOG(j.fatal()) << "Invariant failed: MPT issuance set "
                                   "succeeded while removing MPT issuances";
            }
            else if (mptIssuancesCreated_ > 0)
            {
                JLOG(j.fatal()) << "Invariant failed: MPT issuance set "
                                   "succeeded while creating MPT issuances";
            }
            else if (mptokensDeleted_ > 0)
            {
                JLOG(j.fatal()) << "Invariant failed: MPT issuance set "
                                   "succeeded while removing MPTokens";
            }
            // AMM can be created with IOU/MPT or MPT/MPT
            else if (
                (txnType == ttAMM_CREATE && mptokensCreated_ > 2) ||
                (txnType == ttCHECK_CASH && mptokensCreated_ > 1))
            {
                JLOG(j.fatal()) << "Invariant failed: MPT issuance set "
                                   "succeeded while creating MPTokens";
            }

            // Offer crossing or payment may consume multiple offers
            // where takerPays is MPT amount. If the offer owner doesn't
            // own MPT then MPT is created automatically.
            return mptIssuancesCreated_ == 0 && mptIssuancesDeleted_ == 0 &&
                ((txnType == ttAMM_CREATE && mptokensCreated_ <= 2) ||
                 (txnType == ttCHECK_CASH && mptokensCreated_ <= 1) ||
                 txnType == ttOFFER_CREATE || txnType == ttPAYMENT) &&
                mptokensDeleted_ == 0;
        }

        if (txnType == ttAMM_DELETE || txnType == ttAMM_WITHDRAW ||
            txnType == ttAMM_CLAWBACK)
        {
            if (mptIssuancesDeleted_ > 0)
            {
                JLOG(j.fatal()) << "Invariant failed: MPT issuance set "
                                   "succeeded while removing MPT issuances";
            }
            else if (mptIssuancesCreated_ > 0)
            {
                JLOG(j.fatal()) << "Invariant failed: MPT issuance set "
                                   "succeeded while creating MPT issuances";
            }
            else if (mptokensDeleted_ > 2)
            {
                JLOG(j.fatal()) << "Invariant failed: MPT issuance set "
                                   "succeeded while removing MPTokens";
            }
            // MPToken can be created if LP withdraws from MPT pool,
            // and doesn't own MPToken object for this MPT
            else if (
                (txnType == ttAMM_WITHDRAW || txnType == ttAMM_CLAWBACK) &&
                mptokensCreated_ > 1)
            {
                JLOG(j.fatal()) << "Invariant failed: MPT issuance set "
                                   "succeeded while creating MPTokens";
            }

            return mptIssuancesCreated_ == 0 && mptIssuancesDeleted_ == 0 &&
                ((txnType == ttAMM_DELETE && mptokensCreated_ == 0) ||
                 ((txnType == ttAMM_WITHDRAW || txnType == ttAMM_CLAWBACK) &&
                  mptokensCreated_ <= 1)) &&
                mptokensDeleted_ <= 2;
        }

        if (txnType == ttESCROW_FINISH)
=======
        if (tx.getTxnType() == ttESCROW_FINISH)
        {
            // ttESCROW_FINISH may authorize an MPT, but it can't have the
            // mayAuthorizeMPT privilege, because that may cause
            // non-amendment-gated side effects.
            XRPL_ASSERT_PARTS(
                !enforceEscrowFinish,
                "ripple::ValidMPTIssuance::finalize",
                "not escrow finish tx");
>>>>>>> ffeabc96
            return true;
        }

        if (hasPrivilege(tx, mayDeleteMPT) && mptokensDeleted_ == 1 &&
            mptokensCreated_ == 0 && mptIssuancesCreated_ == 0 &&
            mptIssuancesDeleted_ == 0)
            return true;
    }

    if (mptIssuancesCreated_ != 0)
    {
        JLOG(j.fatal()) << "Invariant failed: a MPT issuance was created";
    }
    else if (mptIssuancesDeleted_ != 0)
    {
        JLOG(j.fatal()) << "Invariant failed: a MPT issuance was deleted";
    }
    else if (mptokensCreated_ != 0)
    {
        JLOG(j.fatal()) << "Invariant failed: a MPToken was created";
    }
    else if (mptokensDeleted_ != 0)
    {
        JLOG(j.fatal()) << "Invariant failed: a MPToken was deleted";
    }

    return mptIssuancesCreated_ == 0 && mptIssuancesDeleted_ == 0 &&
        mptokensCreated_ == 0 && mptokensDeleted_ == 0;
}

//------------------------------------------------------------------------------

void
ValidPermissionedDomain::visitEntry(
    bool,
    std::shared_ptr<SLE const> const& before,
    std::shared_ptr<SLE const> const& after)
{
    if (before && before->getType() != ltPERMISSIONED_DOMAIN)
        return;
    if (after && after->getType() != ltPERMISSIONED_DOMAIN)
        return;

    auto check = [](SleStatus& sleStatus,
                    std::shared_ptr<SLE const> const& sle) {
        auto const& credentials = sle->getFieldArray(sfAcceptedCredentials);
        sleStatus.credentialsSize_ = credentials.size();
        auto const sorted = credentials::makeSorted(credentials);
        sleStatus.isUnique_ = !sorted.empty();

        // If array have duplicates then all the other checks are invalid
        sleStatus.isSorted_ = false;

        if (sleStatus.isUnique_)
        {
            unsigned i = 0;
            for (auto const& cred : sorted)
            {
                auto const& credTx = credentials[i++];
                sleStatus.isSorted_ = (cred.first == credTx[sfIssuer]) &&
                    (cred.second == credTx[sfCredentialType]);
                if (!sleStatus.isSorted_)
                    break;
            }
        }
    };

    if (before)
    {
        sleStatus_[0] = SleStatus();
        check(*sleStatus_[0], after);
    }

    if (after)
    {
        sleStatus_[1] = SleStatus();
        check(*sleStatus_[1], after);
    }
}

bool
ValidPermissionedDomain::finalize(
    STTx const& tx,
    TER const result,
    XRPAmount const,
    ReadView const& view,
    beast::Journal const& j)
{
    if (tx.getTxnType() != ttPERMISSIONED_DOMAIN_SET || result != tesSUCCESS)
        return true;

    auto check = [](SleStatus const& sleStatus, beast::Journal const& j) {
        if (!sleStatus.credentialsSize_)
        {
            JLOG(j.fatal()) << "Invariant failed: permissioned domain with "
                               "no rules.";
            return false;
        }

        if (sleStatus.credentialsSize_ >
            maxPermissionedDomainCredentialsArraySize)
        {
            JLOG(j.fatal()) << "Invariant failed: permissioned domain bad "
                               "credentials size "
                            << sleStatus.credentialsSize_;
            return false;
        }

        if (!sleStatus.isUnique_)
        {
            JLOG(j.fatal())
                << "Invariant failed: permissioned domain credentials "
                   "aren't unique";
            return false;
        }

        if (!sleStatus.isSorted_)
        {
            JLOG(j.fatal())
                << "Invariant failed: permissioned domain credentials "
                   "aren't sorted";
            return false;
        }

        return true;
    };

    return (sleStatus_[0] ? check(*sleStatus_[0], j) : true) &&
        (sleStatus_[1] ? check(*sleStatus_[1], j) : true);
}

//------------------------------------------------------------------------------

void
ValidPseudoAccounts::visitEntry(
    bool isDelete,
    std::shared_ptr<SLE const> const& before,
    std::shared_ptr<SLE const> const& after)
{
    if (isDelete)
        // Deletion is ignored
        return;

    if (after && after->getType() == ltACCOUNT_ROOT)
    {
        bool const isPseudo = [&]() {
            // isPseudoAccount checks that any of the pseudo-account fields are
            // set.
            if (isPseudoAccount(after))
                return true;
            // Not all pseudo-accounts have a zero sequence, but all accounts
            // with a zero sequence had better be pseudo-accounts.
            if (after->at(sfSequence) == 0)
                return true;

            return false;
        }();
        if (isPseudo)
        {
            // Pseudo accounts must have the following properties:
            // 1. Exactly one of the pseudo-account fields is set.
            // 2. The sequence number is not changed.
            // 3. The lsfDisableMaster, lsfDefaultRipple, and lsfDepositAuth
            // flags are set.
            // 4. The RegularKey is not set.
            {
                std::vector<SField const*> const& fields =
                    getPseudoAccountFields();

                auto const numFields = std::count_if(
                    fields.begin(),
                    fields.end(),
                    [&after](SField const* sf) -> bool {
                        return after->isFieldPresent(*sf);
                    });
                if (numFields != 1)
                {
                    std::stringstream error;
                    error << "pseudo-account has " << numFields
                          << " pseudo-account fields set";
                    errors_.emplace_back(error.str());
                }
            }
            if (before && before->at(sfSequence) != after->at(sfSequence))
            {
                errors_.emplace_back("pseudo-account sequence changed");
            }
            if (!after->isFlag(
                    lsfDisableMaster | lsfDefaultRipple | lsfDepositAuth))
            {
                errors_.emplace_back("pseudo-account flags are not set");
            }
            if (after->isFieldPresent(sfRegularKey))
            {
                errors_.emplace_back("pseudo-account has a regular key");
            }
        }
    }
}

bool
ValidPseudoAccounts::finalize(
    STTx const& tx,
    TER const,
    XRPAmount const,
    ReadView const& view,
    beast::Journal const& j)
{
    bool const enforce = view.rules().enabled(featureSingleAssetVault);

    // The comment above starting with "assert(enforce)" explains this assert.
    XRPL_ASSERT(
        errors_.empty() || enforce,
        "ripple::ValidPseudoAccounts::finalize : no bad "
        "changes or enforce invariant");
    if (!errors_.empty())
    {
        for (auto const& error : errors_)
        {
            JLOG(j.fatal()) << "Invariant failed: " << error;
        }
        if (enforce)
            return false;
    }
    return true;
}

//------------------------------------------------------------------------------

void
ValidPermissionedDEX::visitEntry(
    bool,
    std::shared_ptr<SLE const> const& before,
    std::shared_ptr<SLE const> const& after)
{
    if (after && after->getType() == ltDIR_NODE)
    {
        if (after->isFieldPresent(sfDomainID))
            domains_.insert(after->getFieldH256(sfDomainID));
    }

    if (after && after->getType() == ltOFFER)
    {
        if (after->isFieldPresent(sfDomainID))
            domains_.insert(after->getFieldH256(sfDomainID));
        else
            regularOffers_ = true;

        // if a hybrid offer is missing domain or additional book, there's
        // something wrong
        if (after->isFlag(lsfHybrid) &&
            (!after->isFieldPresent(sfDomainID) ||
             !after->isFieldPresent(sfAdditionalBooks) ||
             after->getFieldArray(sfAdditionalBooks).size() > 1))
            badHybrids_ = true;
    }
}

bool
ValidPermissionedDEX::finalize(
    STTx const& tx,
    TER const result,
    XRPAmount const,
    ReadView const& view,
    beast::Journal const& j)
{
    auto const txType = tx.getTxnType();
    if ((txType != ttPAYMENT && txType != ttOFFER_CREATE) ||
        result != tesSUCCESS)
        return true;

    // For each offercreate transaction, check if
    // permissioned offers are valid
    if (txType == ttOFFER_CREATE && badHybrids_)
    {
        JLOG(j.fatal()) << "Invariant failed: hybrid offer is malformed";
        return false;
    }

    if (!tx.isFieldPresent(sfDomainID))
        return true;

    auto const domain = tx.getFieldH256(sfDomainID);

    if (!view.exists(keylet::permissionedDomain(domain)))
    {
        JLOG(j.fatal()) << "Invariant failed: domain doesn't exist";
        return false;
    }

    // for both payment and offercreate, there shouldn't be another domain
    // that's different from the domain specified
    for (auto const& d : domains_)
    {
        if (d != domain)
        {
            JLOG(j.fatal()) << "Invariant failed: transaction"
                               " consumed wrong domains";
            return false;
        }
    }

    if (regularOffers_)
    {
        JLOG(j.fatal()) << "Invariant failed: domain transaction"
                           " affected regular offers";
        return false;
    }

    return true;
}

void
ValidAMM::visitEntry(
    bool isDelete,
    std::shared_ptr<SLE const> const& before,
    std::shared_ptr<SLE const> const& after)
{
    if (isDelete)
        return;

    if (after)
    {
        auto const type = after->getType();
        // AMM object changed
        if (type == ltAMM)
        {
            ammAccount_ = after->getAccountID(sfAccount);
            lptAMMBalanceAfter_ = after->getFieldAmount(sfLPTokenBalance);
        }
        // AMM pool changed
        else if (
            (type == ltRIPPLE_STATE && after->getFlags() & lsfAMMNode) ||
            (type == ltACCOUNT_ROOT && after->isFieldPresent(sfAMMID)))
        {
            ammPoolChanged_ = true;
        }
    }

    if (before)
    {
        // AMM object changed
        if (before->getType() == ltAMM)
        {
            lptAMMBalanceBefore_ = before->getFieldAmount(sfLPTokenBalance);
        }
    }
}

static bool
validBalances(
    STAmount const& amount,
    STAmount const& amount2,
    STAmount const& lptAMMBalance,
    ValidAMM::ZeroAllowed zeroAllowed)
{
    bool const positive = amount > beast::zero && amount2 > beast::zero &&
        lptAMMBalance > beast::zero;
    if (zeroAllowed == ValidAMM::ZeroAllowed::Yes)
        return positive ||
            (amount == beast::zero && amount2 == beast::zero &&
             lptAMMBalance == beast::zero);
    return positive;
}

bool
ValidAMM::finalizeVote(bool enforce, beast::Journal const& j) const
{
    if (lptAMMBalanceAfter_ != lptAMMBalanceBefore_ || ammPoolChanged_)
    {
        // LPTokens and the pool can not change on vote
        // LCOV_EXCL_START
        JLOG(j.error()) << "AMMVote invariant failed: "
                        << lptAMMBalanceBefore_.value_or(STAmount{}) << " "
                        << lptAMMBalanceAfter_.value_or(STAmount{}) << " "
                        << ammPoolChanged_;
        if (enforce)
            return false;
        // LCOV_EXCL_STOP
    }

    return true;
}

bool
ValidAMM::finalizeBid(bool enforce, beast::Journal const& j) const
{
    if (ammPoolChanged_)
    {
        // The pool can not change on bid
        // LCOV_EXCL_START
        JLOG(j.error()) << "AMMBid invariant failed: pool changed";
        if (enforce)
            return false;
        // LCOV_EXCL_STOP
    }
    // LPTokens are burnt, therefore there should be fewer LPTokens
    else if (
        lptAMMBalanceBefore_ && lptAMMBalanceAfter_ &&
        (*lptAMMBalanceAfter_ > *lptAMMBalanceBefore_ ||
         *lptAMMBalanceAfter_ <= beast::zero))
    {
        // LCOV_EXCL_START
        JLOG(j.error()) << "AMMBid invariant failed: " << *lptAMMBalanceBefore_
                        << " " << *lptAMMBalanceAfter_;
        if (enforce)
            return false;
        // LCOV_EXCL_STOP
    }

    return true;
}

bool
ValidAMM::finalizeCreate(
    STTx const& tx,
    ReadView const& view,
    bool enforce,
    beast::Journal const& j) const
{
    if (!ammAccount_)
    {
        // LCOV_EXCL_START
        JLOG(j.error())
            << "AMMCreate invariant failed: AMM object is not created";
        if (enforce)
            return false;
        // LCOV_EXCL_STOP
    }
    else
    {
        auto const [amount, amount2] = ammPoolHolds(
            view,
            *ammAccount_,
            tx[sfAmount].asset(),
            tx[sfAmount2].asset(),
            fhIGNORE_FREEZE,
            ahIGNORE_AUTH,
            j);
        // Create invariant:
        // sqrt(amount * amount2) == LPTokens
        // all balances are greater than zero
        if (!validBalances(
                amount, amount2, *lptAMMBalanceAfter_, ZeroAllowed::No) ||
            ammLPTokens(amount, amount2, lptAMMBalanceAfter_->get<Issue>()) !=
                *lptAMMBalanceAfter_)
        {
            JLOG(j.error()) << "AMMCreate invariant failed: " << amount << " "
                            << amount2 << " " << *lptAMMBalanceAfter_;
            if (enforce)
                return false;
        }
    }

    return true;
}

bool
ValidAMM::finalizeDelete(bool enforce, TER res, beast::Journal const& j) const
{
    if (ammAccount_)
    {
        // LCOV_EXCL_START
        std::string const msg = (res == tesSUCCESS)
            ? "AMM object is not deleted on tesSUCCESS"
            : "AMM object is changed on tecINCOMPLETE";
        JLOG(j.error()) << "AMMDelete invariant failed: " << msg;
        if (enforce)
            return false;
        // LCOV_EXCL_STOP
    }

    return true;
}

bool
ValidAMM::finalizeDEX(bool enforce, beast::Journal const& j) const
{
    if (ammAccount_)
    {
        // LCOV_EXCL_START
        JLOG(j.error()) << "AMM swap invariant failed: AMM object changed";
        if (enforce)
            return false;
        // LCOV_EXCL_STOP
    }

    return true;
}

bool
ValidAMM::generalInvariant(
    ripple::STTx const& tx,
    ripple::ReadView const& view,
    ZeroAllowed zeroAllowed,
    beast::Journal const& j) const
{
    auto const [amount, amount2] = ammPoolHolds(
        view,
        *ammAccount_,
        tx[sfAsset],
        tx[sfAsset2],
        fhIGNORE_FREEZE,
        ahIGNORE_AUTH,
        j);
    // Deposit and Withdrawal invariant:
    // sqrt(amount * amount2) >= LPTokens
    // all balances are greater than zero
    // unless on last withdrawal
    auto const poolProductMean = root2(amount * amount2);
    bool const nonNegativeBalances =
        validBalances(amount, amount2, *lptAMMBalanceAfter_, zeroAllowed);
    bool const strongInvariantCheck = poolProductMean >= *lptAMMBalanceAfter_;
    // Allow for a small relative error if strongInvariantCheck fails
    auto weakInvariantCheck = [&]() {
        return *lptAMMBalanceAfter_ != beast::zero &&
            withinRelativeDistance(
                poolProductMean, Number{*lptAMMBalanceAfter_}, Number{1, -11});
    };
    if (!nonNegativeBalances ||
        (!strongInvariantCheck && !weakInvariantCheck()))
    {
        JLOG(j.error()) << "AMM " << tx.getTxnType() << " invariant failed: "
                        << tx.getHash(HashPrefix::transactionID) << " "
                        << ammPoolChanged_ << " " << amount << " " << amount2
                        << " " << poolProductMean << " "
                        << lptAMMBalanceAfter_->getText() << " "
                        << ((*lptAMMBalanceAfter_ == beast::zero)
                                ? Number{1}
                                : ((*lptAMMBalanceAfter_ - poolProductMean) /
                                   poolProductMean));
        return false;
    }

    return true;
}

bool
ValidAMM::finalizeDeposit(
    ripple::STTx const& tx,
    ripple::ReadView const& view,
    bool enforce,
    beast::Journal const& j) const
{
    if (!ammAccount_)
    {
        // LCOV_EXCL_START
        JLOG(j.error()) << "AMMDeposit invariant failed: AMM object is deleted";
        if (enforce)
            return false;
        // LCOV_EXCL_STOP
    }
    else if (!generalInvariant(tx, view, ZeroAllowed::No, j) && enforce)
        return false;

    return true;
}

bool
ValidAMM::finalizeWithdraw(
    ripple::STTx const& tx,
    ripple::ReadView const& view,
    bool enforce,
    beast::Journal const& j) const
{
    if (!ammAccount_)
    {
        // Last Withdraw or Clawback deleted AMM
    }
    else if (!generalInvariant(tx, view, ZeroAllowed::Yes, j))
    {
        if (enforce)
            return false;
    }

    return true;
}

bool
ValidAMM::finalize(
    STTx const& tx,
    TER const result,
    XRPAmount const,
    ReadView const& view,
    beast::Journal const& j)
{
    // Delete may return tecINCOMPLETE if there are too many
    // trustlines to delete.
    if (result != tesSUCCESS && result != tecINCOMPLETE)
        return true;

    bool const enforce = view.rules().enabled(fixAMMv1_3);

    switch (tx.getTxnType())
    {
        case ttAMM_CREATE:
            return finalizeCreate(tx, view, enforce, j);
        case ttAMM_DEPOSIT:
            return finalizeDeposit(tx, view, enforce, j);
        case ttAMM_CLAWBACK:
        case ttAMM_WITHDRAW:
            return finalizeWithdraw(tx, view, enforce, j);
        case ttAMM_BID:
            return finalizeBid(enforce, j);
        case ttAMM_VOTE:
            return finalizeVote(enforce, j);
        case ttAMM_DELETE:
            return finalizeDelete(enforce, result, j);
        case ttCHECK_CASH:
        case ttOFFER_CREATE:
        case ttPAYMENT:
            return finalizeDEX(enforce, j);
        default:
            break;
    }

    return true;
}

void
ValidPayment::visitEntry(
    bool,
    std::shared_ptr<SLE const> const& before,
    std::shared_ptr<SLE const> const& after)
{
    if (overflow_)
        return;

    auto makeKey = [](SLE const& sle) {
        if (sle.getType() == ltMPTOKEN_ISSUANCE)
            return makeMptID(sle[sfSequence], sle[sfIssuer]);
        return sle[sfMPTokenIssuanceID];
    };

    auto update = [&](SLE const& sle, Order order) {
        auto const type = sle.getType();
        if (type == ltMPTOKEN_ISSUANCE)
        {
            data_[makeKey(sle)].outstanding[order] = sle[sfOutstandingAmount];
        }
        else if (type == ltMPTOKEN)
        {
            // subtract before from after
            data_[makeKey(sle)].mptAmount += (order == Before ? -1 : 1) *
                (sle[sfMPTAmount] + sle[~sfLockedAmount].value_or(0));
        }
    };

    if (before)
        update(*before, Before);

    if (after)
    {
        if (after->getType() == ltMPTOKEN_ISSUANCE)
            overflow_ = (*after)[sfOutstandingAmount] >
                (*after)[~sfMaximumAmount].value_or(maxMPTokenAmount);
        update(*after, After);
    }
}

bool
ValidPayment::finalize(
    STTx const& tx,
    TER const result,
    XRPAmount const,
    ReadView const& view,
    beast::Journal const& j)
{
    if (result == tesSUCCESS)
    {
        bool const enforce = view.rules().enabled(featureMPTokensV2);
        if (overflow_)
        {
            JLOG(j.fatal()) << "Invariant failed: OutstandingAmount overflow";
            return enforce ? false : true;
        }

        for (auto const& [id, data] : data_)
        {
            (void)id;
            if (data.outstanding[After] !=
                (data.outstanding[Before] + data.mptAmount))
            {
                JLOG(j.fatal())
                    << "Invariant failed: invalid OutstandingAmount balance "
                    << data.outstanding[Before] << " "
                    << data.outstanding[After] << " " << data.mptAmount;
                return enforce ? false : true;
            }
        }
    }

    return true;
}

}  // namespace ripple<|MERGE_RESOLUTION|>--- conflicted
+++ resolved
@@ -1472,12 +1472,8 @@
 {
     if (result == tesSUCCESS)
     {
-<<<<<<< HEAD
         auto const txnType = tx.getTxnType();
-        if (txnType == ttMPTOKEN_ISSUANCE_CREATE || txnType == ttVAULT_CREATE)
-=======
         if (hasPrivilege(tx, createMPTIssuance))
->>>>>>> ffeabc96
         {
             if (mptIssuancesCreated_ == 0)
             {
@@ -1498,11 +1494,7 @@
             return mptIssuancesCreated_ == 1 && mptIssuancesDeleted_ == 0;
         }
 
-<<<<<<< HEAD
-        if (txnType == ttMPTOKEN_ISSUANCE_DESTROY || txnType == ttVAULT_DELETE)
-=======
         if (hasPrivilege(tx, destroyMPTIssuance))
->>>>>>> ffeabc96
         {
             if (mptIssuancesDeleted_ == 0)
             {
@@ -1523,9 +1515,6 @@
             return mptIssuancesCreated_ == 0 && mptIssuancesDeleted_ == 1;
         }
 
-<<<<<<< HEAD
-        if (txnType == ttMPTOKEN_AUTHORIZE || txnType == ttVAULT_DEPOSIT)
-=======
         // ttESCROW_FINISH may authorize an MPT, but it can't have the
         // mayAuthorizeMPT privilege, because that may cause
         // non-amendment-gated side effects.
@@ -1537,7 +1526,6 @@
             );
         if (hasPrivilege(tx, mustAuthorizeMPT | mayAuthorizeMPT) ||
             enforceEscrowFinish)
->>>>>>> ffeabc96
         {
             bool const submittedByIssuer = tx.isFieldPresent(sfHolder);
 
@@ -1576,7 +1564,6 @@
 
             return true;
         }
-<<<<<<< HEAD
 
         if (txnType == ttMPTOKEN_ISSUANCE_SET)
         {
@@ -1678,8 +1665,6 @@
         }
 
         if (txnType == ttESCROW_FINISH)
-=======
-        if (tx.getTxnType() == ttESCROW_FINISH)
         {
             // ttESCROW_FINISH may authorize an MPT, but it can't have the
             // mayAuthorizeMPT privilege, because that may cause
@@ -1688,7 +1673,6 @@
                 !enforceEscrowFinish,
                 "ripple::ValidMPTIssuance::finalize",
                 "not escrow finish tx");
->>>>>>> ffeabc96
             return true;
         }
 
