--- conflicted
+++ resolved
@@ -1710,107 +1710,6 @@
         (sleStatus_[1] ? check(*sleStatus_[1], j) : true);
 }
 
-<<<<<<< HEAD
-=======
-//------------------------------------------------------------------------------
-
-void
-ValidPseudoAccounts::visitEntry(
-    bool isDelete,
-    std::shared_ptr<SLE const> const& before,
-    std::shared_ptr<SLE const> const& after)
-{
-    if (isDelete)
-        // Deletion is ignored
-        return;
-
-    if (after && after->getType() == ltACCOUNT_ROOT)
-    {
-        bool const isPseudo = [&]() {
-            // isPseudoAccount checks that any of the pseudo-account fields are
-            // set.
-            if (isPseudoAccount(after))
-                return true;
-            // Not all pseudo-accounts have a zero sequence, but all accounts
-            // with a zero sequence had better be pseudo-accounts.
-            if (after->at(sfSequence) == 0)
-                return true;
-
-            return false;
-        }();
-        if (isPseudo)
-        {
-            // Pseudo accounts must have the following properties:
-            // 1. Exactly one of the pseudo-account fields is set.
-            // 2. The sequence number is not changed.
-            // 3. The lsfDisableMaster, lsfDefaultRipple, and lsfDepositAuth
-            // flags are set.
-            // 4. The RegularKey is not set.
-            {
-                std::vector<SField const*> const& fields =
-                    getPseudoAccountFields();
-
-                auto const numFields = std::count_if(
-                    fields.begin(),
-                    fields.end(),
-                    [&after](SField const* sf) -> bool {
-                        return after->isFieldPresent(*sf);
-                    });
-                if (numFields != 1)
-                {
-                    std::stringstream error;
-                    error << "pseudo-account has " << numFields
-                          << " pseudo-account fields set";
-                    errors_.emplace_back(error.str());
-                }
-            }
-            if (before && before->at(sfSequence) != after->at(sfSequence))
-            {
-                errors_.emplace_back("pseudo-account sequence changed");
-            }
-            if (!after->isFlag(
-                    lsfDisableMaster | lsfDefaultRipple | lsfDepositAuth))
-            {
-                errors_.emplace_back("pseudo-account flags are not set");
-            }
-            if (after->isFieldPresent(sfRegularKey))
-            {
-                errors_.emplace_back("pseudo-account has a regular key");
-            }
-        }
-    }
-}
-
-bool
-ValidPseudoAccounts::finalize(
-    STTx const& tx,
-    TER const,
-    XRPAmount const,
-    ReadView const& view,
-    beast::Journal const& j)
-{
-    bool const enforce = view.rules().enabled(featureSingleAssetVault);
-
-    // The comment above starting with "assert(enforce)" explains this assert.
-    XRPL_ASSERT(
-        errors_.empty() || enforce,
-        "ripple::ValidPseudoAccounts::finalize : no bad "
-        "changes or enforce invariant");
-    if (!errors_.empty())
-    {
-        for (auto const& error : errors_)
-        {
-            JLOG(j.fatal()) << "Invariant failed: " << error;
-        }
-        if (enforce)
-            return false;
-    }
-    return true;
-}
-
-//------------------------------------------------------------------------------
-
->>>>>>> ac4c4905
 void
 ValidPermissionedDEX::visitEntry(
     bool,
