--- conflicted
+++ resolved
@@ -19,12 +19,9 @@
 
 #include <xrpld/app/tx/detail/InvariantCheck.h>
 
-<<<<<<< HEAD
 #include <xrpld/app/misc/AMMHelpers.h>
 #include <xrpld/app/misc/AMMUtils.h>
-=======
 #include <xrpld/app/misc/CredentialHelpers.h>
->>>>>>> fb3713bc
 #include <xrpld/app/tx/detail/NFTokenUtils.h>
 #include <xrpld/app/tx/detail/PermissionedDomainSet.h>
 #include <xrpld/ledger/ReadView.h>
@@ -1447,7 +1444,107 @@
         mptokensCreated_ == 0 && mptokensDeleted_ == 0;
 }
 
-<<<<<<< HEAD
+//------------------------------------------------------------------------------
+
+void
+ValidPermissionedDomain::visitEntry(
+    bool,
+    std::shared_ptr<SLE const> const& before,
+    std::shared_ptr<SLE const> const& after)
+{
+    if (before && before->getType() != ltPERMISSIONED_DOMAIN)
+        return;
+    if (after && after->getType() != ltPERMISSIONED_DOMAIN)
+        return;
+
+    auto check = [](SleStatus& sleStatus,
+                    std::shared_ptr<SLE const> const& sle) {
+        auto const& credentials = sle->getFieldArray(sfAcceptedCredentials);
+        sleStatus.credentialsSize_ = credentials.size();
+        auto const sorted = credentials::makeSorted(credentials);
+        sleStatus.isUnique_ = !sorted.empty();
+
+        // If array have duplicates then all the other checks are invalid
+        sleStatus.isSorted_ = false;
+
+        if (sleStatus.isUnique_)
+        {
+            unsigned i = 0;
+            for (auto const& cred : sorted)
+            {
+                auto const& credTx = credentials[i++];
+                sleStatus.isSorted_ = (cred.first == credTx[sfIssuer]) &&
+                    (cred.second == credTx[sfCredentialType]);
+                if (!sleStatus.isSorted_)
+                    break;
+            }
+        }
+    };
+
+    if (before)
+    {
+        sleStatus_[0] = SleStatus();
+        check(*sleStatus_[0], after);
+    }
+
+    if (after)
+    {
+        sleStatus_[1] = SleStatus();
+        check(*sleStatus_[1], after);
+    }
+}
+
+bool
+ValidPermissionedDomain::finalize(
+    STTx const& tx,
+    TER const result,
+    XRPAmount const,
+    ReadView const& view,
+    beast::Journal const& j)
+{
+    if (tx.getTxnType() != ttPERMISSIONED_DOMAIN_SET || result != tesSUCCESS)
+        return true;
+
+    auto check = [](SleStatus const& sleStatus, beast::Journal const& j) {
+        if (!sleStatus.credentialsSize_)
+        {
+            JLOG(j.fatal()) << "Invariant failed: permissioned domain with "
+                               "no rules.";
+            return false;
+        }
+
+        if (sleStatus.credentialsSize_ >
+            maxPermissionedDomainCredentialsArraySize)
+        {
+            JLOG(j.fatal()) << "Invariant failed: permissioned domain bad "
+                               "credentials size "
+                            << sleStatus.credentialsSize_;
+            return false;
+        }
+
+        if (!sleStatus.isUnique_)
+        {
+            JLOG(j.fatal())
+                << "Invariant failed: permissioned domain credentials "
+                   "aren't unique";
+            return false;
+        }
+
+        if (!sleStatus.isSorted_)
+        {
+            JLOG(j.fatal())
+                << "Invariant failed: permissioned domain credentials "
+                   "aren't sorted";
+            return false;
+        }
+
+        return true;
+    };
+
+    return (sleStatus_[0] ? check(*sleStatus_[0], j) : true) &&
+        (sleStatus_[1] ? check(*sleStatus_[1], j) : true);
+}
+
 void
 ValidAMM::visitEntry(
     bool isDelete,
@@ -1522,8 +1619,8 @@
             auto const [amount, amount2] = ammPoolHolds(
                 view,
                 *ammAccount_,
-                tx[sfAsset],
-                tx[sfAsset2],
+                tx[sfAsset].get<Issue>(),
+                tx[sfAsset2].get<Issue>(),
                 fhIGNORE_FREEZE,
                 j);
             // Deposit and Withdrawal invariant:
@@ -1611,107 +1708,6 @@
     }
 
     return true;
-=======
-//------------------------------------------------------------------------------
-
-void
-ValidPermissionedDomain::visitEntry(
-    bool,
-    std::shared_ptr<SLE const> const& before,
-    std::shared_ptr<SLE const> const& after)
-{
-    if (before && before->getType() != ltPERMISSIONED_DOMAIN)
-        return;
-    if (after && after->getType() != ltPERMISSIONED_DOMAIN)
-        return;
-
-    auto check = [](SleStatus& sleStatus,
-                    std::shared_ptr<SLE const> const& sle) {
-        auto const& credentials = sle->getFieldArray(sfAcceptedCredentials);
-        sleStatus.credentialsSize_ = credentials.size();
-        auto const sorted = credentials::makeSorted(credentials);
-        sleStatus.isUnique_ = !sorted.empty();
-
-        // If array have duplicates then all the other checks are invalid
-        sleStatus.isSorted_ = false;
-
-        if (sleStatus.isUnique_)
-        {
-            unsigned i = 0;
-            for (auto const& cred : sorted)
-            {
-                auto const& credTx = credentials[i++];
-                sleStatus.isSorted_ = (cred.first == credTx[sfIssuer]) &&
-                    (cred.second == credTx[sfCredentialType]);
-                if (!sleStatus.isSorted_)
-                    break;
-            }
-        }
-    };
-
-    if (before)
-    {
-        sleStatus_[0] = SleStatus();
-        check(*sleStatus_[0], after);
-    }
-
-    if (after)
-    {
-        sleStatus_[1] = SleStatus();
-        check(*sleStatus_[1], after);
-    }
-}
-
-bool
-ValidPermissionedDomain::finalize(
-    STTx const& tx,
-    TER const result,
-    XRPAmount const,
-    ReadView const& view,
-    beast::Journal const& j)
-{
-    if (tx.getTxnType() != ttPERMISSIONED_DOMAIN_SET || result != tesSUCCESS)
-        return true;
-
-    auto check = [](SleStatus const& sleStatus, beast::Journal const& j) {
-        if (!sleStatus.credentialsSize_)
-        {
-            JLOG(j.fatal()) << "Invariant failed: permissioned domain with "
-                               "no rules.";
-            return false;
-        }
-
-        if (sleStatus.credentialsSize_ >
-            maxPermissionedDomainCredentialsArraySize)
-        {
-            JLOG(j.fatal()) << "Invariant failed: permissioned domain bad "
-                               "credentials size "
-                            << sleStatus.credentialsSize_;
-            return false;
-        }
-
-        if (!sleStatus.isUnique_)
-        {
-            JLOG(j.fatal())
-                << "Invariant failed: permissioned domain credentials "
-                   "aren't unique";
-            return false;
-        }
-
-        if (!sleStatus.isSorted_)
-        {
-            JLOG(j.fatal())
-                << "Invariant failed: permissioned domain credentials "
-                   "aren't sorted";
-            return false;
-        }
-
-        return true;
-    };
-
-    return (sleStatus_[0] ? check(*sleStatus_[0], j) : true) &&
-        (sleStatus_[1] ? check(*sleStatus_[1], j) : true);
->>>>>>> fb3713bc
 }
 
 }  // namespace ripple