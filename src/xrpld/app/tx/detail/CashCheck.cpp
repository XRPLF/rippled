//------------------------------------------------------------------------------
/*
    This file is part of rippled: https://github.com/ripple/rippled
    Copyright (c) 2017 Ripple Labs Inc.

    Permission to use, copy, modify, and/or distribute this software for any
    purpose  with  or without fee is hereby granted, provided that the above
    copyright notice and this permission notice appear in all copies.

    THE  SOFTWARE IS PROVIDED "AS IS" AND THE AUTHOR DISCLAIMS ALL WARRANTIES
    WITH  REGARD  TO  THIS  SOFTWARE  INCLUDING  ALL  IMPLIED  WARRANTIES  OF
    MERCHANTABILITY  AND  FITNESS. IN NO EVENT SHALL THE AUTHOR BE LIABLE FOR
    ANY  SPECIAL ,  DIRECT, INDIRECT, OR CONSEQUENTIAL DAMAGES OR ANY DAMAGES
    WHATSOEVER  RESULTING  FROM  LOSS  OF USE, DATA OR PROFITS, WHETHER IN AN
    ACTION  OF  CONTRACT, NEGLIGENCE OR OTHER TORTIOUS ACTION, ARISING OUT OF
    OR IN CONNECTION WITH THE USE OR PERFORMANCE OF THIS SOFTWARE.
*/
//==============================================================================

#include <xrpld/app/ledger/Ledger.h>
#include <xrpld/app/misc/MPTUtils.h>
#include <xrpld/app/paths/Flow.h>
#include <xrpld/app/tx/detail/CashCheck.h>
#include <xrpld/app/tx/detail/MPTokenAuthorize.h>

#include <xrpl/basics/Log.h>
#include <xrpl/basics/scope.h>
#include <xrpl/protocol/Feature.h>
#include <xrpl/protocol/Indexes.h>
#include <xrpl/protocol/TER.h>
#include <xrpl/protocol/TxFlags.h>

#include <algorithm>

namespace ripple {

NotTEC
CashCheck::preflight(PreflightContext const& ctx)
{
<<<<<<< HEAD
    if (!ctx.rules.enabled(featureChecks))
        return temDISABLED;

=======
>>>>>>> 550f90a7
    // Exactly one of Amount or DeliverMin must be present.
    auto const optAmount = ctx.tx[~sfAmount];
    auto const optDeliverMin = ctx.tx[~sfDeliverMin];

<<<<<<< HEAD
    if (!ctx.rules.enabled(featureMPTokensV2) &&
        ((optAmount && optAmount->holds<MPTIssue>()) ||
         (optDeliverMin && optDeliverMin->holds<MPTIssue>())))
        return temDISABLED;

    NotTEC const ret{preflight1(ctx)};
    if (!isTesSuccess(ret))
        return ret;

    if (ctx.tx.getFlags() & tfUniversalMask)
    {
        // There are no flags (other than universal) for CashCheck yet.
        JLOG(ctx.j.warn()) << "Malformed transaction: Invalid flags set.";
        return temINVALID_FLAG;
    }

=======
>>>>>>> 550f90a7
    if (static_cast<bool>(optAmount) == static_cast<bool>(optDeliverMin))
    {
        JLOG(ctx.j.warn())
            << "Malformed transaction: "
               "does not specify exactly one of Amount and DeliverMin.";
        return temMALFORMED;
    }

    // Make sure the amount is valid.
    STAmount const value{optAmount ? *optAmount : *optDeliverMin};
    if (!isLegalNet(value) || value.signum() <= 0)
    {
        JLOG(ctx.j.warn()) << "Malformed transaction: bad amount: "
                           << value.getFullText();
        return temBAD_AMOUNT;
    }

    if (badAsset() == value.asset())
    {
        JLOG(ctx.j.warn()) << "Malformed transaction: Bad currency.";
        return temBAD_CURRENCY;
    }

    return tesSUCCESS;
}

TER
CashCheck::preclaim(PreclaimContext const& ctx)
{
    auto const sleCheck = ctx.view.read(keylet::check(ctx.tx[sfCheckID]));
    if (!sleCheck)
    {
        JLOG(ctx.j.warn()) << "Check does not exist.";
        return tecNO_ENTRY;
    }

    // Only cash a check with this account as the destination.
    AccountID const dstId = sleCheck->at(sfDestination);
    if (ctx.tx[sfAccount] != dstId)
    {
        JLOG(ctx.j.warn()) << "Cashing a check with wrong Destination.";
        return tecNO_PERMISSION;
    }
    AccountID const srcId = sleCheck->at(sfAccount);
    if (srcId == dstId)
    {
        // They wrote a check to themselves.  This should be caught when
        // the check is created, but better late than never.
        JLOG(ctx.j.error()) << "Malformed transaction: Cashing check to self.";
        return tecINTERNAL;
    }
    {
        auto const sleSrc = ctx.view.read(keylet::account(srcId));
        auto const sleDst = ctx.view.read(keylet::account(dstId));
        if (!sleSrc || !sleDst)
        {
            // If the check exists this should never occur.
            JLOG(ctx.j.warn())
                << "Malformed transaction: source or destination not in ledger";
            return tecNO_ENTRY;
        }

        if ((sleDst->getFlags() & lsfRequireDestTag) &&
            !sleCheck->isFieldPresent(sfDestinationTag))
        {
            // The tag is basically account-specific information we don't
            // understand, but we can require someone to fill it in.
            JLOG(ctx.j.warn())
                << "Malformed transaction: DestinationTag required in check.";
            return tecDST_TAG_NEEDED;
        }
    }

    if (hasExpired(ctx.view, sleCheck->at(~sfExpiration)))
    {
        JLOG(ctx.j.warn()) << "Cashing a check that has already expired.";
        return tecEXPIRED;
    }

    {
        // Preflight verified exactly one of Amount or DeliverMin is present.
        // Make sure the requested amount is reasonable.
        STAmount const value{[](STTx const& tx) {
            auto const optAmount = tx[~sfAmount];
            return optAmount ? *optAmount : tx[sfDeliverMin];
        }(ctx.tx)};

        STAmount const sendMax = sleCheck->at(sfSendMax);
        if (!equalTokens(value.asset(), sendMax.asset()))
        {
            JLOG(ctx.j.warn()) << "Check cash does not match check currency.";
            return temMALFORMED;
        }
        AccountID const issuerId{value.getIssuer()};
        if (issuerId != sendMax.getIssuer())
        {
            JLOG(ctx.j.warn()) << "Check cash does not match check issuer.";
            return temMALFORMED;
        }
        if (value > sendMax)
        {
            JLOG(ctx.j.warn()) << "Check cashed for more than check sendMax.";
            return tecPATH_PARTIAL;
        }

        // Make sure the check owner holds at least value.  If they have
        // less than value the check cannot be cashed.
        {
            STAmount availableFunds{accountFunds(
                ctx.view,
                sleCheck->at(sfAccount),
                value,
                fhZERO_IF_FROZEN,
                ahZERO_IF_UNAUTHORIZED,
                ctx.j)};

            // Note that src will have one reserve's worth of additional XRP
            // once the check is cashed, since the check's reserve will no
            // longer be required.  So, if we're dealing in XRP, we add one
            // reserve's worth to the available funds.
            if (value.native())
                availableFunds += XRPAmount{ctx.view.fees().increment};

            if (value > availableFunds)
            {
                JLOG(ctx.j.warn())
                    << "Check cashed for more than owner's balance.";
                return tecPATH_PARTIAL;
            }
        }

        // An issuer can always accept their own currency.
        if (!value.native() && (value.getIssuer() != dstId))
        {
            if (value.holds<Issue>())
            {
                Currency const currency{value.get<Issue>().currency};
                auto const sleTrustLine =
                    ctx.view.read(keylet::line(dstId, issuerId, currency));

                auto const sleIssuer = ctx.view.read(keylet::account(issuerId));
                if (!sleIssuer)
                {
                    JLOG(ctx.j.warn())
                        << "Can't receive IOUs from non-existent issuer: "
                        << to_string(issuerId);
                    return tecNO_ISSUER;
                }

                if (sleIssuer->at(sfFlags) & lsfRequireAuth)
                {
                    if (!sleTrustLine)
                    {
                        // We can only create a trust line if the issuer does
                        // not have lsfRequireAuth set.
                        return tecNO_AUTH;
                    }

                    // Entries have a canonical representation, determined by a
                    // lexicographical "greater than" comparison employing
                    // strict weak ordering. Determine which entry we need to
                    // access.
                    bool const canonical_gt(dstId > issuerId);

                    bool const is_authorized(
                        sleTrustLine->at(sfFlags) &
                        (canonical_gt ? lsfLowAuth : lsfHighAuth));

                    if (!is_authorized)
                    {
                        JLOG(ctx.j.warn())
                            << "Can't receive IOUs from issuer without auth.";
                        return tecNO_AUTH;
                    }
                }

                // The trustline from source to issuer does not need to
                // be checked for freezing, since we already verified that the
                // source has sufficient non-frozen funds available.

                // However, the trustline from destination to issuer may not
                // be frozen.
                if (isFrozen(ctx.view, dstId, currency, issuerId))
                {
                    JLOG(ctx.j.warn())
                        << "Cashing a check to a frozen trustline.";
                    return tecFROZEN;
                }
            }
            else
            {
                auto const sleIssuer = ctx.view.read(keylet::account(issuerId));
                if (!sleIssuer)
                {
                    JLOG(ctx.j.warn())
                        << "Can't receive MPTs from non-existent issuer: "
                        << to_string(issuerId);
                    return tecNO_ISSUER;
                }

                if (auto const err = requireAuth(
                        ctx.view,
                        value.get<MPTIssue>(),
                        dstId,
                        AuthType::WeakAuth);
                    err != tesSUCCESS)
                {
                    JLOG(ctx.j.warn())
                        << "Cashing a check to a MPT requiring auth.";
                    return err;
                }

                if (isFrozen(ctx.view, dstId, value.asset().get<MPTIssue>()))
                {
                    JLOG(ctx.j.warn()) << "Cashing a check to a frozen MPT.";
                    return tecFROZEN;
                }

                if (auto const err = checkMPTDEXAllowed(
                        ctx.view, value.asset(), srcId, dstId);
                    err != tesSUCCESS)
                {
                    JLOG(ctx.j.warn()) << "MPT DEX is not allowed.";
                    return err;
                }
            }
        }
    }
    return tesSUCCESS;
}

TER
CashCheck::doApply()
{
    // Flow requires that we operate on a PaymentSandbox, rather than
    // directly on a View.
    PaymentSandbox psb(&ctx_.view());

    auto sleCheck = psb.peek(keylet::check(ctx_.tx[sfCheckID]));
    if (!sleCheck)
    {
        JLOG(j_.fatal()) << "Precheck did not verify check's existence.";
        return tecFAILED_PROCESSING;
    }

    AccountID const srcId{sleCheck->getAccountID(sfAccount)};
    if (!psb.exists(keylet::account(srcId)) ||
        !psb.exists(keylet::account(account_)))
    {
        JLOG(ctx_.journal.fatal())
            << "Precheck did not verify source or destination's existence.";
        return tecFAILED_PROCESSING;
    }

    // Preclaim already checked that source has at least the requested
    // funds.
    //
    // Therefore, if this is a check written to self, (and it shouldn't be)
    // we know they have sufficient funds to pay the check.  Since they are
    // taking the funds from their own pocket and putting it back in their
    // pocket no balance will change.
    //
    // If it is not a check to self (as should be the case), then there's
    // work to do...
    auto viewJ = ctx_.app.journal("View");
    auto const optDeliverMin = ctx_.tx[~sfDeliverMin];
    bool const doFix1623{psb.rules().enabled(fix1623)};

    if (srcId != account_)
    {
        STAmount const sendMax = sleCheck->at(sfSendMax);

        // Flow() doesn't do XRP to XRP transfers.
        if (sendMax.native())
        {
            // Here we need to calculate the amount of XRP src can send.
            // The amount they have available is their balance minus their
            // reserve.
            //
            // Since (if we're successful) we're about to remove an entry
            // from src's directory, we allow them to send that additional
            // incremental reserve amount in the transfer.  Hence the -1
            // argument.
            STAmount const srcLiquid{xrpLiquid(psb, srcId, -1, viewJ)};

            // Now, how much do they need in order to be successful?
            STAmount const xrpDeliver{
                optDeliverMin
                    ? std::max(*optDeliverMin, std::min(sendMax, srcLiquid))
                    : ctx_.tx.getFieldAmount(sfAmount)};

            if (srcLiquid < xrpDeliver)
            {
                // Vote no. However the transaction might succeed if applied
                // in a different order.
                JLOG(j_.trace()) << "Cash Check: Insufficient XRP: "
                                 << srcLiquid.getFullText() << " < "
                                 << xrpDeliver.getFullText();
                return tecUNFUNDED_PAYMENT;
            }

            if (optDeliverMin && doFix1623)
                // Set the DeliveredAmount metadata.
                ctx_.deliver(xrpDeliver);

            // The source account has enough XRP so make the ledger change.
            if (TER const ter{
                    transferXRP(psb, srcId, account_, xrpDeliver, viewJ)};
                ter != tesSUCCESS)
            {
                // The transfer failed.  Return the error code.
                return ter;
            }
        }
        else
        {
            // Note that for DeliverMin we don't know exactly how much
            // currency we want flow to deliver.  We can't ask for the
            // maximum possible currency because there might be a gateway
            // transfer rate to account for.  Since the transfer rate cannot
            // exceed 200%, we use 1/2 maxValue as our limit.
            auto const maxDeliverMin = [&]() {
                if (optDeliverMin->holds<Issue>())
                    return STAmount(
                        optDeliverMin->asset(),
                        STAmount::cMaxValue / 2,
                        STAmount::cMaxOffset);
                return STAmount(optDeliverMin->asset(), maxMPTokenAmount / 2);
            };
            STAmount const flowDeliver{
                optDeliverMin ? maxDeliverMin()
                              : ctx_.tx.getFieldAmount(sfAmount)};

            // Check reserve. Return destination account SLE if enough reserve,
            // otherwise return nullptr.
            auto checkReserve = [&]() -> std::shared_ptr<SLE> {
                auto sleDst = psb.peek(keylet::account(account_));

                // Can the account cover the trust line's or MPT reserve?
                if (std::uint32_t const ownerCount = {sleDst->at(sfOwnerCount)};
                    mPriorBalance < psb.fees().accountReserve(ownerCount + 1))
                {
                    JLOG(j_.trace()) << "Trust line does not exist. "
                                        "Insufficient reserve to create line.";

                    return nullptr;
                }
                return sleDst;
            };

            std::optional<Keylet> trustLineKey;
            STAmount savedLimit;
            bool destLow = false;
            if (flowDeliver.holds<Issue>())
            {
                // If a trust line does not exist yet create one.
                Issue const& trustLineIssue = flowDeliver.get<Issue>();
                AccountID const issuer = flowDeliver.getIssuer();
                AccountID const truster = issuer == account_ ? srcId : account_;
                trustLineKey = keylet::line(truster, trustLineIssue);
                destLow = issuer > account_;

                if (!psb.exists(*trustLineKey))
                {
                    // 1. Can the check casher meet the reserve for the trust
                    // line?
                    // 2. Create trust line between destination (this) account
                    //    and the issuer.
                    // 3. Apply correct noRipple settings on trust line.  Use...
                    //     a. this (destination) account and
                    //     b. issuing account (not sending account).

                    auto const sleDst = checkReserve();
                    if (sleDst == nullptr)
                        return tecNO_LINE_INSUF_RESERVE;

                    Currency const currency =
                        flowDeliver.asset().get<Issue>().currency;
                    STAmount initialBalance(flowDeliver.asset());
                    initialBalance.get<Issue>().account = noAccount();

                    // clang-format off
                if (TER const ter = trustCreate(
                        psb,                            // payment sandbox
                        destLow,                        // is dest low?
                        issuer,                         // source
                        account_,                       // destination
                        trustLineKey->key,              // ledger index
                        sleDst,                         // Account to add to
                        false,                          // authorize account
                        (sleDst->getFlags() & lsfDefaultRipple) == 0,
                        false,                          // freeze trust line
                        false,                          // deep freeze trust line
                        initialBalance,                 // zero initial balance
                        Issue(currency, account_),      // limit of zero
                        0,                              // quality in
                        0,                              // quality out
                        viewJ);                         // journal
                    !isTesSuccess(ter))
                {
                    return ter;
                }
                    // clang-format on

                    psb.update(sleDst);

                    // Note that we _don't_ need to be careful about destroying
                    // the trust line if the check cashing fails.  The
                    // transaction machinery will automatically clean it up.
                }

                // Since the destination is signing the check, they clearly want
                // the funds even if their new total funds would exceed the
                // limit on their trust line.  So we tweak the trust line limits
                // before calling flow and then restore the trust line limits
                // afterwards.
                auto const sleTrustLine = psb.peek(*trustLineKey);
                if (!sleTrustLine)
                    return tecNO_LINE;

                SF_AMOUNT const& tweakedLimit =
                    destLow ? sfLowLimit : sfHighLimit;
                savedLimit = sleTrustLine->at(tweakedLimit);

                // Set the trust line limit to the highest possible value
                // while flow runs.
                STAmount const bigAmount(
                    trustLineIssue, STAmount::cMaxValue, STAmount::cMaxOffset);
                sleTrustLine->at(tweakedLimit) = bigAmount;
            }
            else if (account_ != flowDeliver.getIssuer())
            {
                auto const& mptID = flowDeliver.get<MPTIssue>().getMptID();
                // Create MPT if it doesn't exist
                auto const mptokenKey = keylet::mptoken(mptID, account_);
                if (!psb.exists(mptokenKey))
                {
                    auto sleDst = checkReserve();
                    if (sleDst == nullptr)
                        return tecNO_LINE_INSUF_RESERVE;

                    if (auto const err = MPTokenAuthorize::checkCreateMPT(
                            psb, mptID, account_, j_);
                        err != tesSUCCESS)
                        return err;
                }
            }
            // Make sure the tweaked limits are restored when we leave
            // scope.
            scope_exit fixup([&psb, &trustLineKey, destLow, &savedLimit]() {
                if (trustLineKey)
                {
                    SF_AMOUNT const& tweakedLimit =
                        destLow ? sfLowLimit : sfHighLimit;
                    if (auto const sleTrustLine = psb.peek(*trustLineKey))
                        sleTrustLine->at(tweakedLimit) = savedLimit;
                }
            });

            // Let flow() do the heavy lifting on a check for an IOU.
            auto const result = flow(
                psb,
                flowDeliver,
                srcId,
                account_,
                STPathSet{},
                true,                              // default path
                static_cast<bool>(optDeliverMin),  // partial payment
                true,                              // owner pays transfer fee
                OfferCrossing::no,
                std::nullopt,
                sleCheck->getFieldAmount(sfSendMax),
                std::nullopt,  // check does not support domain
                viewJ);

            if (result.result() != tesSUCCESS)
            {
                JLOG(ctx_.journal.warn()) << "flow failed when cashing check.";
                return result.result();
            }

            // Make sure that deliverMin was satisfied.
            if (optDeliverMin)
            {
                if (result.actualAmountOut < *optDeliverMin)
                {
                    JLOG(ctx_.journal.warn())
                        << "flow did not produce DeliverMin.";
                    return tecPATH_PARTIAL;
                }
            }

            // Set the delivered amount metadata in all cases, not just
            // for DeliverMin.
            ctx_.deliver(result.actualAmountOut);

            sleCheck = psb.peek(keylet::check(ctx_.tx[sfCheckID]));
        }
    }

    // Check was cashed.  If not a self send (and it shouldn't be), remove
    // check link from destination directory.
    if (srcId != account_ &&
        !psb.dirRemove(
            keylet::ownerDir(account_),
            sleCheck->at(sfDestinationNode),
            sleCheck->key(),
            true))
    {
        JLOG(j_.fatal()) << "Unable to delete check from destination.";
        return tefBAD_LEDGER;
    }

    // Remove check from check owner's directory.
    if (!psb.dirRemove(
            keylet::ownerDir(srcId),
            sleCheck->at(sfOwnerNode),
            sleCheck->key(),
            true))
    {
        JLOG(j_.fatal()) << "Unable to delete check from owner.";
        return tefBAD_LEDGER;
    }

    // If we succeeded, update the check owner's reserve.
    adjustOwnerCount(psb, psb.peek(keylet::account(srcId)), -1, viewJ);

    // Remove check from ledger.
    psb.erase(sleCheck);

    psb.apply(ctx_.rawView());
    return tesSUCCESS;
}

}  // namespace ripple<|MERGE_RESOLUTION|>--- conflicted
+++ resolved
@@ -34,38 +34,30 @@
 
 namespace ripple {
 
+bool
+CashCheck::checkExtraFeatures(const ripple::PreflightContext& ctx)
+{
+    if (!ctx.rules.enabled(featureChecks))
+        return false;
+
+    auto const optAmount = ctx.tx[~sfAmount];
+    auto const optDeliverMin = ctx.tx[~sfDeliverMin];
+
+    if (!ctx.rules.enabled(featureMPTokensV2) &&
+        ((optAmount && optAmount->holds<MPTIssue>()) ||
+         (optDeliverMin && optDeliverMin->holds<MPTIssue>())))
+        return false;
+
+    return true;
+}
+
 NotTEC
 CashCheck::preflight(PreflightContext const& ctx)
 {
-<<<<<<< HEAD
-    if (!ctx.rules.enabled(featureChecks))
-        return temDISABLED;
-
-=======
->>>>>>> 550f90a7
     // Exactly one of Amount or DeliverMin must be present.
     auto const optAmount = ctx.tx[~sfAmount];
     auto const optDeliverMin = ctx.tx[~sfDeliverMin];
 
-<<<<<<< HEAD
-    if (!ctx.rules.enabled(featureMPTokensV2) &&
-        ((optAmount && optAmount->holds<MPTIssue>()) ||
-         (optDeliverMin && optDeliverMin->holds<MPTIssue>())))
-        return temDISABLED;
-
-    NotTEC const ret{preflight1(ctx)};
-    if (!isTesSuccess(ret))
-        return ret;
-
-    if (ctx.tx.getFlags() & tfUniversalMask)
-    {
-        // There are no flags (other than universal) for CashCheck yet.
-        JLOG(ctx.j.warn()) << "Malformed transaction: Invalid flags set.";
-        return temINVALID_FLAG;
-    }
-
-=======
->>>>>>> 550f90a7
     if (static_cast<bool>(optAmount) == static_cast<bool>(optDeliverMin))
     {
         JLOG(ctx.j.warn())
