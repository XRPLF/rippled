//------------------------------------------------------------------------------
/*
  This file is part of rippled: https://github.com/ripple/rippled
  Copyright (c) 2024 Ripple Labs Inc.

  Permission to use, copy, modify, and/or distribute this software for any
  purpose  with  or without fee is hereby granted, provided that the above
  copyright notice and this permission notice appear in all copies.

  THE  SOFTWARE IS PROVIDED "AS IS" AND THE AUTHOR DISCLAIMS ALL WARRANTIES
  WITH  REGARD  TO  THIS  SOFTWARE  INCLUDING  ALL  IMPLIED  WARRANTIES  OF
  MERCHANTABILITY  AND  FITNESS. IN NO EVENT SHALL THE AUTHOR BE LIABLE FOR
  ANY  SPECIAL ,  DIRECT, INDIRECT, OR CONSEQUENTIAL DAMAGES OR ANY DAMAGES
  WHATSOEVER  RESULTING  FROM  LOSS  OF USE, DATA OR PROFITS, WHETHER IN AN
  ACTION  OF  CONTRACT, NEGLIGENCE OR OTHER TORTIOUS ACTION, ARISING OUT OF
  OR IN CONNECTION WITH THE USE OR PERFORMANCE OF THIS SOFTWARE.
*/
//==============================================================================

#include <xrpld/app/misc/DelegateUtils.h>
#include <xrpld/app/tx/detail/MPTokenIssuanceSet.h>

#include <xrpl/protocol/Feature.h>
#include <xrpl/protocol/LedgerFormats.h>
#include <xrpl/protocol/TxFlags.h>

namespace ripple {

<<<<<<< HEAD
bool
MPTokenIssuanceSet::isEnabled(PreflightContext const& ctx)
=======
// Maps set/clear mutable flags in an MPTokenIssuanceSet transaction to the
// corresponding ledger mutable flags that control whether the change is
// allowed.
struct MPTMutabilityFlags
{
    std::uint32_t setFlag;
    std::uint32_t clearFlag;
    std::uint32_t canMutateFlag;
};

static constexpr std::array<MPTMutabilityFlags, 6> mptMutabilityFlags = {
    {{tfMPTSetCanLock, tfMPTClearCanLock, lsfMPTCanMutateCanLock},
     {tfMPTSetRequireAuth, tfMPTClearRequireAuth, lsfMPTCanMutateRequireAuth},
     {tfMPTSetCanEscrow, tfMPTClearCanEscrow, lsfMPTCanMutateCanEscrow},
     {tfMPTSetCanTrade, tfMPTClearCanTrade, lsfMPTCanMutateCanTrade},
     {tfMPTSetCanTransfer, tfMPTClearCanTransfer, lsfMPTCanMutateCanTransfer},
     {tfMPTSetCanClawback, tfMPTClearCanClawback, lsfMPTCanMutateCanClawback}}};

NotTEC
MPTokenIssuanceSet::preflight(PreflightContext const& ctx)
>>>>>>> 4d24b5ea
{
    if (!ctx.rules.enabled(featureMPTokensV1))
        return false;

    return !ctx.tx.isFieldPresent(sfDomainID) ||
        (ctx.rules.enabled(featurePermissionedDomains) &&
         ctx.rules.enabled(featureSingleAssetVault));
}

std::uint32_t
MPTokenIssuanceSet::getFlagsMask(PreflightContext const& ctx)
{
    return tfMPTokenIssuanceSetMask;
}

<<<<<<< HEAD
NotTEC
MPTokenIssuanceSet::preflight(PreflightContext const& ctx)
{
=======
    auto const mutableFlags = ctx.tx[~sfMutableFlags];
    auto const metadata = ctx.tx[~sfMPTokenMetadata];
    auto const transferFee = ctx.tx[~sfTransferFee];
    auto const isMutate = mutableFlags || metadata || transferFee;

    if (isMutate && !ctx.rules.enabled(featureDynamicMPT))
        return temDISABLED;

>>>>>>> 4d24b5ea
    if (ctx.tx.isFieldPresent(sfDomainID) && ctx.tx.isFieldPresent(sfHolder))
        return temMALFORMED;

    auto const txFlags = ctx.tx.getFlags();

    // fails if both flags are set
    if ((txFlags & tfMPTLock) && (txFlags & tfMPTUnlock))
        return temINVALID_FLAG;

    auto const accountID = ctx.tx[sfAccount];
    auto const holderID = ctx.tx[~sfHolder];
    if (holderID && accountID == holderID)
        return temMALFORMED;

    if (ctx.rules.enabled(featureSingleAssetVault) ||
        ctx.rules.enabled(featureDynamicMPT))
    {
        // Is this transaction actually changing anything ?
        if (txFlags == 0 && !ctx.tx.isFieldPresent(sfDomainID) && !isMutate)
            return temMALFORMED;
    }

    if (ctx.rules.enabled(featureDynamicMPT))
    {
        // Holder field is not allowed when mutating MPTokenIssuance
        if (isMutate && holderID)
            return temMALFORMED;

        // Can not set flags when mutating MPTokenIssuance
        if (isMutate && (txFlags & tfUniversalMask))
            return temMALFORMED;

        if (transferFee && *transferFee > maxTransferFee)
            return temBAD_TRANSFER_FEE;

        if (metadata && metadata->length() > maxMPTokenMetadataLength)
            return temMALFORMED;

        if (mutableFlags)
        {
            if (!*mutableFlags ||
                (*mutableFlags & tfMPTokenIssuanceSetMutableMask))
                return temINVALID_FLAG;

            // Can not set and clear the same flag
            if (std::any_of(
                    mptMutabilityFlags.begin(),
                    mptMutabilityFlags.end(),
                    [mutableFlags](auto const& f) {
                        return (*mutableFlags & f.setFlag) &&
                            (*mutableFlags & f.clearFlag);
                    }))
                return temINVALID_FLAG;

            // Trying to set a non-zero TransferFee and clear MPTCanTransfer
            // in the same transaction is not allowed.
            if (transferFee.value_or(0) &&
                (*mutableFlags & tfMPTClearCanTransfer))
                return temMALFORMED;
        }
    }

    return tesSUCCESS;
}

TER
MPTokenIssuanceSet::checkPermission(ReadView const& view, STTx const& tx)
{
    auto const delegate = tx[~sfDelegate];
    if (!delegate)
        return tesSUCCESS;

    auto const delegateKey = keylet::delegate(tx[sfAccount], *delegate);
    auto const sle = view.read(delegateKey);

    if (!sle)
        return tecNO_DELEGATE_PERMISSION;

    if (checkTxPermission(sle, tx) == tesSUCCESS)
        return tesSUCCESS;

    auto const txFlags = tx.getFlags();

    // this is added in case more flags will be added for MPTokenIssuanceSet
    // in the future. Currently unreachable.
    if (txFlags & tfMPTokenIssuanceSetPermissionMask)
        return tecNO_DELEGATE_PERMISSION;  // LCOV_EXCL_LINE

    std::unordered_set<GranularPermissionType> granularPermissions;
    loadGranularPermission(sle, ttMPTOKEN_ISSUANCE_SET, granularPermissions);

    if (txFlags & tfMPTLock &&
        !granularPermissions.contains(MPTokenIssuanceLock))
        return tecNO_DELEGATE_PERMISSION;

    if (txFlags & tfMPTUnlock &&
        !granularPermissions.contains(MPTokenIssuanceUnlock))
        return tecNO_DELEGATE_PERMISSION;

    return tesSUCCESS;
}

TER
MPTokenIssuanceSet::preclaim(PreclaimContext const& ctx)
{
    // ensure that issuance exists
    auto const sleMptIssuance =
        ctx.view.read(keylet::mptIssuance(ctx.tx[sfMPTokenIssuanceID]));
    if (!sleMptIssuance)
        return tecOBJECT_NOT_FOUND;

    if (!sleMptIssuance->isFlag(lsfMPTCanLock))
    {
        // For readability two separate `if` rather than `||` of two conditions
        if (!ctx.view.rules().enabled(featureSingleAssetVault) &&
            !ctx.view.rules().enabled(featureDynamicMPT))
            return tecNO_PERMISSION;
        else if (ctx.tx.isFlag(tfMPTLock) || ctx.tx.isFlag(tfMPTUnlock))
            return tecNO_PERMISSION;
    }

    // ensure it is issued by the tx submitter
    if ((*sleMptIssuance)[sfIssuer] != ctx.tx[sfAccount])
        return tecNO_PERMISSION;

    if (auto const holderID = ctx.tx[~sfHolder])
    {
        // make sure holder account exists
        if (!ctx.view.exists(keylet::account(*holderID)))
            return tecNO_DST;

        // the mptoken must exist
        if (!ctx.view.exists(
                keylet::mptoken(ctx.tx[sfMPTokenIssuanceID], *holderID)))
            return tecOBJECT_NOT_FOUND;
    }

    if (auto const domain = ctx.tx[~sfDomainID])
    {
        if (not sleMptIssuance->isFlag(lsfMPTRequireAuth))
            return tecNO_PERMISSION;

        if (*domain != beast::zero)
        {
            auto const sleDomain =
                ctx.view.read(keylet::permissionedDomain(*domain));
            if (!sleDomain)
                return tecOBJECT_NOT_FOUND;
        }
    }

    // sfMutableFlags is soeDEFAULT, defaulting to 0 if not specified on
    // the ledger.
    auto const currentMutableFlags =
        sleMptIssuance->getFieldU32(sfMutableFlags);

    auto isMutableFlag = [&](std::uint32_t mutableFlag) -> bool {
        return currentMutableFlags & mutableFlag;
    };

    if (auto const mutableFlags = ctx.tx[~sfMutableFlags])
    {
        if (std::any_of(
                mptMutabilityFlags.begin(),
                mptMutabilityFlags.end(),
                [mutableFlags, &isMutableFlag](auto const& f) {
                    return !isMutableFlag(f.canMutateFlag) &&
                        ((*mutableFlags & (f.setFlag | f.clearFlag)));
                }))
            return tecNO_PERMISSION;
    }

    if (!isMutableFlag(lsfMPTCanMutateMetadata) &&
        ctx.tx.isFieldPresent(sfMPTokenMetadata))
        return tecNO_PERMISSION;

    if (auto const fee = ctx.tx[~sfTransferFee])
    {
        // A non-zero TransferFee is only valid if the lsfMPTCanTransfer flag
        // was previously enabled (at issuance or via a prior mutation). Setting
        // it by tfMPTSetCanTransfer in the current transaction does not meet
        // this requirement.
        if (fee > 0u && !sleMptIssuance->isFlag(lsfMPTCanTransfer))
            return tecNO_PERMISSION;

        if (!isMutableFlag(lsfMPTCanMutateTransferFee))
            return tecNO_PERMISSION;
    }

    return tesSUCCESS;
}

TER
MPTokenIssuanceSet::doApply()
{
    auto const mptIssuanceID = ctx_.tx[sfMPTokenIssuanceID];
    auto const txFlags = ctx_.tx.getFlags();
    auto const holderID = ctx_.tx[~sfHolder];
    auto const domainID = ctx_.tx[~sfDomainID];
    std::shared_ptr<SLE> sle;

    if (holderID)
        sle = view().peek(keylet::mptoken(mptIssuanceID, *holderID));
    else
        sle = view().peek(keylet::mptIssuance(mptIssuanceID));

    if (!sle)
        return tecINTERNAL;

    std::uint32_t const flagsIn = sle->getFieldU32(sfFlags);
    std::uint32_t flagsOut = flagsIn;

    if (txFlags & tfMPTLock)
        flagsOut |= lsfMPTLocked;
    else if (txFlags & tfMPTUnlock)
        flagsOut &= ~lsfMPTLocked;

    if (auto const mutableFlags = ctx_.tx[~sfMutableFlags].value_or(0))
    {
        for (auto const& f : mptMutabilityFlags)
        {
            if (mutableFlags & f.setFlag)
                flagsOut |= f.canMutateFlag;
            else if (mutableFlags & f.clearFlag)
                flagsOut &= ~f.canMutateFlag;
        }

        if (mutableFlags & tfMPTClearCanTransfer)
        {
            // If the lsfMPTCanTransfer flag is being cleared, then also clear
            // the TransferFee field.
            sle->makeFieldAbsent(sfTransferFee);
        }
    }

    if (flagsIn != flagsOut)
        sle->setFieldU32(sfFlags, flagsOut);

    if (auto const transferFee = ctx_.tx[~sfTransferFee])
    {
        // TransferFee uses soeDEFAULT style:
        // - If the field is absent, it is interpreted as 0.
        // - If the field is present, it must be non-zero.
        // Therefore, when TransferFee is 0, the field should be removed.
        if (transferFee == 0)
            sle->makeFieldAbsent(sfTransferFee);
        else
            sle->setFieldU16(sfTransferFee, *transferFee);
    }

    if (auto const metadata = ctx_.tx[~sfMPTokenMetadata])
    {
        if (metadata->empty())
            sle->makeFieldAbsent(sfMPTokenMetadata);
        else
            sle->setFieldVL(sfMPTokenMetadata, *metadata);
    }

    if (domainID)
    {
        // This is enforced in preflight.
        XRPL_ASSERT(
            sle->getType() == ltMPTOKEN_ISSUANCE,
            "MPTokenIssuanceSet::doApply : modifying MPTokenIssuance");

        if (*domainID != beast::zero)
        {
            sle->setFieldH256(sfDomainID, *domainID);
        }
        else
        {
            if (sle->isFieldPresent(sfDomainID))
                sle->makeFieldAbsent(sfDomainID);
        }
    }

    view().update(sle);

    return tesSUCCESS;
}

}  // namespace ripple<|MERGE_RESOLUTION|>--- conflicted
+++ resolved
@@ -26,10 +26,23 @@
 
 namespace ripple {
 
-<<<<<<< HEAD
 bool
 MPTokenIssuanceSet::isEnabled(PreflightContext const& ctx)
-=======
+{
+    if (!ctx.rules.enabled(featureMPTokensV1))
+        return false;
+
+    return !ctx.tx.isFieldPresent(sfDomainID) ||
+        (ctx.rules.enabled(featurePermissionedDomains) &&
+         ctx.rules.enabled(featureSingleAssetVault));
+}
+
+std::uint32_t
+MPTokenIssuanceSet::getFlagsMask(PreflightContext const& ctx)
+{
+    return tfMPTokenIssuanceSetMask;
+}
+
 // Maps set/clear mutable flags in an MPTokenIssuanceSet transaction to the
 // corresponding ledger mutable flags that control whether the change is
 // allowed.
@@ -50,27 +63,8 @@
 
 NotTEC
 MPTokenIssuanceSet::preflight(PreflightContext const& ctx)
->>>>>>> 4d24b5ea
-{
-    if (!ctx.rules.enabled(featureMPTokensV1))
-        return false;
-
-    return !ctx.tx.isFieldPresent(sfDomainID) ||
-        (ctx.rules.enabled(featurePermissionedDomains) &&
-         ctx.rules.enabled(featureSingleAssetVault));
-}
-
-std::uint32_t
-MPTokenIssuanceSet::getFlagsMask(PreflightContext const& ctx)
-{
-    return tfMPTokenIssuanceSetMask;
-}
-
-<<<<<<< HEAD
-NotTEC
-MPTokenIssuanceSet::preflight(PreflightContext const& ctx)
-{
-=======
+{
+
     auto const mutableFlags = ctx.tx[~sfMutableFlags];
     auto const metadata = ctx.tx[~sfMPTokenMetadata];
     auto const transferFee = ctx.tx[~sfTransferFee];
@@ -79,7 +73,6 @@
     if (isMutate && !ctx.rules.enabled(featureDynamicMPT))
         return temDISABLED;
 
->>>>>>> 4d24b5ea
     if (ctx.tx.isFieldPresent(sfDomainID) && ctx.tx.isFieldPresent(sfHolder))
         return temMALFORMED;
 
