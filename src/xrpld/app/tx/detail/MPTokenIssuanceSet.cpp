--- conflicted
+++ resolved
@@ -29,31 +29,26 @@
 bool
 MPTokenIssuanceSet::isEnabled(PreflightContext const& ctx)
 {
-    return ctx.rules.enabled(featureMPTokensV1);
-}
-
-<<<<<<< HEAD
+    if (!ctx.rules.enabled(featureMPTokensV1))
+        return false;
+
+    return !ctx.tx.isFieldPresent(sfDomainID) ||
+        (ctx.rules.enabled(featurePermissionedDomains) &&
+         ctx.rules.enabled(featureSingleAssetVault));
+}
+
 std::uint32_t
 MPTokenIssuanceSet::getFlagsMask(PreflightContext const& ctx)
 {
     return tfMPTokenIssuanceSetMask;
 }
-=======
-    if (ctx.tx.isFieldPresent(sfDomainID) &&
-        !(ctx.rules.enabled(featurePermissionedDomains) &&
-          ctx.rules.enabled(featureSingleAssetVault)))
-        return temDISABLED;
-
+
+NotTEC
+MPTokenIssuanceSet::preflight(PreflightContext const& ctx)
+{
     if (ctx.tx.isFieldPresent(sfDomainID) && ctx.tx.isFieldPresent(sfHolder))
         return temMALFORMED;
 
-    if (auto const ret = preflight1(ctx); !isTesSuccess(ret))
-        return ret;
->>>>>>> c7337229
-
-NotTEC
-MPTokenIssuanceSet::preflight(PreflightContext const& ctx)
-{
     auto const txFlags = ctx.tx.getFlags();
 
     // fails if both flags are set
@@ -65,9 +60,6 @@
     if (holderID && accountID == holderID)
         return temMALFORMED;
 
-<<<<<<< HEAD
-    return tesSUCCESS;
-=======
     if (ctx.rules.enabled(featureSingleAssetVault))
     {
         // Is this transaction actually changing anything ?
@@ -75,8 +67,7 @@
             return temMALFORMED;
     }
 
-    return preflight2(ctx);
->>>>>>> c7337229
+    return tesSUCCESS;
 }
 
 TER
