//------------------------------------------------------------------------------
/*
  This file is part of rippled: https://github.com/ripple/rippled
  Copyright (c) 2024 Ripple Labs Inc.

  Permission to use, copy, modify, and/or distribute this software for any
  purpose  with  or without fee is hereby granted, provided that the above
  copyright notice and this permission notice appear in all copies.

  THE  SOFTWARE IS PROVIDED "AS IS" AND THE AUTHOR DISCLAIMS ALL WARRANTIES
  WITH  REGARD  TO  THIS  SOFTWARE  INCLUDING  ALL  IMPLIED  WARRANTIES  OF
  MERCHANTABILITY  AND  FITNESS. IN NO EVENT SHALL THE AUTHOR BE LIABLE FOR
  ANY  SPECIAL ,  DIRECT, INDIRECT, OR CONSEQUENTIAL DAMAGES OR ANY DAMAGES
  WHATSOEVER  RESULTING  FROM  LOSS  OF USE, DATA OR PROFITS, WHETHER IN AN
  ACTION  OF  CONTRACT, NEGLIGENCE OR OTHER TORTIOUS ACTION, ARISING OUT OF
  OR IN CONNECTION WITH THE USE OR PERFORMANCE OF THIS SOFTWARE.
*/
//==============================================================================

#include <xrpld/app/misc/AMMHelpers.h>
#include <xrpld/app/misc/AMMUtils.h>
#include <xrpld/app/tx/detail/AMMClawback.h>
#include <xrpld/app/tx/detail/AMMWithdraw.h>
#include <xrpld/ledger/Sandbox.h>
#include <xrpld/ledger/View.h>

#include <xrpl/protocol/Feature.h>
#include <xrpl/protocol/Indexes.h>
#include <xrpl/protocol/TxFlags.h>
#include <xrpl/protocol/st.h>

#include <tuple>

namespace ripple {

NotTEC
AMMClawback::preflight(PreflightContext const& ctx)
{
    if (!ctx.rules.enabled(featureAMMClawback))
        return temDISABLED;

    std::optional<STAmount> const clawAmount = ctx.tx[~sfAmount];
    auto const asset = ctx.tx[sfAsset];
    auto const asset2 = ctx.tx[sfAsset2];

    if (!ctx.rules.enabled(featureMPTokensV2) &&
        ((clawAmount && clawAmount->holds<MPTIssue>()) ||
         asset.holds<MPTIssue>() || asset2.holds<MPTIssue>()))
        return temDISABLED;

    if (auto const ret = preflight1(ctx); !isTesSuccess(ret))
        return ret;  // LCOV_EXCL_LINE

    auto const flags = ctx.tx.getFlags();
    if (flags & tfAMMClawbackMask)
        return temINVALID_FLAG;

    AccountID const issuer = ctx.tx[sfAccount];
    AccountID const holder = ctx.tx[sfHolder];

    if (issuer == holder)
    {
        JLOG(ctx.j.trace())
            << "AMMClawback: holder cannot be the same as issuer.";
        return temMALFORMED;
    }

    if (isXRP(asset))
        return temMALFORMED;

    if (flags & tfClawTwoAssets && asset.getIssuer() != asset2.getIssuer())
    {
        JLOG(ctx.j.trace())
            << "AMMClawback: tfClawTwoAssets can only be enabled when two "
               "assets in the AMM pool are both issued by the issuer";
        return temINVALID_FLAG;
    }

    if (asset.getIssuer() != issuer)
    {
        JLOG(ctx.j.trace()) << "AMMClawback: Asset's account does not "
                               "match Account field.";
        return temMALFORMED;
    }

    if (clawAmount && clawAmount->asset() != asset)
    {
        JLOG(ctx.j.trace()) << "AMMClawback: Amount's asset subfield "
                               "does not match Asset field";
        return temBAD_AMOUNT;
    }

    if (clawAmount && *clawAmount <= beast::zero)
        return temBAD_AMOUNT;

    return preflight2(ctx);
}

TER
AMMClawback::preclaim(PreclaimContext const& ctx)
{
    auto const asset = ctx.tx[sfAsset];
    auto const asset2 = ctx.tx[sfAsset2];
    auto const sleIssuer = ctx.view.read(keylet::account(ctx.tx[sfAccount]));
    if (!sleIssuer)
        return terNO_ACCOUNT;  // LCOV_EXCL_LINE

    if (!ctx.view.read(keylet::account(ctx.tx[sfHolder])))
        return terNO_ACCOUNT;

    auto const ammSle = ctx.view.read(keylet::amm(asset, asset2));
    if (!ammSle)
    {
        JLOG(ctx.j.debug()) << "AMM Clawback: Invalid asset pair.";
        return terNO_AMM;
    }

    std::uint32_t const issuerFlagsIn = sleIssuer->getFieldU32(sfFlags);

    // If AllowTrustLineClawback is not set or NoFreeze is set, return no
    // permission
    if (!(issuerFlagsIn & lsfAllowTrustLineClawback) ||
        (issuerFlagsIn & lsfNoFreeze))
        return tecNO_PERMISSION;

    return tesSUCCESS;
}

TER
AMMClawback::doApply()
{
    Sandbox sb(&ctx_.view());

    auto const ter = applyGuts(sb);
    if (ter == tesSUCCESS)
        sb.apply(ctx_.rawView());

    return ter;
}

TER
AMMClawback::applyGuts(Sandbox& sb)
{
    std::optional<STAmount> const clawAmount = ctx_.tx[~sfAmount];
    AccountID const issuer = ctx_.tx[sfAccount];
    AccountID const holder = ctx_.tx[sfHolder];
    Asset const asset = ctx_.tx[sfAsset];
    Asset const asset2 = ctx_.tx[sfAsset2];

    auto ammSle = sb.peek(keylet::amm(asset, asset2));
    if (!ammSle)
        return tecINTERNAL;  // LCOV_EXCL_LINE

    auto const ammAccount = (*ammSle)[sfAccount];
    auto const accountSle = sb.read(keylet::account(ammAccount));
    if (!accountSle)
        return tecINTERNAL;  // LCOV_EXCL_LINE

    if (sb.rules().enabled(fixAMMClawbackRounding))
    {
        // retrieve LP token balance inside the amendment gate to avoid
        // inconsistent error behavior
        auto const lpTokenBalance = ammLPHolds(sb, *ammSle, holder, j_);
        if (lpTokenBalance == beast::zero)
            return tecAMM_BALANCE;

        if (auto const res = verifyAndAdjustLPTokenBalance(
                sb, lpTokenBalance, ammSle, holder);
            !res)
            return res.error();  // LCOV_EXCL_LINE
    }

    auto const expected = ammHolds(
        sb,
        *ammSle,
        asset,
        asset2,
        FreezeHandling::fhIGNORE_FREEZE,
        AuthHandling::ahIGNORE_AUTH,
        ctx_.journal);

    if (!expected)
        return expected.error();  // LCOV_EXCL_LINE
    auto const [amountBalance, amount2Balance, lptAMMBalance] = *expected;

    TER result;
    STAmount newLPTokenBalance;
    STAmount amountWithdraw;
    std::optional<STAmount> amount2Withdraw;

    auto const holdLPtokens = ammLPHolds(sb, *ammSle, holder, j_);
    if (holdLPtokens == beast::zero)
        return tecAMM_BALANCE;

    if (!clawAmount)
        // Because we are doing a two-asset withdrawal,
        // tfee is actually not used, so pass tfee as 0.
        std::tie(result, newLPTokenBalance, amountWithdraw, amount2Withdraw) =
            AMMWithdraw::equalWithdrawTokens(
                sb,
                *ammSle,
                holder,
                ammAccount,
                amountBalance,
                amount2Balance,
                lptAMMBalance,
                holdLPtokens,
                holdLPtokens,
                0,
                FreezeHandling::fhIGNORE_FREEZE,
                AuthHandling::ahIGNORE_AUTH,
                WithdrawAll::Yes,
                mPriorBalance,
                ctx_.journal);
    else
        std::tie(result, newLPTokenBalance, amountWithdraw, amount2Withdraw) =
            equalWithdrawMatchingOneAmount(
                sb,
                *ammSle,
                holder,
                ammAccount,
                amountBalance,
                amount2Balance,
                lptAMMBalance,
                holdLPtokens,
                *clawAmount);

    if (result != tesSUCCESS)
        return result;  // LCOV_EXCL_LINE

    auto const res = AMMWithdraw::deleteAMMAccountIfEmpty(
        sb, ammSle, newLPTokenBalance, asset, asset2, j_);
    if (!res.second)
        return res.first;  // LCOV_EXCL_LINE

    JLOG(ctx_.journal.trace())
        << "AMM Withdraw during AMMClawback: lptoken new balance: "
        << to_string(newLPTokenBalance.iou())
        << " old balance: " << to_string(lptAMMBalance.iou());

    auto const ter = rippleCredit(sb, holder, issuer, amountWithdraw, true, j_);
    if (ter != tesSUCCESS)
        return ter;  // LCOV_EXCL_LINE

    // if the issuer issues both assets and sets flag tfClawTwoAssets, we
    // will claw the paired asset as well. We already checked if
    // tfClawTwoAssets is enabled, the two assets have to be issued by the
    // same issuer.
    if (!amount2Withdraw)
        return tecINTERNAL;  // LCOV_EXCL_LINE

    auto const flags = ctx_.tx.getFlags();
    if (flags & tfClawTwoAssets)
        return rippleCredit(sb, holder, issuer, *amount2Withdraw, true, j_);

    return tesSUCCESS;
}

std::tuple<TER, STAmount, STAmount, std::optional<STAmount>>
AMMClawback::equalWithdrawMatchingOneAmount(
    Sandbox& sb,
    SLE const& ammSle,
    AccountID const& holder,
    AccountID const& ammAccount,
    STAmount const& amountBalance,
    STAmount const& amount2Balance,
    STAmount const& lptAMMBalance,
    STAmount const& holdLPtokens,
    STAmount const& amount)
{
    auto frac = Number{amount} / amountBalance;
    auto amount2Withdraw = amount2Balance * frac;

    auto const lpTokensWithdraw =
<<<<<<< HEAD
        toSTAmount(lptAMMBalance.asset(), lptAMMBalance * frac);
=======
        toSTAmount(lptAMMBalance.issue(), lptAMMBalance * frac);

>>>>>>> 8aa94ea0
    if (lpTokensWithdraw > holdLPtokens)
        // if lptoken balance less than what the issuer intended to clawback,
        // clawback all the tokens. Because we are doing a two-asset withdrawal,
        // tfee is actually not used, so pass tfee as 0.
        return AMMWithdraw::equalWithdrawTokens(
            sb,
            ammSle,
            holder,
            ammAccount,
            amountBalance,
            amount2Balance,
            lptAMMBalance,
            holdLPtokens,
            holdLPtokens,
            0,
            FreezeHandling::fhIGNORE_FREEZE,
            AuthHandling::ahIGNORE_AUTH,
            WithdrawAll::Yes,
            mPriorBalance,
            ctx_.journal);

    auto const& rules = sb.rules();
    if (rules.enabled(fixAMMClawbackRounding))
    {
        auto tokensAdj =
            getRoundedLPTokens(rules, lptAMMBalance, frac, IsDeposit::No);

        // LCOV_EXCL_START
        if (tokensAdj == beast::zero)
            return {
                tecAMM_INVALID_TOKENS, STAmount{}, STAmount{}, std::nullopt};
        // LCOV_EXCL_STOP

        frac = adjustFracByTokens(rules, lptAMMBalance, tokensAdj, frac);
        auto amount2Rounded =
            getRoundedAsset(rules, amount2Balance, frac, IsDeposit::No);

        auto amountRounded =
            getRoundedAsset(rules, amountBalance, frac, IsDeposit::No);

        return AMMWithdraw::withdraw(
            sb,
            ammSle,
            ammAccount,
            holder,
            amountBalance,
            amountRounded,
            amount2Rounded,
            lptAMMBalance,
            tokensAdj,
            0,
            FreezeHandling::fhIGNORE_FREEZE,
            WithdrawAll::No,
            mPriorBalance,
            ctx_.journal);
    }

    // Because we are doing a two-asset withdrawal,
    // tfee is actually not used, so pass tfee as 0.
    return AMMWithdraw::withdraw(
        sb,
        ammSle,
        ammAccount,
        holder,
        amountBalance,
        amount,
        toSTAmount(amount2Balance.asset(), amount2Withdraw),
        lptAMMBalance,
        toSTAmount(lptAMMBalance.asset(), lptAMMBalance * frac),
        0,
        FreezeHandling::fhIGNORE_FREEZE,
        AuthHandling::ahIGNORE_AUTH,
        WithdrawAll::No,
        mPriorBalance,
        ctx_.journal);
}

}  // namespace ripple<|MERGE_RESOLUTION|>--- conflicted
+++ resolved
@@ -272,12 +272,7 @@
     auto amount2Withdraw = amount2Balance * frac;
 
     auto const lpTokensWithdraw =
-<<<<<<< HEAD
         toSTAmount(lptAMMBalance.asset(), lptAMMBalance * frac);
-=======
-        toSTAmount(lptAMMBalance.issue(), lptAMMBalance * frac);
-
->>>>>>> 8aa94ea0
     if (lpTokensWithdraw > holdLPtokens)
         // if lptoken balance less than what the issuer intended to clawback,
         // clawback all the tokens. Because we are doing a two-asset withdrawal,
