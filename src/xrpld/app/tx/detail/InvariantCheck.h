--- conflicted
+++ resolved
@@ -790,11 +790,8 @@
     ValidPermissionedDomain,
     ValidPermissionedDEX,
     ValidAMM,
-<<<<<<< HEAD
+    ValidPseudoAccounts,
     ValidPayment>;
-=======
-    ValidPseudoAccounts>;
->>>>>>> ffeabc96
 
 /**
  * @brief get a tuple of all invariant checks
