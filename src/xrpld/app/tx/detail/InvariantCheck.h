--- conflicted
+++ resolved
@@ -619,7 +619,6 @@
         beast::Journal const&);
 };
 
-<<<<<<< HEAD
 /**
  * @brief Invariants: Pseudo-accounts have valid and consisent properties
  *
@@ -631,32 +630,45 @@
 class ValidPseudoAccounts
 {
     std::vector<std::string> errors_;
-=======
+
+public:
+    void
+    visitEntry(
+        bool,
+        std::shared_ptr<SLE const> const&,
+        std::shared_ptr<SLE const> const&);
+
+    bool
+    finalize(
+        STTx const&,
+        TER const,
+        XRPAmount const,
+        ReadView const&,
+        beast::Journal const&);
+};
+
 class ValidPermissionedDEX
 {
     bool regularOffers_ = false;
     bool badHybrids_ = false;
     hash_set<uint256> domains_;
->>>>>>> 03e46cd0
-
-public:
-    void
-    visitEntry(
-        bool,
-        std::shared_ptr<SLE const> const&,
-        std::shared_ptr<SLE const> const&);
-
-    bool
-    finalize(
-        STTx const&,
-        TER const,
-        XRPAmount const,
-        ReadView const&,
-        beast::Journal const&);
-};
-
-<<<<<<< HEAD
-=======
+
+public:
+    void
+    visitEntry(
+        bool,
+        std::shared_ptr<SLE const> const&,
+        std::shared_ptr<SLE const> const&);
+
+    bool
+    finalize(
+        STTx const&,
+        TER const,
+        XRPAmount const,
+        ReadView const&,
+        beast::Journal const&);
+};
+
 class ValidAMM
 {
     std::optional<AccountID> ammAccount_;
@@ -720,7 +732,6 @@
         beast::Journal const&) const;
 };
 
->>>>>>> 03e46cd0
 // additional invariant checks can be declared above and then added to this
 // tuple
 using InvariantChecks = std::tuple<
@@ -741,12 +752,9 @@
     ValidClawback,
     ValidMPTIssuance,
     ValidPermissionedDomain,
-<<<<<<< HEAD
+    ValidPermissionedDEX,
+    ValidAMM,
     ValidPseudoAccounts>;
-=======
-    ValidPermissionedDEX,
-    ValidAMM>;
->>>>>>> 03e46cd0
 
 /**
  * @brief get a tuple of all invariant checks
