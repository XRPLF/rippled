//------------------------------------------------------------------------------
/*
    This file is part of rippled: https://github.com/ripple/rippled
    Copyright (c) 2017 Ripple Labs Inc.

    Permission to use, copy, modify, and/or distribute this software for any
    purpose  with  or without fee is hereby granted, provided that the above
    copyright notice and this permission notice appear in all copies.

    THE  SOFTWARE IS PROVIDED "AS IS" AND THE AUTHOR DISCLAIMS ALL WARRANTIES
    WITH  REGARD  TO  THIS  SOFTWARE  INCLUDING  ALL  IMPLIED  WARRANTIES  OF
    MERCHANTABILITY  AND  FITNESS. IN NO EVENT SHALL THE AUTHOR BE LIABLE FOR
    ANY  SPECIAL ,  DIRECT, INDIRECT, OR CONSEQUENTIAL DAMAGES OR ANY DAMAGES
    WHATSOEVER  RESULTING  FROM  LOSS  OF USE, DATA OR PROFITS, WHETHER IN AN
    ACTION  OF  CONTRACT, NEGLIGENCE OR OTHER TORTIOUS ACTION, ARISING OUT OF
    OR IN CONNECTION WITH THE USE OR PERFORMANCE OF THIS SOFTWARE.
*/
//==============================================================================

#include <xrpld/app/ledger/Ledger.h>
#include <xrpld/app/misc/MPTUtils.h>
#include <xrpld/app/tx/detail/CreateCheck.h>

#include <xrpl/basics/Log.h>
#include <xrpl/ledger/View.h>
#include <xrpl/protocol/Feature.h>
#include <xrpl/protocol/Indexes.h>
#include <xrpl/protocol/TER.h>
#include <xrpl/protocol/TxFlags.h>

namespace ripple {

NotTEC
CreateCheck::preflight(PreflightContext const& ctx)
{
<<<<<<< HEAD
    if (!ctx.rules.enabled(featureChecks))
        return temDISABLED;

    if (!ctx.rules.enabled(featureMPTokensV2) &&
        ctx.tx[sfSendMax].holds<MPTIssue>())
        return temDISABLED;

    NotTEC const ret{preflight1(ctx)};
    if (!isTesSuccess(ret))
        return ret;

    if (ctx.tx.getFlags() & tfUniversalMask)
    {
        // There are no flags (other than universal) for CreateCheck yet.
        JLOG(ctx.j.warn()) << "Malformed transaction: Invalid flags set.";
        return temINVALID_FLAG;
    }
=======
>>>>>>> 550f90a7
    if (ctx.tx[sfAccount] == ctx.tx[sfDestination])
    {
        // They wrote a check to themselves.
        JLOG(ctx.j.warn()) << "Malformed transaction: Check to self.";
        return temREDUNDANT;
    }

    {
        STAmount const sendMax{ctx.tx.getFieldAmount(sfSendMax)};
        if (!isLegalNet(sendMax) || sendMax.signum() <= 0)
        {
            JLOG(ctx.j.warn()) << "Malformed transaction: bad sendMax amount: "
                               << sendMax.getFullText();
            return temBAD_AMOUNT;
        }

        if (badAsset() == sendMax.asset())
        {
            JLOG(ctx.j.warn()) << "Malformed transaction: Bad currency.";
            return temBAD_CURRENCY;
        }
    }

    if (auto const optExpiry = ctx.tx[~sfExpiration])
    {
        if (*optExpiry == 0)
        {
            JLOG(ctx.j.warn()) << "Malformed transaction: bad expiration";
            return temBAD_EXPIRATION;
        }
    }

    return tesSUCCESS;
}

TER
CreateCheck::preclaim(PreclaimContext const& ctx)
{
    AccountID const dstId{ctx.tx[sfDestination]};
    AccountID const srcId{ctx.tx[sfAccount]};
    auto const sleDst = ctx.view.read(keylet::account(dstId));
    if (!sleDst)
    {
        JLOG(ctx.j.warn()) << "Destination account does not exist.";
        return tecNO_DST;
    }

    auto const flags = sleDst->getFlags();

    // Check if the destination has disallowed incoming checks
    if (ctx.view.rules().enabled(featureDisallowIncoming) &&
        (flags & lsfDisallowIncomingCheck))
        return tecNO_PERMISSION;

    // Pseudo-accounts cannot cash checks. Note, this is not amendment-gated
    // because all writes to pseudo-account discriminator fields **are**
    // amendment gated, hence the behaviour of this check will always match the
    // currently active amendments.
    if (isPseudoAccount(sleDst))
        return tecNO_PERMISSION;

    if ((flags & lsfRequireDestTag) && !ctx.tx.isFieldPresent(sfDestinationTag))
    {
        // The tag is basically account-specific information we don't
        // understand, but we can require someone to fill it in.
        JLOG(ctx.j.warn()) << "Malformed transaction: DestinationTag required.";
        return tecDST_TAG_NEEDED;
    }

    {
        STAmount const sendMax{ctx.tx[sfSendMax]};
        if (!sendMax.native())
        {
            // The currency may not be globally frozen
            AccountID const& issuerId{sendMax.getIssuer()};
            if (isGlobalFrozen(ctx.view, sendMax.asset()))
            {
                JLOG(ctx.j.warn()) << "Creating a check for frozen asset";
                return tecFROZEN;
            }
            if (sendMax.holds<Issue>())
            {
                // If this account has a trustline for the currency, that
                // trustline may not be frozen.
                //
                // Note that we DO allow create check for a currency that the
                // account does not yet have a trustline to.
                if (issuerId != srcId)
                {
                    // Check if the issuer froze the line
                    auto const sleTrust = ctx.view.read(keylet::line(
                        srcId, issuerId, sendMax.get<Issue>().currency));
                    if (sleTrust &&
                        sleTrust->isFlag(
                            (issuerId > srcId) ? lsfHighFreeze : lsfLowFreeze))
                    {
                        JLOG(ctx.j.warn())
                            << "Creating a check for frozen trustline.";
                        return tecFROZEN;
                    }
                }
                if (issuerId != dstId)
                {
                    // Check if dst froze the line.
                    auto const sleTrust = ctx.view.read(keylet::line(
                        issuerId, dstId, sendMax.get<Issue>().currency));
                    if (sleTrust &&
                        sleTrust->isFlag(
                            (dstId > issuerId) ? lsfHighFreeze : lsfLowFreeze))
                    {
                        JLOG(ctx.j.warn()) << "Creating a check for "
                                              "destination frozen trustline.";
                        return tecFROZEN;
                    }
                }
            }
            else
            {
                auto const& mptIssue = sendMax.get<MPTIssue>();
                if (srcId != mptIssue.getIssuer() &&
                    isFrozen(ctx.view, srcId, mptIssue))
                    return tecFROZEN;
                if (dstId != mptIssue.getIssuer() &&
                    isFrozen(ctx.view, dstId, mptIssue))
                    return tecFROZEN;
            }
        }
    }
    if (hasExpired(ctx.view, ctx.tx[~sfExpiration]))
    {
        JLOG(ctx.j.warn()) << "Creating a check that has already expired.";
        return tecEXPIRED;
    }

    if (auto const ter = checkMPTTxAllowed(
            ctx.view, ttCHECK_CREATE, ctx.tx[sfSendMax].asset(), srcId, dstId);
        ter != tesSUCCESS)
        return ter;

    return tesSUCCESS;
}

TER
CreateCheck::doApply()
{
    auto const sle = view().peek(keylet::account(account_));
    if (!sle)
        return tefINTERNAL;

    // A check counts against the reserve of the issuing account, but we
    // check the starting balance because we want to allow dipping into the
    // reserve to pay fees.
    {
        STAmount const reserve{
            view().fees().accountReserve(sle->getFieldU32(sfOwnerCount) + 1)};

        if (mPriorBalance < reserve)
            return tecINSUFFICIENT_RESERVE;
    }

    // Note that we use the value from the sequence or ticket as the
    // Check sequence.  For more explanation see comments in SeqProxy.h.
    std::uint32_t const seq = ctx_.tx.getSeqValue();
    Keylet const checkKeylet = keylet::check(account_, seq);
    auto sleCheck = std::make_shared<SLE>(checkKeylet);

    sleCheck->setAccountID(sfAccount, account_);
    AccountID const dstAccountId = ctx_.tx[sfDestination];
    sleCheck->setAccountID(sfDestination, dstAccountId);
    sleCheck->setFieldU32(sfSequence, seq);
    sleCheck->setFieldAmount(sfSendMax, ctx_.tx[sfSendMax]);
    if (auto const srcTag = ctx_.tx[~sfSourceTag])
        sleCheck->setFieldU32(sfSourceTag, *srcTag);
    if (auto const dstTag = ctx_.tx[~sfDestinationTag])
        sleCheck->setFieldU32(sfDestinationTag, *dstTag);
    if (auto const invoiceId = ctx_.tx[~sfInvoiceID])
        sleCheck->setFieldH256(sfInvoiceID, *invoiceId);
    if (auto const expiry = ctx_.tx[~sfExpiration])
        sleCheck->setFieldU32(sfExpiration, *expiry);

    view().insert(sleCheck);

    auto viewJ = ctx_.app.journal("View");
    // If it's not a self-send (and it shouldn't be), add Check to the
    // destination's owner directory.
    if (dstAccountId != account_)
    {
        auto const page = view().dirInsert(
            keylet::ownerDir(dstAccountId),
            checkKeylet,
            describeOwnerDir(dstAccountId));

        JLOG(j_.trace()) << "Adding Check to destination directory "
                         << to_string(checkKeylet.key) << ": "
                         << (page ? "success" : "failure");

        if (!page)
            return tecDIR_FULL;

        sleCheck->setFieldU64(sfDestinationNode, *page);
    }

    {
        auto const page = view().dirInsert(
            keylet::ownerDir(account_),
            checkKeylet,
            describeOwnerDir(account_));

        JLOG(j_.trace()) << "Adding Check to owner directory "
                         << to_string(checkKeylet.key) << ": "
                         << (page ? "success" : "failure");

        if (!page)
            return tecDIR_FULL;

        sleCheck->setFieldU64(sfOwnerNode, *page);
    }
    // If we succeeded, the new entry counts against the creator's reserve.
    adjustOwnerCount(view(), sle, 1, viewJ);
    return tesSUCCESS;
}

}  // namespace ripple<|MERGE_RESOLUTION|>--- conflicted
+++ resolved
@@ -30,29 +30,22 @@
 
 namespace ripple {
 
+bool
+CreateCheck::checkExtraFeatures(const ripple::PreflightContext& ctx)
+{
+    if (!ctx.rules.enabled(featureChecks))
+        return false;
+
+    if (!ctx.rules.enabled(featureMPTokensV2) &&
+        ctx.tx[sfSendMax].holds<MPTIssue>())
+        return false;
+
+    return true;
+}
+
 NotTEC
 CreateCheck::preflight(PreflightContext const& ctx)
 {
-<<<<<<< HEAD
-    if (!ctx.rules.enabled(featureChecks))
-        return temDISABLED;
-
-    if (!ctx.rules.enabled(featureMPTokensV2) &&
-        ctx.tx[sfSendMax].holds<MPTIssue>())
-        return temDISABLED;
-
-    NotTEC const ret{preflight1(ctx)};
-    if (!isTesSuccess(ret))
-        return ret;
-
-    if (ctx.tx.getFlags() & tfUniversalMask)
-    {
-        // There are no flags (other than universal) for CreateCheck yet.
-        JLOG(ctx.j.warn()) << "Malformed transaction: Invalid flags set.";
-        return temINVALID_FLAG;
-    }
-=======
->>>>>>> 550f90a7
     if (ctx.tx[sfAccount] == ctx.tx[sfDestination])
     {
         // They wrote a check to themselves.
