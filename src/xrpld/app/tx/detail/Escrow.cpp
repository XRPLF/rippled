//------------------------------------------------------------------------------
/*
    This file is part of rippled: https://github.com/ripple/rippled
    Copyright (c) 2012, 2013 Ripple Labs Inc.

    Permission to use, copy, modify, and/or distribute this software for any
    purpose  with  or without fee is hereby granted, provided that the above
    copyright notice and this permission notice appear in all copies.

    THE  SOFTWARE IS PROVIDED "AS IS" AND THE AUTHOR DISCLAIMS ALL WARRANTIES
    WITH  REGARD  TO  THIS  SOFTWARE  INCLUDING  ALL  IMPLIED  WARRANTIES  OF
    MERCHANTABILITY  AND  FITNESS. IN NO EVENT SHALL THE AUTHOR BE LIABLE FOR
    ANY  SPECIAL ,  DIRECT, INDIRECT, OR CONSEQUENTIAL DAMAGES OR ANY DAMAGES
    WHATSOEVER  RESULTING  FROM  LOSS  OF USE, DATA OR PROFITS, WHETHER IN AN
    ACTION  OF  CONTRACT, NEGLIGENCE OR OTHER TORTIOUS ACTION, ARISING OUT OF
    OR IN CONNECTION WITH THE USE OR PERFORMANCE OF THIS SOFTWARE.
*/
//==============================================================================

#include <xrpld/app/misc/CredentialHelpers.h>
#include <xrpld/app/misc/HashRouter.h>
#include <xrpld/app/misc/WasmHostFuncImpl.h>
#include <xrpld/app/misc/WasmVM.h>
#include <xrpld/app/tx/detail/Escrow.h>
#include <xrpld/app/tx/detail/MPTokenAuthorize.h>
#include <xrpld/conditions/Condition.h>
#include <xrpld/conditions/Fulfillment.h>
#include <xrpld/ledger/ApplyView.h>
#include <xrpld/ledger/View.h>

#include <xrpl/basics/Log.h>
#include <xrpl/basics/chrono.h>
#include <xrpl/protocol/Feature.h>
#include <xrpl/protocol/Indexes.h>
#include <xrpl/protocol/MPTAmount.h>
#include <xrpl/protocol/TxFlags.h>
#include <xrpl/protocol/XRPAmount.h>

#include <algorithm>

// During an EscrowFinish, the transaction must specify both
// a condition and a fulfillment. We track whether that
// fulfillment matches and validates the condition.
#define SF_CF_INVALID SF_PRIVATE5
#define SF_CF_VALID SF_PRIVATE6

namespace ripple {

/*
    Escrow
    ======

    Escrow is a feature of the XRP Ledger that allows you to send conditional
    XRP payments. These conditional payments, called escrows, set aside XRP and
    deliver it later when certain conditions are met. Conditions to successfully
    finish an escrow include time-based unlocks and crypto-conditions. Escrows
    can also be set to expire if not finished in time.

    The XRP set aside in an escrow is locked up. No one can use or destroy the
    XRP until the escrow has been successfully finished or canceled. Before the
    expiration time, only the intended receiver can get the XRP. After the
    expiration time, the XRP can only be returned to the sender.

    For more details on escrow, including examples, diagrams and more please
    visit https://xrpl.org/escrow.html

    For details on specific transactions, including fields and validation rules
    please see:

    `EscrowCreate`
    --------------
        See: https://xrpl.org/escrowcreate.html

    `EscrowFinish`
    --------------
        See: https://xrpl.org/escrowfinish.html

    `EscrowCancel`
    --------------
        See: https://xrpl.org/escrowcancel.html
*/

//------------------------------------------------------------------------------

TxConsequences
EscrowCreate::makeTxConsequences(PreflightContext const& ctx)
{
    return TxConsequences{
        ctx.tx, isXRP(ctx.tx[sfAmount]) ? ctx.tx[sfAmount].xrp() : beast::zero};
}

template <ValidIssueType T>
static NotTEC
escrowCreatePreflightHelper(PreflightContext const& ctx);

template <>
NotTEC
escrowCreatePreflightHelper<Issue>(PreflightContext const& ctx)
{
    STAmount const amount = ctx.tx[sfAmount];
    if (amount.native() || amount <= beast::zero)
        return temBAD_AMOUNT;

    if (badCurrency() == amount.getCurrency())
        return temBAD_CURRENCY;

    return tesSUCCESS;
}

template <>
NotTEC
escrowCreatePreflightHelper<MPTIssue>(PreflightContext const& ctx)
{
    if (!ctx.rules.enabled(featureMPTokensV1))
        return temDISABLED;

    auto const amount = ctx.tx[sfAmount];
    if (amount.native() || amount.mpt() > MPTAmount{maxMPTokenAmount} ||
        amount <= beast::zero)
        return temBAD_AMOUNT;

    return tesSUCCESS;
}

XRPAmount
EscrowCreate::calculateBaseFee(ReadView const& view, STTx const& tx)
{
    XRPAmount txnFees{Transactor::calculateBaseFee(view, tx)};
    if (tx.isFieldPresent(sfFinishFunction))
    {
        // TODO: make this fee increase based on the extra compute run
        txnFees += 1000;
    }
    return txnFees;
}

NotTEC
EscrowCreate::preflight(PreflightContext const& ctx)
{
    if (ctx.tx.isFieldPresent(sfFinishFunction) &&
        !ctx.rules.enabled(featureSmartEscrow))
    {
        JLOG(ctx.j.debug()) << "SmartEscrow not enabled";
        return temDISABLED;
    }

    if (ctx.rules.enabled(fix1543) && ctx.tx.getFlags() & tfUniversalMask)
        return temINVALID_FLAG;

    if (auto const ret = preflight1(ctx); !isTesSuccess(ret))
        return ret;

    STAmount const amount{ctx.tx[sfAmount]};
    if (!isXRP(amount))
    {
        if (!ctx.rules.enabled(featureTokenEscrow))
            return temBAD_AMOUNT;

        if (auto const ret = std::visit(
                [&]<typename T>(T const&) {
                    return escrowCreatePreflightHelper<T>(ctx);
                },
                amount.asset().value());
            !isTesSuccess(ret))
            return ret;
    }
    else
    {
        if (amount <= beast::zero)
            return temBAD_AMOUNT;
    }

    // We must specify at least one timeout value
    if (!ctx.tx[~sfCancelAfter] && !ctx.tx[~sfFinishAfter])
        return temBAD_EXPIRATION;

    // If both finish and cancel times are specified then the cancel time must
    // be strictly after the finish time.
    if (ctx.tx[~sfCancelAfter] && ctx.tx[~sfFinishAfter] &&
        ctx.tx[sfCancelAfter] <= ctx.tx[sfFinishAfter])
        return temBAD_EXPIRATION;

    if (ctx.tx.isFieldPresent(sfFinishFunction) &&
        !ctx.tx.isFieldPresent(sfCancelAfter))
        return temBAD_EXPIRATION;

    if (ctx.rules.enabled(fix1571))
    {
        // In the absence of a FinishAfter, the escrow can be finished
        // immediately, which can be confusing. When creating an escrow,
        // we want to ensure that either a FinishAfter time is explicitly
        // specified or a completion condition is attached.
        if (!ctx.tx[~sfFinishAfter] && !ctx.tx[~sfCondition] &&
            !ctx.tx[~sfFinishFunction])
        {
            JLOG(ctx.j.debug()) << "Must have at least one of FinishAfter, "
                                   "Condition, or FinishFunction.";
            return temMALFORMED;
        }
    }

    if (auto const cb = ctx.tx[~sfCondition])
    {
        using namespace ripple::cryptoconditions;

        std::error_code ec;

        auto condition = Condition::deserialize(*cb, ec);
        if (!condition)
        {
            JLOG(ctx.j.debug())
                << "Malformed condition during escrow creation: "
                << ec.message();
            return temMALFORMED;
        }

        // Conditions other than PrefixSha256 require the
        // "CryptoConditionsSuite" amendment:
        if (condition->type != Type::preimageSha256 &&
            !ctx.rules.enabled(featureCryptoConditionsSuite))
            return temDISABLED;
    }

    if (ctx.tx.isFieldPresent(sfFinishFunction))
    {
        auto const code = ctx.tx.getFieldVL(sfFinishFunction);
        if (code.size() == 0 ||
            code.size() > ctx.app.config().FEES.extension_size_limit)
        {
            JLOG(ctx.j.debug())
                << "EscrowCreate.FinishFunction bad size " << code.size();
            return temMALFORMED;
        }
        // TODO: add check to ensure this is valid WASM code
    }

    return preflight2(ctx);
}

template <ValidIssueType T>
static TER
escrowCreatePreclaimHelper(
    PreclaimContext const& ctx,
    AccountID const& account,
    AccountID const& dest,
    STAmount const& amount);

template <>
TER
escrowCreatePreclaimHelper<Issue>(
    PreclaimContext const& ctx,
    AccountID const& account,
    AccountID const& dest,
    STAmount const& amount)
{
    AccountID issuer = amount.getIssuer();
    // If the issuer is the same as the account, return tecNO_PERMISSION
    if (issuer == account)
        return tecNO_PERMISSION;

    // If the lsfAllowTrustLineLocking is not enabled, return tecNO_PERMISSION
    auto const sleIssuer = ctx.view.read(keylet::account(issuer));
    if (!sleIssuer)
        return tecNO_ISSUER;
    if (!sleIssuer->isFlag(lsfAllowTrustLineLocking))
        return tecNO_PERMISSION;

    // If the account does not have a trustline to the issuer, return tecNO_LINE
    auto const sleRippleState =
        ctx.view.read(keylet::line(account, issuer, amount.getCurrency()));
    if (!sleRippleState)
        return tecNO_LINE;

    STAmount const balance = (*sleRippleState)[sfBalance];

    // If balance is positive, issuer must have higher address than account
    if (balance > beast::zero && issuer < account)
        return tecNO_PERMISSION;  // LCOV_EXCL_LINE

    // If balance is negative, issuer must have lower address than account
    if (balance < beast::zero && issuer > account)
        return tecNO_PERMISSION;  // LCOV_EXCL_LINE

    // If the issuer has requireAuth set, check if the account is authorized
    if (auto const ter = requireAuth(ctx.view, amount.issue(), account);
        ter != tesSUCCESS)
        return ter;

    // If the issuer has requireAuth set, check if the destination is authorized
    if (auto const ter = requireAuth(ctx.view, amount.issue(), dest);
        ter != tesSUCCESS)
        return ter;

    // If the issuer has frozen the account, return tecFROZEN
    if (isFrozen(ctx.view, account, amount.issue()))
        return tecFROZEN;

    // If the issuer has frozen the destination, return tecFROZEN
    if (isFrozen(ctx.view, dest, amount.issue()))
        return tecFROZEN;

    STAmount const spendableAmount = accountHolds(
        ctx.view,
        account,
        amount.getCurrency(),
        issuer,
        fhIGNORE_FREEZE,
        ctx.j);

    // If the balance is less than or equal to 0, return tecINSUFFICIENT_FUNDS
    if (spendableAmount <= beast::zero)
        return tecINSUFFICIENT_FUNDS;

    // If the spendable amount is less than the amount, return
    // tecINSUFFICIENT_FUNDS
    if (spendableAmount < amount)
        return tecINSUFFICIENT_FUNDS;

    // If the amount is not addable to the balance, return tecPRECISION_LOSS
    if (!canAdd(spendableAmount, amount))
        return tecPRECISION_LOSS;

    return tesSUCCESS;
}

template <>
TER
escrowCreatePreclaimHelper<MPTIssue>(
    PreclaimContext const& ctx,
    AccountID const& account,
    AccountID const& dest,
    STAmount const& amount)
{
    AccountID issuer = amount.getIssuer();
    // If the issuer is the same as the account, return tecNO_PERMISSION
    if (issuer == account)
        return tecNO_PERMISSION;

    // If the mpt does not exist, return tecOBJECT_NOT_FOUND
    auto const issuanceKey =
        keylet::mptIssuance(amount.get<MPTIssue>().getMptID());
    auto const sleIssuance = ctx.view.read(issuanceKey);
    if (!sleIssuance)
        return tecOBJECT_NOT_FOUND;

    // If the lsfMPTCanEscrow is not enabled, return tecNO_PERMISSION
    if (!sleIssuance->isFlag(lsfMPTCanEscrow))
        return tecNO_PERMISSION;

    // If the issuer is not the same as the issuer of the mpt, return
    // tecNO_PERMISSION
    if (sleIssuance->getAccountID(sfIssuer) != issuer)
        return tecNO_PERMISSION;  // LCOV_EXCL_LINE

    // If the account does not have the mpt, return tecOBJECT_NOT_FOUND
    if (!ctx.view.exists(keylet::mptoken(issuanceKey.key, account)))
        return tecOBJECT_NOT_FOUND;

    // If the issuer has requireAuth set, check if the account is
    // authorized
    auto const& mptIssue = amount.get<MPTIssue>();
    if (auto const ter =
            requireAuth(ctx.view, mptIssue, account, MPTAuthType::WeakAuth);
        ter != tesSUCCESS)
        return ter;

    // If the issuer has requireAuth set, check if the destination is
    // authorized
    if (auto const ter =
            requireAuth(ctx.view, mptIssue, dest, MPTAuthType::WeakAuth);
        ter != tesSUCCESS)
        return ter;

    // If the issuer has frozen the account, return tecLOCKED
    if (isFrozen(ctx.view, account, mptIssue))
        return tecLOCKED;

    // If the issuer has frozen the destination, return tecLOCKED
    if (isFrozen(ctx.view, dest, mptIssue))
        return tecLOCKED;

    // If the mpt cannot be transferred, return tecNO_AUTH
    if (auto const ter = canTransfer(ctx.view, mptIssue, account, dest);
        ter != tesSUCCESS)
        return ter;

    STAmount const spendableAmount = accountHolds(
        ctx.view,
        account,
        amount.get<MPTIssue>(),
        fhIGNORE_FREEZE,
        ahIGNORE_AUTH,
        ctx.j);

    // If the balance is less than or equal to 0, return tecINSUFFICIENT_FUNDS
    if (spendableAmount <= beast::zero)
        return tecINSUFFICIENT_FUNDS;

    // If the spendable amount is less than the amount, return
    // tecINSUFFICIENT_FUNDS
    if (spendableAmount < amount)
        return tecINSUFFICIENT_FUNDS;

    return tesSUCCESS;
}

TER
EscrowCreate::preclaim(PreclaimContext const& ctx)
{
    STAmount const amount{ctx.tx[sfAmount]};
    AccountID const account{ctx.tx[sfAccount]};
    AccountID const dest{ctx.tx[sfDestination]};

    auto const sled = ctx.view.read(keylet::account(dest));
    if (!sled)
        return tecNO_DST;

    // Pseudo-accounts cannot receive escrow. Note, this is not amendment-gated
    // because all writes to pseudo-account discriminator fields **are**
    // amendment gated, hence the behaviour of this check will always match the
    // currently active amendments.
    if (isPseudoAccount(sled))
        return tecNO_PERMISSION;

    if (!isXRP(amount))
    {
        if (!ctx.view.rules().enabled(featureTokenEscrow))
            return temDISABLED;  // LCOV_EXCL_LINE

        if (auto const ret = std::visit(
                [&]<typename T>(T const&) {
                    return escrowCreatePreclaimHelper<T>(
                        ctx, account, dest, amount);
                },
                amount.asset().value());
            !isTesSuccess(ret))
            return ret;
    }
    return tesSUCCESS;
}

template <ValidIssueType T>
static TER
escrowLockApplyHelper(
    ApplyView& view,
    AccountID const& issuer,
    AccountID const& sender,
    STAmount const& amount,
    beast::Journal journal);

template <>
TER
escrowLockApplyHelper<Issue>(
    ApplyView& view,
    AccountID const& issuer,
    AccountID const& sender,
    STAmount const& amount,
    beast::Journal journal)
{
    // Defensive: Issuer cannot create an escrow
    // LCOV_EXCL_START
    if (issuer == sender)
        return tecINTERNAL;
    // LCOV_EXCL_STOP

    auto const ter = rippleCredit(
        view,
        sender,
        issuer,
        amount,
        amount.holds<MPTIssue>() ? false : true,
        journal);
    if (ter != tesSUCCESS)
        return ter;  // LCOV_EXCL_LINE
    return tesSUCCESS;
}

template <>
TER
escrowLockApplyHelper<MPTIssue>(
    ApplyView& view,
    AccountID const& issuer,
    AccountID const& sender,
    STAmount const& amount,
    beast::Journal journal)
{
    // Defensive: Issuer cannot create an escrow
    // LCOV_EXCL_START
    if (issuer == sender)
        return tecINTERNAL;
    // LCOV_EXCL_STOP

    auto const ter = rippleLockEscrowMPT(view, sender, amount, journal);
    if (ter != tesSUCCESS)
        return ter;  // LCOV_EXCL_LINE
    return tesSUCCESS;
}

TER
EscrowCreate::doApply()
{
    auto const closeTime = ctx_.view().info().parentCloseTime;

    // Prior to fix1571, the cancel and finish times could be greater
    // than or equal to the parent ledgers' close time.
    //
    // With fix1571, we require that they both be strictly greater
    // than the parent ledgers' close time.
    if (ctx_.view().rules().enabled(fix1571))
    {
        if (ctx_.tx[~sfCancelAfter] && after(closeTime, ctx_.tx[sfCancelAfter]))
            return tecNO_PERMISSION;

        if (ctx_.tx[~sfFinishAfter] && after(closeTime, ctx_.tx[sfFinishAfter]))
            return tecNO_PERMISSION;
    }
    else
    {
        if (ctx_.tx[~sfCancelAfter])
        {
            auto const cancelAfter = ctx_.tx[sfCancelAfter];

            if (closeTime.time_since_epoch().count() >= cancelAfter)
                return tecNO_PERMISSION;
        }

        if (ctx_.tx[~sfFinishAfter])
        {
            auto const finishAfter = ctx_.tx[sfFinishAfter];

            if (closeTime.time_since_epoch().count() >= finishAfter)
                return tecNO_PERMISSION;
        }
    }

    auto const sle = ctx_.view().peek(keylet::account(account_));
    if (!sle)
        return tefINTERNAL;  // LCOV_EXCL_LINE

    // Check reserve and funds availability
    STAmount const amount{ctx_.tx[sfAmount]};

    auto const reserve =
        ctx_.view().fees().accountReserve((*sle)[sfOwnerCount] + 1);

    if (mSourceBalance < reserve)
        return tecINSUFFICIENT_RESERVE;

    // Check reserve and funds availability
    if (isXRP(amount))
    {
        if (mSourceBalance < reserve + STAmount(amount).xrp())
            return tecUNFUNDED;
    }

    // Check destination account
    {
        auto const sled =
            ctx_.view().read(keylet::account(ctx_.tx[sfDestination]));
        if (!sled)
            return tecNO_DST;
        if (((*sled)[sfFlags] & lsfRequireDestTag) &&
            !ctx_.tx[~sfDestinationTag])
            return tecDST_TAG_NEEDED;

        // Obeying the lsfDissalowXRP flag was a bug.  Piggyback on
        // featureDepositAuth to remove the bug.
        if (!ctx_.view().rules().enabled(featureDepositAuth) &&
            ((*sled)[sfFlags] & lsfDisallowXRP))
            return tecNO_TARGET;
    }

    // Create escrow in ledger.  Note that we we use the value from the
    // sequence or ticket.  For more explanation see comments in SeqProxy.h.
    Keylet const escrowKeylet = keylet::escrow(account_, ctx_.tx.getSeqValue());
    auto const slep = std::make_shared<SLE>(escrowKeylet);
    (*slep)[sfAmount] = amount;
    (*slep)[sfAccount] = account_;
    (*slep)[~sfCondition] = ctx_.tx[~sfCondition];
    (*slep)[~sfSourceTag] = ctx_.tx[~sfSourceTag];
    (*slep)[sfDestination] = ctx_.tx[sfDestination];
    (*slep)[~sfCancelAfter] = ctx_.tx[~sfCancelAfter];
    (*slep)[~sfFinishAfter] = ctx_.tx[~sfFinishAfter];
    (*slep)[~sfDestinationTag] = ctx_.tx[~sfDestinationTag];
    (*slep)[~sfFinishFunction] = ctx_.tx[~sfFinishFunction];
    (*slep)[~sfData] = ctx_.tx[~sfData];

    if (ctx_.view().rules().enabled(featureTokenEscrow) && !isXRP(amount))
    {
        auto const xferRate = transferRate(ctx_.view(), amount);
        if (xferRate != parityRate)
            (*slep)[sfTransferRate] = xferRate.value;
    }

    ctx_.view().insert(slep);

    // Add escrow to sender's owner directory
    {
        auto page = ctx_.view().dirInsert(
            keylet::ownerDir(account_),
            escrowKeylet,
            describeOwnerDir(account_));
        if (!page)
            return tecDIR_FULL;  // LCOV_EXCL_LINE
        (*slep)[sfOwnerNode] = *page;
    }

    // If it's not a self-send, add escrow to recipient's owner directory.
    AccountID const dest = ctx_.tx[sfDestination];
    if (dest != account_)
    {
        auto page = ctx_.view().dirInsert(
            keylet::ownerDir(dest), escrowKeylet, describeOwnerDir(dest));
        if (!page)
            return tecDIR_FULL;  // LCOV_EXCL_LINE
        (*slep)[sfDestinationNode] = *page;
    }

<<<<<<< HEAD
    // IOU escrow objects are added to the issuer's owner directory to help
    // track the total locked balance. For MPT, this isn't necessary because the
    // locked balance is already stored directly in the MPTokenIssuance object.
    AccountID const issuer = amount.getIssuer();
    if (!isXRP(amount) && issuer != account_ && issuer != dest &&
        !amount.holds<MPTIssue>())
    {
        auto page = ctx_.view().dirInsert(
            keylet::ownerDir(issuer), escrowKeylet, describeOwnerDir(issuer));
        if (!page)
            return tecDIR_FULL;  // LCOV_EXCL_LINE
        (*slep)[sfIssuerNode] = *page;
    }

    // Deduct owner's balance
    if (isXRP(amount))
        (*sle)[sfBalance] = (*sle)[sfBalance] - amount;
    else
    {
        if (auto const ret = std::visit(
                [&]<typename T>(T const&) {
                    return escrowLockApplyHelper<T>(
                        ctx_.view(), issuer, account_, amount, j_);
                },
                amount.asset().value());
            !isTesSuccess(ret))
            return ret;
    }

    // increment owner count
    adjustOwnerCount(ctx_.view(), sle, 1, ctx_.journal);
=======
    // Deduct owner's balance, increment owner count
    // TODO: determine actual reserve based on FinishFunction size
    (*sle)[sfBalance] = (*sle)[sfBalance] - ctx_.tx[sfAmount];
    adjustOwnerCount(
        ctx_.view(),
        sle,
        ctx_.tx.isFieldPresent(sfFinishFunction) ? 2 : 1,
        ctx_.journal);
>>>>>>> 6a6fed5d
    ctx_.view().update(sle);
    return tesSUCCESS;
}

//------------------------------------------------------------------------------

static bool
checkCondition(Slice f, Slice c)
{
    using namespace ripple::cryptoconditions;

    std::error_code ec;

    auto condition = Condition::deserialize(c, ec);
    if (!condition)
        return false;

    auto fulfillment = Fulfillment::deserialize(f, ec);
    if (!fulfillment)
        return false;

    return validate(*fulfillment, *condition);
}

NotTEC
EscrowFinish::preflight(PreflightContext const& ctx)
{
    if (ctx.rules.enabled(fix1543) && ctx.tx.getFlags() & tfUniversalMask)
        return temINVALID_FLAG;

    if (ctx.tx.isFieldPresent(sfCredentialIDs) &&
        !ctx.rules.enabled(featureCredentials))
        return temDISABLED;

    if (ctx.tx.isFieldPresent(sfComputationAllowance) &&
        !ctx.rules.enabled(featureSmartEscrow))
    {
        JLOG(ctx.j.debug()) << "SmartEscrow not enabled";
        return temDISABLED;
    }

    if (auto const ret = preflight1(ctx); !isTesSuccess(ret))
        return ret;

    auto const cb = ctx.tx[~sfCondition];
    auto const fb = ctx.tx[~sfFulfillment];

    // If you specify a condition, then you must also specify
    // a fulfillment.
    if (static_cast<bool>(cb) != static_cast<bool>(fb))
    {
        JLOG(ctx.j.debug()) << "Condition != Fulfillment";
        return temMALFORMED;
    }

    // Verify the transaction signature. If it doesn't work
    // then don't do any more work.
    {
        auto const ret = preflight2(ctx);
        if (!isTesSuccess(ret))
            return ret;
    }

    if (cb && fb)
    {
        auto& router = ctx.app.getHashRouter();

        auto const id = ctx.tx.getTransactionID();
        auto const flags = router.getFlags(id);

        // If we haven't checked the condition, check it
        // now. Whether it passes or not isn't important
        // in preflight.
        if (!(flags & (SF_CF_INVALID | SF_CF_VALID)))
        {
            if (checkCondition(*fb, *cb))
                router.setFlags(id, SF_CF_VALID);
            else
                router.setFlags(id, SF_CF_INVALID);
        }
    }

    if (auto const allowance = ctx.tx[~sfComputationAllowance]; allowance)
    {
        if (*allowance > ctx.app.config().FEES.extension_compute_limit)
        {
            JLOG(ctx.j.debug())
                << "ComputationAllowance too large: " << *allowance;
            return temBAD_LIMIT;
        }
    }

    if (auto const err = credentials::checkFields(ctx); !isTesSuccess(err))
        return err;

    return tesSUCCESS;
}

XRPAmount
EscrowFinish::calculateBaseFee(ReadView const& view, STTx const& tx)
{
    XRPAmount extraFee{0};

    if (auto const fb = tx[~sfFulfillment])
    {
        extraFee += view.fees().base * (32 + (fb->size() / 16));
    }
    if (auto const allowance = tx[~sfComputationAllowance]; allowance)
    {
        extraFee += (*allowance) * view.fees().gasPrice / MICRO_DROPS_PER_DROP;
    }
    return Transactor::calculateBaseFee(view, tx) + extraFee;
}

template <ValidIssueType T>
static TER
escrowFinishPreclaimHelper(
    PreclaimContext const& ctx,
    AccountID const& dest,
    STAmount const& amount);

template <>
TER
escrowFinishPreclaimHelper<Issue>(
    PreclaimContext const& ctx,
    AccountID const& dest,
    STAmount const& amount)
{
    AccountID issuer = amount.getIssuer();
    // If the issuer is the same as the account, return tesSUCCESS
    if (issuer == dest)
        return tesSUCCESS;

    // If the issuer has requireAuth set, check if the destination is authorized
    if (auto const ter = requireAuth(ctx.view, amount.issue(), dest);
        ter != tesSUCCESS)
        return ter;

    // If the issuer has deep frozen the destination, return tecFROZEN
    if (isDeepFrozen(ctx.view, dest, amount.getCurrency(), amount.getIssuer()))
        return tecFROZEN;

    return tesSUCCESS;
}

template <>
TER
escrowFinishPreclaimHelper<MPTIssue>(
    PreclaimContext const& ctx,
    AccountID const& dest,
    STAmount const& amount)
{
    AccountID issuer = amount.getIssuer();
    // If the issuer is the same as the dest, return tesSUCCESS
    if (issuer == dest)
        return tesSUCCESS;

    // If the mpt does not exist, return tecOBJECT_NOT_FOUND
    auto const issuanceKey =
        keylet::mptIssuance(amount.get<MPTIssue>().getMptID());
    auto const sleIssuance = ctx.view.read(issuanceKey);
    if (!sleIssuance)
        return tecOBJECT_NOT_FOUND;

    // If the issuer has requireAuth set, check if the destination is
    // authorized
    auto const& mptIssue = amount.get<MPTIssue>();
    if (auto const ter =
            requireAuth(ctx.view, mptIssue, dest, MPTAuthType::WeakAuth);
        ter != tesSUCCESS)
        return ter;

    // If the issuer has frozen the destination, return tecLOCKED
    if (isFrozen(ctx.view, dest, mptIssue))
        return tecLOCKED;

    return tesSUCCESS;
}

TER
EscrowFinish::preclaim(PreclaimContext const& ctx)
{
    if (ctx.view.rules().enabled(featureCredentials))
    {
        if (auto const err = credentials::valid(ctx, ctx.tx[sfAccount]);
            !isTesSuccess(err))
            return err;
    }

    auto const k = keylet::escrow(ctx.tx[sfOwner], ctx.tx[sfOfferSequence]);
    auto const slep = ctx.view.read(k);
    if (!slep)
        return tecNO_TARGET;

    AccountID const dest = (*slep)[sfDestination];
    STAmount const amount = (*slep)[sfAmount];

    if (!isXRP(amount))
    {
        if (!ctx.view.rules().enabled(featureTokenEscrow))
            return temDISABLED;  // LCOV_EXCL_LINE

        if (auto const ret = std::visit(
                [&]<typename T>(T const&) {
                    return escrowFinishPreclaimHelper<T>(ctx, dest, amount);
                },
                amount.asset().value());
            !isTesSuccess(ret))
            return ret;
    }
    return tesSUCCESS;
}

template <ValidIssueType T>
static TER
escrowUnlockApplyHelper(
    ApplyView& view,
    Rate lockedRate,
    std::shared_ptr<SLE> const& sleDest,
    STAmount const& xrpBalance,
    STAmount const& amount,
    AccountID const& issuer,
    AccountID const& sender,
    AccountID const& receiver,
    bool createAsset,
    beast::Journal journal);

template <>
TER
escrowUnlockApplyHelper<Issue>(
    ApplyView& view,
    Rate lockedRate,
    std::shared_ptr<SLE> const& sleDest,
    STAmount const& xrpBalance,
    STAmount const& amount,
    AccountID const& issuer,
    AccountID const& sender,
    AccountID const& receiver,
    bool createAsset,
    beast::Journal journal)
{
    Keylet const trustLineKey = keylet::line(receiver, amount.issue());
    bool const recvLow = issuer > receiver;
    bool const senderIssuer = issuer == sender;
    bool const receiverIssuer = issuer == receiver;
    bool const issuerHigh = issuer > receiver;

<<<<<<< HEAD
    // LCOV_EXCL_START
    if (senderIssuer)
        return tecINTERNAL;
    // LCOV_EXCL_STOP

    if (receiverIssuer)
        return tesSUCCESS;

    if (!view.exists(trustLineKey) && createAsset && !receiverIssuer)
    {
        // Can the account cover the trust line's reserve?
        if (std::uint32_t const ownerCount = {sleDest->at(sfOwnerCount)};
            xrpBalance < view.fees().accountReserve(ownerCount + 1))
        {
            JLOG(journal.trace()) << "Trust line does not exist. "
                                     "Insufficent reserve to create line.";

            return tecNO_LINE_INSUF_RESERVE;
        }

        Currency const currency = amount.getCurrency();
        STAmount initialBalance(amount.issue());
        initialBalance.setIssuer(noAccount());

        // clang-format off
        if (TER const ter = trustCreate(
                view,                           // payment sandbox
                recvLow,                        // is dest low?
                issuer,                         // source
                receiver,                       // destination
                trustLineKey.key,               // ledger index
                sleDest,                        // Account to add to
                false,                          // authorize account
                (sleDest->getFlags() & lsfDefaultRipple) == 0,
                false,                          // freeze trust line
                false,                          // deep freeze trust line
                initialBalance,                 // zero initial balance
                Issue(currency, receiver),      // limit of zero
                0,                              // quality in
                0,                              // quality out
                journal);                       // journal
            !isTesSuccess(ter))
        {
            return ter; // LCOV_EXCL_LINE
        }
        // clang-format on

        view.update(sleDest);
    }
=======
    if (ctx.view.rules().enabled(featureSmartEscrow))
    {
        // this check is done in doApply before this amendment is enabled
        auto const k = keylet::escrow(ctx.tx[sfOwner], ctx.tx[sfOfferSequence]);
        auto const slep = ctx.view.read(k);
        if (!slep)
            return tecNO_TARGET;

        if (slep->isFieldPresent(sfFinishFunction))
        {
            if (!ctx.tx.isFieldPresent(sfComputationAllowance))
            {
                JLOG(ctx.j.debug())
                    << "FinishFunction requires ComputationAllowance";
                return tefWASM_FIELD_NOT_INCLUDED;
            }
        }
        else
        {
            if (ctx.tx.isFieldPresent(sfComputationAllowance))
            {
                JLOG(ctx.j.debug()) << "FinishFunction not present, "
                                       "ComputationAllowance present";
                return tefNO_WASM;
            }
        }
    }

    if (auto const err = credentials::valid(ctx, ctx.tx[sfAccount]);
        !isTesSuccess(err))
        return err;
>>>>>>> 6a6fed5d

    if (!view.exists(trustLineKey) && !receiverIssuer)
        return tecNO_LINE;

    auto const xferRate = transferRate(view, amount);
    // update if issuer rate is less than locked rate
    if (xferRate < lockedRate)
        lockedRate = xferRate;

    // Transfer Rate only applies when:
    // 1. Issuer is not involved in the transfer (senderIssuer or
    // receiverIssuer)
    // 2. The locked rate is different from the parity rate

    // NOTE: Transfer fee in escrow works a bit differently from a normal
    // payment. In escrow, the fee is deducted from the locked/sending amount,
    // whereas in a normal payment, the transfer fee is taken on top of the
    // sending amount.
    auto finalAmt = amount;
    if ((!senderIssuer && !receiverIssuer) && lockedRate != parityRate)
    {
        // compute transfer fee, if any
        auto const xferFee = amount.value() -
            divideRound(amount, lockedRate, amount.issue(), true);
        // compute balance to transfer
        finalAmt = amount.value() - xferFee;
    }

    // validate the line limit if the account submitting txn is not the receiver
    // of the funds
    if (!createAsset)
    {
        auto const sleRippleState = view.peek(trustLineKey);
        if (!sleRippleState)
            return tecINTERNAL;  // LCOV_EXCL_LINE

        // if the issuer is the high, then we use the low limit
        // otherwise we use the high limit
        STAmount const lineLimit = sleRippleState->getFieldAmount(
            issuerHigh ? sfLowLimit : sfHighLimit);

        STAmount lineBalance = sleRippleState->getFieldAmount(sfBalance);

        // flip the sign of the line balance if the issuer is not high
        if (!issuerHigh)
            lineBalance.negate();

        // add the final amount to the line balance
        lineBalance += finalAmt;

        // if the transfer would exceed the line limit return tecLIMIT_EXCEEDED
        if (lineLimit < lineBalance)
            return tecLIMIT_EXCEEDED;
    }

    // if destination is not the issuer then transfer funds
    if (!receiverIssuer)
    {
        auto const ter =
            rippleCredit(view, issuer, receiver, finalAmt, true, journal);
        if (ter != tesSUCCESS)
            return ter;  // LCOV_EXCL_LINE
    }
    return tesSUCCESS;
}

template <>
TER
escrowUnlockApplyHelper<MPTIssue>(
    ApplyView& view,
    Rate lockedRate,
    std::shared_ptr<SLE> const& sleDest,
    STAmount const& xrpBalance,
    STAmount const& amount,
    AccountID const& issuer,
    AccountID const& sender,
    AccountID const& receiver,
    bool createAsset,
    beast::Journal journal)
{
    bool const senderIssuer = issuer == sender;
    bool const receiverIssuer = issuer == receiver;

    auto const mptID = amount.get<MPTIssue>().getMptID();
    auto const issuanceKey = keylet::mptIssuance(mptID);
    if (!view.exists(keylet::mptoken(issuanceKey.key, receiver)) &&
        createAsset && !receiverIssuer)
    {
        if (std::uint32_t const ownerCount = {sleDest->at(sfOwnerCount)};
            xrpBalance < view.fees().accountReserve(ownerCount + 1))
        {
            return tecINSUFFICIENT_RESERVE;
        }

        if (auto const ter =
                MPTokenAuthorize::createMPToken(view, mptID, receiver, 0);
            !isTesSuccess(ter))
        {
            return ter;  // LCOV_EXCL_LINE
        }

        // update owner count.
        adjustOwnerCount(view, sleDest, 1, journal);
    }

    if (!view.exists(keylet::mptoken(issuanceKey.key, receiver)) &&
        !receiverIssuer)
        return tecNO_PERMISSION;

    auto const xferRate = transferRate(view, amount);
    // update if issuer rate is less than locked rate
    if (xferRate < lockedRate)
        lockedRate = xferRate;

    // Transfer Rate only applies when:
    // 1. Issuer is not involved in the transfer (senderIssuer or
    // receiverIssuer)
    // 2. The locked rate is different from the parity rate

    // NOTE: Transfer fee in escrow works a bit differently from a normal
    // payment. In escrow, the fee is deducted from the locked/sending amount,
    // whereas in a normal payment, the transfer fee is taken on top of the
    // sending amount.
    auto finalAmt = amount;
    if ((!senderIssuer && !receiverIssuer) && lockedRate != parityRate)
    {
        // compute transfer fee, if any
        auto const xferFee = amount.value() -
            divideRound(amount, lockedRate, amount.asset(), true);
        // compute balance to transfer
        finalAmt = amount.value() - xferFee;
    }

    return rippleUnlockEscrowMPT(view, sender, receiver, finalAmt, journal);
}

TER
EscrowFinish::doApply()
{
    auto const k = keylet::escrow(ctx_.tx[sfOwner], ctx_.tx[sfOfferSequence]);
    auto const slep = ctx_.view().peek(k);
    if (!slep)
        return ctx_.view().rules().enabled(featureSmartEscrow) ? tecINTERNAL
                                                               : tecNO_TARGET;

    // Order of processing the release conditions (in order of performance):
    // FinishAfter/CancelAfter
    // Destination validity (after SmartEscrow is enabled)
    // Condition/Fulfillment
    // Destination validity (before SmartEscrow is enabled)
    // FinishFunction

    // If a cancel time is present, a finish operation should only succeed prior
    // to that time. fix1571 corrects a logic error in the check that would make
    // a finish only succeed strictly after the cancel time.
    if (ctx_.view().rules().enabled(fix1571))
    {
        auto const now = ctx_.view().info().parentCloseTime;

        // Too soon: can't execute before the finish time
        if ((*slep)[~sfFinishAfter] && !after(now, (*slep)[sfFinishAfter]))
        {
            JLOG(j_.debug()) << "Too soon";
            return tecNO_PERMISSION;
        }

        // Too late: can't execute after the cancel time
        if ((*slep)[~sfCancelAfter] && after(now, (*slep)[sfCancelAfter]))
        {
            JLOG(j_.debug()) << "Too late";
            return tecNO_PERMISSION;
        }
    }
    else
    {
        // Too soon?
        if ((*slep)[~sfFinishAfter] &&
            ctx_.view().info().parentCloseTime.time_since_epoch().count() <=
                (*slep)[sfFinishAfter])
        {
            JLOG(j_.debug()) << "Too soon?";
            return tecNO_PERMISSION;
        }

        // Too late?
        if ((*slep)[~sfCancelAfter] &&
            ctx_.view().info().parentCloseTime.time_since_epoch().count() <=
                (*slep)[sfCancelAfter])
        {
            JLOG(j_.debug()) << "Too late?";
            return tecNO_PERMISSION;
        }
    }

    AccountID const destID = (*slep)[sfDestination];
    auto const sled = ctx_.view().peek(keylet::account(destID));
    if (ctx_.view().rules().enabled(featureSmartEscrow))
    {
        // NOTE: Escrow payments cannot be used to fund accounts.
        if (!sled)
            return tecNO_DST;

        if (ctx_.view().rules().enabled(featureDepositAuth))
        {
            if (auto err = verifyDepositPreauth(ctx_, account_, destID, sled);
                !isTesSuccess(err))
                return err;
        }
    }

    // Check cryptocondition fulfillment
    {
        auto const id = ctx_.tx.getTransactionID();
        auto flags = ctx_.app.getHashRouter().getFlags(id);

        auto const cb = ctx_.tx[~sfCondition];

        // It's unlikely that the results of the check will
        // expire from the hash router, but if it happens,
        // simply re-run the check.
        if (cb && !(flags & (SF_CF_INVALID | SF_CF_VALID)))
        {
            auto const fb = ctx_.tx[~sfFulfillment];

            if (!fb)
                return tecINTERNAL;

            if (checkCondition(*fb, *cb))
                flags = SF_CF_VALID;
            else
                flags = SF_CF_INVALID;

            ctx_.app.getHashRouter().setFlags(id, flags);
        }

        // If the check failed, then simply return an error
        // and don't look at anything else.
        if (flags & SF_CF_INVALID)
            return tecCRYPTOCONDITION_ERROR;

        // Check against condition in the ledger entry:
        auto const cond = (*slep)[~sfCondition];

        // If a condition wasn't specified during creation,
        // one shouldn't be included now.
        if (!cond && cb)
            return tecCRYPTOCONDITION_ERROR;

        // If a condition was specified during creation of
        // the suspended payment, the identical condition
        // must be presented again. We don't check if the
        // fulfillment matches the condition since we did
        // that in preflight.
        if (cond && (cond != cb))
            return tecCRYPTOCONDITION_ERROR;
    }

    if (!ctx_.view().rules().enabled(featureSmartEscrow))
    {
        // NOTE: Escrow payments cannot be used to fund accounts.
        if (!sled)
            return tecNO_DST;

        if (ctx_.view().rules().enabled(featureDepositAuth))
        {
            if (auto err = verifyDepositPreauth(ctx_, account_, destID, sled);
                !isTesSuccess(err))
                return err;
        }
    }

    // Execute custom release function
    if ((*slep)[~sfFinishFunction])
    {
        JLOG(j_.trace())
            << "The escrow has a finish function, running WASM code...";
        // WASM execution
        auto const wasmStr = slep->getFieldVL(sfFinishFunction);
        std::vector<uint8_t> wasm(wasmStr.begin(), wasmStr.end());
        std::string funcName("finish");

        WasmHostFunctionsImpl ledgerDataProvider(ctx_, k);

        if (!ctx_.tx.isFieldPresent(sfComputationAllowance))
        {
            // already checked above, this check is just in case
            return tecINTERNAL;
        }
        std::uint32_t allowance = ctx_.tx[sfComputationAllowance];
        auto re =
            runEscrowWasm(wasm, funcName, {}, &ledgerDataProvider, allowance);
        JLOG(j_.trace()) << "Escrow WASM ran";
        if (re.has_value())
        {
            auto reValue = re.value().result;
            // TODO: better error handling for this conversion
            ctx_.setGasUsed(static_cast<uint32_t>(re.value().cost));
            JLOG(j_.debug()) << "WASM Success: " + std::to_string(reValue)
                             << ", cost: " << re.value().cost;
            if (!reValue)
            {
                // ctx_.view().update(slep);
                return tecWASM_REJECTED;
            }
        }
        else
        {
            JLOG(j_.debug()) << "WASM Failure: " + transHuman(re.error());
            return re.error();
        }
    }

    AccountID const account = (*slep)[sfAccount];

    // Remove escrow from owner directory
    {
        auto const page = (*slep)[sfOwnerNode];
        if (!ctx_.view().dirRemove(
                keylet::ownerDir(account), page, k.key, true))
        {
            JLOG(j_.fatal()) << "Unable to delete Escrow from owner.";
            return tefBAD_LEDGER;
        }
    }

    // Remove escrow from recipient's owner directory, if present.
    if (auto const optPage = (*slep)[~sfDestinationNode])
    {
        if (!ctx_.view().dirRemove(
                keylet::ownerDir(destID), *optPage, k.key, true))
        {
            JLOG(j_.fatal()) << "Unable to delete Escrow from recipient.";
            return tefBAD_LEDGER;
        }
    }

    STAmount const amount = slep->getFieldAmount(sfAmount);
    // Transfer amount to destination
    if (isXRP(amount))
        (*sled)[sfBalance] = (*sled)[sfBalance] + amount;
    else
    {
        if (!ctx_.view().rules().enabled(featureTokenEscrow))
            return temDISABLED;  // LCOV_EXCL_LINE

        Rate lockedRate = slep->isFieldPresent(sfTransferRate)
            ? ripple::Rate(slep->getFieldU32(sfTransferRate))
            : parityRate;
        auto const issuer = amount.getIssuer();
        bool const createAsset = destID == account_;
        if (auto const ret = std::visit(
                [&]<typename T>(T const&) {
                    return escrowUnlockApplyHelper<T>(
                        ctx_.view(),
                        lockedRate,
                        sled,
                        mPriorBalance,
                        amount,
                        issuer,
                        account,
                        destID,
                        createAsset,
                        j_);
                },
                amount.asset().value());
            !isTesSuccess(ret))
            return ret;

        // Remove escrow from issuers owner directory, if present.
        if (auto const optPage = (*slep)[~sfIssuerNode]; optPage)
        {
            if (!ctx_.view().dirRemove(
                    keylet::ownerDir(issuer), *optPage, k.key, true))
            {
                JLOG(j_.fatal()) << "Unable to delete Escrow from recipient.";
                return tefBAD_LEDGER;  // LCOV_EXCL_LINE
            }
        }
    }

    ctx_.view().update(sled);

    // Adjust source owner count
    auto const sle = ctx_.view().peek(keylet::account(account));
    adjustOwnerCount(
        ctx_.view(),
        sle,
        slep->isFieldPresent(sfFinishFunction) ? -2 : -1,
        ctx_.journal);
    ctx_.view().update(sle);

    // Remove escrow from ledger
    ctx_.view().erase(slep);
    return tesSUCCESS;
}

//------------------------------------------------------------------------------

NotTEC
EscrowCancel::preflight(PreflightContext const& ctx)
{
    if (ctx.rules.enabled(fix1543) && ctx.tx.getFlags() & tfUniversalMask)
        return temINVALID_FLAG;

    if (auto const ret = preflight1(ctx); !isTesSuccess(ret))
        return ret;

    return preflight2(ctx);
}

template <ValidIssueType T>
static TER
escrowCancelPreclaimHelper(
    PreclaimContext const& ctx,
    AccountID const& account,
    STAmount const& amount);

template <>
TER
escrowCancelPreclaimHelper<Issue>(
    PreclaimContext const& ctx,
    AccountID const& account,
    STAmount const& amount)
{
    AccountID issuer = amount.getIssuer();
    // If the issuer is the same as the account, return tecINTERNAL
    if (issuer == account)
        return tecINTERNAL;  // LCOV_EXCL_LINE

    // If the issuer has requireAuth set, check if the account is authorized
    if (auto const ter = requireAuth(ctx.view, amount.issue(), account);
        ter != tesSUCCESS)
        return ter;

    return tesSUCCESS;
}

template <>
TER
escrowCancelPreclaimHelper<MPTIssue>(
    PreclaimContext const& ctx,
    AccountID const& account,
    STAmount const& amount)
{
    AccountID issuer = amount.getIssuer();
    // If the issuer is the same as the account, return tecINTERNAL
    if (issuer == account)
        return tecINTERNAL;  // LCOV_EXCL_LINE

    // If the mpt does not exist, return tecOBJECT_NOT_FOUND
    auto const issuanceKey =
        keylet::mptIssuance(amount.get<MPTIssue>().getMptID());
    auto const sleIssuance = ctx.view.read(issuanceKey);
    if (!sleIssuance)
        return tecOBJECT_NOT_FOUND;  // LCOV_EXCL_LINE

    // If the issuer has requireAuth set, check if the account is
    // authorized
    auto const& mptIssue = amount.get<MPTIssue>();
    if (auto const ter =
            requireAuth(ctx.view, mptIssue, account, MPTAuthType::WeakAuth);
        ter != tesSUCCESS)
        return ter;

    return tesSUCCESS;
}

TER
EscrowCancel::preclaim(PreclaimContext const& ctx)
{
    auto const k = keylet::escrow(ctx.tx[sfOwner], ctx.tx[sfOfferSequence]);
    auto const slep = ctx.view.read(k);
    if (!slep)
        return tecNO_TARGET;

    AccountID const account = (*slep)[sfAccount];
    STAmount const amount = (*slep)[sfAmount];

    if (!isXRP(amount))
    {
        if (!ctx.view.rules().enabled(featureTokenEscrow))
            return temDISABLED;  // LCOV_EXCL_LINE

        if (auto const ret = std::visit(
                [&]<typename T>(T const&) {
                    return escrowCancelPreclaimHelper<T>(ctx, account, amount);
                },
                amount.asset().value());
            !isTesSuccess(ret))
            return ret;
    }
    return tesSUCCESS;
}

TER
EscrowCancel::doApply()
{
    auto const k = keylet::escrow(ctx_.tx[sfOwner], ctx_.tx[sfOfferSequence]);
    auto const slep = ctx_.view().peek(k);
    if (!slep)
        return tecNO_TARGET;

    if (ctx_.view().rules().enabled(fix1571))
    {
        auto const now = ctx_.view().info().parentCloseTime;

        // No cancel time specified: can't execute at all.
        if (!(*slep)[~sfCancelAfter])
            return tecNO_PERMISSION;

        // Too soon: can't execute before the cancel time.
        if (!after(now, (*slep)[sfCancelAfter]))
            return tecNO_PERMISSION;
    }
    else
    {
        // Too soon?
        if (!(*slep)[~sfCancelAfter] ||
            ctx_.view().info().parentCloseTime.time_since_epoch().count() <=
                (*slep)[sfCancelAfter])
            return tecNO_PERMISSION;
    }

    AccountID const account = (*slep)[sfAccount];

    // Remove escrow from owner directory
    {
        auto const page = (*slep)[sfOwnerNode];
        if (!ctx_.view().dirRemove(
                keylet::ownerDir(account), page, k.key, true))
        {
            JLOG(j_.fatal()) << "Unable to delete Escrow from owner.";
            return tefBAD_LEDGER;
        }
    }

    // Remove escrow from recipient's owner directory, if present.
    if (auto const optPage = (*slep)[~sfDestinationNode]; optPage)
    {
        if (!ctx_.view().dirRemove(
                keylet::ownerDir((*slep)[sfDestination]),
                *optPage,
                k.key,
                true))
        {
            JLOG(j_.fatal()) << "Unable to delete Escrow from recipient.";
            return tefBAD_LEDGER;
        }
    }

    auto const sle = ctx_.view().peek(keylet::account(account));
<<<<<<< HEAD
    STAmount const amount = slep->getFieldAmount(sfAmount);

    // Transfer amount back to the owner
    if (isXRP(amount))
        (*sle)[sfBalance] = (*sle)[sfBalance] + amount;
    else
    {
        if (!ctx_.view().rules().enabled(featureTokenEscrow))
            return temDISABLED;  // LCOV_EXCL_LINE

        auto const issuer = amount.getIssuer();
        bool const createAsset = account == account_;
        if (auto const ret = std::visit(
                [&]<typename T>(T const&) {
                    return escrowUnlockApplyHelper<T>(
                        ctx_.view(),
                        parityRate,
                        slep,
                        mPriorBalance,
                        amount,
                        issuer,
                        account,  // sender and receiver are the same
                        account,
                        createAsset,
                        j_);
                },
                amount.asset().value());
            !isTesSuccess(ret))
            return ret;  // LCOV_EXCL_LINE

        // Remove escrow from issuers owner directory, if present.
        if (auto const optPage = (*slep)[~sfIssuerNode]; optPage)
        {
            if (!ctx_.view().dirRemove(
                    keylet::ownerDir(issuer), *optPage, k.key, true))
            {
                JLOG(j_.fatal()) << "Unable to delete Escrow from recipient.";
                return tefBAD_LEDGER;  // LCOV_EXCL_LINE
            }
        }
    }

    adjustOwnerCount(ctx_.view(), sle, -1, ctx_.journal);
=======
    (*sle)[sfBalance] = (*sle)[sfBalance] + (*slep)[sfAmount];
    adjustOwnerCount(
        ctx_.view(),
        sle,
        slep->isFieldPresent(sfFinishFunction) ? -2 : -1,
        ctx_.journal);
>>>>>>> 6a6fed5d
    ctx_.view().update(sle);

    // Remove escrow from ledger
    ctx_.view().erase(slep);

    return tesSUCCESS;
}

}  // namespace ripple<|MERGE_RESOLUTION|>--- conflicted
+++ resolved
@@ -616,7 +616,6 @@
         (*slep)[sfDestinationNode] = *page;
     }
 
-<<<<<<< HEAD
     // IOU escrow objects are added to the issuer's owner directory to help
     // track the total locked balance. For MPT, this isn't necessary because the
     // locked balance is already stored directly in the MPTokenIssuance object.
@@ -647,17 +646,12 @@
     }
 
     // increment owner count
-    adjustOwnerCount(ctx_.view(), sle, 1, ctx_.journal);
-=======
-    // Deduct owner's balance, increment owner count
     // TODO: determine actual reserve based on FinishFunction size
-    (*sle)[sfBalance] = (*sle)[sfBalance] - ctx_.tx[sfAmount];
     adjustOwnerCount(
         ctx_.view(),
         sle,
         ctx_.tx.isFieldPresent(sfFinishFunction) ? 2 : 1,
         ctx_.journal);
->>>>>>> 6a6fed5d
     ctx_.view().update(sle);
     return tesSUCCESS;
 }
@@ -847,26 +841,56 @@
             return err;
     }
 
-    auto const k = keylet::escrow(ctx.tx[sfOwner], ctx.tx[sfOfferSequence]);
-    auto const slep = ctx.view.read(k);
-    if (!slep)
-        return tecNO_TARGET;
-
-    AccountID const dest = (*slep)[sfDestination];
-    STAmount const amount = (*slep)[sfAmount];
-
-    if (!isXRP(amount))
-    {
-        if (!ctx.view.rules().enabled(featureTokenEscrow))
-            return temDISABLED;  // LCOV_EXCL_LINE
-
-        if (auto const ret = std::visit(
-                [&]<typename T>(T const&) {
-                    return escrowFinishPreclaimHelper<T>(ctx, dest, amount);
-                },
-                amount.asset().value());
-            !isTesSuccess(ret))
-            return ret;
+    if (ctx.view.rules().enabled(featureTokenEscrow) ||
+        ctx.view.rules().enabled(featureSmartEscrow))
+    {
+        // this check is done in doApply before this amendment is enabled
+        auto const k = keylet::escrow(ctx.tx[sfOwner], ctx.tx[sfOfferSequence]);
+        auto const slep = ctx.view.read(k);
+        if (!slep)
+            return tecNO_TARGET;
+
+        if (ctx.view.rules().enabled(featureSmartEscrow))
+        {
+            if (slep->isFieldPresent(sfFinishFunction))
+            {
+                if (!ctx.tx.isFieldPresent(sfComputationAllowance))
+                {
+                    JLOG(ctx.j.debug())
+                        << "FinishFunction requires ComputationAllowance";
+                    return tefWASM_FIELD_NOT_INCLUDED;
+                }
+            }
+            else
+            {
+                if (ctx.tx.isFieldPresent(sfComputationAllowance))
+                {
+                    JLOG(ctx.j.debug()) << "FinishFunction not present, "
+                                           "ComputationAllowance present";
+                    return tefNO_WASM;
+                }
+            }
+        }
+        if (ctx.view.rules().enabled(featureTokenEscrow))
+        {
+            AccountID const dest = (*slep)[sfDestination];
+            STAmount const amount = (*slep)[sfAmount];
+
+            if (!isXRP(amount))
+            {
+                if (!ctx.view.rules().enabled(featureTokenEscrow))
+                    return temDISABLED;  // LCOV_EXCL_LINE
+
+                if (auto const ret = std::visit(
+                        [&]<typename T>(T const&) {
+                            return escrowFinishPreclaimHelper<T>(
+                                ctx, dest, amount);
+                        },
+                        amount.asset().value());
+                    !isTesSuccess(ret))
+                    return ret;
+            }
+        }
     }
     return tesSUCCESS;
 }
@@ -905,7 +929,6 @@
     bool const receiverIssuer = issuer == receiver;
     bool const issuerHigh = issuer > receiver;
 
-<<<<<<< HEAD
     // LCOV_EXCL_START
     if (senderIssuer)
         return tecINTERNAL;
@@ -955,39 +978,6 @@
 
         view.update(sleDest);
     }
-=======
-    if (ctx.view.rules().enabled(featureSmartEscrow))
-    {
-        // this check is done in doApply before this amendment is enabled
-        auto const k = keylet::escrow(ctx.tx[sfOwner], ctx.tx[sfOfferSequence]);
-        auto const slep = ctx.view.read(k);
-        if (!slep)
-            return tecNO_TARGET;
-
-        if (slep->isFieldPresent(sfFinishFunction))
-        {
-            if (!ctx.tx.isFieldPresent(sfComputationAllowance))
-            {
-                JLOG(ctx.j.debug())
-                    << "FinishFunction requires ComputationAllowance";
-                return tefWASM_FIELD_NOT_INCLUDED;
-            }
-        }
-        else
-        {
-            if (ctx.tx.isFieldPresent(sfComputationAllowance))
-            {
-                JLOG(ctx.j.debug()) << "FinishFunction not present, "
-                                       "ComputationAllowance present";
-                return tefNO_WASM;
-            }
-        }
-    }
-
-    if (auto const err = credentials::valid(ctx, ctx.tx[sfAccount]);
-        !isTesSuccess(err))
-        return err;
->>>>>>> 6a6fed5d
 
     if (!view.exists(trustLineKey) && !receiverIssuer)
         return tecNO_LINE;
@@ -1539,7 +1529,6 @@
     }
 
     auto const sle = ctx_.view().peek(keylet::account(account));
-<<<<<<< HEAD
     STAmount const amount = slep->getFieldAmount(sfAmount);
 
     // Transfer amount back to the owner
@@ -1582,15 +1571,11 @@
         }
     }
 
-    adjustOwnerCount(ctx_.view(), sle, -1, ctx_.journal);
-=======
-    (*sle)[sfBalance] = (*sle)[sfBalance] + (*slep)[sfAmount];
     adjustOwnerCount(
         ctx_.view(),
         sle,
         slep->isFieldPresent(sfFinishFunction) ? -2 : -1,
         ctx_.journal);
->>>>>>> 6a6fed5d
     ctx_.view().update(sle);
 
     // Remove escrow from ledger
