--- conflicted
+++ resolved
@@ -528,12 +528,7 @@
 
     // Create escrow in ledger.  Note that we we use the value from the
     // sequence or ticket.  For more explanation see comments in SeqProxy.h.
-<<<<<<< HEAD
-    Keylet const escrowKeylet =
-        keylet::escrow(account_, ctx_.tx.getSeqProxy().value());
-=======
     Keylet const escrowKeylet = keylet::escrow(account, ctx_.tx.getSeqValue());
->>>>>>> e514de76
     auto const slep = std::make_shared<SLE>(escrowKeylet);
     (*slep)[sfAmount] = amount;
     (*slep)[sfAccount] = account_;
