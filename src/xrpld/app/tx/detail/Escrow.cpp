--- conflicted
+++ resolved
@@ -125,16 +125,9 @@
     return ctx.rules.enabled(fix1543) ? tfUniversalMask : 0;
 }
 
-<<<<<<< HEAD
 NotTEC
 EscrowCreate::doPreflight(PreflightContext const& ctx)
 {
-    if (!isXRP(ctx.tx[sfAmount]))
-        return temBAD_AMOUNT;
-
-    if (ctx.tx[sfAmount] <= beast::zero)
-        return temBAD_AMOUNT;
-=======
     STAmount const amount{ctx.tx[sfAmount]};
     if (!isXRP(amount))
     {
@@ -154,7 +147,6 @@
         if (amount <= beast::zero)
             return temBAD_AMOUNT;
     }
->>>>>>> 11edaa44
 
     // We must specify at least one timeout value
     if (!ctx.tx[~sfCancelAfter] && !ctx.tx[~sfFinishAfter])
