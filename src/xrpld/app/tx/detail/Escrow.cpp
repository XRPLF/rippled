//------------------------------------------------------------------------------
/*
    This file is part of rippled: https://github.com/ripple/rippled
    Copyright (c) 2012, 2013 Ripple Labs Inc.

    Permission to use, copy, modify, and/or distribute this software for any
    purpose  with  or without fee is hereby granted, provided that the above
    copyright notice and this permission notice appear in all copies.

    THE  SOFTWARE IS PROVIDED "AS IS" AND THE AUTHOR DISCLAIMS ALL WARRANTIES
    WITH  REGARD  TO  THIS  SOFTWARE  INCLUDING  ALL  IMPLIED  WARRANTIES  OF
    MERCHANTABILITY  AND  FITNESS. IN NO EVENT SHALL THE AUTHOR BE LIABLE FOR
    ANY  SPECIAL ,  DIRECT, INDIRECT, OR CONSEQUENTIAL DAMAGES OR ANY DAMAGES
    WHATSOEVER  RESULTING  FROM  LOSS  OF USE, DATA OR PROFITS, WHETHER IN AN
    ACTION  OF  CONTRACT, NEGLIGENCE OR OTHER TORTIOUS ACTION, ARISING OUT OF
    OR IN CONNECTION WITH THE USE OR PERFORMANCE OF THIS SOFTWARE.
*/
//==============================================================================

#include <xrpld/app/misc/HashRouter.h>
#include <xrpld/app/tx/detail/Escrow.h>
#include <xrpld/app/tx/detail/MPTokenAuthorize.h>
#include <xrpld/app/wasm/HostFuncImpl.h>
#include <xrpld/app/wasm/WasmVM.h>
#include <xrpld/conditions/Condition.h>
#include <xrpld/conditions/Fulfillment.h>

#include <xrpl/basics/Log.h>
#include <xrpl/basics/chrono.h>
#include <xrpl/ledger/ApplyView.h>
#include <xrpl/ledger/CredentialHelpers.h>
#include <xrpl/ledger/View.h>
#include <xrpl/protocol/Feature.h>
#include <xrpl/protocol/Indexes.h>
#include <xrpl/protocol/MPTAmount.h>
#include <xrpl/protocol/TxFlags.h>
#include <xrpl/protocol/XRPAmount.h>

#include <algorithm>
namespace ripple {

// During an EscrowFinish, the transaction must specify both
// a condition and a fulfillment. We track whether that
// fulfillment matches and validates the condition.
constexpr HashRouterFlags SF_CF_INVALID = HashRouterFlags::PRIVATE5;
constexpr HashRouterFlags SF_CF_VALID = HashRouterFlags::PRIVATE6;

/*
    Escrow
    ======

    Escrow is a feature of the XRP Ledger that allows you to send conditional
    XRP payments. These conditional payments, called escrows, set aside XRP and
    deliver it later when certain conditions are met. Conditions to successfully
    finish an escrow include time-based unlocks and crypto-conditions. Escrows
    can also be set to expire if not finished in time.

    The XRP set aside in an escrow is locked up. No one can use or destroy the
    XRP until the escrow has been successfully finished or canceled. Before the
    expiration time, only the intended receiver can get the XRP. After the
    expiration time, the XRP can only be returned to the sender.

    For more details on escrow, including examples, diagrams and more please
    visit https://xrpl.org/escrow.html

    For details on specific transactions, including fields and validation rules
    please see:

    `EscrowCreate`
    --------------
        See: https://xrpl.org/escrowcreate.html

    `EscrowFinish`
    --------------
        See: https://xrpl.org/escrowfinish.html

    `EscrowCancel`
    --------------
        See: https://xrpl.org/escrowcancel.html
*/

//------------------------------------------------------------------------------

TxConsequences
EscrowCreate::makeTxConsequences(PreflightContext const& ctx)
{
    auto const amount = ctx.tx[sfAmount];
    return TxConsequences{ctx.tx, isXRP(amount) ? amount.xrp() : beast::zero};
}

template <ValidIssueType T>
static NotTEC
escrowCreatePreflightHelper(PreflightContext const& ctx);

template <>
NotTEC
escrowCreatePreflightHelper<Issue>(PreflightContext const& ctx)
{
    STAmount const amount = ctx.tx[sfAmount];
    if (amount.native() || amount <= beast::zero)
        return temBAD_AMOUNT;

    if (badCurrency() == amount.getCurrency())
        return temBAD_CURRENCY;

    return tesSUCCESS;
}

template <>
NotTEC
escrowCreatePreflightHelper<MPTIssue>(PreflightContext const& ctx)
{
    if (!ctx.rules.enabled(featureMPTokensV1))
        return temDISABLED;

    auto const amount = ctx.tx[sfAmount];
    if (amount.native() || amount.mpt() > MPTAmount{maxMPTokenAmount} ||
        amount <= beast::zero)
        return temBAD_AMOUNT;

    return tesSUCCESS;
}

<<<<<<< HEAD
XRPAmount
EscrowCreate::calculateBaseFee(ReadView const& view, STTx const& tx)
{
    XRPAmount txnFees{Transactor::calculateBaseFee(view, tx)};
    if (tx.isFieldPresent(sfFinishFunction))
    {
        // 10 base fees for the transaction (1 is in
        // `Transactor::calculateBaseFee`), plus 5 drops per byte
        txnFees += 9 * view.fees().base + 5 * tx[sfFinishFunction].size();
    }
    return txnFees;
=======
std::uint32_t
EscrowCreate::getFlagsMask(PreflightContext const& ctx)
{
    // 0 means "Allow any flags"
    return ctx.rules.enabled(fix1543) ? tfUniversalMask : 0;
>>>>>>> 51ee0642
}

NotTEC
EscrowCreate::preflight(PreflightContext const& ctx)
{
<<<<<<< HEAD
    if (ctx.tx.isFieldPresent(sfFinishFunction) &&
        !ctx.rules.enabled(featureSmartEscrow))
    {
        JLOG(ctx.j.debug()) << "SmartEscrow not enabled";
        return temDISABLED;
    }

    if (ctx.rules.enabled(fix1543) && ctx.tx.getFlags() & tfUniversalMask)
        return temINVALID_FLAG;

    if (auto const ret = preflight1(ctx); !isTesSuccess(ret))
        return ret;

=======
>>>>>>> 51ee0642
    STAmount const amount{ctx.tx[sfAmount]};
    if (!isXRP(amount))
    {
        if (!ctx.rules.enabled(featureTokenEscrow))
            return temBAD_AMOUNT;

        if (auto const ret = std::visit(
                [&]<typename T>(T const&) {
                    return escrowCreatePreflightHelper<T>(ctx);
                },
                amount.asset().value());
            !isTesSuccess(ret))
            return ret;
    }
    else
    {
        if (amount <= beast::zero)
            return temBAD_AMOUNT;
    }

    // We must specify at least one timeout value
    if (!ctx.tx[~sfCancelAfter] && !ctx.tx[~sfFinishAfter])
        return temBAD_EXPIRATION;

    // If both finish and cancel times are specified then the cancel time must
    // be strictly after the finish time.
    if (ctx.tx[~sfCancelAfter] && ctx.tx[~sfFinishAfter] &&
        ctx.tx[sfCancelAfter] <= ctx.tx[sfFinishAfter])
        return temBAD_EXPIRATION;

    if (ctx.tx.isFieldPresent(sfFinishFunction) &&
        !ctx.tx.isFieldPresent(sfCancelAfter))
        return temBAD_EXPIRATION;

    if (ctx.rules.enabled(fix1571))
    {
        // In the absence of a FinishAfter, the escrow can be finished
        // immediately, which can be confusing. When creating an escrow,
        // we want to ensure that either a FinishAfter time is explicitly
        // specified or a completion condition is attached.
        if (!ctx.tx[~sfFinishAfter] && !ctx.tx[~sfCondition] &&
            !ctx.tx[~sfFinishFunction])
        {
            JLOG(ctx.j.debug()) << "Must have at least one of FinishAfter, "
                                   "Condition, or FinishFunction.";
            return temMALFORMED;
        }
    }

    if (auto const cb = ctx.tx[~sfCondition])
    {
        using namespace ripple::cryptoconditions;

        std::error_code ec;

        auto condition = Condition::deserialize(*cb, ec);
        if (!condition)
        {
            JLOG(ctx.j.debug())
                << "Malformed condition during escrow creation: "
                << ec.message();
            return temMALFORMED;
        }

        // Conditions other than PrefixSha256 require the
        // "CryptoConditionsSuite" amendment:
        if (condition->type != Type::preimageSha256 &&
            !ctx.rules.enabled(featureCryptoConditionsSuite))
            return temDISABLED;
    }

<<<<<<< HEAD
    if (ctx.tx.isFieldPresent(sfFinishFunction))
    {
        auto const code = ctx.tx.getFieldVL(sfFinishFunction);
        if (code.size() == 0 ||
            code.size() > ctx.app.config().FEES.extension_size_limit)
        {
            JLOG(ctx.j.debug())
                << "EscrowCreate.FinishFunction bad size " << code.size();
            return temMALFORMED;
        }

        HostFunctions mock;
        auto const re =
            preflightEscrowWasm(code, ESCROW_FUNCTION_NAME, {}, &mock, ctx.j);
        if (!isTesSuccess(re))
        {
            JLOG(ctx.j.debug()) << "EscrowCreate.FinishFunction bad WASM";
            return re;
        }
    }

    return preflight2(ctx);
=======
    return tesSUCCESS;
>>>>>>> 51ee0642
}

template <ValidIssueType T>
static TER
escrowCreatePreclaimHelper(
    PreclaimContext const& ctx,
    AccountID const& account,
    AccountID const& dest,
    STAmount const& amount);

template <>
TER
escrowCreatePreclaimHelper<Issue>(
    PreclaimContext const& ctx,
    AccountID const& account,
    AccountID const& dest,
    STAmount const& amount)
{
    AccountID issuer = amount.getIssuer();
    // If the issuer is the same as the account, return tecNO_PERMISSION
    if (issuer == account)
        return tecNO_PERMISSION;

    // If the lsfAllowTrustLineLocking is not enabled, return tecNO_PERMISSION
    auto const sleIssuer = ctx.view.read(keylet::account(issuer));
    if (!sleIssuer)
        return tecNO_ISSUER;
    if (!sleIssuer->isFlag(lsfAllowTrustLineLocking))
        return tecNO_PERMISSION;

    // If the account does not have a trustline to the issuer, return tecNO_LINE
    auto const sleRippleState =
        ctx.view.read(keylet::line(account, issuer, amount.getCurrency()));
    if (!sleRippleState)
        return tecNO_LINE;

    STAmount const balance = (*sleRippleState)[sfBalance];

    // If balance is positive, issuer must have higher address than account
    if (balance > beast::zero && issuer < account)
        return tecNO_PERMISSION;  // LCOV_EXCL_LINE

    // If balance is negative, issuer must have lower address than account
    if (balance < beast::zero && issuer > account)
        return tecNO_PERMISSION;  // LCOV_EXCL_LINE

    // If the issuer has requireAuth set, check if the account is authorized
    if (auto const ter = requireAuth(ctx.view, amount.issue(), account);
        ter != tesSUCCESS)
        return ter;

    // If the issuer has requireAuth set, check if the destination is authorized
    if (auto const ter = requireAuth(ctx.view, amount.issue(), dest);
        ter != tesSUCCESS)
        return ter;

    // If the issuer has frozen the account, return tecFROZEN
    if (isFrozen(ctx.view, account, amount.issue()))
        return tecFROZEN;

    // If the issuer has frozen the destination, return tecFROZEN
    if (isFrozen(ctx.view, dest, amount.issue()))
        return tecFROZEN;

    STAmount const spendableAmount = accountHolds(
        ctx.view,
        account,
        amount.getCurrency(),
        issuer,
        fhIGNORE_FREEZE,
        ctx.j);

    // If the balance is less than or equal to 0, return tecINSUFFICIENT_FUNDS
    if (spendableAmount <= beast::zero)
        return tecINSUFFICIENT_FUNDS;

    // If the spendable amount is less than the amount, return
    // tecINSUFFICIENT_FUNDS
    if (spendableAmount < amount)
        return tecINSUFFICIENT_FUNDS;

    // If the amount is not addable to the balance, return tecPRECISION_LOSS
    if (!canAdd(spendableAmount, amount))
        return tecPRECISION_LOSS;

    return tesSUCCESS;
}

template <>
TER
escrowCreatePreclaimHelper<MPTIssue>(
    PreclaimContext const& ctx,
    AccountID const& account,
    AccountID const& dest,
    STAmount const& amount)
{
    AccountID issuer = amount.getIssuer();
    // If the issuer is the same as the account, return tecNO_PERMISSION
    if (issuer == account)
        return tecNO_PERMISSION;

    // If the mpt does not exist, return tecOBJECT_NOT_FOUND
    auto const issuanceKey =
        keylet::mptIssuance(amount.get<MPTIssue>().getMptID());
    auto const sleIssuance = ctx.view.read(issuanceKey);
    if (!sleIssuance)
        return tecOBJECT_NOT_FOUND;

    // If the lsfMPTCanEscrow is not enabled, return tecNO_PERMISSION
    if (!sleIssuance->isFlag(lsfMPTCanEscrow))
        return tecNO_PERMISSION;

    // If the issuer is not the same as the issuer of the mpt, return
    // tecNO_PERMISSION
    if (sleIssuance->getAccountID(sfIssuer) != issuer)
        return tecNO_PERMISSION;  // LCOV_EXCL_LINE

    // If the account does not have the mpt, return tecOBJECT_NOT_FOUND
    if (!ctx.view.exists(keylet::mptoken(issuanceKey.key, account)))
        return tecOBJECT_NOT_FOUND;

    // If the issuer has requireAuth set, check if the account is
    // authorized
    auto const& mptIssue = amount.get<MPTIssue>();
    if (auto const ter =
            requireAuth(ctx.view, mptIssue, account, AuthType::WeakAuth);
        ter != tesSUCCESS)
        return ter;

    // If the issuer has requireAuth set, check if the destination is
    // authorized
    if (auto const ter =
            requireAuth(ctx.view, mptIssue, dest, AuthType::WeakAuth);
        ter != tesSUCCESS)
        return ter;

    // If the issuer has frozen the account, return tecLOCKED
    if (isFrozen(ctx.view, account, mptIssue))
        return tecLOCKED;

    // If the issuer has frozen the destination, return tecLOCKED
    if (isFrozen(ctx.view, dest, mptIssue))
        return tecLOCKED;

    // If the mpt cannot be transferred, return tecNO_AUTH
    if (auto const ter = canTransfer(ctx.view, mptIssue, account, dest);
        ter != tesSUCCESS)
        return ter;

    STAmount const spendableAmount = accountHolds(
        ctx.view,
        account,
        amount.get<MPTIssue>(),
        fhIGNORE_FREEZE,
        ahIGNORE_AUTH,
        ctx.j);

    // If the balance is less than or equal to 0, return tecINSUFFICIENT_FUNDS
    if (spendableAmount <= beast::zero)
        return tecINSUFFICIENT_FUNDS;

    // If the spendable amount is less than the amount, return
    // tecINSUFFICIENT_FUNDS
    if (spendableAmount < amount)
        return tecINSUFFICIENT_FUNDS;

    return tesSUCCESS;
}

TER
EscrowCreate::preclaim(PreclaimContext const& ctx)
{
    STAmount const amount{ctx.tx[sfAmount]};
    AccountID const account{ctx.tx[sfAccount]};
    AccountID const dest{ctx.tx[sfDestination]};

    auto const sled = ctx.view.read(keylet::account(dest));
    if (!sled)
        return tecNO_DST;

    // Pseudo-accounts cannot receive escrow. Note, this is not amendment-gated
    // because all writes to pseudo-account discriminator fields **are**
    // amendment gated, hence the behaviour of this check will always match the
    // currently active amendments.
    if (isPseudoAccount(sled))
        return tecNO_PERMISSION;

    if (!isXRP(amount))
    {
        if (!ctx.view.rules().enabled(featureTokenEscrow))
            return temDISABLED;  // LCOV_EXCL_LINE

        if (auto const ret = std::visit(
                [&]<typename T>(T const&) {
                    return escrowCreatePreclaimHelper<T>(
                        ctx, account, dest, amount);
                },
                amount.asset().value());
            !isTesSuccess(ret))
            return ret;
    }
    return tesSUCCESS;
}

template <ValidIssueType T>
static TER
escrowLockApplyHelper(
    ApplyView& view,
    AccountID const& issuer,
    AccountID const& sender,
    STAmount const& amount,
    beast::Journal journal);

template <>
TER
escrowLockApplyHelper<Issue>(
    ApplyView& view,
    AccountID const& issuer,
    AccountID const& sender,
    STAmount const& amount,
    beast::Journal journal)
{
    // Defensive: Issuer cannot create an escrow
    // LCOV_EXCL_START
    if (issuer == sender)
        return tecINTERNAL;
    // LCOV_EXCL_STOP

    auto const ter = rippleCredit(
        view,
        sender,
        issuer,
        amount,
        amount.holds<MPTIssue>() ? false : true,
        journal);
    if (ter != tesSUCCESS)
        return ter;  // LCOV_EXCL_LINE
    return tesSUCCESS;
}

template <>
TER
escrowLockApplyHelper<MPTIssue>(
    ApplyView& view,
    AccountID const& issuer,
    AccountID const& sender,
    STAmount const& amount,
    beast::Journal journal)
{
    // Defensive: Issuer cannot create an escrow
    // LCOV_EXCL_START
    if (issuer == sender)
        return tecINTERNAL;
    // LCOV_EXCL_STOP

    auto const ter = rippleLockEscrowMPT(view, sender, amount, journal);
    if (ter != tesSUCCESS)
        return ter;  // LCOV_EXCL_LINE
    return tesSUCCESS;
}

template <class T>
static uint32_t
calculateAdditionalReserve(T const& finishFunction)
{
    if (!finishFunction)
        return 1;
    // First 500 bytes included in the normal reserve
    // Each additional 500 bytes requires an additional reserve
    return 1 + (finishFunction->size() / 500);
}

TER
EscrowCreate::doApply()
{
    auto const closeTime = ctx_.view().info().parentCloseTime;

    // Prior to fix1571, the cancel and finish times could be greater
    // than or equal to the parent ledgers' close time.
    //
    // With fix1571, we require that they both be strictly greater
    // than the parent ledgers' close time.
    if (ctx_.view().rules().enabled(fix1571))
    {
        if (ctx_.tx[~sfCancelAfter] && after(closeTime, ctx_.tx[sfCancelAfter]))
            return tecNO_PERMISSION;

        if (ctx_.tx[~sfFinishAfter] && after(closeTime, ctx_.tx[sfFinishAfter]))
            return tecNO_PERMISSION;
    }
    else
    {
        if (ctx_.tx[~sfCancelAfter])
        {
            auto const cancelAfter = ctx_.tx[sfCancelAfter];

            if (closeTime.time_since_epoch().count() >= cancelAfter)
                return tecNO_PERMISSION;
        }

        if (ctx_.tx[~sfFinishAfter])
        {
            auto const finishAfter = ctx_.tx[sfFinishAfter];

            if (closeTime.time_since_epoch().count() >= finishAfter)
                return tecNO_PERMISSION;
        }
    }

    auto const sle = ctx_.view().peek(keylet::account(account_));
    if (!sle)
        return tefINTERNAL;  // LCOV_EXCL_LINE

    // Check reserve and funds availability
    STAmount const amount{ctx_.tx[sfAmount]};
    auto const reserveToAdd =
        calculateAdditionalReserve(ctx_.tx[~sfFinishFunction]);

    auto const reserve =
        ctx_.view().fees().accountReserve((*sle)[sfOwnerCount] + reserveToAdd);

    if (mSourceBalance < reserve)
        return tecINSUFFICIENT_RESERVE;

    // Check reserve and funds availability
    if (isXRP(amount))
    {
        if (mSourceBalance < reserve + STAmount(amount).xrp())
            return tecUNFUNDED;
    }

    // Check destination account
    {
        auto const sled =
            ctx_.view().read(keylet::account(ctx_.tx[sfDestination]));
        if (!sled)
            return tecNO_DST;
        if (((*sled)[sfFlags] & lsfRequireDestTag) &&
            !ctx_.tx[~sfDestinationTag])
            return tecDST_TAG_NEEDED;

        // Obeying the lsfDissalowXRP flag was a bug.  Piggyback on
        // featureDepositAuth to remove the bug.
        if (!ctx_.view().rules().enabled(featureDepositAuth) &&
            ((*sled)[sfFlags] & lsfDisallowXRP))
            return tecNO_TARGET;
    }

    // Create escrow in ledger.  Note that we we use the value from the
    // sequence or ticket.  For more explanation see comments in SeqProxy.h.
    Keylet const escrowKeylet = keylet::escrow(account_, ctx_.tx.getSeqValue());
    auto const slep = std::make_shared<SLE>(escrowKeylet);
    (*slep)[sfAmount] = amount;
    (*slep)[sfAccount] = account_;
    (*slep)[~sfCondition] = ctx_.tx[~sfCondition];
    (*slep)[~sfSourceTag] = ctx_.tx[~sfSourceTag];
    (*slep)[sfDestination] = ctx_.tx[sfDestination];
    (*slep)[~sfCancelAfter] = ctx_.tx[~sfCancelAfter];
    (*slep)[~sfFinishAfter] = ctx_.tx[~sfFinishAfter];
    (*slep)[~sfDestinationTag] = ctx_.tx[~sfDestinationTag];
    (*slep)[~sfFinishFunction] = ctx_.tx[~sfFinishFunction];
    (*slep)[~sfData] = ctx_.tx[~sfData];

    if (ctx_.view().rules().enabled(fixIncludeKeyletFields))
    {
        (*slep)[sfSequence] = ctx_.tx.getSeqValue();
    }

    if (ctx_.view().rules().enabled(featureTokenEscrow) && !isXRP(amount))
    {
        auto const xferRate = transferRate(ctx_.view(), amount);
        if (xferRate != parityRate)
            (*slep)[sfTransferRate] = xferRate.value;
    }

    ctx_.view().insert(slep);

    // Add escrow to sender's owner directory
    {
        auto page = ctx_.view().dirInsert(
            keylet::ownerDir(account_),
            escrowKeylet,
            describeOwnerDir(account_));
        if (!page)
            return tecDIR_FULL;  // LCOV_EXCL_LINE
        (*slep)[sfOwnerNode] = *page;
    }

    // If it's not a self-send, add escrow to recipient's owner directory.
    AccountID const dest = ctx_.tx[sfDestination];
    if (dest != account_)
    {
        auto page = ctx_.view().dirInsert(
            keylet::ownerDir(dest), escrowKeylet, describeOwnerDir(dest));
        if (!page)
            return tecDIR_FULL;  // LCOV_EXCL_LINE
        (*slep)[sfDestinationNode] = *page;
    }

    // IOU escrow objects are added to the issuer's owner directory to help
    // track the total locked balance. For MPT, this isn't necessary because the
    // locked balance is already stored directly in the MPTokenIssuance object.
    AccountID const issuer = amount.getIssuer();
    if (!isXRP(amount) && issuer != account_ && issuer != dest &&
        !amount.holds<MPTIssue>())
    {
        auto page = ctx_.view().dirInsert(
            keylet::ownerDir(issuer), escrowKeylet, describeOwnerDir(issuer));
        if (!page)
            return tecDIR_FULL;  // LCOV_EXCL_LINE
        (*slep)[sfIssuerNode] = *page;
    }

    // Deduct owner's balance
    if (isXRP(amount))
        (*sle)[sfBalance] = (*sle)[sfBalance] - amount;
    else
    {
        if (auto const ret = std::visit(
                [&]<typename T>(T const&) {
                    return escrowLockApplyHelper<T>(
                        ctx_.view(), issuer, account_, amount, j_);
                },
                amount.asset().value());
            !isTesSuccess(ret))
            return ret;  // LCOV_EXCL_LINE
    }

    // increment owner count
    // TODO: determine actual reserve based on FinishFunction size
    adjustOwnerCount(ctx_.view(), sle, reserveToAdd, ctx_.journal);
    ctx_.view().update(sle);
    return tesSUCCESS;
}

//------------------------------------------------------------------------------

static bool
checkCondition(Slice f, Slice c)
{
    using namespace ripple::cryptoconditions;

    std::error_code ec;

    auto condition = Condition::deserialize(c, ec);
    if (!condition)
        return false;

    auto fulfillment = Fulfillment::deserialize(f, ec);
    if (!fulfillment)
        return false;

    return validate(*fulfillment, *condition);
}

bool
EscrowFinish::checkExtraFeatures(PreflightContext const& ctx)
{
    return !ctx.tx.isFieldPresent(sfCredentialIDs) ||
        ctx.rules.enabled(featureCredentials);
}

<<<<<<< HEAD
    if (ctx.tx.isFieldPresent(sfComputationAllowance) &&
        !ctx.rules.enabled(featureSmartEscrow))
    {
        JLOG(ctx.j.debug()) << "SmartEscrow not enabled";
        return temDISABLED;
    }

    if (auto const ret = preflight1(ctx); !isTesSuccess(ret))
        return ret;
=======
std::uint32_t
EscrowFinish::getFlagsMask(PreflightContext const& ctx)
{
    // 0 means "Allow any flags"
    return ctx.rules.enabled(fix1543) ? tfUniversalMask : 0;
}
>>>>>>> 51ee0642

NotTEC
EscrowFinish::preflight(PreflightContext const& ctx)
{
    auto const cb = ctx.tx[~sfCondition];
    auto const fb = ctx.tx[~sfFulfillment];

    // If you specify a condition, then you must also specify
    // a fulfillment.
    if (static_cast<bool>(cb) != static_cast<bool>(fb))
    {
        JLOG(ctx.j.debug()) << "Condition != Fulfillment";
        return temMALFORMED;
    }

    return tesSUCCESS;
}

NotTEC
EscrowFinish::preflightSigValidated(PreflightContext const& ctx)
{
    auto const cb = ctx.tx[~sfCondition];
    auto const fb = ctx.tx[~sfFulfillment];

    if (cb && fb)
    {
        auto& router = ctx.app.getHashRouter();

        auto const id = ctx.tx.getTransactionID();
        auto const flags = router.getFlags(id);

        // If we haven't checked the condition, check it
        // now. Whether it passes or not isn't important
        // in preflight.
        if (!any(flags & (SF_CF_INVALID | SF_CF_VALID)))
        {
            if (checkCondition(*fb, *cb))
                router.setFlags(id, SF_CF_VALID);
            else
                router.setFlags(id, SF_CF_INVALID);
        }
    }

    if (auto const allowance = ctx.tx[~sfComputationAllowance]; allowance)
    {
        if (*allowance == 0)
        {
            return temBAD_LIMIT;
        }
        if (*allowance > ctx.app.config().FEES.extension_compute_limit)
        {
            JLOG(ctx.j.debug())
                << "ComputationAllowance too large: " << *allowance;
            return temBAD_LIMIT;
        }
    }

    if (auto const err = credentials::checkFields(ctx.tx, ctx.j);
        !isTesSuccess(err))
        return err;

    return tesSUCCESS;
}

XRPAmount
EscrowFinish::calculateBaseFee(ReadView const& view, STTx const& tx)
{
    XRPAmount extraFee{0};

    if (auto const fb = tx[~sfFulfillment])
    {
        extraFee += view.fees().base * (32 + (fb->size() / 16));
    }
    if (auto const allowance = tx[~sfComputationAllowance]; allowance)
    {
        // The extra fee is the allowance in drops, rounded up to the nearest
        // whole drop.
        // Integer math rounds down by default, so we add 1 to round up.
        extraFee +=
            ((*allowance) * view.fees().gasPrice) / MICRO_DROPS_PER_DROP + 1;
    }
    return Transactor::calculateBaseFee(view, tx) + extraFee;
}

template <ValidIssueType T>
static TER
escrowFinishPreclaimHelper(
    PreclaimContext const& ctx,
    AccountID const& dest,
    STAmount const& amount);

template <>
TER
escrowFinishPreclaimHelper<Issue>(
    PreclaimContext const& ctx,
    AccountID const& dest,
    STAmount const& amount)
{
    AccountID issuer = amount.getIssuer();
    // If the issuer is the same as the account, return tesSUCCESS
    if (issuer == dest)
        return tesSUCCESS;

    // If the issuer has requireAuth set, check if the destination is authorized
    if (auto const ter = requireAuth(ctx.view, amount.issue(), dest);
        ter != tesSUCCESS)
        return ter;

    // If the issuer has deep frozen the destination, return tecFROZEN
    if (isDeepFrozen(ctx.view, dest, amount.getCurrency(), amount.getIssuer()))
        return tecFROZEN;

    return tesSUCCESS;
}

template <>
TER
escrowFinishPreclaimHelper<MPTIssue>(
    PreclaimContext const& ctx,
    AccountID const& dest,
    STAmount const& amount)
{
    AccountID issuer = amount.getIssuer();
    // If the issuer is the same as the dest, return tesSUCCESS
    if (issuer == dest)
        return tesSUCCESS;

    // If the mpt does not exist, return tecOBJECT_NOT_FOUND
    auto const issuanceKey =
        keylet::mptIssuance(amount.get<MPTIssue>().getMptID());
    auto const sleIssuance = ctx.view.read(issuanceKey);
    if (!sleIssuance)
        return tecOBJECT_NOT_FOUND;

    // If the issuer has requireAuth set, check if the destination is
    // authorized
    auto const& mptIssue = amount.get<MPTIssue>();
    if (auto const ter =
            requireAuth(ctx.view, mptIssue, dest, AuthType::WeakAuth);
        ter != tesSUCCESS)
        return ter;

    // If the issuer has frozen the destination, return tecLOCKED
    if (isFrozen(ctx.view, dest, mptIssue))
        return tecLOCKED;

    return tesSUCCESS;
}

TER
EscrowFinish::preclaim(PreclaimContext const& ctx)
{
    if (ctx.view.rules().enabled(featureCredentials))
    {
        if (auto const err =
                credentials::valid(ctx.tx, ctx.view, ctx.tx[sfAccount], ctx.j);
            !isTesSuccess(err))
            return err;
    }

    if (ctx.view.rules().enabled(featureTokenEscrow) ||
        ctx.view.rules().enabled(featureSmartEscrow))
    {
        // this check is done in doApply before this amendment is enabled
        auto const k = keylet::escrow(ctx.tx[sfOwner], ctx.tx[sfOfferSequence]);
        auto const slep = ctx.view.read(k);
        if (!slep)
            return tecNO_TARGET;

        if (ctx.view.rules().enabled(featureSmartEscrow))
        {
            if (slep->isFieldPresent(sfFinishFunction))
            {
                if (!ctx.tx.isFieldPresent(sfComputationAllowance))
                {
                    JLOG(ctx.j.debug())
                        << "FinishFunction requires ComputationAllowance";
                    return tefWASM_FIELD_NOT_INCLUDED;
                }
            }
            else
            {
                if (ctx.tx.isFieldPresent(sfComputationAllowance))
                {
                    JLOG(ctx.j.debug()) << "FinishFunction not present, "
                                           "ComputationAllowance present";
                    return tefNO_WASM;
                }
            }
        }
        if (ctx.view.rules().enabled(featureTokenEscrow))
        {
            AccountID const dest = (*slep)[sfDestination];
            STAmount const amount = (*slep)[sfAmount];

            if (!isXRP(amount))
            {
                if (auto const ret = std::visit(
                        [&]<typename T>(T const&) {
                            return escrowFinishPreclaimHelper<T>(
                                ctx, dest, amount);
                        },
                        amount.asset().value());
                    !isTesSuccess(ret))
                    return ret;
            }
        }
    }
    return tesSUCCESS;
}

template <ValidIssueType T>
static TER
escrowUnlockApplyHelper(
    ApplyView& view,
    Rate lockedRate,
    std::shared_ptr<SLE> const& sleDest,
    STAmount const& xrpBalance,
    STAmount const& amount,
    AccountID const& issuer,
    AccountID const& sender,
    AccountID const& receiver,
    bool createAsset,
    beast::Journal journal);

template <>
TER
escrowUnlockApplyHelper<Issue>(
    ApplyView& view,
    Rate lockedRate,
    std::shared_ptr<SLE> const& sleDest,
    STAmount const& xrpBalance,
    STAmount const& amount,
    AccountID const& issuer,
    AccountID const& sender,
    AccountID const& receiver,
    bool createAsset,
    beast::Journal journal)
{
    Keylet const trustLineKey = keylet::line(receiver, amount.issue());
    bool const recvLow = issuer > receiver;
    bool const senderIssuer = issuer == sender;
    bool const receiverIssuer = issuer == receiver;
    bool const issuerHigh = issuer > receiver;

    // LCOV_EXCL_START
    if (senderIssuer)
        return tecINTERNAL;
    // LCOV_EXCL_STOP

    if (receiverIssuer)
        return tesSUCCESS;

    if (!view.exists(trustLineKey) && createAsset && !receiverIssuer)
    {
        // Can the account cover the trust line's reserve?
        if (std::uint32_t const ownerCount = {sleDest->at(sfOwnerCount)};
            xrpBalance < view.fees().accountReserve(ownerCount + 1))
        {
            JLOG(journal.trace()) << "Trust line does not exist. "
                                     "Insufficent reserve to create line.";

            return tecNO_LINE_INSUF_RESERVE;
        }

        Currency const currency = amount.getCurrency();
        STAmount initialBalance(amount.issue());
        initialBalance.setIssuer(noAccount());

        // clang-format off
        if (TER const ter = trustCreate(
                view,                           // payment sandbox
                recvLow,                        // is dest low?
                issuer,                         // source
                receiver,                       // destination
                trustLineKey.key,               // ledger index
                sleDest,                        // Account to add to
                false,                          // authorize account
                (sleDest->getFlags() & lsfDefaultRipple) == 0,
                false,                          // freeze trust line
                false,                          // deep freeze trust line
                initialBalance,                 // zero initial balance
                Issue(currency, receiver),      // limit of zero
                0,                              // quality in
                0,                              // quality out
                journal);                       // journal
            !isTesSuccess(ter))
        {
            return ter; // LCOV_EXCL_LINE
        }
        // clang-format on

        view.update(sleDest);
    }

    if (!view.exists(trustLineKey) && !receiverIssuer)
        return tecNO_LINE;

    auto const xferRate = transferRate(view, amount);
    // update if issuer rate is less than locked rate
    if (xferRate < lockedRate)
        lockedRate = xferRate;

    // Transfer Rate only applies when:
    // 1. Issuer is not involved in the transfer (senderIssuer or
    // receiverIssuer)
    // 2. The locked rate is different from the parity rate

    // NOTE: Transfer fee in escrow works a bit differently from a normal
    // payment. In escrow, the fee is deducted from the locked/sending amount,
    // whereas in a normal payment, the transfer fee is taken on top of the
    // sending amount.
    auto finalAmt = amount;
    if ((!senderIssuer && !receiverIssuer) && lockedRate != parityRate)
    {
        // compute transfer fee, if any
        auto const xferFee = amount.value() -
            divideRound(amount, lockedRate, amount.issue(), true);
        // compute balance to transfer
        finalAmt = amount.value() - xferFee;
    }

    // validate the line limit if the account submitting txn is not the receiver
    // of the funds
    if (!createAsset)
    {
        auto const sleRippleState = view.peek(trustLineKey);
        if (!sleRippleState)
            return tecINTERNAL;  // LCOV_EXCL_LINE

        // if the issuer is the high, then we use the low limit
        // otherwise we use the high limit
        STAmount const lineLimit = sleRippleState->getFieldAmount(
            issuerHigh ? sfLowLimit : sfHighLimit);

        STAmount lineBalance = sleRippleState->getFieldAmount(sfBalance);

        // flip the sign of the line balance if the issuer is not high
        if (!issuerHigh)
            lineBalance.negate();

        // add the final amount to the line balance
        lineBalance += finalAmt;

        // if the transfer would exceed the line limit return tecLIMIT_EXCEEDED
        if (lineLimit < lineBalance)
            return tecLIMIT_EXCEEDED;
    }

    // if destination is not the issuer then transfer funds
    if (!receiverIssuer)
    {
        auto const ter =
            rippleCredit(view, issuer, receiver, finalAmt, true, journal);
        if (ter != tesSUCCESS)
            return ter;  // LCOV_EXCL_LINE
    }
    return tesSUCCESS;
}

template <>
TER
escrowUnlockApplyHelper<MPTIssue>(
    ApplyView& view,
    Rate lockedRate,
    std::shared_ptr<SLE> const& sleDest,
    STAmount const& xrpBalance,
    STAmount const& amount,
    AccountID const& issuer,
    AccountID const& sender,
    AccountID const& receiver,
    bool createAsset,
    beast::Journal journal)
{
    bool const senderIssuer = issuer == sender;
    bool const receiverIssuer = issuer == receiver;

    auto const mptID = amount.get<MPTIssue>().getMptID();
    auto const issuanceKey = keylet::mptIssuance(mptID);
    if (!view.exists(keylet::mptoken(issuanceKey.key, receiver)) &&
        createAsset && !receiverIssuer)
    {
        if (std::uint32_t const ownerCount = {sleDest->at(sfOwnerCount)};
            xrpBalance < view.fees().accountReserve(ownerCount + 1))
        {
            return tecINSUFFICIENT_RESERVE;
        }

        if (auto const ter =
                MPTokenAuthorize::createMPToken(view, mptID, receiver, 0);
            !isTesSuccess(ter))
        {
            return ter;  // LCOV_EXCL_LINE
        }

        // update owner count.
        adjustOwnerCount(view, sleDest, 1, journal);
    }

    if (!view.exists(keylet::mptoken(issuanceKey.key, receiver)) &&
        !receiverIssuer)
        return tecNO_PERMISSION;

    auto const xferRate = transferRate(view, amount);
    // update if issuer rate is less than locked rate
    if (xferRate < lockedRate)
        lockedRate = xferRate;

    // Transfer Rate only applies when:
    // 1. Issuer is not involved in the transfer (senderIssuer or
    // receiverIssuer)
    // 2. The locked rate is different from the parity rate

    // NOTE: Transfer fee in escrow works a bit differently from a normal
    // payment. In escrow, the fee is deducted from the locked/sending amount,
    // whereas in a normal payment, the transfer fee is taken on top of the
    // sending amount.
    auto finalAmt = amount;
    if ((!senderIssuer && !receiverIssuer) && lockedRate != parityRate)
    {
        // compute transfer fee, if any
        auto const xferFee = amount.value() -
            divideRound(amount, lockedRate, amount.asset(), true);
        // compute balance to transfer
        finalAmt = amount.value() - xferFee;
    }
    return rippleUnlockEscrowMPT(
        view,
        sender,
        receiver,
        finalAmt,
        view.rules().enabled(fixTokenEscrowV1) ? amount : finalAmt,
        journal);
}

TER
EscrowFinish::doApply()
{
    auto const k = keylet::escrow(ctx_.tx[sfOwner], ctx_.tx[sfOfferSequence]);
    auto const slep = ctx_.view().peek(k);
    if (!slep)
    {
        if (ctx_.view().rules().enabled(featureTokenEscrow) ||
            ctx_.view().rules().enabled(featureSmartEscrow))
            return tecINTERNAL;  // LCOV_EXCL_LINE

        return tecNO_TARGET;
    }

    // If a cancel time is present, a finish operation should only succeed prior
    // to that time. fix1571 corrects a logic error in the check that would make
    // a finish only succeed strictly after the cancel time.
    if (ctx_.view().rules().enabled(fix1571))
    {
        auto const now = ctx_.view().info().parentCloseTime;

        // Too soon: can't execute before the finish time
        if ((*slep)[~sfFinishAfter] && !after(now, (*slep)[sfFinishAfter]))
        {
            JLOG(j_.debug()) << "Too soon";
            return tecNO_PERMISSION;
        }

        // Too late: can't execute after the cancel time
        if ((*slep)[~sfCancelAfter] && after(now, (*slep)[sfCancelAfter]))
        {
            JLOG(j_.debug()) << "Too late";
            return tecNO_PERMISSION;
        }
    }
    else
    {
        // Too soon?
        if ((*slep)[~sfFinishAfter] &&
            ctx_.view().info().parentCloseTime.time_since_epoch().count() <=
                (*slep)[sfFinishAfter])
        {
            JLOG(j_.debug()) << "Too soon?";
            return tecNO_PERMISSION;
        }

        // Too late?
        if ((*slep)[~sfCancelAfter] &&
            ctx_.view().info().parentCloseTime.time_since_epoch().count() <=
                (*slep)[sfCancelAfter])
        {
            JLOG(j_.debug()) << "Too late?";
            return tecNO_PERMISSION;
        }
    }

    AccountID const destID = (*slep)[sfDestination];
    auto const sled = ctx_.view().peek(keylet::account(destID));
    if (ctx_.view().rules().enabled(featureSmartEscrow))
    {
        // NOTE: Escrow payments cannot be used to fund accounts.
        if (!sled)
            return tecNO_DST;

        if (ctx_.view().rules().enabled(featureDepositAuth))
        {
            if (auto err = verifyDepositPreauth(
                    ctx_.tx, ctx_.view(), account_, destID, sled, ctx_.journal);
                !isTesSuccess(err))
                return err;
        }
    }

    // Check cryptocondition fulfillment
    {
        auto const id = ctx_.tx.getTransactionID();
        auto flags = ctx_.app.getHashRouter().getFlags(id);

        auto const cb = ctx_.tx[~sfCondition];

        // It's unlikely that the results of the check will
        // expire from the hash router, but if it happens,
        // simply re-run the check.
        if (cb && !any(flags & (SF_CF_INVALID | SF_CF_VALID)))
        {
            auto const fb = ctx_.tx[~sfFulfillment];

            if (!fb)
                return tecINTERNAL;

            if (checkCondition(*fb, *cb))
                flags = SF_CF_VALID;
            else
                flags = SF_CF_INVALID;

            ctx_.app.getHashRouter().setFlags(id, flags);
        }

        // If the check failed, then simply return an error
        // and don't look at anything else.
        if (any(flags & SF_CF_INVALID))
            return tecCRYPTOCONDITION_ERROR;

        // Check against condition in the ledger entry:
        auto const cond = (*slep)[~sfCondition];

        // If a condition wasn't specified during creation,
        // one shouldn't be included now.
        if (!cond && cb)
            return tecCRYPTOCONDITION_ERROR;

        // If a condition was specified during creation of
        // the suspended payment, the identical condition
        // must be presented again. We don't check if the
        // fulfillment matches the condition since we did
        // that in preflight.
        if (cond && (cond != cb))
            return tecCRYPTOCONDITION_ERROR;
    }

    if (!ctx_.view().rules().enabled(featureSmartEscrow))
    {
        // NOTE: Escrow payments cannot be used to fund accounts.
        if (!sled)
            return tecNO_DST;

        if (ctx_.view().rules().enabled(featureDepositAuth))
        {
            if (auto err = verifyDepositPreauth(
                    ctx_.tx, ctx_.view(), account_, destID, sled, ctx_.journal);
                !isTesSuccess(err))
                return err;
        }
    }

    // Execute custom release function
    if ((*slep)[~sfFinishFunction])
    {
        JLOG(j_.trace())
            << "The escrow has a finish function, running WASM code...";
        // WASM execution
        auto const wasmStr = slep->getFieldVL(sfFinishFunction);
        std::vector<uint8_t> wasm(wasmStr.begin(), wasmStr.end());

        WasmHostFunctionsImpl ledgerDataProvider(ctx_, k);

        if (!ctx_.tx.isFieldPresent(sfComputationAllowance))
        {
            // already checked above, this check is just in case
            return tecINTERNAL;
        }
        std::uint32_t allowance = ctx_.tx[sfComputationAllowance];
        auto re = runEscrowWasm(
            wasm, ESCROW_FUNCTION_NAME, {}, &ledgerDataProvider, allowance);
        JLOG(j_.trace()) << "Escrow WASM ran";

        if (auto const& data = ledgerDataProvider.getData(); data.has_value())
        {
            slep->setFieldVL(sfData, makeSlice(*data));
        }

        if (re.has_value())
        {
            auto reValue = re.value().result;
            ctx_.setWasmReturnCode(reValue);
            // TODO: better error handling for this conversion
            ctx_.setGasUsed(static_cast<uint32_t>(re.value().cost));
            JLOG(j_.debug()) << "WASM Success: " + std::to_string(reValue)
                             << ", cost: " << re.value().cost;
            if (reValue <= 0)
            {
                return tecWASM_REJECTED;
            }
        }
        else
        {
            JLOG(j_.debug()) << "WASM Failure: " + transHuman(re.error());
            return re.error();
        }
    }

    AccountID const account = (*slep)[sfAccount];

    // Remove escrow from owner directory
    {
        auto const page = (*slep)[sfOwnerNode];
        if (!ctx_.view().dirRemove(
                keylet::ownerDir(account), page, k.key, true))
        {
            JLOG(j_.fatal()) << "Unable to delete Escrow from owner.";
            return tefBAD_LEDGER;
        }
    }

    // Remove escrow from recipient's owner directory, if present.
    if (auto const optPage = (*slep)[~sfDestinationNode])
    {
        if (!ctx_.view().dirRemove(
                keylet::ownerDir(destID), *optPage, k.key, true))
        {
            JLOG(j_.fatal()) << "Unable to delete Escrow from recipient.";
            return tefBAD_LEDGER;
        }
    }

    STAmount const amount = slep->getFieldAmount(sfAmount);
    // Transfer amount to destination
    if (isXRP(amount))
        (*sled)[sfBalance] = (*sled)[sfBalance] + amount;
    else
    {
        if (!ctx_.view().rules().enabled(featureTokenEscrow))
            return temDISABLED;  // LCOV_EXCL_LINE

        Rate lockedRate = slep->isFieldPresent(sfTransferRate)
            ? ripple::Rate(slep->getFieldU32(sfTransferRate))
            : parityRate;
        auto const issuer = amount.getIssuer();
        bool const createAsset = destID == account_;
        if (auto const ret = std::visit(
                [&]<typename T>(T const&) {
                    return escrowUnlockApplyHelper<T>(
                        ctx_.view(),
                        lockedRate,
                        sled,
                        mPriorBalance,
                        amount,
                        issuer,
                        account,
                        destID,
                        createAsset,
                        j_);
                },
                amount.asset().value());
            !isTesSuccess(ret))
            return ret;

        // Remove escrow from issuers owner directory, if present.
        if (auto const optPage = (*slep)[~sfIssuerNode]; optPage)
        {
            if (!ctx_.view().dirRemove(
                    keylet::ownerDir(issuer), *optPage, k.key, true))
            {
                JLOG(j_.fatal()) << "Unable to delete Escrow from recipient.";
                return tefBAD_LEDGER;  // LCOV_EXCL_LINE
            }
        }
    }

    ctx_.view().update(sled);

    auto const reserveToSubtract =
        calculateAdditionalReserve((*slep)[~sfFinishFunction]);

    // Adjust source owner count
    auto const sle = ctx_.view().peek(keylet::account(account));
    adjustOwnerCount(ctx_.view(), sle, -1 * reserveToSubtract, ctx_.journal);
    ctx_.view().update(sle);

    // Remove escrow from ledger
    ctx_.view().erase(slep);
    return tesSUCCESS;
}

//------------------------------------------------------------------------------

std::uint32_t
EscrowCancel::getFlagsMask(PreflightContext const& ctx)
{
    // 0 means "Allow any flags"
    return ctx.rules.enabled(fix1543) ? tfUniversalMask : 0;
}

NotTEC
EscrowCancel::preflight(PreflightContext const& ctx)
{
    return tesSUCCESS;
}

template <ValidIssueType T>
static TER
escrowCancelPreclaimHelper(
    PreclaimContext const& ctx,
    AccountID const& account,
    STAmount const& amount);

template <>
TER
escrowCancelPreclaimHelper<Issue>(
    PreclaimContext const& ctx,
    AccountID const& account,
    STAmount const& amount)
{
    AccountID issuer = amount.getIssuer();
    // If the issuer is the same as the account, return tecINTERNAL
    if (issuer == account)
        return tecINTERNAL;  // LCOV_EXCL_LINE

    // If the issuer has requireAuth set, check if the account is authorized
    if (auto const ter = requireAuth(ctx.view, amount.issue(), account);
        ter != tesSUCCESS)
        return ter;

    return tesSUCCESS;
}

template <>
TER
escrowCancelPreclaimHelper<MPTIssue>(
    PreclaimContext const& ctx,
    AccountID const& account,
    STAmount const& amount)
{
    AccountID issuer = amount.getIssuer();
    // If the issuer is the same as the account, return tecINTERNAL
    if (issuer == account)
        return tecINTERNAL;  // LCOV_EXCL_LINE

    // If the mpt does not exist, return tecOBJECT_NOT_FOUND
    auto const issuanceKey =
        keylet::mptIssuance(amount.get<MPTIssue>().getMptID());
    auto const sleIssuance = ctx.view.read(issuanceKey);
    if (!sleIssuance)
        return tecOBJECT_NOT_FOUND;

    // If the issuer has requireAuth set, check if the account is
    // authorized
    auto const& mptIssue = amount.get<MPTIssue>();
    if (auto const ter =
            requireAuth(ctx.view, mptIssue, account, AuthType::WeakAuth);
        ter != tesSUCCESS)
        return ter;

    return tesSUCCESS;
}

TER
EscrowCancel::preclaim(PreclaimContext const& ctx)
{
    if (ctx.view.rules().enabled(featureTokenEscrow))
    {
        auto const k = keylet::escrow(ctx.tx[sfOwner], ctx.tx[sfOfferSequence]);
        auto const slep = ctx.view.read(k);
        if (!slep)
            return tecNO_TARGET;

        AccountID const account = (*slep)[sfAccount];
        STAmount const amount = (*slep)[sfAmount];

        if (!isXRP(amount))
        {
            if (auto const ret = std::visit(
                    [&]<typename T>(T const&) {
                        return escrowCancelPreclaimHelper<T>(
                            ctx, account, amount);
                    },
                    amount.asset().value());
                !isTesSuccess(ret))
                return ret;
        }
    }
    return tesSUCCESS;
}

TER
EscrowCancel::doApply()
{
    auto const k = keylet::escrow(ctx_.tx[sfOwner], ctx_.tx[sfOfferSequence]);
    auto const slep = ctx_.view().peek(k);
    if (!slep)
    {
        if (ctx_.view().rules().enabled(featureTokenEscrow))
            return tecINTERNAL;  // LCOV_EXCL_LINE

        return tecNO_TARGET;
    }

    if (ctx_.view().rules().enabled(fix1571))
    {
        auto const now = ctx_.view().info().parentCloseTime;

        // No cancel time specified: can't execute at all.
        if (!(*slep)[~sfCancelAfter])
            return tecNO_PERMISSION;

        // Too soon: can't execute before the cancel time.
        if (!after(now, (*slep)[sfCancelAfter]))
            return tecNO_PERMISSION;
    }
    else
    {
        // Too soon?
        if (!(*slep)[~sfCancelAfter] ||
            ctx_.view().info().parentCloseTime.time_since_epoch().count() <=
                (*slep)[sfCancelAfter])
            return tecNO_PERMISSION;
    }

    AccountID const account = (*slep)[sfAccount];

    // Remove escrow from owner directory
    {
        auto const page = (*slep)[sfOwnerNode];
        if (!ctx_.view().dirRemove(
                keylet::ownerDir(account), page, k.key, true))
        {
            JLOG(j_.fatal()) << "Unable to delete Escrow from owner.";
            return tefBAD_LEDGER;
        }
    }

    // Remove escrow from recipient's owner directory, if present.
    if (auto const optPage = (*slep)[~sfDestinationNode]; optPage)
    {
        if (!ctx_.view().dirRemove(
                keylet::ownerDir((*slep)[sfDestination]),
                *optPage,
                k.key,
                true))
        {
            JLOG(j_.fatal()) << "Unable to delete Escrow from recipient.";
            return tefBAD_LEDGER;
        }
    }

    auto const sle = ctx_.view().peek(keylet::account(account));
    STAmount const amount = slep->getFieldAmount(sfAmount);

    // Transfer amount back to the owner
    if (isXRP(amount))
        (*sle)[sfBalance] = (*sle)[sfBalance] + amount;
    else
    {
        if (!ctx_.view().rules().enabled(featureTokenEscrow))
            return temDISABLED;  // LCOV_EXCL_LINE

        auto const issuer = amount.getIssuer();
        bool const createAsset = account == account_;
        if (auto const ret = std::visit(
                [&]<typename T>(T const&) {
                    return escrowUnlockApplyHelper<T>(
                        ctx_.view(),
                        parityRate,
                        slep,
                        mPriorBalance,
                        amount,
                        issuer,
                        account,  // sender and receiver are the same
                        account,
                        createAsset,
                        j_);
                },
                amount.asset().value());
            !isTesSuccess(ret))
            return ret;  // LCOV_EXCL_LINE

        // Remove escrow from issuers owner directory, if present.
        if (auto const optPage = (*slep)[~sfIssuerNode]; optPage)
        {
            if (!ctx_.view().dirRemove(
                    keylet::ownerDir(issuer), *optPage, k.key, true))
            {
                JLOG(j_.fatal()) << "Unable to delete Escrow from recipient.";
                return tefBAD_LEDGER;  // LCOV_EXCL_LINE
            }
        }
    }

    auto const reserveToSubtract =
        calculateAdditionalReserve((*slep)[~sfFinishFunction]);
    adjustOwnerCount(ctx_.view(), sle, -1 * reserveToSubtract, ctx_.journal);
    ctx_.view().update(sle);

    // Remove escrow from ledger
    ctx_.view().erase(slep);

    return tesSUCCESS;
}

}  // namespace ripple<|MERGE_RESOLUTION|>--- conflicted
+++ resolved
@@ -121,7 +121,6 @@
     return tesSUCCESS;
 }
 
-<<<<<<< HEAD
 XRPAmount
 EscrowCreate::calculateBaseFee(ReadView const& view, STTx const& tx)
 {
@@ -133,34 +132,28 @@
         txnFees += 9 * view.fees().base + 5 * tx[sfFinishFunction].size();
     }
     return txnFees;
-=======
+}
+
+bool
+EscrowCreate::checkExtraFeatures(PreflightContext const& ctx)
+{
+    if (ctx.tx.isFieldPresent(sfFinishFunction) &&
+        !ctx.rules.enabled(featureSmartEscrow))
+        return false;
+
+    return true;
+}
+
 std::uint32_t
 EscrowCreate::getFlagsMask(PreflightContext const& ctx)
 {
     // 0 means "Allow any flags"
     return ctx.rules.enabled(fix1543) ? tfUniversalMask : 0;
->>>>>>> 51ee0642
 }
 
 NotTEC
 EscrowCreate::preflight(PreflightContext const& ctx)
 {
-<<<<<<< HEAD
-    if (ctx.tx.isFieldPresent(sfFinishFunction) &&
-        !ctx.rules.enabled(featureSmartEscrow))
-    {
-        JLOG(ctx.j.debug()) << "SmartEscrow not enabled";
-        return temDISABLED;
-    }
-
-    if (ctx.rules.enabled(fix1543) && ctx.tx.getFlags() & tfUniversalMask)
-        return temINVALID_FLAG;
-
-    if (auto const ret = preflight1(ctx); !isTesSuccess(ret))
-        return ret;
-
-=======
->>>>>>> 51ee0642
     STAmount const amount{ctx.tx[sfAmount]};
     if (!isXRP(amount))
     {
@@ -232,7 +225,6 @@
             return temDISABLED;
     }
 
-<<<<<<< HEAD
     if (ctx.tx.isFieldPresent(sfFinishFunction))
     {
         auto const code = ctx.tx.getFieldVL(sfFinishFunction);
@@ -254,10 +246,7 @@
         }
     }
 
-    return preflight2(ctx);
-=======
-    return tesSUCCESS;
->>>>>>> 51ee0642
+    return tesSUCCESS;
 }
 
 template <ValidIssueType T>
@@ -716,28 +705,24 @@
 bool
 EscrowFinish::checkExtraFeatures(PreflightContext const& ctx)
 {
-    return !ctx.tx.isFieldPresent(sfCredentialIDs) ||
-        ctx.rules.enabled(featureCredentials);
-}
-
-<<<<<<< HEAD
+    if (ctx.tx.isFieldPresent(sfCredentialIDs) &&
+        !ctx.rules.enabled(featureCredentials))
+        return false;
+
     if (ctx.tx.isFieldPresent(sfComputationAllowance) &&
         !ctx.rules.enabled(featureSmartEscrow))
     {
-        JLOG(ctx.j.debug()) << "SmartEscrow not enabled";
-        return temDISABLED;
-    }
-
-    if (auto const ret = preflight1(ctx); !isTesSuccess(ret))
-        return ret;
-=======
+        return false;
+    }
+    return true;
+}
+
 std::uint32_t
 EscrowFinish::getFlagsMask(PreflightContext const& ctx)
 {
     // 0 means "Allow any flags"
     return ctx.rules.enabled(fix1543) ? tfUniversalMask : 0;
 }
->>>>>>> 51ee0642
 
 NotTEC
 EscrowFinish::preflight(PreflightContext const& ctx)
