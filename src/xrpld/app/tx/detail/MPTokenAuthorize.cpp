//------------------------------------------------------------------------------
/*
  This file is part of rippled: https://github.com/ripple/rippled
  Copyright (c) 2024 Ripple Labs Inc.

  Permission to use, copy, modify, and/or distribute this software for any
  purpose  with  or without fee is hereby granted, provided that the above
  copyright notice and this permission notice appear in all copies.

  THE  SOFTWARE IS PROVIDED "AS IS" AND THE AUTHOR DISCLAIMS ALL WARRANTIES
  WITH  REGARD  TO  THIS  SOFTWARE  INCLUDING  ALL  IMPLIED  WARRANTIES  OF
  MERCHANTABILITY  AND  FITNESS. IN NO EVENT SHALL THE AUTHOR BE LIABLE FOR
  ANY  SPECIAL ,  DIRECT, INDIRECT, OR CONSEQUENTIAL DAMAGES OR ANY DAMAGES
  WHATSOEVER  RESULTING  FROM  LOSS  OF USE, DATA OR PROFITS, WHETHER IN AN
  ACTION  OF  CONTRACT, NEGLIGENCE OR OTHER TORTIOUS ACTION, ARISING OUT OF
  OR IN CONNECTION WITH THE USE OR PERFORMANCE OF THIS SOFTWARE.
*/
//==============================================================================

#include <xrpld/app/tx/detail/MPTokenAuthorize.h>
#include <xrpld/ledger/View.h>

#include <xrpl/protocol/Feature.h>
#include <xrpl/protocol/TxFlags.h>
#include <xrpl/protocol/st.h>

namespace ripple {

NotTEC
MPTokenAuthorize::preflight(PreflightContext const& ctx)
{
    if (!ctx.rules.enabled(featureMPTokensV1))
        return temDISABLED;

    if (auto const ret = preflight1(ctx); !isTesSuccess(ret))
        return ret;

    if (ctx.tx.getFlags() & tfMPTokenAuthorizeMask)
        return temINVALID_FLAG;

    if (ctx.tx[sfAccount] == ctx.tx[~sfHolder])
        return temMALFORMED;

    return preflight2(ctx);
}

TER
MPTokenAuthorize::preclaim(PreclaimContext const& ctx)
{
    auto const accountID = ctx.tx[sfAccount];
    auto const holderID = ctx.tx[~sfHolder];

    // if non-issuer account submits this tx, then they are trying either:
    // 1. Unauthorize/delete MPToken
    // 2. Use/create MPToken
    //
    // Note: `accountID` is holder's account
    //       `holderID` is NOT used
    if (!holderID)
    {
        std::shared_ptr<SLE const> sleMpt = ctx.view.read(
            keylet::mptoken(ctx.tx[sfMPTokenIssuanceID], accountID));

        // There is an edge case where all holders have zero balance, issuance
        // is legally destroyed, then outstanding MPT(s) are deleted afterwards.
        // Thus, there is no need to check for the existence of the issuance if
        // the MPT is being deleted with a zero balance. Check for unauthorize
        // before fetching the MPTIssuance object.

        // if holder wants to delete/unauthorize a mpt
        if (ctx.tx.getFlags() & tfMPTUnauthorize)
        {
            if (!sleMpt)
                return tecOBJECT_NOT_FOUND;

            if ((*sleMpt)[sfMPTAmount] != 0)
            {
                auto const sleMptIssuance = ctx.view.read(
                    keylet::mptIssuance(ctx.tx[sfMPTokenIssuanceID]));
                if (!sleMptIssuance)
                    return tefINTERNAL;

                return tecHAS_OBLIGATIONS;
            }

            if ((*sleMpt)[~sfLockedAmount].value_or(0) != 0)
            {
                auto const sleMptIssuance = ctx.view.read(
                    keylet::mptIssuance(ctx.tx[sfMPTokenIssuanceID]));
                if (!sleMptIssuance)
                    return tefINTERNAL;  // LCOV_EXCL_LINE

                return tecHAS_OBLIGATIONS;
            }
            if (ctx.view.rules().enabled(featureSingleAssetVault) &&
                sleMpt->isFlag(lsfMPTLocked))
                return tecNO_PERMISSION;

            return tesSUCCESS;
        }

        // Now test when the holder wants to hold/create/authorize a new MPT
        auto const sleMptIssuance =
            ctx.view.read(keylet::mptIssuance(ctx.tx[sfMPTokenIssuanceID]));

        if (!sleMptIssuance)
            return tecOBJECT_NOT_FOUND;

        if (accountID == (*sleMptIssuance)[sfIssuer])
            return tecNO_PERMISSION;

        // if holder wants to use and create a mpt
        if (sleMpt)
            return tecDUPLICATE;

        return tesSUCCESS;
    }

    if (!ctx.view.exists(keylet::account(*holderID)))
        return tecNO_DST;

    auto const sleMptIssuance =
        ctx.view.read(keylet::mptIssuance(ctx.tx[sfMPTokenIssuanceID]));
    if (!sleMptIssuance)
        return tecOBJECT_NOT_FOUND;

    std::uint32_t const mptIssuanceFlags = sleMptIssuance->getFieldU32(sfFlags);

    // If tx is submitted by issuer, they would either try to do the following
    // for allowlisting:
    // 1. authorize an account
    // 2. unauthorize an account
    //
    // Note: `accountID` is issuer's account
    //       `holderID` is holder's account
    if (accountID != (*sleMptIssuance)[sfIssuer])
        return tecNO_PERMISSION;

    // If tx is submitted by issuer, it only applies for MPT with
    // lsfMPTRequireAuth set
    if (!(mptIssuanceFlags & lsfMPTRequireAuth))
        return tecNO_AUTH;

    // The holder must create the MPT before the issuer can authorize it.
    if (!ctx.view.exists(
            keylet::mptoken(ctx.tx[sfMPTokenIssuanceID], *holderID)))
        return tecOBJECT_NOT_FOUND;

    return tesSUCCESS;
}

TER
MPTokenAuthorize::createMPToken(
    ApplyView& view,
    MPTID const& mptIssuanceID,
    AccountID const& account,
<<<<<<< HEAD
    std::uint32_t flags)
=======
    std::uint32_t const flags)
>>>>>>> d494bf45
{
    auto const mptokenKey = keylet::mptoken(mptIssuanceID, account);

    auto const ownerNode = view.dirInsert(
        keylet::ownerDir(account), mptokenKey, describeOwnerDir(account));

    if (!ownerNode)
<<<<<<< HEAD
        return tecDIR_FULL;
=======
        return tecDIR_FULL;  // LCOV_EXCL_LINE
>>>>>>> d494bf45

    auto mptoken = std::make_shared<SLE>(mptokenKey);
    (*mptoken)[sfAccount] = account;
    (*mptoken)[sfMPTokenIssuanceID] = mptIssuanceID;
    (*mptoken)[sfFlags] = flags;
    (*mptoken)[sfOwnerNode] = *ownerNode;

    view.insert(mptoken);

    return tesSUCCESS;
}

TER
<<<<<<< HEAD
MPTokenAuthorize::checkCreateMPT(
    ripple::ApplyView& view,
    ripple::MPTIssue const& mptIssue,
    ripple::AccountID const& holder,
    beast::Journal j)
{
    if (mptIssue.getIssuer() == holder)
        return tesSUCCESS;

    auto const mptIssuanceID = keylet::mptIssuance(mptIssue.getMptID());
    auto const mptokenID = keylet::mptoken(mptIssuanceID.key, holder);
    if (!view.exists(mptokenID))
    {
        if (auto const err = createMPToken(
                view,
                mptIssue.getMptID(),
                holder,
                lsfMPTCanTransfer | lsfMPTCanTrade);
            err != tesSUCCESS)
            return err;
        auto const sleAcct = view.peek(keylet::account(holder));
        if (!sleAcct)
            return tecINTERNAL;
        adjustOwnerCount(view, sleAcct, 1, j);
    }
    return tesSUCCESS;
}

TER
=======
>>>>>>> d494bf45
MPTokenAuthorize::authorize(
    ApplyView& view,
    beast::Journal journal,
    MPTAuthorizeArgs const& args)
{
    auto const sleAcct = view.peek(keylet::account(args.account));
    if (!sleAcct)
        return tecINTERNAL;

    // If the account that submitted the tx is a holder
    // Note: `account_` is holder's account
    //       `holderID` is NOT used
    if (!args.holderID)
    {
        // When a holder wants to unauthorize/delete a MPT, the ledger must
        //      - delete mptokenKey from owner directory
        //      - delete the MPToken
        if (args.flags & tfMPTUnauthorize)
        {
            auto const mptokenKey =
                keylet::mptoken(args.mptIssuanceID, args.account);
            auto const sleMpt = view.peek(mptokenKey);
            if (!sleMpt || (*sleMpt)[sfMPTAmount] != 0)
                return tecINTERNAL;  // LCOV_EXCL_LINE

            if (!view.dirRemove(
                    keylet::ownerDir(args.account),
                    (*sleMpt)[sfOwnerNode],
                    sleMpt->key(),
                    false))
                return tecINTERNAL;  // LCOV_EXCL_LINE

            adjustOwnerCount(view, sleAcct, -1, journal);

            view.erase(sleMpt);
            return tesSUCCESS;
        }

        // A potential holder wants to authorize/hold a mpt, the ledger must:
        //      - add the new mptokenKey to the owner directory
        //      - create the MPToken object for the holder

        // The reserve that is required to create the MPToken. Note
        // that although the reserve increases with every item
        // an account owns, in the case of MPTokens we only
        // *enforce* a reserve if the user owns more than two
        // items. This is similar to the reserve requirements of trust lines.
        std::uint32_t const uOwnerCount = sleAcct->getFieldU32(sfOwnerCount);
        XRPAmount const reserveCreate(
            (uOwnerCount < 2) ? XRPAmount(beast::zero)
                              : view.fees().accountReserve(uOwnerCount + 1));

        if (args.priorBalance < reserveCreate)
            return tecINSUFFICIENT_RESERVE;

<<<<<<< HEAD
        if (auto const ter =
                createMPToken(view, args.mptIssuanceID, args.account, 0);
            ter != tesSUCCESS)
            return ter;
=======
        auto const mptokenKey =
            keylet::mptoken(args.mptIssuanceID, args.account);
        auto mptoken = std::make_shared<SLE>(mptokenKey);
        if (auto ter = dirLink(view, args.account, mptoken))
            return ter;  // LCOV_EXCL_LINE

        (*mptoken)[sfAccount] = args.account;
        (*mptoken)[sfMPTokenIssuanceID] = args.mptIssuanceID;
        (*mptoken)[sfFlags] = 0;
        view.insert(mptoken);
>>>>>>> d494bf45

        // Update owner count.
        adjustOwnerCount(view, sleAcct, 1, journal);

        return tesSUCCESS;
    }

    auto const sleMptIssuance =
        view.read(keylet::mptIssuance(args.mptIssuanceID));
    if (!sleMptIssuance)
        return tecINTERNAL;

    // If the account that submitted this tx is the issuer of the MPT
    // Note: `account_` is issuer's account
    //       `holderID` is holder's account
    if (args.account != (*sleMptIssuance)[sfIssuer])
        return tecINTERNAL;

    auto const sleMpt =
        view.peek(keylet::mptoken(args.mptIssuanceID, *args.holderID));
    if (!sleMpt)
        return tecINTERNAL;

    std::uint32_t const flagsIn = sleMpt->getFieldU32(sfFlags);
    std::uint32_t flagsOut = flagsIn;

    // Issuer wants to unauthorize the holder, unset lsfMPTAuthorized on
    // their MPToken
    if (args.flags & tfMPTUnauthorize)
        flagsOut &= ~lsfMPTAuthorized;
    // Issuer wants to authorize a holder, set lsfMPTAuthorized on their
    // MPToken
    else
        flagsOut |= lsfMPTAuthorized;

    if (flagsIn != flagsOut)
        sleMpt->setFieldU32(sfFlags, flagsOut);

    view.update(sleMpt);
    return tesSUCCESS;
}

TER
MPTokenAuthorize::doApply()
{
    auto const& tx = ctx_.tx;
    return authorize(
        ctx_.view(),
        ctx_.journal,
        {.priorBalance = mPriorBalance,
         .mptIssuanceID = tx[sfMPTokenIssuanceID],
         .account = account_,
         .flags = tx.getFlags(),
         .holderID = tx[~sfHolder]});
}

}  // namespace ripple<|MERGE_RESOLUTION|>--- conflicted
+++ resolved
@@ -154,11 +154,7 @@
     ApplyView& view,
     MPTID const& mptIssuanceID,
     AccountID const& account,
-<<<<<<< HEAD
-    std::uint32_t flags)
-=======
     std::uint32_t const flags)
->>>>>>> d494bf45
 {
     auto const mptokenKey = keylet::mptoken(mptIssuanceID, account);
 
@@ -166,11 +162,7 @@
         keylet::ownerDir(account), mptokenKey, describeOwnerDir(account));
 
     if (!ownerNode)
-<<<<<<< HEAD
-        return tecDIR_FULL;
-=======
         return tecDIR_FULL;  // LCOV_EXCL_LINE
->>>>>>> d494bf45
 
     auto mptoken = std::make_shared<SLE>(mptokenKey);
     (*mptoken)[sfAccount] = account;
@@ -184,7 +176,32 @@
 }
 
 TER
-<<<<<<< HEAD
+MPTokenAuthorize::createMPToken(
+    ApplyView& view,
+    MPTID const& mptIssuanceID,
+    AccountID const& account,
+    std::uint32_t flags)
+{
+    auto const mptokenKey = keylet::mptoken(mptIssuanceID, account);
+
+    auto const ownerNode = view.dirInsert(
+        keylet::ownerDir(account), mptokenKey, describeOwnerDir(account));
+
+    if (!ownerNode)
+        return tecDIR_FULL;
+
+    auto mptoken = std::make_shared<SLE>(mptokenKey);
+    (*mptoken)[sfAccount] = account;
+    (*mptoken)[sfMPTokenIssuanceID] = mptIssuanceID;
+    (*mptoken)[sfFlags] = flags;
+    (*mptoken)[sfOwnerNode] = *ownerNode;
+
+    view.insert(mptoken);
+
+    return tesSUCCESS;
+}
+
+TER
 MPTokenAuthorize::checkCreateMPT(
     ripple::ApplyView& view,
     ripple::MPTIssue const& mptIssue,
@@ -214,8 +231,6 @@
 }
 
 TER
-=======
->>>>>>> d494bf45
 MPTokenAuthorize::authorize(
     ApplyView& view,
     beast::Journal journal,
@@ -271,12 +286,6 @@
         if (args.priorBalance < reserveCreate)
             return tecINSUFFICIENT_RESERVE;
 
-<<<<<<< HEAD
-        if (auto const ter =
-                createMPToken(view, args.mptIssuanceID, args.account, 0);
-            ter != tesSUCCESS)
-            return ter;
-=======
         auto const mptokenKey =
             keylet::mptoken(args.mptIssuanceID, args.account);
         auto mptoken = std::make_shared<SLE>(mptokenKey);
@@ -287,7 +296,6 @@
         (*mptoken)[sfMPTokenIssuanceID] = args.mptIssuanceID;
         (*mptoken)[sfFlags] = 0;
         view.insert(mptoken);
->>>>>>> d494bf45
 
         // Update owner count.
         adjustOwnerCount(view, sleAcct, 1, journal);
