--- conflicted
+++ resolved
@@ -176,7 +176,6 @@
 }
 
 TER
-<<<<<<< HEAD
 MPTokenAuthorize::checkCreateMPT(
     ripple::ApplyView& view,
     ripple::MPTIssue const& mptIssue,
@@ -203,116 +202,6 @@
 }
 
 TER
-MPTokenAuthorize::authorize(
-    ApplyView& view,
-    beast::Journal journal,
-    MPTAuthorizeArgs const& args)
-{
-    auto const sleAcct = view.peek(keylet::account(args.account));
-    if (!sleAcct)
-        return tecINTERNAL;
-
-    // If the account that submitted the tx is a holder
-    // Note: `account_` is holder's account
-    //       `holderID` is NOT used
-    if (!args.holderID)
-    {
-        // When a holder wants to unauthorize/delete a MPT, the ledger must
-        //      - delete mptokenKey from owner directory
-        //      - delete the MPToken
-        if (args.flags & tfMPTUnauthorize)
-        {
-            auto const mptokenKey =
-                keylet::mptoken(args.mptIssuanceID, args.account);
-            auto const sleMpt = view.peek(mptokenKey);
-            if (!sleMpt || (*sleMpt)[sfMPTAmount] != 0)
-                return tecINTERNAL;  // LCOV_EXCL_LINE
-
-            if (!view.dirRemove(
-                    keylet::ownerDir(args.account),
-                    (*sleMpt)[sfOwnerNode],
-                    sleMpt->key(),
-                    false))
-                return tecINTERNAL;  // LCOV_EXCL_LINE
-
-            adjustOwnerCount(view, sleAcct, -1, journal);
-
-            view.erase(sleMpt);
-            return tesSUCCESS;
-        }
-
-        // A potential holder wants to authorize/hold a mpt, the ledger must:
-        //      - add the new mptokenKey to the owner directory
-        //      - create the MPToken object for the holder
-
-        // The reserve that is required to create the MPToken. Note
-        // that although the reserve increases with every item
-        // an account owns, in the case of MPTokens we only
-        // *enforce* a reserve if the user owns more than two
-        // items. This is similar to the reserve requirements of trust lines.
-        std::uint32_t const uOwnerCount = sleAcct->getFieldU32(sfOwnerCount);
-        XRPAmount const reserveCreate(
-            (uOwnerCount < 2) ? XRPAmount(beast::zero)
-                              : view.fees().accountReserve(uOwnerCount + 1));
-
-        if (args.priorBalance < reserveCreate)
-            return tecINSUFFICIENT_RESERVE;
-
-        auto const mptokenKey =
-            keylet::mptoken(args.mptIssuanceID, args.account);
-        auto mptoken = std::make_shared<SLE>(mptokenKey);
-        if (auto ter = dirLink(view, args.account, mptoken))
-            return ter;  // LCOV_EXCL_LINE
-
-        (*mptoken)[sfAccount] = args.account;
-        (*mptoken)[sfMPTokenIssuanceID] = args.mptIssuanceID;
-        (*mptoken)[sfFlags] = 0;
-        view.insert(mptoken);
-
-        // Update owner count.
-        adjustOwnerCount(view, sleAcct, 1, journal);
-
-        return tesSUCCESS;
-    }
-
-    auto const sleMptIssuance =
-        view.read(keylet::mptIssuance(args.mptIssuanceID));
-    if (!sleMptIssuance)
-        return tecINTERNAL;
-
-    // If the account that submitted this tx is the issuer of the MPT
-    // Note: `account_` is issuer's account
-    //       `holderID` is holder's account
-    if (args.account != (*sleMptIssuance)[sfIssuer])
-        return tecINTERNAL;
-
-    auto const sleMpt =
-        view.peek(keylet::mptoken(args.mptIssuanceID, *args.holderID));
-    if (!sleMpt)
-        return tecINTERNAL;
-
-    std::uint32_t const flagsIn = sleMpt->getFieldU32(sfFlags);
-    std::uint32_t flagsOut = flagsIn;
-
-    // Issuer wants to unauthorize the holder, unset lsfMPTAuthorized on
-    // their MPToken
-    if (args.flags & tfMPTUnauthorize)
-        flagsOut &= ~lsfMPTAuthorized;
-    // Issuer wants to authorize a holder, set lsfMPTAuthorized on their
-    // MPToken
-    else
-        flagsOut |= lsfMPTAuthorized;
-
-    if (flagsIn != flagsOut)
-        sleMpt->setFieldU32(sfFlags, flagsOut);
-
-    view.update(sleMpt);
-    return tesSUCCESS;
-}
-
-TER
-=======
->>>>>>> c9d73b61
 MPTokenAuthorize::doApply()
 {
     auto const& tx = ctx_.tx;
