--- conflicted
+++ resolved
@@ -336,11 +336,7 @@
     if (sb.rules().enabled(fixAMMv1_1))
     {
         if (auto const res =
-<<<<<<< HEAD
-                isOnlyLiquidityProvider(sb, lpTokens.get<Issue>(), account_);
-=======
                 verifyAndAdjustLPTokenBalance(sb, lpTokens, ammSle, account_);
->>>>>>> 8aa94ea0
             !res)
             return {res.error(), false};
     }
