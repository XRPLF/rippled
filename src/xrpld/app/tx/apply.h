//------------------------------------------------------------------------------
/*
    This file is part of rippled: https://github.com/ripple/rippled
    Copyright (c) 2012, 2013 Ripple Labs Inc.

    Permission to use, copy, modify, and/or distribute this software for any
    purpose  with  or without fee is hereby granted, provided that the above
    copyright notice and this permission notice appear in all copies.

    THE  SOFTWARE IS PROVIDED "AS IS" AND THE AUTHOR DISCLAIMS ALL WARRANTIES
    WITH  REGARD  TO  THIS  SOFTWARE  INCLUDING  ALL  IMPLIED  WARRANTIES  OF
    MERCHANTABILITY  AND  FITNESS. IN NO EVENT SHALL THE AUTHOR BE LIABLE FOR
    ANY  SPECIAL ,  DIRECT, INDIRECT, OR CONSEQUENTIAL DAMAGES OR ANY DAMAGES
    WHATSOEVER  RESULTING  FROM  LOSS  OF USE, DATA OR PROFITS, WHETHER IN AN
    ACTION  OF  CONTRACT, NEGLIGENCE OR OTHER TORTIOUS ACTION, ARISING OUT OF
    OR IN CONNECTION WITH THE USE OR PERFORMANCE OF THIS SOFTWARE.
*/
//==============================================================================

#ifndef RIPPLE_TX_APPLY_H_INCLUDED
#define RIPPLE_TX_APPLY_H_INCLUDED

#include <xrpld/app/tx/applySteps.h>
#include <xrpld/core/Config.h>
#include <xrpld/ledger/View.h>

#include <xrpl/beast/utility/Journal.h>
#include <xrpl/protocol/STTx.h>
<<<<<<< HEAD
=======

>>>>>>> c17676a9
#include <utility>

namespace ripple {

class Application;
class HashRouter;

/** Describes the pre-processing validity of a transaction.

    @see checkValidity, forceValidity
*/
enum class Validity {
    /// Signature is bad. Didn't do local checks.
    SigBad,
    /// Signature is good, but local checks fail.
    SigGoodOnly,
    /// Signature and local checks are good / passed.
    Valid
};

/** Checks transaction signature and local checks.

    @return A `Validity` enum representing how valid the
        `STTx` is and, if not `Valid`, a reason string.

    @note Results are cached internally, so tests will not be
        repeated over repeated calls, unless cache expires.

    @return `std::pair`, where `.first` is the status, and
            `.second` is the reason if appropriate.

    @see Validity
*/
std::pair<Validity, std::string>
checkValidity(
    HashRouter& router,
    STTx const& tx,
    Rules const& rules,
    Config const& config);

/** Sets the validity of a given transaction in the cache.

    @warning Use with extreme care.

    @note Can only raise the validity to a more valid state,
          and can not override anything cached bad.

    @see checkValidity, Validity
*/
void
forceValidity(HashRouter& router, uint256 const& txid, Validity validity);

/** Apply a transaction to an `OpenView`.

    This function is the canonical way to apply a transaction
    to a ledger. It rolls the validation and application
    steps into one function. To do the steps manually, the
    correct calling order is:
    @code{.cpp}
    preflight -> preclaim -> doApply
    @endcode
    The result of one function must be passed to the next.
    The `preflight` result can be safely cached and reused
    asynchronously, but `preclaim` and `doApply` must be called
    in the same thread and with the same view.

    @note Does not throw.

    For open ledgers, the `Transactor` will catch exceptions
    and return `tefEXCEPTION`. For closed ledgers, the
    `Transactor` will attempt to only charge a fee,
    and return `tecFAILED_PROCESSING`.

    If the `Transactor` gets an exception while trying
    to charge the fee, it will be caught and
    turned into `tefEXCEPTION`.

    For network health, a `Transactor` makes its
    best effort to at least charge a fee if the
    ledger is closed.

    @param app The current running `Application`.
    @param view The open ledger that the transaction
        will attempt to be applied to.
    @param tx The transaction to be checked.
    @param flags `ApplyFlags` describing processing options.
    @param journal A journal.

    @see preflight, preclaim, doApply

    @return A pair with the `TER` and a `bool` indicating
            whether or not the transaction was applied.
*/
ApplyResult
apply(
    Application& app,
    OpenView& view,
    STTx const& tx,
    ApplyFlags flags,
    beast::Journal journal);

/** Enum class for return value from `applyTransaction`

    @see applyTransaction
*/
enum class ApplyTransactionResult {
    /// Applied to this ledger
    Success,
    /// Should not be retried in this ledger
    Fail,
    /// Should be retried in this ledger
    Retry
};

/** Transaction application helper

    Provides more detailed logging and decodes the
    correct behavior based on the `TER` type

    @see ApplyTransactionResult
*/
ApplyTransactionResult
applyTransaction(
    Application& app,
    OpenView& view,
    STTx const& tx,
    bool retryAssured,
    ApplyFlags flags,
    beast::Journal journal);

}  // namespace ripple

#endif<|MERGE_RESOLUTION|>--- conflicted
+++ resolved
@@ -26,10 +26,7 @@
 
 #include <xrpl/beast/utility/Journal.h>
 #include <xrpl/protocol/STTx.h>
-<<<<<<< HEAD
-=======
 
->>>>>>> c17676a9
 #include <utility>
 
 namespace ripple {
