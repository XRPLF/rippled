//------------------------------------------------------------------------------
/*
    This file is part of rippled: https://github.com/ripple/rippled
    Copyright (c) 2016 Ripple Labs Inc.

    Permission to use, copy, modify, and/or distribute this software for any
    purpose  with  or without fee is hereby granted, provided that the above
    copyright notice and this permission notice appear in all copies.

    THE  SOFTWARE IS PROVIDED "AS IS" AND THE AUTHOR DISCLAIMS ALL WARRANTIES
    WITH  REGARD  TO  THIS  SOFTWARE  INCLUDING  ALL  IMPLIED  WARRANTIES  OF
    MERCHANTABILITY  AND  FITNESS. IN NO EVENT SHALL THE AUTHOR BE LIABLE FOR
    ANY  SPECIAL ,  DIRECT, INDIRECT, OR CONSEQUENTIAL DAMAGES OR ANY DAMAGES
    WHATSOEVER  RESULTING  FROM  LOSS  OF USE, DATA OR PROFITS, WHETHER IN AN
    ACTION  OF  CONTRACT, NEGLIGENCE OR OTHER TORTIOUS ACTION, ARISING OUT OF
    OR IN CONNECTION WITH THE USE OR PERFORMANCE OF THIS SOFTWARE.
*/
//==============================================================================

#ifndef RIPPLE_CONDITIONS_CONDITION_H
#define RIPPLE_CONDITIONS_CONDITION_H

#include <xrpld/conditions/detail/utils.h>

#include <xrpl/basics/Buffer.h>
#include <xrpl/basics/Slice.h>
<<<<<<< HEAD
=======

>>>>>>> c17676a9
#include <cstdint>
#include <set>

namespace ripple {
namespace cryptoconditions {

enum class Type : std::uint8_t {
    preimageSha256 = 0,
    prefixSha256 = 1,
    thresholdSha256 = 2,
    rsaSha256 = 3,
    ed25519Sha256 = 4
};

class Condition
{
public:
    /** The largest binary condition we support.

        @note This value will be increased in the future, but it
              must never decrease, as that could cause conditions
              that were previously considered valid to no longer
              be allowed.
    */
    static constexpr std::size_t maxSerializedCondition = 128;

    /** Load a condition from its binary form

        @param s The buffer containing the fulfillment to load.
        @param ec Set to the error, if any occurred.

        The binary format for a condition is specified in the
        cryptoconditions RFC. See:

        https://tools.ietf.org/html/draft-thomas-crypto-conditions-02#section-7.2
    */
    static std::unique_ptr<Condition>
    deserialize(Slice s, std::error_code& ec);

public:
    Type type;

    /** An identifier for this condition.

        This fingerprint is meant to be unique only with
        respect to other conditions of the same type.
    */
    Buffer fingerprint;

    /** The cost associated with this condition. */
    std::uint32_t cost;

    /** For compound conditions, set of conditions includes */
    std::set<Type> subtypes;

    Condition(Type t, std::uint32_t c, Slice fp)
        : type(t), fingerprint(fp), cost(c)
    {
    }

    Condition(Type t, std::uint32_t c, Buffer&& fp)
        : type(t), fingerprint(std::move(fp)), cost(c)
    {
    }

    ~Condition() = default;

    Condition(Condition const&) = default;
    Condition(Condition&&) = default;

    Condition() = delete;
};

inline bool
operator==(Condition const& lhs, Condition const& rhs)
{
    return lhs.type == rhs.type && lhs.cost == rhs.cost &&
        lhs.subtypes == rhs.subtypes && lhs.fingerprint == rhs.fingerprint;
}

inline bool
operator!=(Condition const& lhs, Condition const& rhs)
{
    return !(lhs == rhs);
}

}  // namespace cryptoconditions

}  // namespace ripple

#endif<|MERGE_RESOLUTION|>--- conflicted
+++ resolved
@@ -24,10 +24,7 @@
 
 #include <xrpl/basics/Buffer.h>
 #include <xrpl/basics/Slice.h>
-<<<<<<< HEAD
-=======
 
->>>>>>> c17676a9
 #include <cstdint>
 #include <set>
 
