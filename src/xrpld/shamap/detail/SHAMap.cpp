//------------------------------------------------------------------------------
/*
    This file is part of rippled: https://github.com/ripple/rippled
    Copyright (c) 2012, 2013 Ripple Labs Inc.

    Permission to use, copy, modify, and/or distribute this software for any
    purpose  with  or without fee is hereby granted, provided that the above
    copyright notice and this permission notice appear in all copies.

    THE  SOFTWARE IS PROVIDED "AS IS" AND THE AUTHOR DISCLAIMS ALL WARRANTIES
    WITH  REGARD  TO  THIS  SOFTWARE  INCLUDING  ALL  IMPLIED  WARRANTIES  OF
    MERCHANTABILITY  AND  FITNESS. IN NO EVENT SHALL THE AUTHOR BE LIABLE FOR
    ANY  SPECIAL ,  DIRECT, INDIRECT, OR CONSEQUENTIAL DAMAGES OR ANY DAMAGES
    WHATSOEVER  RESULTING  FROM  LOSS  OF USE, DATA OR PROFITS, WHETHER IN AN
    ACTION  OF  CONTRACT, NEGLIGENCE OR OTHER TORTIOUS ACTION, ARISING OUT OF
    OR IN CONNECTION WITH THE USE OR PERFORMANCE OF THIS SOFTWARE.
*/
//==============================================================================

#include <xrpld/shamap/SHAMap.h>
#include <xrpld/shamap/SHAMapAccountStateLeafNode.h>
#include <xrpld/shamap/SHAMapNodeID.h>
#include <xrpld/shamap/SHAMapSyncFilter.h>
#include <xrpld/shamap/SHAMapTxLeafNode.h>
#include <xrpld/shamap/SHAMapTxPlusMetaLeafNode.h>
#include <xrpl/basics/TaggedCache.ipp>
#include <xrpl/basics/contract.h>

namespace ripple {

[[nodiscard]] intr_ptr::SharedPtr<SHAMapLeafNode>
makeTypedLeaf(
    SHAMapNodeType type,
    boost::intrusive_ptr<SHAMapItem const> item,
    std::uint32_t owner)
{
    if (type == SHAMapNodeType::tnTRANSACTION_NM)
        return intr_ptr::make_shared<SHAMapTxLeafNode>(std::move(item), owner);

    if (type == SHAMapNodeType::tnTRANSACTION_MD)
        return intr_ptr::make_shared<SHAMapTxPlusMetaLeafNode>(
            std::move(item), owner);

    if (type == SHAMapNodeType::tnACCOUNT_STATE)
        return intr_ptr::make_shared<SHAMapAccountStateLeafNode>(
            std::move(item), owner);

    LogicError(
        "Attempt to create leaf node of unknown type " +
        std::to_string(
            static_cast<std::underlying_type_t<SHAMapNodeType>>(type)));
}

SHAMap::SHAMap(SHAMapType t, Family& f)
    : f_(f), journal_(f.journal()), state_(SHAMapState::Modifying), type_(t)
{
    root_ = intr_ptr::make_shared<SHAMapInnerNode>(cowid_);
}

// The `hash` parameter is unused. It is part of the interface so it's clear
// from the parameters that this is the constructor to use when the hash is
// known. The fact that the parameter is unused is an implementation detail that
// should not change the interface.
SHAMap::SHAMap(SHAMapType t, uint256 const& hash, Family& f)
    : f_(f), journal_(f.journal()), state_(SHAMapState::Synching), type_(t)
{
    root_ = intr_ptr::make_shared<SHAMapInnerNode>(cowid_);
}

SHAMap::SHAMap(SHAMap const& other, bool isMutable)
    : f_(other.f_)
    , journal_(other.f_.journal())
    , cowid_(other.cowid_ + 1)
    , ledgerSeq_(other.ledgerSeq_)
    , root_(other.root_)
    , state_(isMutable ? SHAMapState::Modifying : SHAMapState::Immutable)
    , type_(other.type_)
    , backed_(other.backed_)
{
    // If either map may change, they cannot share nodes
    if ((state_ != SHAMapState::Immutable) ||
        (other.state_ != SHAMapState::Immutable))
    {
        unshare();
    }
}

std::shared_ptr<SHAMap>
SHAMap::snapShot(bool isMutable) const
{
    return std::make_shared<SHAMap>(*this, isMutable);
}

void
SHAMap::dirtyUp(
    SharedPtrNodeStack& stack,
    uint256 const& target,
    intr_ptr::SharedPtr<SHAMapTreeNode> child)
{
    // walk the tree up from through the inner nodes to the root_
    // update hashes and links
    // stack is a path of inner nodes up to, but not including, child
    // child can be an inner node or a leaf

    ASSERT(
        (state_ != SHAMapState::Synching) && (state_ != SHAMapState::Immutable),
        "ripple::SHAMap::dirtyUp : valid state");
    ASSERT(
        child && (child->cowid() == cowid_),
        "ripple::SHAMap::dirtyUp : valid child input");

    while (!stack.empty())
    {
        auto node =
            intr_ptr::dynamic_pointer_cast<SHAMapInnerNode>(stack.top().first);
        SHAMapNodeID nodeID = stack.top().second;
        stack.pop();
<<<<<<< HEAD
        assert(node);
=======
        ASSERT(node != nullptr, "ripple::SHAMap::dirtyUp : non-null node");
>>>>>>> 6d580659

        int branch = selectBranch(nodeID, target);
        ASSERT(branch >= 0, "ripple::SHAMap::dirtyUp : valid branch");

        node = unshareNode(std::move(node), nodeID);
        node->setChild(branch, std::move(child));

        child = std::move(node);
    }
}

SHAMapLeafNode*
SHAMap::walkTowardsKey(uint256 const& id, SharedPtrNodeStack* stack) const
{
    ASSERT(
        stack == nullptr || stack->empty(),
        "ripple::SHAMap::walkTowardsKey : empty stack input");
    auto inNode = root_;
    SHAMapNodeID nodeID;

    while (inNode->isInner())
    {
        if (stack != nullptr)
            stack->push({inNode, nodeID});

        auto const inner =
            intr_ptr::static_pointer_cast<SHAMapInnerNode>(inNode);
        auto const branch = selectBranch(nodeID, id);
        if (inner->isEmptyBranch(branch))
            return nullptr;

        inNode = descendThrow(*inner, branch);
        nodeID = nodeID.getChildNodeID(branch);
    }

    if (stack != nullptr)
        stack->push({inNode, nodeID});
    return static_cast<SHAMapLeafNode*>(inNode.get());
}

SHAMapLeafNode*
SHAMap::findKey(uint256 const& id) const
{
    SHAMapLeafNode* leaf = walkTowardsKey(id);
    if (leaf && leaf->peekItem()->key() != id)
        leaf = nullptr;
    return leaf;
}

intr_ptr::SharedPtr<SHAMapTreeNode>
SHAMap::fetchNodeFromDB(SHAMapHash const& hash) const
{
    ASSERT(backed_, "ripple::SHAMap::fetchNodeFromDB : is backed");
    auto obj = f_.db().fetchNodeObject(hash.as_uint256(), ledgerSeq_);
    return finishFetch(hash, obj);
}

intr_ptr::SharedPtr<SHAMapTreeNode>
SHAMap::finishFetch(
    SHAMapHash const& hash,
    std::shared_ptr<NodeObject> const& object) const
{
    ASSERT(backed_, "ripple::SHAMap::finishFetch : is backed");

    try
    {
        if (!object)
        {
            if (full_)
            {
                full_ = false;
                f_.missingNodeAcquireBySeq(ledgerSeq_, hash.as_uint256());
            }
            return {};
        }

        auto node =
            SHAMapTreeNode::makeFromPrefix(makeSlice(object->getData()), hash);
        if (node)
            canonicalize(hash, node);
        return node;
    }
    catch (std::runtime_error const& e)
    {
        JLOG(journal_.warn()) << "finishFetch exception: " << e.what();
    }
    catch (...)
    {
        JLOG(journal_.warn())
            << "finishFetch exception: unknonw exception: " << hash;
    }

    return {};
}

// See if a sync filter has a node
intr_ptr::SharedPtr<SHAMapTreeNode>
SHAMap::checkFilter(SHAMapHash const& hash, SHAMapSyncFilter* filter) const
{
    if (auto nodeData = filter->getNode(hash))
    {
        try
        {
            auto node =
                SHAMapTreeNode::makeFromPrefix(makeSlice(*nodeData), hash);
            if (node)
            {
                filter->gotNode(
                    true,
                    hash,
                    ledgerSeq_,
                    std::move(*nodeData),
                    node->getType());
                if (backed_)
                    canonicalize(hash, node);
            }
            return node;
        }
        catch (std::exception const& x)
        {
            JLOG(f_.journal().warn())
                << "Invalid node/data, hash=" << hash << ": " << x.what();
        }
    }
    return {};
}

// Get a node without throwing
// Used on maps where missing nodes are expected
intr_ptr::SharedPtr<SHAMapTreeNode>
SHAMap::fetchNodeNT(SHAMapHash const& hash, SHAMapSyncFilter* filter) const
{
    auto node = cacheLookup(hash);
    if (node)
        return node;

    if (backed_)
    {
        node = fetchNodeFromDB(hash);
        if (node)
        {
            canonicalize(hash, node);
            return node;
        }
    }

    if (filter)
        node = checkFilter(hash, filter);

    return node;
}

intr_ptr::SharedPtr<SHAMapTreeNode>
SHAMap::fetchNodeNT(SHAMapHash const& hash) const
{
    auto node = cacheLookup(hash);

    if (!node && backed_)
        node = fetchNodeFromDB(hash);

    return node;
}

// Throw if the node is missing
intr_ptr::SharedPtr<SHAMapTreeNode>
SHAMap::fetchNode(SHAMapHash const& hash) const
{
    auto node = fetchNodeNT(hash);

    if (!node)
        Throw<SHAMapMissingNode>(type_, hash);

    return node;
}

SHAMapTreeNode*
SHAMap::descendThrow(SHAMapInnerNode* parent, int branch) const
{
    SHAMapTreeNode* ret = descend(parent, branch);

    if (!ret && !parent->isEmptyBranch(branch))
        Throw<SHAMapMissingNode>(type_, parent->getChildHash(branch));

    return ret;
}

intr_ptr::SharedPtr<SHAMapTreeNode>
SHAMap::descendThrow(SHAMapInnerNode& parent, int branch) const
{
    intr_ptr::SharedPtr<SHAMapTreeNode> ret = descend(parent, branch);

    if (!ret && !parent.isEmptyBranch(branch))
        Throw<SHAMapMissingNode>(type_, parent.getChildHash(branch));

    return ret;
}

SHAMapTreeNode*
SHAMap::descend(SHAMapInnerNode* parent, int branch) const
{
    SHAMapTreeNode* ret = parent->getChildPointer(branch);
    if (ret || !backed_)
        return ret;

    intr_ptr::SharedPtr<SHAMapTreeNode> node =
        fetchNodeNT(parent->getChildHash(branch));
    if (!node)
        return nullptr;

    node = parent->canonicalizeChild(branch, std::move(node));
    return node.get();
}

intr_ptr::SharedPtr<SHAMapTreeNode>
SHAMap::descend(SHAMapInnerNode& parent, int branch) const
{
    intr_ptr::SharedPtr<SHAMapTreeNode> node = parent.getChild(branch);
    if (node || !backed_)
        return node;

    node = fetchNode(parent.getChildHash(branch));
    if (!node)
        return {};

    node = parent.canonicalizeChild(branch, std::move(node));
    return node;
}

// Gets the node that would be hooked to this branch,
// but doesn't hook it up.
intr_ptr::SharedPtr<SHAMapTreeNode>
SHAMap::descendNoStore(SHAMapInnerNode& parent, int branch) const
{
    intr_ptr::SharedPtr<SHAMapTreeNode> ret = parent.getChild(branch);
    if (!ret && backed_)
        ret = fetchNode(parent.getChildHash(branch));
    return ret;
}

std::pair<SHAMapTreeNode*, SHAMapNodeID>
SHAMap::descend(
    SHAMapInnerNode* parent,
    SHAMapNodeID const& parentID,
    int branch,
    SHAMapSyncFilter* filter) const
{
    ASSERT(parent->isInner(), "ripple::SHAMap::descend : valid parent input");
    ASSERT(
        (branch >= 0) && (branch < branchFactor),
        "ripple::SHAMap::descend : valid branch input");
    ASSERT(
        !parent->isEmptyBranch(branch),
        "ripple::SHAMap::descend : parent branch is non-empty");

    SHAMapTreeNode* child = parent->getChildPointer(branch);

    if (!child)
    {
        auto const& childHash = parent->getChildHash(branch);
        intr_ptr::SharedPtr<SHAMapTreeNode> childNode =
            fetchNodeNT(childHash, filter);

        if (childNode)
        {
            childNode = parent->canonicalizeChild(branch, std::move(childNode));
            child = childNode.get();
        }
    }

    return std::make_pair(child, parentID.getChildNodeID(branch));
}

SHAMapTreeNode*
SHAMap::descendAsync(
    SHAMapInnerNode* parent,
    int branch,
    SHAMapSyncFilter* filter,
    bool& pending,
    descendCallback&& callback) const
{
    pending = false;

    SHAMapTreeNode* ret = parent->getChildPointer(branch);
    if (ret)
        return ret;

    auto const& hash = parent->getChildHash(branch);

    auto ptr = cacheLookup(hash);
    if (!ptr)
    {
        if (filter)
            ptr = checkFilter(hash, filter);

        if (!ptr && backed_)
        {
            f_.db().asyncFetch(
                hash.as_uint256(),
                ledgerSeq_,
                [this, hash, cb{std::move(callback)}](
                    std::shared_ptr<NodeObject> const& object) {
                    auto node = finishFetch(hash, object);
                    cb(node, hash);
                });
            pending = true;
            return nullptr;
        }
    }

    if (ptr)
        ptr = parent->canonicalizeChild(branch, std::move(ptr));

    return ptr.get();
}

template <class Node>
intr_ptr::SharedPtr<Node>
SHAMap::unshareNode(intr_ptr::SharedPtr<Node> node, SHAMapNodeID const& nodeID)
{
    // make sure the node is suitable for the intended operation (copy on write)
    ASSERT(
        node->cowid() <= cowid_,
        "ripple::SHAMap::unshareNode : node valid for cowid");
    if (node->cowid() != cowid_)
    {
        // have a CoW
<<<<<<< HEAD
        assert(state_ != SHAMapState::Immutable);
        node = intr_ptr::static_pointer_cast<Node>(node->clone(cowid_));
=======
        ASSERT(
            state_ != SHAMapState::Immutable,
            "ripple::SHAMap::unshareNode : not immutable");
        node = std::static_pointer_cast<Node>(node->clone(cowid_));
>>>>>>> 6d580659
        if (nodeID.isRoot())
            root_ = node;
    }
    return node;
}

SHAMapLeafNode*
SHAMap::belowHelper(
    intr_ptr::SharedPtr<SHAMapTreeNode> node,
    SharedPtrNodeStack& stack,
    int branch,
    std::tuple<int, std::function<bool(int)>, std::function<void(int&)>> const&
        loopParams) const
{
    auto& [init, cmp, incr] = loopParams;
    if (node->isLeaf())
    {
        auto n = intr_ptr::static_pointer_cast<SHAMapLeafNode>(node);
        stack.push({node, {leafDepth, n->peekItem()->key()}});
        return n.get();
    }
    auto inner = intr_ptr::static_pointer_cast<SHAMapInnerNode>(node);
    if (stack.empty())
        stack.push({inner, SHAMapNodeID{}});
    else
        stack.push({inner, stack.top().second.getChildNodeID(branch)});
    for (int i = init; cmp(i);)
    {
        if (!inner->isEmptyBranch(i))
        {
<<<<<<< HEAD
            node = descendThrow(*inner, i);
            assert(!stack.empty());
=======
            node = descendThrow(inner, i);
            ASSERT(
                !stack.empty(),
                "ripple::SHAMap::belowHelper : non-empty stack");
>>>>>>> 6d580659
            if (node->isLeaf())
            {
                auto n = intr_ptr::static_pointer_cast<SHAMapLeafNode>(node);
                stack.push({n, {leafDepth, n->peekItem()->key()}});
                return n.get();
            }
            inner = intr_ptr::static_pointer_cast<SHAMapInnerNode>(node);
            stack.push({inner, stack.top().second.getChildNodeID(branch)});
            i = init;  // descend and reset loop
        }
        else
            incr(i);  // scan next branch
    }
    return nullptr;
}
SHAMapLeafNode*
SHAMap::lastBelow(
    intr_ptr::SharedPtr<SHAMapTreeNode> node,
    SharedPtrNodeStack& stack,
    int branch) const
{
    auto init = branchFactor - 1;
    auto cmp = [](int i) { return i >= 0; };
    auto incr = [](int& i) { --i; };

    return belowHelper(node, stack, branch, {init, cmp, incr});
}
SHAMapLeafNode*
SHAMap::firstBelow(
    intr_ptr::SharedPtr<SHAMapTreeNode> node,
    SharedPtrNodeStack& stack,
    int branch) const
{
    auto init = 0;
    auto cmp = [](int i) { return i <= branchFactor; };
    auto incr = [](int& i) { ++i; };

    return belowHelper(node, stack, branch, {init, cmp, incr});
}
static const boost::intrusive_ptr<SHAMapItem const> no_item;

boost::intrusive_ptr<SHAMapItem const> const&
SHAMap::onlyBelow(SHAMapTreeNode* node) const
{
    // If there is only one item below this node, return it

    while (!node->isLeaf())
    {
        SHAMapTreeNode* nextNode = nullptr;
        auto inner = static_cast<SHAMapInnerNode*>(node);
        for (int i = 0; i < branchFactor; ++i)
        {
            if (!inner->isEmptyBranch(i))
            {
                if (nextNode)
                    return no_item;

                nextNode = descendThrow(inner, i);
            }
        }

        if (!nextNode)
        {
            UNREACHABLE("ripple::SHAMap::onlyBelow : no next node");
            return no_item;
        }

        node = nextNode;
    }

    // An inner node must have at least one leaf
    // below it, unless it's the root_
    auto const leaf = static_cast<SHAMapLeafNode const*>(node);
    ASSERT(
        leaf->peekItem() || (leaf == root_.get()),
        "ripple::SHAMap::onlyBelow : valid inner node");
    return leaf->peekItem();
}

SHAMapLeafNode const*
SHAMap::peekFirstItem(SharedPtrNodeStack& stack) const
{
    ASSERT(stack.empty(), "ripple::SHAMap::peekFirstItem : empty stack input");
    SHAMapLeafNode* node = firstBelow(root_, stack);
    if (!node)
    {
        while (!stack.empty())
            stack.pop();
        return nullptr;
    }
    return node;
}

SHAMapLeafNode const*
SHAMap::peekNextItem(uint256 const& id, SharedPtrNodeStack& stack) const
{
    ASSERT(
        !stack.empty(), "ripple::SHAMap::peekNextItem : non-empty stack input");
    ASSERT(
        stack.top().first->isLeaf(),
        "ripple::SHAMap::peekNextItem : stack starts with leaf");
    stack.pop();
    while (!stack.empty())
    {
        auto [node, nodeID] = stack.top();
<<<<<<< HEAD
        assert(!node->isLeaf());
        auto inner = intr_ptr::static_pointer_cast<SHAMapInnerNode>(node);
=======
        ASSERT(
            !node->isLeaf(),
            "ripple::SHAMap::peekNextItem : another node is not leaf");
        auto inner = std::static_pointer_cast<SHAMapInnerNode>(node);
>>>>>>> 6d580659
        for (auto i = selectBranch(nodeID, id) + 1; i < branchFactor; ++i)
        {
            if (!inner->isEmptyBranch(i))
            {
                node = descendThrow(*inner, i);
                auto leaf = firstBelow(node, stack, i);
                if (!leaf)
                    Throw<SHAMapMissingNode>(type_, id);
                ASSERT(
                    leaf->isLeaf(),
                    "ripple::SHAMap::peekNextItem : leaf is valid");
                return leaf;
            }
        }
        stack.pop();
    }
    // must be last item
    return nullptr;
}

boost::intrusive_ptr<SHAMapItem const> const&
SHAMap::peekItem(uint256 const& id) const
{
    SHAMapLeafNode* leaf = findKey(id);

    if (!leaf)
        return no_item;

    return leaf->peekItem();
}

boost::intrusive_ptr<SHAMapItem const> const&
SHAMap::peekItem(uint256 const& id, SHAMapHash& hash) const
{
    SHAMapLeafNode* leaf = findKey(id);

    if (!leaf)
        return no_item;

    hash = leaf->getHash();
    return leaf->peekItem();
}

SHAMap::const_iterator
SHAMap::upper_bound(uint256 const& id) const
{
    SharedPtrNodeStack stack;
    walkTowardsKey(id, &stack);
    while (!stack.empty())
    {
        auto [node, nodeID] = stack.top();
        if (node->isLeaf())
        {
            auto leaf = static_cast<SHAMapLeafNode*>(node.get());
            if (leaf->peekItem()->key() > id)
                return const_iterator(
                    this, leaf->peekItem().get(), std::move(stack));
        }
        else
        {
            auto inner = intr_ptr::static_pointer_cast<SHAMapInnerNode>(node);
            for (auto branch = selectBranch(nodeID, id) + 1;
                 branch < branchFactor;
                 ++branch)
            {
                if (!inner->isEmptyBranch(branch))
                {
                    node = descendThrow(*inner, branch);
                    auto leaf = firstBelow(node, stack, branch);
                    if (!leaf)
                        Throw<SHAMapMissingNode>(type_, id);
                    return const_iterator(
                        this, leaf->peekItem().get(), std::move(stack));
                }
            }
        }
        stack.pop();
    }
    return end();
}
SHAMap::const_iterator
SHAMap::lower_bound(uint256 const& id) const
{
    SharedPtrNodeStack stack;
    walkTowardsKey(id, &stack);
    while (!stack.empty())
    {
        auto [node, nodeID] = stack.top();
        if (node->isLeaf())
        {
            auto leaf = static_cast<SHAMapLeafNode*>(node.get());
            if (leaf->peekItem()->key() < id)
                return const_iterator(
                    this, leaf->peekItem().get(), std::move(stack));
        }
        else
        {
            auto inner = intr_ptr::static_pointer_cast<SHAMapInnerNode>(node);
            for (int branch = selectBranch(nodeID, id) - 1; branch >= 0;
                 --branch)
            {
                if (!inner->isEmptyBranch(branch))
                {
                    node = descendThrow(*inner, branch);
                    auto leaf = lastBelow(node, stack, branch);
                    if (!leaf)
                        Throw<SHAMapMissingNode>(type_, id);
                    return const_iterator(
                        this, leaf->peekItem().get(), std::move(stack));
                }
            }
        }
        stack.pop();
    }
    // TODO: what to return here?
    return end();
}

bool
SHAMap::hasItem(uint256 const& id) const
{
    return (findKey(id) != nullptr);
}

bool
SHAMap::delItem(uint256 const& id)
{
    // delete the item with this ID
    ASSERT(
        state_ != SHAMapState::Immutable,
        "ripple::SHAMap::delItem : not immutable");

    SharedPtrNodeStack stack;
    walkTowardsKey(id, &stack);

    if (stack.empty())
        Throw<SHAMapMissingNode>(type_, id);

    auto leaf =
        intr_ptr::dynamic_pointer_cast<SHAMapLeafNode>(stack.top().first);
    stack.pop();

    if (!leaf || (leaf->peekItem()->key() != id))
        return false;

    SHAMapNodeType type = leaf->getType();

    // What gets attached to the end of the chain
    // (For now, nothing, since we deleted the leaf)
    intr_ptr::SharedPtr<SHAMapTreeNode> prevNode;

    while (!stack.empty())
    {
        auto node =
            intr_ptr::static_pointer_cast<SHAMapInnerNode>(stack.top().first);
        SHAMapNodeID nodeID = stack.top().second;
        stack.pop();

        node = unshareNode(std::move(node), nodeID);
        node->setChild(selectBranch(nodeID, id), std::move(prevNode));

        if (!nodeID.isRoot())
        {
            // we may have made this a node with 1 or 0 children
            // And, if so, we need to remove this branch
            const int bc = node->getBranchCount();
            if (bc == 0)
            {
                // no children below this branch
                prevNode.reset();
            }
            else if (bc == 1)
            {
                // If there's only one item, pull up on the thread
                auto item = onlyBelow(node.get());

                if (item)
                {
                    for (int i = 0; i < branchFactor; ++i)
                    {
                        if (!node->isEmptyBranch(i))
                        {
                            node->setChild(
                                i, intr_ptr::SharedPtr<SHAMapTreeNode>{});
                            break;
                        }
                    }

                    prevNode = makeTypedLeaf(type, item, node->cowid());
                }
                else
                {
                    prevNode = std::move(node);
                }
            }
            else
            {
                // This node is now the end of the branch
                prevNode = std::move(node);
            }
        }
    }

    return true;
}

bool
SHAMap::addGiveItem(
    SHAMapNodeType type,
    boost::intrusive_ptr<SHAMapItem const> item)
{
    ASSERT(
        state_ != SHAMapState::Immutable,
        "ripple::SHAMap::addGiveItem : not immutable");
    ASSERT(
        type != SHAMapNodeType::tnINNER,
        "ripple::SHAMap::addGiveItem : valid type input");

    // add the specified item, does not update
    uint256 tag = item->key();

    SharedPtrNodeStack stack;
    walkTowardsKey(tag, &stack);

    if (stack.empty())
        Throw<SHAMapMissingNode>(type_, tag);

    auto [node, nodeID] = stack.top();
    stack.pop();

    if (node->isLeaf())
    {
        auto leaf = intr_ptr::static_pointer_cast<SHAMapLeafNode>(node);
        if (leaf->peekItem()->key() == tag)
            return false;
    }
    node = unshareNode(std::move(node), nodeID);
    if (node->isInner())
    {
        // easy case, we end on an inner node
        auto inner = intr_ptr::static_pointer_cast<SHAMapInnerNode>(node);
        int branch = selectBranch(nodeID, tag);
        ASSERT(
            inner->isEmptyBranch(branch),
            "ripple::SHAMap::addGiveItem : inner branch is empty");
        inner->setChild(branch, makeTypedLeaf(type, std::move(item), cowid_));
    }
    else
    {
        // this is a leaf node that has to be made an inner node holding two
        // items
        auto leaf = intr_ptr::static_pointer_cast<SHAMapLeafNode>(node);
        auto otherItem = leaf->peekItem();
        ASSERT(
            otherItem && (tag != otherItem->key()),
            "ripple::SHAMap::addGiveItem : non-null item");

        node = intr_ptr::make_shared<SHAMapInnerNode>(node->cowid());

        unsigned int b1, b2;

        while ((b1 = selectBranch(nodeID, tag)) ==
               (b2 = selectBranch(nodeID, otherItem->key())))
        {
            stack.push({node, nodeID});

            // we need a new inner node, since both go on same branch at this
            // level
            nodeID = nodeID.getChildNodeID(b1);
            node = intr_ptr::make_shared<SHAMapInnerNode>(cowid_);
        }

        // we can add the two leaf nodes here
        ASSERT(node->isInner(), "ripple::SHAMap::addGiveItem : node is inner");

        auto inner = static_cast<SHAMapInnerNode*>(node.get());
        inner->setChild(b1, makeTypedLeaf(type, std::move(item), cowid_));
        inner->setChild(b2, makeTypedLeaf(type, std::move(otherItem), cowid_));
    }

    dirtyUp(stack, tag, node);
    return true;
}

bool
SHAMap::addItem(
    SHAMapNodeType type,
    boost::intrusive_ptr<SHAMapItem const> item)
{
    return addGiveItem(type, std::move(item));
}

SHAMapHash
SHAMap::getHash() const
{
    auto hash = root_->getHash();
    if (hash.isZero())
    {
        const_cast<SHAMap&>(*this).unshare();
        hash = root_->getHash();
    }
    return hash;
}

bool
SHAMap::updateGiveItem(
    SHAMapNodeType type,
    boost::intrusive_ptr<SHAMapItem const> item)
{
    // can't change the tag but can change the hash
    uint256 tag = item->key();

    ASSERT(
        state_ != SHAMapState::Immutable,
        "ripple::SHAMap::updateGiveItem : not immutable");

    SharedPtrNodeStack stack;
    walkTowardsKey(tag, &stack);

    if (stack.empty())
        Throw<SHAMapMissingNode>(type_, tag);

    auto node =
        intr_ptr::dynamic_pointer_cast<SHAMapLeafNode>(stack.top().first);
    auto nodeID = stack.top().second;
    stack.pop();

    if (!node || (node->peekItem()->key() != tag))
    {
        UNREACHABLE("ripple::SHAMap::updateGiveItem : invalid node");
        return false;
    }

    if (node->getType() != type)
    {
        JLOG(journal_.fatal()) << "SHAMap::updateGiveItem: cross-type change!";
        return false;
    }

    node = unshareNode(std::move(node), nodeID);

    if (node->setItem(item))
        dirtyUp(stack, tag, node);

    return true;
}

bool
SHAMap::fetchRoot(SHAMapHash const& hash, SHAMapSyncFilter* filter)
{
    if (hash == root_->getHash())
        return true;

    if (auto stream = journal_.trace())
    {
        if (type_ == SHAMapType::TRANSACTION)
        {
            stream << "Fetch root TXN node " << hash;
        }
        else if (type_ == SHAMapType::STATE)
        {
            stream << "Fetch root STATE node " << hash;
        }
        else
        {
            stream << "Fetch root SHAMap node " << hash;
        }
    }

    auto newRoot = fetchNodeNT(hash, filter);

    if (newRoot)
    {
        root_ = newRoot;
        ASSERT(
            root_->getHash() == hash,
            "ripple::SHAMap::fetchRoot : root hash do match");
        return true;
    }

    return false;
}

/** Replace a node with a shareable node.

    This code handles two cases:

    1) An unshared, unshareable node needs to be made shareable
       so immutable SHAMap's can have references to it.
    2) An unshareable node is shared. This happens when you make
       a mutable snapshot of a mutable SHAMap.

    @note The node must have already been unshared by having the caller
          first call SHAMapTreeNode::unshare().
 */
intr_ptr::SharedPtr<SHAMapTreeNode>
SHAMap::writeNode(NodeObjectType t, intr_ptr::SharedPtr<SHAMapTreeNode> node)
    const
{
    ASSERT(node->cowid() == 0, "ripple::SHAMap::writeNode : valid input node");
    ASSERT(backed_, "ripple::SHAMap::writeNode : is backed");

    canonicalize(node->getHash(), node);

    Serializer s;
    node->serializeWithPrefix(s);
    f_.db().store(
        t, std::move(s.modData()), node->getHash().as_uint256(), ledgerSeq_);
    return node;
}

// We can't modify an inner node someone else might have a
// pointer to because flushing modifies inner nodes -- it
// makes them point to canonical/shared nodes.
template <class Node>
intr_ptr::SharedPtr<Node>
SHAMap::preFlushNode(intr_ptr::SharedPtr<Node> node) const
{
    // A shared node should never need to be flushed
    // because that would imply someone modified it
    ASSERT(
        node->cowid() != 0, "ripple::SHAMap::preFlushNode : valid input node");

    if (node->cowid() != cowid_)
    {
        // Node is not uniquely ours, so unshare it before
        // possibly modifying it
        node = intr_ptr::static_pointer_cast<Node>(node->clone(cowid_));
    }
    return node;
}

int
SHAMap::unshare()
{
    // Don't share nodes with parent map
    return walkSubTree(false, hotUNKNOWN);
}

int
SHAMap::flushDirty(NodeObjectType t)
{
    // We only write back if this map is backed.
    return walkSubTree(backed_, t);
}

int
SHAMap::walkSubTree(bool doWrite, NodeObjectType t)
{
    ASSERT(!doWrite || backed_, "ripple::SHAMap::walkSubTree : valid input");

    int flushed = 0;

    if (!root_ || (root_->cowid() == 0))
        return flushed;

    if (root_->isLeaf())
    {  // special case -- root_ is leaf
        root_ = preFlushNode(std::move(root_));
        root_->updateHash();
        root_->unshare();

        if (doWrite)
            root_ = writeNode(t, std::move(root_));

        return 1;
    }

    auto node = intr_ptr::static_pointer_cast<SHAMapInnerNode>(root_);

    if (node->isEmpty())
    {  // replace empty root with a new empty root
        root_ = intr_ptr::make_shared<SHAMapInnerNode>(0);
        return 1;
    }

    // Stack of {parent,index,child} pointers representing
    // inner nodes we are in the process of flushing
    using StackEntry = std::pair<intr_ptr::SharedPtr<SHAMapInnerNode>, int>;
    std::stack<StackEntry, std::vector<StackEntry>> stack;

    node = preFlushNode(std::move(node));

    int pos = 0;

    // We can't flush an inner node until we flush its children
    while (1)
    {
        while (pos < branchFactor)
        {
            if (node->isEmptyBranch(pos))
            {
                ++pos;
            }
            else
            {
                // No need to do I/O. If the node isn't linked,
                // it can't need to be flushed
                int branch = pos;
                auto child = node->getChild(pos++);

                if (child && (child->cowid() != 0))
                {
                    // This is a node that needs to be flushed

                    child = preFlushNode(std::move(child));

                    if (child->isInner())
                    {
                        // save our place and work on this node

                        stack.emplace(std::move(node), branch);
                        // The semantics of this changes when we move to c++-20
                        // Right now no move will occur; With c++-20 child will
                        // be moved from.
                        node = intr_ptr::static_pointer_cast<SHAMapInnerNode>(
                            std::move(child));
                        pos = 0;
                    }
                    else
                    {
                        // flush this leaf
                        ++flushed;

                        ASSERT(
                            node->cowid() == cowid_,
                            "ripple::SHAMap::walkSubTree : node cowid do "
                            "match");
                        child->updateHash();
                        child->unshare();

                        if (doWrite)
                            child = writeNode(t, std::move(child));

                        node->shareChild(branch, child);
                    }
                }
            }
        }

        // update the hash of this inner node
        node->updateHashDeep();

        // This inner node can now be shared
        node->unshare();

        if (doWrite)
            node = intr_ptr::static_pointer_cast<SHAMapInnerNode>(
                writeNode(t, std::move(node)));

        ++flushed;

        if (stack.empty())
            break;

        auto parent = std::move(stack.top().first);
        pos = stack.top().second;
        stack.pop();

        // Hook this inner node to its parent
        ASSERT(
            parent->cowid() == cowid_,
            "ripple::SHAMap::walkSubTree : parent cowid do match");
        parent->shareChild(pos, node);

        // Continue with parent's next child, if any
        node = std::move(parent);
        ++pos;
    }

    // Last inner node is the new root_
    root_ = std::move(node);

    return flushed;
}

void
SHAMap::dump(bool hash) const
{
    int leafCount = 0;
    JLOG(journal_.info()) << " MAP Contains";

    std::stack<std::pair<SHAMapTreeNode*, SHAMapNodeID>> stack;
    stack.push({root_.get(), SHAMapNodeID()});

    do
    {
        auto [node, nodeID] = stack.top();
        stack.pop();

        JLOG(journal_.info()) << node->getString(nodeID);
        if (hash)
        {
            JLOG(journal_.info()) << "Hash: " << node->getHash();
        }

        if (node->isInner())
        {
            auto inner = static_cast<SHAMapInnerNode*>(node);
            for (int i = 0; i < branchFactor; ++i)
            {
                if (!inner->isEmptyBranch(i))
                {
                    auto child = inner->getChildPointer(i);
                    if (child)
                    {
                        ASSERT(
                            child->getHash() == inner->getChildHash(i),
                            "ripple::SHAMap::dump : child hash do match");
                        stack.push({child, nodeID.getChildNodeID(i)});
                    }
                }
            }
        }
        else
            ++leafCount;
    } while (!stack.empty());

    JLOG(journal_.info()) << leafCount << " resident leaves";
}

intr_ptr::SharedPtr<SHAMapTreeNode>
SHAMap::cacheLookup(SHAMapHash const& hash) const
{
    auto ret = f_.getTreeNodeCache()->fetch(hash.as_uint256());
    ASSERT(
        !ret || !ret->cowid(),
        "ripple::SHAMap::cacheLookup : not found or zero cowid");
    return ret;
}

void
SHAMap::canonicalize(
    SHAMapHash const& hash,
    intr_ptr::SharedPtr<SHAMapTreeNode>& node) const
{
    ASSERT(backed_, "ripple::SHAMap::canonicalize : is backed");
    ASSERT(
        node->cowid() == 0, "ripple::SHAMap::canonicalize : valid node input");
    ASSERT(
        node->getHash() == hash,
        "ripple::SHAMap::canonicalize : node hash do match");

    f_.getTreeNodeCache()->canonicalize_replace_client(hash.as_uint256(), node);
}

void
SHAMap::invariants() const
{
    (void)getHash();  // update node hashes
    auto node = root_.get();
<<<<<<< HEAD
    assert(node);
    assert(!node->isLeaf());
=======
    ASSERT(node != nullptr, "ripple::SHAMap::invariants : non-null root node");
    ASSERT(
        !node->isLeaf(), "ripple::SHAMap::invariants : root node is not leaf");
>>>>>>> 6d580659
    SharedPtrNodeStack stack;
    for (auto leaf = peekFirstItem(stack); leaf != nullptr;
         leaf = peekNextItem(leaf->peekItem()->key(), stack))
        ;
    node->invariants(true);
}

}  // namespace ripple<|MERGE_RESOLUTION|>--- conflicted
+++ resolved
@@ -115,11 +115,7 @@
             intr_ptr::dynamic_pointer_cast<SHAMapInnerNode>(stack.top().first);
         SHAMapNodeID nodeID = stack.top().second;
         stack.pop();
-<<<<<<< HEAD
-        assert(node);
-=======
         ASSERT(node != nullptr, "ripple::SHAMap::dirtyUp : non-null node");
->>>>>>> 6d580659
 
         int branch = selectBranch(nodeID, target);
         ASSERT(branch >= 0, "ripple::SHAMap::dirtyUp : valid branch");
@@ -446,15 +442,10 @@
     if (node->cowid() != cowid_)
     {
         // have a CoW
-<<<<<<< HEAD
-        assert(state_ != SHAMapState::Immutable);
-        node = intr_ptr::static_pointer_cast<Node>(node->clone(cowid_));
-=======
         ASSERT(
             state_ != SHAMapState::Immutable,
             "ripple::SHAMap::unshareNode : not immutable");
         node = std::static_pointer_cast<Node>(node->clone(cowid_));
->>>>>>> 6d580659
         if (nodeID.isRoot())
             root_ = node;
     }
@@ -485,15 +476,10 @@
     {
         if (!inner->isEmptyBranch(i))
         {
-<<<<<<< HEAD
-            node = descendThrow(*inner, i);
-            assert(!stack.empty());
-=======
             node = descendThrow(inner, i);
             ASSERT(
                 !stack.empty(),
                 "ripple::SHAMap::belowHelper : non-empty stack");
->>>>>>> 6d580659
             if (node->isLeaf())
             {
                 auto n = intr_ptr::static_pointer_cast<SHAMapLeafNode>(node);
@@ -599,15 +585,10 @@
     while (!stack.empty())
     {
         auto [node, nodeID] = stack.top();
-<<<<<<< HEAD
-        assert(!node->isLeaf());
-        auto inner = intr_ptr::static_pointer_cast<SHAMapInnerNode>(node);
-=======
         ASSERT(
             !node->isLeaf(),
             "ripple::SHAMap::peekNextItem : another node is not leaf");
         auto inner = std::static_pointer_cast<SHAMapInnerNode>(node);
->>>>>>> 6d580659
         for (auto i = selectBranch(nodeID, id) + 1; i < branchFactor; ++i)
         {
             if (!inner->isEmptyBranch(i))
@@ -1259,14 +1240,9 @@
 {
     (void)getHash();  // update node hashes
     auto node = root_.get();
-<<<<<<< HEAD
-    assert(node);
-    assert(!node->isLeaf());
-=======
     ASSERT(node != nullptr, "ripple::SHAMap::invariants : non-null root node");
     ASSERT(
         !node->isLeaf(), "ripple::SHAMap::invariants : root node is not leaf");
->>>>>>> 6d580659
     SharedPtrNodeStack stack;
     for (auto leaf = peekFirstItem(stack); leaf != nullptr;
          leaf = peekNextItem(leaf->peekItem()->key(), stack))
