//------------------------------------------------------------------------------
/*
    This file is part of rippled: https://github.com/ripple/rippled
    Copyright (c) 2012, 2013 Ripple Labs Inc.

    Permission to use, copy, modify, and/or distribute this software for any
    purpose  with  or without fee is hereby granted, provided that the above
    copyright notice and this permission notice appear in all copies.

    THE  SOFTWARE IS PROVIDED "AS IS" AND THE AUTHOR DISCLAIMS ALL WARRANTIES
    WITH  REGARD  TO  THIS  SOFTWARE  INCLUDING  ALL  IMPLIED  WARRANTIES  OF
    MERCHANTABILITY  AND  FITNESS. IN NO EVENT SHALL THE AUTHOR BE LIABLE FOR
    ANY  SPECIAL ,  DIRECT, INDIRECT, OR CONSEQUENTIAL DAMAGES OR ANY DAMAGES
    WHATSOEVER  RESULTING  FROM  LOSS  OF USE, DATA OR PROFITS, WHETHER IN AN
    ACTION  OF  CONTRACT, NEGLIGENCE OR OTHER TORTIOUS ACTION, ARISING OUT OF
    OR IN CONNECTION WITH THE USE OR PERFORMANCE OF THIS SOFTWARE.
*/
//==============================================================================

#include <xrpld/shamap/SHAMap.h>
#include <xrpld/shamap/SHAMapAccountStateLeafNode.h>
#include <xrpld/shamap/SHAMapNodeID.h>
#include <xrpld/shamap/SHAMapSyncFilter.h>
#include <xrpld/shamap/SHAMapTxLeafNode.h>
#include <xrpld/shamap/SHAMapTxPlusMetaLeafNode.h>
#include <xrpl/basics/TaggedCache.ipp>
#include <xrpl/basics/contract.h>

namespace ripple {

[[nodiscard]] intr_ptr::SharedPtr<SHAMapLeafNode>
makeTypedLeaf(
    SHAMapNodeType type,
    boost::intrusive_ptr<SHAMapItem const> item,
    std::uint32_t owner)
{
    if (type == SHAMapNodeType::tnTRANSACTION_NM)
        return intr_ptr::make_shared<SHAMapTxLeafNode>(std::move(item), owner);

    if (type == SHAMapNodeType::tnTRANSACTION_MD)
        return intr_ptr::make_shared<SHAMapTxPlusMetaLeafNode>(
            std::move(item), owner);

    if (type == SHAMapNodeType::tnACCOUNT_STATE)
        return intr_ptr::make_shared<SHAMapAccountStateLeafNode>(
            std::move(item), owner);

    LogicError(
        "Attempt to create leaf node of unknown type " +
        std::to_string(
            static_cast<std::underlying_type_t<SHAMapNodeType>>(type)));
}

SHAMap::SHAMap(SHAMapType t, Family& f)
    : f_(f), journal_(f.journal()), state_(SHAMapState::Modifying), type_(t)
{
    root_ = intr_ptr::make_shared<SHAMapInnerNode>(cowid_);
}

// The `hash` parameter is unused. It is part of the interface so it's clear
// from the parameters that this is the constructor to use when the hash is
// known. The fact that the parameter is unused is an implementation detail that
// should not change the interface.
SHAMap::SHAMap(SHAMapType t, uint256 const& hash, Family& f)
    : f_(f), journal_(f.journal()), state_(SHAMapState::Synching), type_(t)
{
    root_ = intr_ptr::make_shared<SHAMapInnerNode>(cowid_);
}

SHAMap::SHAMap(SHAMap const& other, bool isMutable)
    : f_(other.f_)
    , journal_(other.f_.journal())
    , cowid_(other.cowid_ + 1)
    , ledgerSeq_(other.ledgerSeq_)
    , root_(other.root_)
    , state_(isMutable ? SHAMapState::Modifying : SHAMapState::Immutable)
    , type_(other.type_)
    , backed_(other.backed_)
{
    // If either map may change, they cannot share nodes
    if ((state_ != SHAMapState::Immutable) ||
        (other.state_ != SHAMapState::Immutable))
    {
        unshare();
    }
}

std::shared_ptr<SHAMap>
SHAMap::snapShot(bool isMutable) const
{
    return std::make_shared<SHAMap>(*this, isMutable);
}

void
SHAMap::dirtyUp(
    SharedPtrNodeStack& stack,
    uint256 const& target,
    intr_ptr::SharedPtr<SHAMapTreeNode> child)
{
    // walk the tree up from through the inner nodes to the root_
    // update hashes and links
    // stack is a path of inner nodes up to, but not including, child
    // child can be an inner node or a leaf

    XRPL_ASSERT(
        (state_ != SHAMapState::Synching) && (state_ != SHAMapState::Immutable),
        "ripple::SHAMap::dirtyUp : valid state");
    XRPL_ASSERT(
        child && (child->cowid() == cowid_),
        "ripple::SHAMap::dirtyUp : valid child input");

    while (!stack.empty())
    {
        auto node =
            intr_ptr::dynamic_pointer_cast<SHAMapInnerNode>(stack.top().first);
        SHAMapNodeID nodeID = stack.top().second;
        stack.pop();
        XRPL_ASSERT(node, "ripple::SHAMap::dirtyUp : non-null node");

        int branch = selectBranch(nodeID, target);
        XRPL_ASSERT(branch >= 0, "ripple::SHAMap::dirtyUp : valid branch");

        node = unshareNode(std::move(node), nodeID);
        node->setChild(branch, std::move(child));

        child = std::move(node);
    }
}

SHAMapLeafNode*
SHAMap::walkTowardsKey(uint256 const& id, SharedPtrNodeStack* stack) const
{
    XRPL_ASSERT(
        stack == nullptr || stack->empty(),
        "ripple::SHAMap::walkTowardsKey : empty stack input");
    auto inNode = root_;
    SHAMapNodeID nodeID;

    while (inNode->isInner())
    {
        if (stack != nullptr)
            stack->push({inNode, nodeID});

        auto const inner =
            intr_ptr::static_pointer_cast<SHAMapInnerNode>(inNode);
        auto const branch = selectBranch(nodeID, id);
        if (inner->isEmptyBranch(branch))
            return nullptr;

        inNode = descendThrow(*inner, branch);
        nodeID = nodeID.getChildNodeID(branch);
    }

    if (stack != nullptr)
        stack->push({inNode, nodeID});
    return static_cast<SHAMapLeafNode*>(inNode.get());
}

SHAMapLeafNode*
SHAMap::findKey(uint256 const& id) const
{
    SHAMapLeafNode* leaf = walkTowardsKey(id);
    if (leaf && leaf->peekItem()->key() != id)
        leaf = nullptr;
    return leaf;
}

intr_ptr::SharedPtr<SHAMapTreeNode>
SHAMap::fetchNodeFromDB(SHAMapHash const& hash) const
{
    XRPL_ASSERT(backed_, "ripple::SHAMap::fetchNodeFromDB : is backed");
    auto obj = f_.db().fetchNodeObject(hash.as_uint256(), ledgerSeq_);
    return finishFetch(hash, obj);
}

intr_ptr::SharedPtr<SHAMapTreeNode>
SHAMap::finishFetch(
    SHAMapHash const& hash,
    std::shared_ptr<NodeObject> const& object) const
{
    XRPL_ASSERT(backed_, "ripple::SHAMap::finishFetch : is backed");

    try
    {
        if (!object)
        {
            if (full_)
            {
                full_ = false;
                f_.missingNodeAcquireBySeq(ledgerSeq_, hash.as_uint256());
            }
            return {};
        }

        auto node =
            SHAMapTreeNode::makeFromPrefix(makeSlice(object->getData()), hash);
        if (node)
            canonicalize(hash, node);
        return node;
    }
    catch (std::runtime_error const& e)
    {
        JLOG(journal_.warn()) << "finishFetch exception: " << e.what();
    }
    catch (...)
    {
        JLOG(journal_.warn())
            << "finishFetch exception: unknonw exception: " << hash;
    }

    return {};
}

// See if a sync filter has a node
intr_ptr::SharedPtr<SHAMapTreeNode>
SHAMap::checkFilter(SHAMapHash const& hash, SHAMapSyncFilter* filter) const
{
    if (auto nodeData = filter->getNode(hash))
    {
        try
        {
            auto node =
                SHAMapTreeNode::makeFromPrefix(makeSlice(*nodeData), hash);
            if (node)
            {
                filter->gotNode(
                    true,
                    hash,
                    ledgerSeq_,
                    std::move(*nodeData),
                    node->getType());
                if (backed_)
                    canonicalize(hash, node);
            }
            return node;
        }
        catch (std::exception const& x)
        {
            JLOG(f_.journal().warn())
                << "Invalid node/data, hash=" << hash << ": " << x.what();
        }
    }
    return {};
}

// Get a node without throwing
// Used on maps where missing nodes are expected
intr_ptr::SharedPtr<SHAMapTreeNode>
SHAMap::fetchNodeNT(SHAMapHash const& hash, SHAMapSyncFilter* filter) const
{
    auto node = cacheLookup(hash);
    if (node)
        return node;

    if (backed_)
    {
        node = fetchNodeFromDB(hash);
        if (node)
        {
            canonicalize(hash, node);
            return node;
        }
    }

    if (filter)
        node = checkFilter(hash, filter);

    return node;
}

intr_ptr::SharedPtr<SHAMapTreeNode>
SHAMap::fetchNodeNT(SHAMapHash const& hash) const
{
    auto node = cacheLookup(hash);

    if (!node && backed_)
        node = fetchNodeFromDB(hash);

    return node;
}

// Throw if the node is missing
intr_ptr::SharedPtr<SHAMapTreeNode>
SHAMap::fetchNode(SHAMapHash const& hash) const
{
    auto node = fetchNodeNT(hash);

    if (!node)
        Throw<SHAMapMissingNode>(type_, hash);

    return node;
}

SHAMapTreeNode*
SHAMap::descendThrow(SHAMapInnerNode* parent, int branch) const
{
    SHAMapTreeNode* ret = descend(parent, branch);

    if (!ret && !parent->isEmptyBranch(branch))
        Throw<SHAMapMissingNode>(type_, parent->getChildHash(branch));

    return ret;
}

intr_ptr::SharedPtr<SHAMapTreeNode>
SHAMap::descendThrow(SHAMapInnerNode& parent, int branch) const
{
    intr_ptr::SharedPtr<SHAMapTreeNode> ret = descend(parent, branch);

    if (!ret && !parent.isEmptyBranch(branch))
        Throw<SHAMapMissingNode>(type_, parent.getChildHash(branch));

    return ret;
}

SHAMapTreeNode*
SHAMap::descend(SHAMapInnerNode* parent, int branch) const
{
    SHAMapTreeNode* ret = parent->getChildPointer(branch);
    if (ret || !backed_)
        return ret;

    intr_ptr::SharedPtr<SHAMapTreeNode> node =
        fetchNodeNT(parent->getChildHash(branch));
    if (!node)
        return nullptr;

    node = parent->canonicalizeChild(branch, std::move(node));
    return node.get();
}

intr_ptr::SharedPtr<SHAMapTreeNode>
SHAMap::descend(SHAMapInnerNode& parent, int branch) const
{
    intr_ptr::SharedPtr<SHAMapTreeNode> node = parent.getChild(branch);
    if (node || !backed_)
        return node;

    node = fetchNode(parent.getChildHash(branch));
    if (!node)
        return {};

    node = parent.canonicalizeChild(branch, std::move(node));
    return node;
}

// Gets the node that would be hooked to this branch,
// but doesn't hook it up.
intr_ptr::SharedPtr<SHAMapTreeNode>
SHAMap::descendNoStore(SHAMapInnerNode& parent, int branch) const
{
    intr_ptr::SharedPtr<SHAMapTreeNode> ret = parent.getChild(branch);
    if (!ret && backed_)
        ret = fetchNode(parent.getChildHash(branch));
    return ret;
}

std::pair<SHAMapTreeNode*, SHAMapNodeID>
SHAMap::descend(
    SHAMapInnerNode* parent,
    SHAMapNodeID const& parentID,
    int branch,
    SHAMapSyncFilter* filter) const
{
    XRPL_ASSERT(
        parent->isInner(), "ripple::SHAMap::descend : valid parent input");
    XRPL_ASSERT(
        (branch >= 0) && (branch < branchFactor),
        "ripple::SHAMap::descend : valid branch input");
    XRPL_ASSERT(
        !parent->isEmptyBranch(branch),
        "ripple::SHAMap::descend : parent branch is non-empty");

    SHAMapTreeNode* child = parent->getChildPointer(branch);

    if (!child)
    {
        auto const& childHash = parent->getChildHash(branch);
        intr_ptr::SharedPtr<SHAMapTreeNode> childNode =
            fetchNodeNT(childHash, filter);

        if (childNode)
        {
            childNode = parent->canonicalizeChild(branch, std::move(childNode));
            child = childNode.get();
        }
    }

    return std::make_pair(child, parentID.getChildNodeID(branch));
}

SHAMapTreeNode*
SHAMap::descendAsync(
    SHAMapInnerNode* parent,
    int branch,
    SHAMapSyncFilter* filter,
    bool& pending,
    descendCallback&& callback) const
{
    pending = false;

    SHAMapTreeNode* ret = parent->getChildPointer(branch);
    if (ret)
        return ret;

    auto const& hash = parent->getChildHash(branch);

    auto ptr = cacheLookup(hash);
    if (!ptr)
    {
        if (filter)
            ptr = checkFilter(hash, filter);

        if (!ptr && backed_)
        {
            f_.db().asyncFetch(
                hash.as_uint256(),
                ledgerSeq_,
                [this, hash, cb{std::move(callback)}](
                    std::shared_ptr<NodeObject> const& object) {
                    auto node = finishFetch(hash, object);
                    cb(node, hash);
                });
            pending = true;
            return nullptr;
        }
    }

    if (ptr)
        ptr = parent->canonicalizeChild(branch, std::move(ptr));

    return ptr.get();
}

template <class Node>
intr_ptr::SharedPtr<Node>
SHAMap::unshareNode(intr_ptr::SharedPtr<Node> node, SHAMapNodeID const& nodeID)
{
    // make sure the node is suitable for the intended operation (copy on write)
    XRPL_ASSERT(
        node->cowid() <= cowid_,
        "ripple::SHAMap::unshareNode : node valid for cowid");
    if (node->cowid() != cowid_)
    {
        // have a CoW
        XRPL_ASSERT(
            state_ != SHAMapState::Immutable,
            "ripple::SHAMap::unshareNode : not immutable");
        node = intr_ptr::static_pointer_cast<Node>(node->clone(cowid_));
        if (nodeID.isRoot())
            root_ = node;
    }
    return node;
}

SHAMapLeafNode*
SHAMap::belowHelper(
    intr_ptr::SharedPtr<SHAMapTreeNode> node,
    SharedPtrNodeStack& stack,
    int branch,
    std::tuple<int, std::function<bool(int)>, std::function<void(int&)>> const&
        loopParams) const
{
    auto& [init, cmp, incr] = loopParams;
    if (node->isLeaf())
    {
        auto n = intr_ptr::static_pointer_cast<SHAMapLeafNode>(node);
        stack.push({node, {leafDepth, n->peekItem()->key()}});
        return n.get();
    }
    auto inner = intr_ptr::static_pointer_cast<SHAMapInnerNode>(node);
    if (stack.empty())
        stack.push({inner, SHAMapNodeID{}});
    else
        stack.push({inner, stack.top().second.getChildNodeID(branch)});
    for (int i = init; cmp(i);)
    {
        if (!inner->isEmptyBranch(i))
        {
<<<<<<< HEAD
            node.adopt(descendThrow(inner.get(), i));
            ASSERT(
=======
            node = descendThrow(inner, i);
            XRPL_ASSERT(
>>>>>>> 7506852a
                !stack.empty(),
                "ripple::SHAMap::belowHelper : non-empty stack");
            if (node->isLeaf())
            {
                auto n = intr_ptr::static_pointer_cast<SHAMapLeafNode>(node);
                stack.push({n, {leafDepth, n->peekItem()->key()}});
                return n.get();
            }
            inner = intr_ptr::static_pointer_cast<SHAMapInnerNode>(node);
            stack.push({inner, stack.top().second.getChildNodeID(branch)});
            i = init;  // descend and reset loop
        }
        else
            incr(i);  // scan next branch
    }
    return nullptr;
}
SHAMapLeafNode*
SHAMap::lastBelow(
    intr_ptr::SharedPtr<SHAMapTreeNode> node,
    SharedPtrNodeStack& stack,
    int branch) const
{
    auto init = branchFactor - 1;
    auto cmp = [](int i) { return i >= 0; };
    auto incr = [](int& i) { --i; };

    return belowHelper(node, stack, branch, {init, cmp, incr});
}
SHAMapLeafNode*
SHAMap::firstBelow(
    intr_ptr::SharedPtr<SHAMapTreeNode> node,
    SharedPtrNodeStack& stack,
    int branch) const
{
    auto init = 0;
    auto cmp = [](int i) { return i <= branchFactor; };
    auto incr = [](int& i) { ++i; };

    return belowHelper(node, stack, branch, {init, cmp, incr});
}
static const boost::intrusive_ptr<SHAMapItem const> no_item;

boost::intrusive_ptr<SHAMapItem const> const&
SHAMap::onlyBelow(SHAMapTreeNode* node) const
{
    // If there is only one item below this node, return it

    while (!node->isLeaf())
    {
        SHAMapTreeNode* nextNode = nullptr;
        auto inner = static_cast<SHAMapInnerNode*>(node);
        for (int i = 0; i < branchFactor; ++i)
        {
            if (!inner->isEmptyBranch(i))
            {
                if (nextNode)
                    return no_item;

                nextNode = descendThrow(inner, i);
            }
        }

        if (!nextNode)
        {
            UNREACHABLE("ripple::SHAMap::onlyBelow : no next node");
            return no_item;
        }

        node = nextNode;
    }

    // An inner node must have at least one leaf
    // below it, unless it's the root_
    auto const leaf = static_cast<SHAMapLeafNode const*>(node);
    XRPL_ASSERT(
        leaf->peekItem() || (leaf == root_.get()),
        "ripple::SHAMap::onlyBelow : valid inner node");
    return leaf->peekItem();
}

SHAMapLeafNode const*
SHAMap::peekFirstItem(SharedPtrNodeStack& stack) const
{
    XRPL_ASSERT(
        stack.empty(), "ripple::SHAMap::peekFirstItem : empty stack input");
    SHAMapLeafNode* node = firstBelow(root_, stack);
    if (!node)
    {
        while (!stack.empty())
            stack.pop();
        return nullptr;
    }
    return node;
}

SHAMapLeafNode const*
SHAMap::peekNextItem(uint256 const& id, SharedPtrNodeStack& stack) const
{
    XRPL_ASSERT(
        !stack.empty(), "ripple::SHAMap::peekNextItem : non-empty stack input");
    XRPL_ASSERT(
        stack.top().first->isLeaf(),
        "ripple::SHAMap::peekNextItem : stack starts with leaf");
    stack.pop();
    while (!stack.empty())
    {
        auto [node, nodeID] = stack.top();
        XRPL_ASSERT(
            !node->isLeaf(),
            "ripple::SHAMap::peekNextItem : another node is not leaf");
        auto inner = intr_ptr::static_pointer_cast<SHAMapInnerNode>(node);
        for (auto i = selectBranch(nodeID, id) + 1; i < branchFactor; ++i)
        {
            if (!inner->isEmptyBranch(i))
            {
                node = descendThrow(*inner, i);
                auto leaf = firstBelow(node, stack, i);
                if (!leaf)
                    Throw<SHAMapMissingNode>(type_, id);
                XRPL_ASSERT(
                    leaf->isLeaf(),
                    "ripple::SHAMap::peekNextItem : leaf is valid");
                return leaf;
            }
        }
        stack.pop();
    }
    // must be last item
    return nullptr;
}

boost::intrusive_ptr<SHAMapItem const> const&
SHAMap::peekItem(uint256 const& id) const
{
    SHAMapLeafNode* leaf = findKey(id);

    if (!leaf)
        return no_item;

    return leaf->peekItem();
}

boost::intrusive_ptr<SHAMapItem const> const&
SHAMap::peekItem(uint256 const& id, SHAMapHash& hash) const
{
    SHAMapLeafNode* leaf = findKey(id);

    if (!leaf)
        return no_item;

    hash = leaf->getHash();
    return leaf->peekItem();
}

SHAMap::const_iterator
SHAMap::upper_bound(uint256 const& id) const
{
    SharedPtrNodeStack stack;
    walkTowardsKey(id, &stack);
    while (!stack.empty())
    {
        auto [node, nodeID] = stack.top();
        if (node->isLeaf())
        {
            auto leaf = static_cast<SHAMapLeafNode*>(node.get());
            if (leaf->peekItem()->key() > id)
                return const_iterator(
                    this, leaf->peekItem().get(), std::move(stack));
        }
        else
        {
            auto inner = intr_ptr::static_pointer_cast<SHAMapInnerNode>(node);
            for (auto branch = selectBranch(nodeID, id) + 1;
                 branch < branchFactor;
                 ++branch)
            {
                if (!inner->isEmptyBranch(branch))
                {
                    node = descendThrow(*inner, branch);
                    auto leaf = firstBelow(node, stack, branch);
                    if (!leaf)
                        Throw<SHAMapMissingNode>(type_, id);
                    return const_iterator(
                        this, leaf->peekItem().get(), std::move(stack));
                }
            }
        }
        stack.pop();
    }
    return end();
}
SHAMap::const_iterator
SHAMap::lower_bound(uint256 const& id) const
{
    SharedPtrNodeStack stack;
    walkTowardsKey(id, &stack);
    while (!stack.empty())
    {
        auto [node, nodeID] = stack.top();
        if (node->isLeaf())
        {
            auto leaf = static_cast<SHAMapLeafNode*>(node.get());
            if (leaf->peekItem()->key() < id)
                return const_iterator(
                    this, leaf->peekItem().get(), std::move(stack));
        }
        else
        {
            auto inner = intr_ptr::static_pointer_cast<SHAMapInnerNode>(node);
            for (int branch = selectBranch(nodeID, id) - 1; branch >= 0;
                 --branch)
            {
                if (!inner->isEmptyBranch(branch))
                {
                    node = descendThrow(*inner, branch);
                    auto leaf = lastBelow(node, stack, branch);
                    if (!leaf)
                        Throw<SHAMapMissingNode>(type_, id);
                    return const_iterator(
                        this, leaf->peekItem().get(), std::move(stack));
                }
            }
        }
        stack.pop();
    }
    // TODO: what to return here?
    return end();
}

bool
SHAMap::hasItem(uint256 const& id) const
{
    return (findKey(id) != nullptr);
}

bool
SHAMap::delItem(uint256 const& id)
{
    // delete the item with this ID
    XRPL_ASSERT(
        state_ != SHAMapState::Immutable,
        "ripple::SHAMap::delItem : not immutable");

    SharedPtrNodeStack stack;
    walkTowardsKey(id, &stack);

    if (stack.empty())
        Throw<SHAMapMissingNode>(type_, id);

    auto leaf =
        intr_ptr::dynamic_pointer_cast<SHAMapLeafNode>(stack.top().first);
    stack.pop();

    if (!leaf || (leaf->peekItem()->key() != id))
        return false;

    SHAMapNodeType type = leaf->getType();

    // What gets attached to the end of the chain
    // (For now, nothing, since we deleted the leaf)
    intr_ptr::SharedPtr<SHAMapTreeNode> prevNode;

    while (!stack.empty())
    {
        auto node =
            intr_ptr::static_pointer_cast<SHAMapInnerNode>(stack.top().first);
        SHAMapNodeID nodeID = stack.top().second;
        stack.pop();

        node = unshareNode(std::move(node), nodeID);
        node->setChild(selectBranch(nodeID, id), std::move(prevNode));

        if (!nodeID.isRoot())
        {
            // we may have made this a node with 1 or 0 children
            // And, if so, we need to remove this branch
            const int bc = node->getBranchCount();
            if (bc == 0)
            {
                // no children below this branch
                prevNode.reset();
            }
            else if (bc == 1)
            {
                // If there's only one item, pull up on the thread
                auto item = onlyBelow(node.get());

                if (item)
                {
                    for (int i = 0; i < branchFactor; ++i)
                    {
                        if (!node->isEmptyBranch(i))
                        {
                            node->setChild(
                                i, intr_ptr::SharedPtr<SHAMapTreeNode>{});
                            break;
                        }
                    }

                    prevNode = makeTypedLeaf(type, item, node->cowid());
                }
                else
                {
                    prevNode = std::move(node);
                }
            }
            else
            {
                // This node is now the end of the branch
                prevNode = std::move(node);
            }
        }
    }

    return true;
}

bool
SHAMap::addGiveItem(
    SHAMapNodeType type,
    boost::intrusive_ptr<SHAMapItem const> item)
{
    XRPL_ASSERT(
        state_ != SHAMapState::Immutable,
        "ripple::SHAMap::addGiveItem : not immutable");
    XRPL_ASSERT(
        type != SHAMapNodeType::tnINNER,
        "ripple::SHAMap::addGiveItem : valid type input");

    // add the specified item, does not update
    uint256 tag = item->key();

    SharedPtrNodeStack stack;
    walkTowardsKey(tag, &stack);

    if (stack.empty())
        Throw<SHAMapMissingNode>(type_, tag);

    auto [node, nodeID] = stack.top();
    stack.pop();

    if (node->isLeaf())
    {
        auto leaf = intr_ptr::static_pointer_cast<SHAMapLeafNode>(node);
        if (leaf->peekItem()->key() == tag)
            return false;
    }
    node = unshareNode(std::move(node), nodeID);
    if (node->isInner())
    {
        // easy case, we end on an inner node
        auto inner = intr_ptr::static_pointer_cast<SHAMapInnerNode>(node);
        int branch = selectBranch(nodeID, tag);
        XRPL_ASSERT(
            inner->isEmptyBranch(branch),
            "ripple::SHAMap::addGiveItem : inner branch is empty");
        inner->setChild(branch, makeTypedLeaf(type, std::move(item), cowid_));
    }
    else
    {
        // this is a leaf node that has to be made an inner node holding two
        // items
        auto leaf = intr_ptr::static_pointer_cast<SHAMapLeafNode>(node);
        auto otherItem = leaf->peekItem();
        XRPL_ASSERT(
            otherItem && (tag != otherItem->key()),
            "ripple::SHAMap::addGiveItem : non-null item");

        node = intr_ptr::make_shared<SHAMapInnerNode>(node->cowid());

        unsigned int b1, b2;

        while ((b1 = selectBranch(nodeID, tag)) ==
               (b2 = selectBranch(nodeID, otherItem->key())))
        {
            stack.push({node, nodeID});

            // we need a new inner node, since both go on same branch at this
            // level
            nodeID = nodeID.getChildNodeID(b1);
            node = intr_ptr::make_shared<SHAMapInnerNode>(cowid_);
        }

        // we can add the two leaf nodes here
        XRPL_ASSERT(
            node->isInner(), "ripple::SHAMap::addGiveItem : node is inner");

        auto inner = static_cast<SHAMapInnerNode*>(node.get());
        inner->setChild(b1, makeTypedLeaf(type, std::move(item), cowid_));
        inner->setChild(b2, makeTypedLeaf(type, std::move(otherItem), cowid_));
    }

    dirtyUp(stack, tag, node);
    return true;
}

bool
SHAMap::addItem(
    SHAMapNodeType type,
    boost::intrusive_ptr<SHAMapItem const> item)
{
    return addGiveItem(type, std::move(item));
}

SHAMapHash
SHAMap::getHash() const
{
    auto hash = root_->getHash();
    if (hash.isZero())
    {
        const_cast<SHAMap&>(*this).unshare();
        hash = root_->getHash();
    }
    return hash;
}

bool
SHAMap::updateGiveItem(
    SHAMapNodeType type,
    boost::intrusive_ptr<SHAMapItem const> item)
{
    // can't change the tag but can change the hash
    uint256 tag = item->key();

    XRPL_ASSERT(
        state_ != SHAMapState::Immutable,
        "ripple::SHAMap::updateGiveItem : not immutable");

    SharedPtrNodeStack stack;
    walkTowardsKey(tag, &stack);

    if (stack.empty())
        Throw<SHAMapMissingNode>(type_, tag);

    auto node =
        intr_ptr::dynamic_pointer_cast<SHAMapLeafNode>(stack.top().first);
    auto nodeID = stack.top().second;
    stack.pop();

    if (!node || (node->peekItem()->key() != tag))
    {
        UNREACHABLE("ripple::SHAMap::updateGiveItem : invalid node");
        return false;
    }

    if (node->getType() != type)
    {
        JLOG(journal_.fatal()) << "SHAMap::updateGiveItem: cross-type change!";
        return false;
    }

    node = unshareNode(std::move(node), nodeID);

    if (node->setItem(item))
        dirtyUp(stack, tag, node);

    return true;
}

bool
SHAMap::fetchRoot(SHAMapHash const& hash, SHAMapSyncFilter* filter)
{
    if (hash == root_->getHash())
        return true;

    if (auto stream = journal_.trace())
    {
        if (type_ == SHAMapType::TRANSACTION)
        {
            stream << "Fetch root TXN node " << hash;
        }
        else if (type_ == SHAMapType::STATE)
        {
            stream << "Fetch root STATE node " << hash;
        }
        else
        {
            stream << "Fetch root SHAMap node " << hash;
        }
    }

    auto newRoot = fetchNodeNT(hash, filter);

    if (newRoot)
    {
        root_ = newRoot;
        XRPL_ASSERT(
            root_->getHash() == hash,
            "ripple::SHAMap::fetchRoot : root hash do match");
        return true;
    }

    return false;
}

/** Replace a node with a shareable node.

    This code handles two cases:

    1) An unshared, unshareable node needs to be made shareable
       so immutable SHAMap's can have references to it.
    2) An unshareable node is shared. This happens when you make
       a mutable snapshot of a mutable SHAMap.

    @note The node must have already been unshared by having the caller
          first call SHAMapTreeNode::unshare().
 */
intr_ptr::SharedPtr<SHAMapTreeNode>
SHAMap::writeNode(NodeObjectType t, intr_ptr::SharedPtr<SHAMapTreeNode> node)
    const
{
    XRPL_ASSERT(
        node->cowid() == 0, "ripple::SHAMap::writeNode : valid input node");
    XRPL_ASSERT(backed_, "ripple::SHAMap::writeNode : is backed");

    canonicalize(node->getHash(), node);

    Serializer s;
    node->serializeWithPrefix(s);
    f_.db().store(
        t, std::move(s.modData()), node->getHash().as_uint256(), ledgerSeq_);
    return node;
}

// We can't modify an inner node someone else might have a
// pointer to because flushing modifies inner nodes -- it
// makes them point to canonical/shared nodes.
template <class Node>
intr_ptr::SharedPtr<Node>
SHAMap::preFlushNode(intr_ptr::SharedPtr<Node> node) const
{
    // A shared node should never need to be flushed
    // because that would imply someone modified it
    XRPL_ASSERT(
        node->cowid(), "ripple::SHAMap::preFlushNode : valid input node");

    if (node->cowid() != cowid_)
    {
        // Node is not uniquely ours, so unshare it before
        // possibly modifying it
        node = intr_ptr::static_pointer_cast<Node>(node->clone(cowid_));
    }
    return node;
}

int
SHAMap::unshare()
{
    // Don't share nodes with parent map
    return walkSubTree(false, hotUNKNOWN);
}

int
SHAMap::flushDirty(NodeObjectType t)
{
    // We only write back if this map is backed.
    return walkSubTree(backed_, t);
}

int
SHAMap::walkSubTree(bool doWrite, NodeObjectType t)
{
    XRPL_ASSERT(
        !doWrite || backed_, "ripple::SHAMap::walkSubTree : valid input");

    int flushed = 0;

    if (!root_ || (root_->cowid() == 0))
        return flushed;

    if (root_->isLeaf())
    {  // special case -- root_ is leaf
        root_ = preFlushNode(std::move(root_));
        root_->updateHash();
        root_->unshare();

        if (doWrite)
            root_ = writeNode(t, std::move(root_));

        return 1;
    }

    auto node = intr_ptr::static_pointer_cast<SHAMapInnerNode>(root_);

    if (node->isEmpty())
    {  // replace empty root with a new empty root
        root_ = intr_ptr::make_shared<SHAMapInnerNode>(0);
        return 1;
    }

    // Stack of {parent,index,child} pointers representing
    // inner nodes we are in the process of flushing
    using StackEntry = std::pair<intr_ptr::SharedPtr<SHAMapInnerNode>, int>;
    std::stack<StackEntry, std::vector<StackEntry>> stack;

    node = preFlushNode(std::move(node));

    int pos = 0;

    // We can't flush an inner node until we flush its children
    while (1)
    {
        while (pos < branchFactor)
        {
            if (node->isEmptyBranch(pos))
            {
                ++pos;
            }
            else
            {
                // No need to do I/O. If the node isn't linked,
                // it can't need to be flushed
                int branch = pos;
                auto child = node->getChild(pos++);

                if (child && (child->cowid() != 0))
                {
                    // This is a node that needs to be flushed

                    child = preFlushNode(std::move(child));

                    if (child->isInner())
                    {
                        // save our place and work on this node

                        stack.emplace(std::move(node), branch);
                        // The semantics of this changes when we move to c++-20
                        // Right now no move will occur; With c++-20 child will
                        // be moved from.
                        node = intr_ptr::static_pointer_cast<SHAMapInnerNode>(
                            std::move(child));
                        pos = 0;
                    }
                    else
                    {
                        // flush this leaf
                        ++flushed;

                        XRPL_ASSERT(
                            node->cowid() == cowid_,
                            "ripple::SHAMap::walkSubTree : node cowid do "
                            "match");
                        child->updateHash();
                        child->unshare();

                        if (doWrite)
                            child = writeNode(t, std::move(child));

                        node->shareChild(branch, child);
                    }
                }
            }
        }

        // update the hash of this inner node
        node->updateHashDeep();

        // This inner node can now be shared
        node->unshare();

        if (doWrite)
            node = intr_ptr::static_pointer_cast<SHAMapInnerNode>(
                writeNode(t, std::move(node)));

        ++flushed;

        if (stack.empty())
            break;

        auto parent = std::move(stack.top().first);
        pos = stack.top().second;
        stack.pop();

        // Hook this inner node to its parent
        XRPL_ASSERT(
            parent->cowid() == cowid_,
            "ripple::SHAMap::walkSubTree : parent cowid do match");
        parent->shareChild(pos, node);

        // Continue with parent's next child, if any
        node = std::move(parent);
        ++pos;
    }

    // Last inner node is the new root_
    root_ = std::move(node);

    return flushed;
}

void
SHAMap::dump(bool hash) const
{
    int leafCount = 0;
    JLOG(journal_.info()) << " MAP Contains";

    std::stack<std::pair<SHAMapTreeNode*, SHAMapNodeID>> stack;
    stack.push({root_.get(), SHAMapNodeID()});

    do
    {
        auto [node, nodeID] = stack.top();
        stack.pop();

        JLOG(journal_.info()) << node->getString(nodeID);
        if (hash)
        {
            JLOG(journal_.info()) << "Hash: " << node->getHash();
        }

        if (node->isInner())
        {
            auto inner = static_cast<SHAMapInnerNode*>(node);
            for (int i = 0; i < branchFactor; ++i)
            {
                if (!inner->isEmptyBranch(i))
                {
                    auto child = inner->getChildPointer(i);
                    if (child)
                    {
                        XRPL_ASSERT(
                            child->getHash() == inner->getChildHash(i),
                            "ripple::SHAMap::dump : child hash do match");
                        stack.push({child, nodeID.getChildNodeID(i)});
                    }
                }
            }
        }
        else
            ++leafCount;
    } while (!stack.empty());

    JLOG(journal_.info()) << leafCount << " resident leaves";
}

intr_ptr::SharedPtr<SHAMapTreeNode>
SHAMap::cacheLookup(SHAMapHash const& hash) const
{
    auto ret = f_.getTreeNodeCache()->fetch(hash.as_uint256());
    XRPL_ASSERT(
        !ret || !ret->cowid(),
        "ripple::SHAMap::cacheLookup : not found or zero cowid");
    return ret;
}

void
SHAMap::canonicalize(
    SHAMapHash const& hash,
    intr_ptr::SharedPtr<SHAMapTreeNode>& node) const
{
    XRPL_ASSERT(backed_, "ripple::SHAMap::canonicalize : is backed");
    XRPL_ASSERT(
        node->cowid() == 0, "ripple::SHAMap::canonicalize : valid node input");
    XRPL_ASSERT(
        node->getHash() == hash,
        "ripple::SHAMap::canonicalize : node hash do match");

    f_.getTreeNodeCache()->canonicalize_replace_client(hash.as_uint256(), node);
}

void
SHAMap::invariants() const
{
    (void)getHash();  // update node hashes
    auto node = root_.get();
    XRPL_ASSERT(node, "ripple::SHAMap::invariants : non-null root node");
    XRPL_ASSERT(
        !node->isLeaf(), "ripple::SHAMap::invariants : root node is not leaf");
    SharedPtrNodeStack stack;
    for (auto leaf = peekFirstItem(stack); leaf != nullptr;
         leaf = peekNextItem(leaf->peekItem()->key(), stack))
        ;
    node->invariants(true);
}

}  // namespace ripple<|MERGE_RESOLUTION|>--- conflicted
+++ resolved
@@ -477,13 +477,8 @@
     {
         if (!inner->isEmptyBranch(i))
         {
-<<<<<<< HEAD
             node.adopt(descendThrow(inner.get(), i));
-            ASSERT(
-=======
-            node = descendThrow(inner, i);
             XRPL_ASSERT(
->>>>>>> 7506852a
                 !stack.empty(),
                 "ripple::SHAMap::belowHelper : non-empty stack");
             if (node->isLeaf())
