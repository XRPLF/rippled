//------------------------------------------------------------------------------
/*
    This file is part of rippled: https://github.com/ripple/rippled
    Copyright (c) 2012-2017 Ripple Labs Inc.

    Permission to use, copy, modify, and/or distribute this software for any
    purpose  with  or without fee is hereby granted, provided that the above
    copyright notice and this permission notice appear in all copies.

    THE  SOFTWARE IS PROVIDED "AS IS" AND THE AUTHOR DISCLAIMS ALL WARRANTIES
    WITH  REGARD  TO  THIS  SOFTWARE  INCLUDING  ALL  IMPLIED  WARRANTIES  OF
    MERCHANTABILITY  AND  FITNESS. IN NO EVENT SHALL THE AUTHOR BE LIABLE FOR
    ANY  SPECIAL ,  DIRECT, INDIRECT, OR CONSEQUENTIAL DAMAGES OR ANY DAMAGES
    WHATSOEVER  RESULTING  FROM  LOSS  OF USE, DATA OR PROFITS, WHETHER IN AN
    ACTION  OF  CONTRACT, NEGLIGENCE OR OTHER TORTIOUS ACTION, ARISING OUT OF
    OR IN CONNECTION WITH THE USE OR PERFORMANCE OF THIS SOFTWARE.
*/
//==============================================================================

#ifndef RIPPLE_CONSENSUS_CONSENSUS_H_INCLUDED
#define RIPPLE_CONSENSUS_CONSENSUS_H_INCLUDED

#include <xrpld/consensus/ConsensusParms.h>
#include <xrpld/consensus/ConsensusProposal.h>
#include <xrpld/consensus/ConsensusTypes.h>
#include <xrpld/consensus/DisputedTx.h>
#include <xrpld/consensus/LedgerTiming.h>
#include <xrpl/basics/Log.h>
#include <xrpl/basics/chrono.h>
#include <xrpl/beast/utility/Journal.h>
#include <xrpl/json/json_writer.h>
#include <boost/logic/tribool.hpp>

#include <algorithm>
#include <chrono>
#include <deque>
#include <optional>
#include <sstream>

namespace ripple {

/** Determines whether the current ledger should close at this time.

    This function should be called when a ledger is open and there is no close
    in progress, or when a transaction is received and no close is in progress.

    @param anyTransactions indicates whether any transactions have been received
    @param prevProposers proposers in the last closing
    @param proposersClosed proposers who have currently closed this ledger
    @param proposersValidated proposers who have validated the last closed
                              ledger
    @param prevRoundTime time for the previous ledger to reach consensus
    @param timeSincePrevClose  time since the previous ledger's (possibly
   rounded) close time
    @param openTime     duration this ledger has been open
    @param idleInterval the network's desired idle interval
    @param parms        Consensus constant parameters
    @param j            journal for logging
    @param clog         log object to which to append
*/
bool
shouldCloseLedger(
    bool anyTransactions,
    std::size_t prevProposers,
    std::size_t proposersClosed,
    std::size_t proposersValidated,
    std::chrono::milliseconds prevRoundTime,
    std::chrono::milliseconds timeSincePrevClose,
    std::chrono::milliseconds openTime,
    std::chrono::milliseconds idleInterval,
    ConsensusParms const& parms,
    beast::Journal j,
    std::unique_ptr<std::stringstream> const& clog = {});

/** Determine whether the network reached consensus and whether we joined.

    @param prevProposers proposers in the last closing (not including us)
    @param currentProposers proposers in this closing so far (not including us)
    @param currentAgree proposers who agree with us
    @param currentFinished proposers who have validated a ledger after this one
    @param previousAgreeTime how long, in milliseconds, it took to agree on the
                             last ledger
    @param currentAgreeTime how long, in milliseconds, we've been trying to
                            agree
    @param stalled the network appears to be stalled, where
           neither we nor our peers have changed their vote on any disputes in a
           while. This is undesirable, and will cause us to end consensus
           without 80% agreement.
    @param parms            Consensus constant parameters
    @param proposing        whether we should count ourselves
    @param j                journal for logging
    @param clog             log object to which to append
*/
ConsensusState
checkConsensus(
    std::size_t prevProposers,
    std::size_t currentProposers,
    std::size_t currentAgree,
    std::size_t currentFinished,
    std::chrono::milliseconds previousAgreeTime,
    std::chrono::milliseconds currentAgreeTime,
    bool stalled,
    ConsensusParms const& parms,
    bool proposing,
    beast::Journal j,
    std::unique_ptr<std::stringstream> const& clog = {});

/** Generic implementation of consensus algorithm.

  Achieves consensus on the next ledger.

  Two things need consensus:

    1.  The set of transactions included in the ledger.
    2.  The close time for the ledger.

  The basic flow:

    1. A call to `startRound` places the node in the `Open` phase.  In this
       phase, the node is waiting for transactions to include in its open
       ledger.
    2. Successive calls to `timerEntry` check if the node can close the ledger.
       Once the node `Close`s the open ledger, it transitions to the
       `Establish` phase.  In this phase, the node shares/receives peer
       proposals on which transactions should be accepted in the closed ledger.
    3. During a subsequent call to `timerEntry`, the node determines it has
       reached consensus with its peers on which transactions to include. It
       transitions to the `Accept` phase. In this phase, the node works on
       applying the transactions to the prior ledger to generate a new closed
       ledger. Once the new ledger is completed, the node shares the validated
       ledger with the network, does some book-keeping, then makes a call to
       `startRound` to start the cycle again.

  This class uses a generic interface to allow adapting Consensus for specific
  applications. The Adaptor template implements a set of helper functions that
  plug the consensus algorithm into a specific application.  It also identifies
  the types that play important roles in Consensus (transactions, ledgers, ...).
  The code stubs below outline the interface and type requirements.  The traits
  types must be copy constructible and assignable.

  @warning The generic implementation is not thread safe and the public methods
  are not intended to be run concurrently.  When in a concurrent environment,
  the application is responsible for ensuring thread-safety.  Simply locking
  whenever touching the Consensus instance is one option.

  @code
  // A single transaction
  struct Tx
  {
    // Unique identifier of transaction
    using ID = ...;

    ID id() const;

  };

  // A set of transactions
  struct TxSet
  {
    // Unique ID of TxSet (not of Tx)
    using ID = ...;
    // Type of individual transaction comprising the TxSet
    using Tx = Tx;

    bool exists(Tx::ID const &) const;
    // Return value should have semantics like Tx const *
    Tx const * find(Tx::ID const &) const ;
    ID const & id() const;

    // Return set of transactions that are not common to this set or other
    // boolean indicates which set it was in
    std::map<Tx::ID, bool> compare(TxSet const & other) const;

    // A mutable view of transactions
    struct MutableTxSet
    {
        MutableTxSet(TxSet const &);
        bool insert(Tx const &);
        bool erase(Tx::ID const &);
    };

    // Construct from a mutable view.
    TxSet(MutableTxSet const &);

    // Alternatively, if the TxSet is itself mutable
    // just alias MutableTxSet = TxSet

  };

  // Agreed upon state that consensus transactions will modify
  struct Ledger
  {
    using ID = ...;
    using Seq = ...;

    // Unique identifier of ledger
    ID const id() const;
    Seq seq() const;
    auto closeTimeResolution() const;
    auto closeAgree() const;
    auto closeTime() const;
    auto parentCloseTime() const;
    Json::Value getJson() const;
  };

  // Wraps a peer's ConsensusProposal
  struct PeerPosition
  {
    ConsensusProposal<
        std::uint32_t, //NodeID,
        typename Ledger::ID,
        typename TxSet::ID> const &
    proposal() const;

  };


  class Adaptor
  {
  public:
      //-----------------------------------------------------------------------
      // Define consensus types
      using Ledger_t = Ledger;
      using NodeID_t = std::uint32_t;
      using TxSet_t = TxSet;
      using PeerPosition_t = PeerPosition;

      //-----------------------------------------------------------------------
      //
      // Attempt to acquire a specific ledger.
      std::optional<Ledger> acquireLedger(Ledger::ID const & ledgerID);

      // Acquire the transaction set associated with a proposed position.
      std::optional<TxSet> acquireTxSet(TxSet::ID const & setID);

      // Whether any transactions are in the open ledger
      bool hasOpenTransactions() const;

      // Number of proposers that have validated the given ledger
      std::size_t proposersValidated(Ledger::ID const & prevLedger) const;

      // Number of proposers that have validated a ledger descended from the
      // given ledger; if prevLedger.id() != prevLedgerID, use prevLedgerID
      // for the determination
      std::size_t proposersFinished(Ledger const & prevLedger,
                                    Ledger::ID const & prevLedger) const;

      // Return the ID of the last closed (and validated) ledger that the
      // application thinks consensus should use as the prior ledger.
      Ledger::ID getPrevLedger(Ledger::ID const & prevLedgerID,
                      Ledger const & prevLedger,
                      Mode mode);

      // Called whenever consensus operating mode changes
      void onModeChange(ConsensusMode before, ConsensusMode after);

      // Called when ledger closes
      Result onClose(Ledger const &, Ledger const & prev, Mode mode);

      // Called when ledger is accepted by consensus
      void onAccept(Result const & result,
        RCLCxLedger const & prevLedger,
        NetClock::duration closeResolution,
        CloseTimes const & rawCloseTimes,
        Mode const & mode);

      // Called when ledger was forcibly accepted by consensus via the simulate
      // function.
      void onForceAccept(Result const & result,
        RCLCxLedger const & prevLedger,
        NetClock::duration closeResolution,
        CloseTimes const & rawCloseTimes,
        Mode const & mode);

      // Propose the position to peers.
      void propose(ConsensusProposal<...> const & pos);

      // Share a received peer proposal with other peer's.
      void share(PeerPosition_t const & prop);

      // Share a disputed transaction with peers
      void share(Txn const & tx);

      // Share given transaction set with peers
      void share(TxSet const &s);

      // Consensus timing parameters and constants
      ConsensusParms const &
      parms() const;
  };
  @endcode

  @tparam Adaptor Defines types and provides helper functions needed to adapt
                  Consensus to the larger application.
*/
template <class Adaptor>
class Consensus
{
    using Ledger_t = typename Adaptor::Ledger_t;
    using TxSet_t = typename Adaptor::TxSet_t;
    using NodeID_t = typename Adaptor::NodeID_t;
    using Tx_t = typename TxSet_t::Tx;
    using PeerPosition_t = typename Adaptor::PeerPosition_t;
    using Proposal_t = ConsensusProposal<
        NodeID_t,
        typename Ledger_t::ID,
        typename TxSet_t::ID>;

    using Result = ConsensusResult<Adaptor>;

    // Helper class to ensure adaptor is notified whenever the ConsensusMode
    // changes
    class MonitoredMode
    {
        ConsensusMode mode_;

    public:
        MonitoredMode(ConsensusMode m) : mode_{m}
        {
        }
        ConsensusMode
        get() const
        {
            return mode_;
        }

        void
        set(ConsensusMode mode, Adaptor& a)
        {
            a.onModeChange(mode_, mode);
            mode_ = mode;
        }
    };

public:
    //! Clock type for measuring time within the consensus code
    using clock_type = beast::abstract_clock<std::chrono::steady_clock>;

    Consensus(Consensus&&) noexcept = default;

    /** Constructor.

        @param clock The clock used to internally sample consensus progress
        @param adaptor The instance of the adaptor class
        @param j The journal to log debug output
    */
    Consensus(clock_type const& clock, Adaptor& adaptor, beast::Journal j);

    /** Kick-off the next round of consensus.

        Called by the client code to start each round of consensus.

        @param now          The network adjusted time
        @param prevLedgerID the ID of the last ledger
        @param prevLedger   The last ledger
        @param nowUntrusted ID of nodes that are newly untrusted this round
        @param proposing    Whether we want to send proposals to peers this
       round.
        @param clog         log object to which to append

        @note @b prevLedgerID is not required to the ID of @b prevLedger since
        the ID may be known locally before the contents of the ledger arrive
    */
    void
    startRound(
        NetClock::time_point const& now,
        typename Ledger_t::ID const& prevLedgerID,
        Ledger_t prevLedger,
        hash_set<NodeID_t> const& nowUntrusted,
        bool proposing,
        std::unique_ptr<std::stringstream> const& clog = {});

    /** A peer has proposed a new position, adjust our tracking.

        @param now The network adjusted time
        @param newProposal The new proposal from a peer
        @return Whether we should do delayed relay of this proposal.
    */
    bool
    peerProposal(
        NetClock::time_point const& now,
        PeerPosition_t const& newProposal);

    /** Call periodically to drive consensus forward.

        @param now  The network adjusted time
        @param clog log object to which to append
    */
    void
    timerEntry(
        NetClock::time_point const& now,
        std::unique_ptr<std::stringstream> const& clog = {});

    /** Process a transaction set acquired from the network

        @param now The network adjusted time
        @param txSet the transaction set
    */
    void
    gotTxSet(NetClock::time_point const& now, TxSet_t const& txSet);

    /** Simulate the consensus process without any network traffic.

       The end result, is that consensus begins and completes as if everyone
       had agreed with whatever we propose.

       This function is only called from the rpc "ledger_accept" path with the
       server in standalone mode and SHOULD NOT be used during the normal
       consensus process.

       Simulate will call onForceAccept since clients are manually driving
       consensus to the accept phase.

       @param now The current network adjusted time.
       @param consensusDelay Duration to delay between closing and accepting the
                             ledger. Uses 100ms if unspecified.
    */
    void
    simulate(
        NetClock::time_point const& now,
        std::optional<std::chrono::milliseconds> consensusDelay);

    /** Get the previous ledger ID.

        The previous ledger is the last ledger seen by the consensus code and
        should correspond to the most recent validated ledger seen by this peer.

        @return ID of previous ledger
    */
    typename Ledger_t::ID
    prevLedgerID() const
    {
        return prevLedgerID_;
    }

    ConsensusPhase
    phase() const
    {
        return phase_;
    }

    /** Get the Json state of the consensus process.

        Called by the consensus_info RPC.

        @param full True if verbose response desired.
        @return     The Json state.
    */
    Json::Value
    getJson(bool full) const;

private:
    void
    startRoundInternal(
        NetClock::time_point const& now,
        typename Ledger_t::ID const& prevLedgerID,
        Ledger_t const& prevLedger,
        ConsensusMode mode,
        std::unique_ptr<std::stringstream> const& clog);

    // Change our view of the previous ledger
    void
    handleWrongLedger(
        typename Ledger_t::ID const& lgrId,
        std::unique_ptr<std::stringstream> const& clog);

    /** Check if our previous ledger matches the network's.

        If the previous ledger differs, we are no longer in sync with
        the network and need to bow out/switch modes.
    */
    void
    checkLedger(std::unique_ptr<std::stringstream> const& clog);

    /** If we radically changed our consensus context for some reason,
        we need to replay recent proposals so that they're not lost.
    */
    void
    playbackProposals();

    /** Handle a replayed or a new peer proposal.
     */
    bool
    peerProposalInternal(
        NetClock::time_point const& now,
        PeerPosition_t const& newProposal);

    /** Handle pre-close phase.

        In the pre-close phase, the ledger is open as we wait for new
        transactions.  After enough time has elapsed, we will close the ledger,
        switch to the establish phase and start the consensus process.
    */
    void
    phaseOpen(std::unique_ptr<std::stringstream> const& clog);

    /** Handle establish phase.

        In the establish phase, the ledger has closed and we work with peers
        to reach consensus. Update our position only on the timer, and in this
        phase.

        If we have consensus, move to the accepted phase.
    */
    void
    phaseEstablish(std::unique_ptr<std::stringstream> const& clog);

    /** Evaluate whether pausing increases likelihood of validation.
     *
     *  As a validator that has previously synced to the network, if our most
     *  recent locally-validated ledger did not also achieve
     *  full validation, then consider pausing for awhile based on
     *  the state of other validators.
     *
     *  Pausing may be beneficial in this situation if at least one validator
     *  is known to be on a sequence number earlier than ours. The minimum
     *  number of validators on the same sequence number does not guarantee
     *  consensus, and waiting for all validators may be too time-consuming.
     *  Therefore, a variable threshold is enacted based on the number
     *  of ledgers past network validation that we are on. For the first phase,
     *  the threshold is also the minimum required for quorum. For the last,
     *  no online validators can have a lower sequence number. For intermediate
     *  phases, the threshold is linear between the minimum required for
     *  quorum and 100%. For example, with 3 total phases and a quorum of
     *  80%, the 2nd phase would be 90%. Once the final phase is reached,
     *  if consensus still fails to occur, the cycle is begun again at phase 1.
     *
     * @return Whether to pause to wait for lagging proposers.
     */
    bool
    shouldPause(std::unique_ptr<std::stringstream> const& clog) const;

    // Close the open ledger and establish initial position.
    void
    closeLedger(std::unique_ptr<std::stringstream> const& clog);

    // Adjust our positions to try to agree with other validators.
    void
    updateOurPositions(std::unique_ptr<std::stringstream> const& clog);

    bool
    haveConsensus(std::unique_ptr<std::stringstream> const& clog);

    // Create disputes between our position and the provided one.
    void
    createDisputes(
        TxSet_t const& o,
        std::unique_ptr<std::stringstream> const& clog = {});

    // Update our disputes given that this node has adopted a new position.
    // Will call createDisputes as needed.
    void
    updateDisputes(NodeID_t const& node, TxSet_t const& other);

    // Revoke our outstanding proposal, if any, and cease proposing
    // until this round ends.
    void
    leaveConsensus(std::unique_ptr<std::stringstream> const& clog);

    // The rounded or effective close time estimate from a proposer
    NetClock::time_point
    asCloseTime(NetClock::time_point raw) const;

private:
    Adaptor& adaptor_;

    ConsensusPhase phase_{ConsensusPhase::accepted};
    MonitoredMode mode_{ConsensusMode::observing};
    bool firstRound_ = true;
    bool haveCloseTimeConsensus_ = false;

    clock_type const& clock_;

    // How long the consensus convergence has taken, expressed as
    // a percentage of the time that we expected it to take.
    int convergePercent_{0};

    // How long has this round been open
    ConsensusTimer openTime_;

    NetClock::duration closeResolution_ = ledgerDefaultTimeResolution;

    ConsensusParms::AvalancheState closeTimeAvalancheState_ =
        ConsensusParms::init;

    // Time it took for the last consensus round to converge
    std::chrono::milliseconds prevRoundTime_;

    //-------------------------------------------------------------------------
    // Network time measurements of consensus progress

    // The current network adjusted time.  This is the network time the
    // ledger would close if it closed now
    NetClock::time_point now_;
    NetClock::time_point prevCloseTime_;

    //-------------------------------------------------------------------------
    // Non-peer (self) consensus data

    // Last validated ledger ID provided to consensus
    typename Ledger_t::ID prevLedgerID_;
    // Last validated ledger seen by consensus
    Ledger_t previousLedger_;

    // Transaction Sets, indexed by hash of transaction tree
    hash_map<typename TxSet_t::ID, const TxSet_t> acquired_;

    std::optional<Result> result_;
    ConsensusCloseTimes rawCloseTimes_;

    // The number of calls to phaseEstablish where none of our peers
    // have changed any votes on disputed transactions.
    std::size_t peerUnchangedCounter_ = 0;

    // The total number of times we have called phaseEstablish
    std::size_t establishCounter_ = 0;

    //-------------------------------------------------------------------------
    // Peer related consensus data

    // Peer proposed positions for the current round
    hash_map<NodeID_t, PeerPosition_t> currPeerPositions_;

    // Recently received peer positions, available when transitioning between
    // ledgers or rounds
    hash_map<NodeID_t, std::deque<PeerPosition_t>> recentPeerPositions_;

    // The number of proposers who participated in the last consensus round
    std::size_t prevProposers_ = 0;

    // nodes that have bowed out of this consensus process
    hash_set<NodeID_t> deadNodes_;

    // Journal for debugging
    beast::Journal const j_;
};

template <class Adaptor>
Consensus<Adaptor>::Consensus(
    clock_type const& clock,
    Adaptor& adaptor,
    beast::Journal journal)
    : adaptor_(adaptor), clock_(clock), j_{journal}
{
    JLOG(j_.debug()) << "Creating consensus object";
}

template <class Adaptor>
void
Consensus<Adaptor>::startRound(
    NetClock::time_point const& now,
    typename Ledger_t::ID const& prevLedgerID,
    Ledger_t prevLedger,
    hash_set<NodeID_t> const& nowUntrusted,
    bool proposing,
    std::unique_ptr<std::stringstream> const& clog)
{
    if (firstRound_)
    {
        // take our initial view of closeTime_ from the seed ledger
        prevRoundTime_ = adaptor_.parms().ledgerIDLE_INTERVAL;
        prevCloseTime_ = prevLedger.closeTime();
        firstRound_ = false;
    }
    else
    {
        prevCloseTime_ = rawCloseTimes_.self;
    }

    for (NodeID_t const& n : nowUntrusted)
        recentPeerPositions_.erase(n);

    ConsensusMode startMode =
        proposing ? ConsensusMode::proposing : ConsensusMode::observing;

    // We were handed the wrong ledger
    if (prevLedger.id() != prevLedgerID)
    {
        // try to acquire the correct one
        if (auto newLedger = adaptor_.acquireLedger(prevLedgerID))
        {
            prevLedger = *newLedger;
        }
        else  // Unable to acquire the correct ledger
        {
            startMode = ConsensusMode::wrongLedger;
            JLOG(j_.info())
                << "Entering consensus with: " << previousLedger_.id();
            JLOG(j_.info()) << "Correct LCL is: " << prevLedgerID;
        }
    }

    startRoundInternal(now, prevLedgerID, prevLedger, startMode, clog);
}
template <class Adaptor>
void
Consensus<Adaptor>::startRoundInternal(
    NetClock::time_point const& now,
    typename Ledger_t::ID const& prevLedgerID,
    Ledger_t const& prevLedger,
    ConsensusMode mode,
    std::unique_ptr<std::stringstream> const& clog)
{
    phase_ = ConsensusPhase::open;
    JLOG(j_.debug()) << "transitioned to ConsensusPhase::open ";
    CLOG(clog) << "startRoundInternal transitioned to ConsensusPhase::open, "
                  "previous ledgerID: "
               << prevLedgerID << ", seq: " << prevLedger.seq() << ". ";
    mode_.set(mode, adaptor_);
    now_ = now;
    prevLedgerID_ = prevLedgerID;
    previousLedger_ = prevLedger;
    result_.reset();
    convergePercent_ = 0;
    closeTimeAvalancheState_ = ConsensusParms::init;
    haveCloseTimeConsensus_ = false;
    openTime_.reset(clock_.now());
    currPeerPositions_.clear();
    acquired_.clear();
    rawCloseTimes_.peers.clear();
    rawCloseTimes_.self = {};
    deadNodes_.clear();

    closeResolution_ = getNextLedgerTimeResolution(
        previousLedger_.closeTimeResolution(),
        previousLedger_.closeAgree(),
        previousLedger_.seq() + typename Ledger_t::Seq{1});

    playbackProposals();
    CLOG(clog) << "number of peer proposals,previous proposers: "
               << currPeerPositions_.size() << ',' << prevProposers_ << ". ";
    if (currPeerPositions_.size() > (prevProposers_ / 2))
    {
        // We may be falling behind, don't wait for the timer
        // consider closing the ledger immediately
        CLOG(clog) << "consider closing the ledger immediately. ";
        timerEntry(now_, clog);
    }
}

template <class Adaptor>
bool
Consensus<Adaptor>::peerProposal(
    NetClock::time_point const& now,
    PeerPosition_t const& newPeerPos)
{
    JLOG(j_.debug()) << "PROPOSAL " << newPeerPos.render();
    auto const& peerID = newPeerPos.proposal().nodeID();

    // Always need to store recent positions
    {
        auto& props = recentPeerPositions_[peerID];

        if (props.size() >= 10)
            props.pop_front();

        props.push_back(newPeerPos);
    }
    return peerProposalInternal(now, newPeerPos);
}

template <class Adaptor>
bool
Consensus<Adaptor>::peerProposalInternal(
    NetClock::time_point const& now,
    PeerPosition_t const& newPeerPos)
{
    // Nothing to do for now if we are currently working on a ledger
    if (phase_ == ConsensusPhase::accepted)
        return false;

    now_ = now;

    auto const& newPeerProp = newPeerPos.proposal();

    if (newPeerProp.prevLedger() != prevLedgerID_)
    {
        JLOG(j_.debug()) << "Got proposal for " << newPeerProp.prevLedger()
                         << " but we are on " << prevLedgerID_;
        return false;
    }

    auto const& peerID = newPeerProp.nodeID();

    if (deadNodes_.find(peerID) != deadNodes_.end())
    {
        JLOG(j_.info()) << "Position from dead node: " << peerID;
        return false;
    }

    {
        // update current position
        auto peerPosIt = currPeerPositions_.find(peerID);

        if (peerPosIt != currPeerPositions_.end())
        {
            if (newPeerProp.proposeSeq() <=
                peerPosIt->second.proposal().proposeSeq())
            {
                return false;
            }
        }

        if (newPeerProp.isBowOut())
        {
            JLOG(j_.info()) << "Peer " << peerID << " bows out";
            if (result_)
            {
                for (auto& it : result_->disputes)
                    it.second.unVote(peerID);
            }
            if (peerPosIt != currPeerPositions_.end())
                currPeerPositions_.erase(peerID);
            deadNodes_.insert(peerID);

            return true;
        }

        if (peerPosIt != currPeerPositions_.end())
            peerPosIt->second = newPeerPos;
        else
            currPeerPositions_.emplace(peerID, newPeerPos);
    }

    if (newPeerProp.isInitial())
    {
        // Record the close time estimate
        JLOG(j_.trace()) << "Peer reports close time as "
                         << newPeerProp.closeTime().time_since_epoch().count();
        ++rawCloseTimes_.peers[newPeerProp.closeTime()];
    }

    JLOG(j_.trace()) << "Processing peer proposal " << newPeerProp.proposeSeq()
                     << "/" << newPeerProp.position();

    {
        auto const ait = acquired_.find(newPeerProp.position());
        if (ait == acquired_.end())
        {
            // acquireTxSet will return the set if it is available, or
            // spawn a request for it and return nullopt/nullptr.  It will call
            // gotTxSet once it arrives
            if (auto set = adaptor_.acquireTxSet(newPeerProp.position()))
                gotTxSet(now_, *set);
            else
                JLOG(j_.debug()) << "Don't have tx set for peer";
        }
        else if (result_)
        {
            updateDisputes(newPeerProp.nodeID(), ait->second);
        }
    }

    return true;
}

template <class Adaptor>
void
Consensus<Adaptor>::timerEntry(
    NetClock::time_point const& now,
    std::unique_ptr<std::stringstream> const& clog)
{
    CLOG(clog) << "Consensus<Adaptor>::timerEntry. ";
    // Nothing to do if we are currently working on a ledger
    if (phase_ == ConsensusPhase::accepted)
    {
        CLOG(clog) << "Nothing to do during accepted phase. ";
        return;
    }

    now_ = now;
    CLOG(clog) << "Set network adjusted time to " << to_string(now) << ". ";

    // Check we are on the proper ledger (this may change phase_)
    const auto phaseOrig = phase_;
    CLOG(clog) << "Phase " << to_string(phaseOrig) << ". ";
    checkLedger(clog);
    if (phaseOrig != phase_)
    {
        CLOG(clog) << "Changed phase to << " << to_string(phase_) << ". ";
    }

    if (phase_ == ConsensusPhase::open)
        phaseOpen(clog);
    else if (phase_ == ConsensusPhase::establish)
        phaseEstablish(clog);
    CLOG(clog) << "timerEntry finishing in phase " << to_string(phase_) << ". ";
}

template <class Adaptor>
void
Consensus<Adaptor>::gotTxSet(
    NetClock::time_point const& now,
    TxSet_t const& txSet)
{
    // Nothing to do if we've finished work on a ledger
    if (phase_ == ConsensusPhase::accepted)
        return;

    now_ = now;

    auto id = txSet.id();

    // If we've already processed this transaction set since requesting
    // it from the network, there is nothing to do now
    if (!acquired_.emplace(id, txSet).second)
        return;

    if (!result_)
    {
        JLOG(j_.debug()) << "Not creating disputes: no position yet.";
    }
    else
    {
        // Our position is added to acquired_ as soon as we create it,
        // so this txSet must differ
        XRPL_ASSERT(
            id != result_->position.position(),
            "ripple::Consensus::gotTxSet : updated transaction set");
        bool any = false;
        for (auto const& [nodeId, peerPos] : currPeerPositions_)
        {
            if (peerPos.proposal().position() == id)
            {
                updateDisputes(nodeId, txSet);
                any = true;
            }
        }

        if (!any)
        {
            JLOG(j_.warn())
                << "By the time we got " << id << " no peers were proposing it";
        }
    }
}

template <class Adaptor>
void
Consensus<Adaptor>::simulate(
    NetClock::time_point const& now,
    std::optional<std::chrono::milliseconds> consensusDelay)
{
    using namespace std::chrono_literals;
    JLOG(j_.info()) << "Simulating consensus";
    now_ = now;
    closeLedger({});
    result_->roundTime.tick(consensusDelay.value_or(100ms));
    result_->proposers = prevProposers_ = currPeerPositions_.size();
    prevRoundTime_ = result_->roundTime.read();
    phase_ = ConsensusPhase::accepted;
    adaptor_.onForceAccept(
        *result_,
        previousLedger_,
        closeResolution_,
        rawCloseTimes_,
        mode_.get(),
        getJson(true));
    JLOG(j_.info()) << "Simulation complete";
}

template <class Adaptor>
Json::Value
Consensus<Adaptor>::getJson(bool full) const
{
    using std::to_string;
    using Int = Json::Value::Int;

    Json::Value ret(Json::objectValue);

    ret["proposing"] = (mode_.get() == ConsensusMode::proposing);
    ret["proposers"] = static_cast<int>(currPeerPositions_.size());

    if (mode_.get() != ConsensusMode::wrongLedger)
    {
        ret["synched"] = true;
        ret["ledger_seq"] =
            static_cast<std::uint32_t>(previousLedger_.seq()) + 1;
        ret["close_granularity"] = static_cast<Int>(closeResolution_.count());
    }
    else
        ret["synched"] = false;

    ret["phase"] = to_string(phase_);

    if (result_ && !result_->disputes.empty() && !full)
        ret["disputes"] = static_cast<Int>(result_->disputes.size());

    if (result_)
        ret["our_position"] = result_->position.getJson();

    if (full)
    {
        if (result_)
            ret["current_ms"] =
                static_cast<Int>(result_->roundTime.read().count());
        ret["converge_percent"] = convergePercent_;
        ret["close_resolution"] = static_cast<Int>(closeResolution_.count());
        ret["have_time_consensus"] = haveCloseTimeConsensus_;
        ret["previous_proposers"] = static_cast<Int>(prevProposers_);
        ret["previous_mseconds"] = static_cast<Int>(prevRoundTime_.count());

        if (!currPeerPositions_.empty())
        {
            Json::Value ppj(Json::objectValue);

            for (auto const& [nodeId, peerPos] : currPeerPositions_)
            {
                ppj[to_string(nodeId)] = peerPos.getJson();
            }
            ret["peer_positions"] = std::move(ppj);
        }

        if (!acquired_.empty())
        {
            Json::Value acq(Json::arrayValue);
            for (auto const& at : acquired_)
            {
                acq.append(to_string(at.first));
            }
            ret["acquired"] = std::move(acq);
        }

        if (result_ && !result_->disputes.empty())
        {
            Json::Value dsj(Json::objectValue);
            for (auto const& [txId, dispute] : result_->disputes)
            {
                dsj[to_string(txId)] = dispute.getJson();
            }
            ret["disputes"] = std::move(dsj);
        }

        if (!rawCloseTimes_.peers.empty())
        {
            Json::Value ctj(Json::objectValue);
            for (auto const& ct : rawCloseTimes_.peers)
            {
                ctj[std::to_string(ct.first.time_since_epoch().count())] =
                    ct.second;
            }
            ret["close_times"] = std::move(ctj);
        }

        if (!deadNodes_.empty())
        {
            Json::Value dnj(Json::arrayValue);
            for (auto const& dn : deadNodes_)
            {
                dnj.append(to_string(dn));
            }
            ret["dead_nodes"] = std::move(dnj);
        }
    }

    return ret;
}

// Handle a change in the prior ledger during a consensus round
template <class Adaptor>
void
Consensus<Adaptor>::handleWrongLedger(
    typename Ledger_t::ID const& lgrId,
    std::unique_ptr<std::stringstream> const& clog)
{
    CLOG(clog) << "handleWrongLedger. ";
    XRPL_ASSERT(
        lgrId != prevLedgerID_ || previousLedger_.id() != lgrId,
        "ripple::Consensus::handleWrongLedger : have wrong ledger");

    // Stop proposing because we are out of sync
    leaveConsensus(clog);

    // First time switching to this ledger
    if (prevLedgerID_ != lgrId)
    {
        prevLedgerID_ = lgrId;

        // Clear out state
        if (result_)
        {
            result_->disputes.clear();
            result_->compares.clear();
        }

        currPeerPositions_.clear();
        rawCloseTimes_.peers.clear();
        deadNodes_.clear();

        // Get back in sync, this will also recreate disputes
        playbackProposals();
    }

    if (previousLedger_.id() == prevLedgerID_)
    {
        CLOG(clog) << "previousLedger_.id() == prevLeverID_ " << prevLedgerID_
                   << ". ";
        return;
    }

    // we need to switch the ledger we're working from
    if (auto newLedger = adaptor_.acquireLedger(prevLedgerID_))
    {
        JLOG(j_.info()) << "Have the consensus ledger " << prevLedgerID_;
        CLOG(clog) << "Have the consensus ledger " << prevLedgerID_ << ". ";
        startRoundInternal(
            now_, lgrId, *newLedger, ConsensusMode::switchedLedger, clog);
    }
    else
    {
        CLOG(clog) << "Still on wrong ledger. ";
        mode_.set(ConsensusMode::wrongLedger, adaptor_);
    }
}

template <class Adaptor>
void
Consensus<Adaptor>::checkLedger(std::unique_ptr<std::stringstream> const& clog)
{
    CLOG(clog) << "checkLedger. ";

    auto netLgr =
        adaptor_.getPrevLedger(prevLedgerID_, previousLedger_, mode_.get());
    CLOG(clog) << "network ledgerid " << netLgr << ",  " << "previous ledger "
               << prevLedgerID_ << ". ";

    if (netLgr != prevLedgerID_)
    {
        std::stringstream ss;
        ss << "View of consensus changed during " << to_string(phase_)
           << " mode=" << to_string(mode_.get()) << ", " << prevLedgerID_
           << " to " << netLgr << ", "
           << Json::Compact{previousLedger_.getJson()} << ". ";
        JLOG(j_.warn()) << ss.str();
        CLOG(clog) << ss.str();
        CLOG(clog) << "State on consensus change "
                   << Json::Compact{getJson(true)} << ". ";
        handleWrongLedger(netLgr, clog);
    }
    else if (previousLedger_.id() != prevLedgerID_)
    {
        CLOG(clog) << "previousLedger_.id() != prevLedgerID_: "
                   << previousLedger_.id() << ',' << to_string(prevLedgerID_)
                   << ". ";
        handleWrongLedger(netLgr, clog);
    }
}

template <class Adaptor>
void
Consensus<Adaptor>::playbackProposals()
{
    for (auto const& it : recentPeerPositions_)
    {
        for (auto const& pos : it.second)
        {
            if (pos.proposal().prevLedger() == prevLedgerID_)
            {
                if (peerProposalInternal(now_, pos))
                    adaptor_.share(pos);
            }
        }
    }
}

template <class Adaptor>
void
Consensus<Adaptor>::phaseOpen(std::unique_ptr<std::stringstream> const& clog)
{
    CLOG(clog) << "phaseOpen. ";
    using namespace std::chrono;

    // it is shortly before ledger close time
    bool anyTransactions = adaptor_.hasOpenTransactions();
    auto proposersClosed = currPeerPositions_.size();
    auto proposersValidated = adaptor_.proposersValidated(prevLedgerID_);

    openTime_.tick(clock_.now());

    // This computes how long since last ledger's close time
    milliseconds sinceClose;
    {
        auto const mode = mode_.get();
        bool const closeAgree = previousLedger_.closeAgree();
        auto const prevCloseTime = previousLedger_.closeTime();
        auto const prevParentCloseTimePlus1 =
            previousLedger_.parentCloseTime() + 1s;
        bool const previousCloseCorrect =
            (mode != ConsensusMode::wrongLedger) && closeAgree &&
            (prevCloseTime != prevParentCloseTimePlus1);

        auto const lastCloseTime = previousCloseCorrect
            ? prevCloseTime    // use consensus timing
            : prevCloseTime_;  // use the time we saw internally

        if (now_ >= lastCloseTime)
            sinceClose = duration_cast<milliseconds>(now_ - lastCloseTime);
        else
            sinceClose = -duration_cast<milliseconds>(lastCloseTime - now_);
        CLOG(clog) << "calculating how long since last ledger's close time "
                      "based on mode : "
                   << to_string(mode) << ", previous closeAgree: " << closeAgree
                   << ", previous close time: " << to_string(prevCloseTime)
                   << ", previous parent close time + 1s: "
                   << to_string(prevParentCloseTimePlus1)
                   << ", previous close time seen internally: "
                   << to_string(prevCloseTime_)
                   << ", last close time: " << to_string(lastCloseTime)
                   << ", since close: " << sinceClose.count() << ". ";
    }

    auto const idleInterval = std::max<milliseconds>(
        adaptor_.parms().ledgerIDLE_INTERVAL,
        2 * previousLedger_.closeTimeResolution());
    CLOG(clog) << "idle interval set to " << idleInterval.count()
               << "ms based on "
               << "ledgerIDLE_INTERVAL: "
               << adaptor_.parms().ledgerIDLE_INTERVAL.count()
               << ", previous ledger close time resolution: "
               << previousLedger_.closeTimeResolution().count() << "ms. ";

    // Decide if we should close the ledger
    if (shouldCloseLedger(
            anyTransactions,
            prevProposers_,
            proposersClosed,
            proposersValidated,
            prevRoundTime_,
            sinceClose,
            openTime_.read(),
            idleInterval,
            adaptor_.parms(),
            j_,
            clog))
    {
        CLOG(clog) << "closing ledger. ";
        closeLedger(clog);
    }
}

template <class Adaptor>
bool
Consensus<Adaptor>::shouldPause(
    std::unique_ptr<std::stringstream> const& clog) const
{
    CLOG(clog) << "shouldPause? ";
    auto const& parms = adaptor_.parms();
    std::uint32_t const ahead(
        previousLedger_.seq() -
        std::min(adaptor_.getValidLedgerIndex(), previousLedger_.seq()));
    auto [quorum, trustedKeys] = adaptor_.getQuorumKeys();
    std::size_t const totalValidators = trustedKeys.size();
    std::size_t laggards =
        adaptor_.laggards(previousLedger_.seq(), trustedKeys);
    std::size_t const offline = trustedKeys.size();

    std::stringstream vars;
    vars << " consensuslog (working seq: " << previousLedger_.seq() << ", "
         << "validated seq: " << adaptor_.getValidLedgerIndex() << ", "
         << "am validator: " << adaptor_.validator() << ", "
         << "have validated: " << adaptor_.haveValidated() << ", "
         << "roundTime: " << result_->roundTime.read().count() << ", "
         << "max consensus time: " << parms.ledgerMAX_CONSENSUS.count() << ", "
         << "validators: " << totalValidators << ", "
         << "laggards: " << laggards << ", " << "offline: " << offline << ", "
         << "quorum: " << quorum << ")";

    if (!ahead || !laggards || !totalValidators || !adaptor_.validator() ||
        !adaptor_.haveValidated() ||
        result_->roundTime.read() > parms.ledgerMAX_CONSENSUS)
    {
        j_.debug() << "not pausing (early)" << vars.str();
        CLOG(clog) << "Not pausing (early). ";
        return false;
    }

    bool willPause = false;

    /** Maximum phase with distinct thresholds to determine how
     *  many validators must be on our same ledger sequence number.
     *  The threshold for the 1st (0) phase is >= the minimum number that
     *  can achieve quorum. Threshold for the maximum phase is 100%
     *  of all trusted validators. Progression from min to max phase is
     *  simply linear. If there are 5 phases (maxPausePhase = 4)
     *  and minimum quorum is 80%, then thresholds progress as follows:
     *  0: >=80%
     *  1: >=85%
     *  2: >=90%
     *  3: >=95%
     *  4: =100%
     */
    constexpr static std::size_t maxPausePhase = 4;

    /**
     * No particular threshold guarantees consensus. Lower thresholds
     * are easier to achieve than higher, but higher thresholds are
     * more likely to reach consensus. Cycle through the phases if
     * lack of synchronization continues.
     *
     * Current information indicates that no phase is likely to be intrinsically
     * better than any other: the lower the threshold, the less likely that
     * up-to-date nodes will be able to reach consensus without the laggards.
     * But the higher the threshold, the longer the likely resulting pause.
     * 100% is slightly less desirable in the long run because the potential
     * of a single dawdling peer to slow down everything else. So if we
     * accept that no phase is any better than any other phase, but that
     * all of them will potentially enable us to arrive at consensus, cycling
     * through them seems to be appropriate. Further, if we do reach the
     * point of having to cycle back around, then it's likely that something
     * else out of the scope of this delay mechanism is wrong with the
     * network.
     */
    std::size_t const phase = (ahead - 1) % (maxPausePhase + 1);

    // validators that remain after the laggards() function are considered
    // offline, and should be considered as laggards for purposes of
    // evaluating whether the threshold for non-laggards has been reached.
    switch (phase)
    {
        case 0:
            // Laggards and offline shouldn't preclude consensus.
            if (laggards + offline > totalValidators - quorum)
                willPause = true;
            break;
        case maxPausePhase:
            // No tolerance.
            willPause = true;
            break;
        default:
            // Ensure that sufficient validators are known to be not lagging.
            // Their sufficiently most recent validation sequence was equal to
            // or greater than our own.
            //
            // The threshold is the amount required for quorum plus
            // the proportion of the remainder based on number of intermediate
            // phases between 0 and max.
            float const nonLaggards = totalValidators - (laggards + offline);
            float const quorumRatio =
                static_cast<float>(quorum) / totalValidators;
            float const allowedDissent = 1.0f - quorumRatio;
            float const phaseFactor = static_cast<float>(phase) / maxPausePhase;

            if (nonLaggards / totalValidators <
                quorumRatio + (allowedDissent * phaseFactor))
            {
                willPause = true;
            }
    }

    if (willPause)
    {
        j_.warn() << "pausing" << vars.str();
        CLOG(clog) << "pausing " << vars.str() << ". ";
    }
    else
    {
        j_.debug() << "not pausing" << vars.str();
        CLOG(clog) << "not pausing. ";
    }
    return willPause;
}

template <class Adaptor>
void
Consensus<Adaptor>::phaseEstablish(
    std::unique_ptr<std::stringstream> const& clog)
{
    CLOG(clog) << "phaseEstablish. ";
    // can only establish consensus if we already took a stance
    XRPL_ASSERT(result_, "ripple::Consensus::phaseEstablish : result is set");

    ++peerUnchangedCounter_;
    ++establishCounter_;

    using namespace std::chrono;
    ConsensusParms const& parms = adaptor_.parms();

    result_->roundTime.tick(clock_.now());
    result_->proposers = currPeerPositions_.size();

    convergePercent_ = result_->roundTime.read() * 100 /
        std::max<milliseconds>(prevRoundTime_, parms.avMIN_CONSENSUS_TIME);
    CLOG(clog) << "convergePercent_ " << convergePercent_
               << " is based on round duration so far: "
               << result_->roundTime.read().count() << "ms, "
               << "previous round duration: " << prevRoundTime_.count()
               << "ms, "
               << "avMIN_CONSENSUS_TIME: " << parms.avMIN_CONSENSUS_TIME.count()
               << "ms. ";

    // Give everyone a chance to take an initial position
    if (result_->roundTime.read() < parms.ledgerMIN_CONSENSUS)
    {
        CLOG(clog) << "ledgerMIN_CONSENSUS not reached: "
                   << parms.ledgerMIN_CONSENSUS.count() << "ms. ";
        return;
    }

    updateOurPositions(clog);

    // Nothing to do if too many laggards or we don't have consensus.
    if (shouldPause(clog) || !haveConsensus(clog))
        return;

    if (!haveCloseTimeConsensus_)
    {
        JLOG(j_.info()) << "We have TX consensus but not CT consensus";
        CLOG(clog) << "We have TX consensus but not CT consensus. ";
        return;
    }

    JLOG(j_.info()) << "Converge cutoff (" << currPeerPositions_.size()
                    << " participants)";
    CLOG(clog) << "Converge cutoff (" << currPeerPositions_.size()
               << " participants). Transitioned to ConsensusPhase::accepted. ";
    adaptor_.updateOperatingMode(currPeerPositions_.size());
    prevProposers_ = currPeerPositions_.size();
    prevRoundTime_ = result_->roundTime.read();
    phase_ = ConsensusPhase::accepted;
    JLOG(j_.debug()) << "transitioned to ConsensusPhase::accepted";
    adaptor_.onAccept(
        *result_,
        previousLedger_,
        closeResolution_,
        rawCloseTimes_,
        mode_.get(),
        getJson(true),
        adaptor_.validating());
}

template <class Adaptor>
void
Consensus<Adaptor>::closeLedger(std::unique_ptr<std::stringstream> const& clog)
{
    // We should not be closing if we already have a position
    XRPL_ASSERT(!result_, "ripple::Consensus::closeLedger : result is not set");

    phase_ = ConsensusPhase::establish;
    JLOG(j_.debug()) << "transitioned to ConsensusPhase::establish";
    rawCloseTimes_.self = now_;
    peerUnchangedCounter_ = 0;
    establishCounter_ = 0;

    result_.emplace(adaptor_.onClose(previousLedger_, now_, mode_.get()));
    result_->roundTime.reset(clock_.now());
    // Share the newly created transaction set if we haven't already
    // received it from a peer
    if (acquired_.emplace(result_->txns.id(), result_->txns).second)
        adaptor_.share(result_->txns);

    const auto mode = mode_.get();
    CLOG(clog)
        << "closeLedger transitioned to ConsensusPhase::establish, mode: "
        << to_string(mode)
        << ", number of peer positions: " << currPeerPositions_.size() << ". ";
    if (mode == ConsensusMode::proposing)
        adaptor_.propose(result_->position);

    // Create disputes with any peer positions we have transactions for
    for (auto const& pit : currPeerPositions_)
    {
        auto const& pos = pit.second.proposal().position();
        auto const it = acquired_.find(pos);
        if (it != acquired_.end())
            createDisputes(it->second, clog);
    }
}

/** How many of the participants must agree to reach a given threshold?

Note that the number may not precisely yield the requested percentage.
For example, with with size = 5 and percent = 70, we return 3, but
3 out of 5 works out to 60%. There are no security implications to
this.

@param participants The number of participants (i.e. validators)
@param percent The percent that we want to reach

@return the number of participants which must agree
*/
inline int
participantsNeeded(int participants, int percent)
{
    int result = ((participants * percent) + (percent / 2)) / 100;

    return (result == 0) ? 1 : result;
}

template <class Adaptor>
void
Consensus<Adaptor>::updateOurPositions(
    std::unique_ptr<std::stringstream> const& clog)
{
    // We must have a position if we are updating it
    XRPL_ASSERT(
        result_, "ripple::Consensus::updateOurPositions : result is set");
    ConsensusParms const& parms = adaptor_.parms();

    // Compute a cutoff time
    auto const peerCutoff = now_ - parms.proposeFRESHNESS;
    auto const ourCutoff = now_ - parms.proposeINTERVAL;
    CLOG(clog) << "updateOurPositions. peerCutoff " << to_string(peerCutoff)
               << ", ourCutoff " << to_string(ourCutoff) << ". ";

    // Verify freshness of peer positions and compute close times
    std::map<NetClock::time_point, int> closeTimeVotes;
    {
        auto it = currPeerPositions_.begin();
        while (it != currPeerPositions_.end())
        {
            Proposal_t const& peerProp = it->second.proposal();
            if (peerProp.isStale(peerCutoff))
            {
                // peer's proposal is stale, so remove it
                NodeID_t const& peerID = peerProp.nodeID();
                JLOG(j_.warn()) << "Removing stale proposal from " << peerID;
                for (auto& dt : result_->disputes)
                    dt.second.unVote(peerID);
                it = currPeerPositions_.erase(it);
            }
            else
            {
                // proposal is still fresh
                ++closeTimeVotes[asCloseTime(peerProp.closeTime())];
                ++it;
            }
        }
    }

    // This will stay unseated unless there are any changes
    std::optional<TxSet_t> ourNewSet;

    // Update votes on disputed transactions
    {
        std::optional<typename TxSet_t::MutableTxSet> mutableSet;
        for (auto& [txId, dispute] : result_->disputes)
        {
            // Because the threshold for inclusion increases,
            //  time can change our position on a dispute
            if (dispute.updateVote(
                    convergePercent_,
                    mode_.get() == ConsensusMode::proposing,
                    parms))
            {
                if (!mutableSet)
                    mutableSet.emplace(result_->txns);

                if (dispute.getOurVote())
                {
                    // now a yes
                    mutableSet->insert(dispute.tx());
                }
                else
                {
                    // now a no
                    mutableSet->erase(txId);
                }
            }
        }

        if (mutableSet)
            ourNewSet.emplace(std::move(*mutableSet));
    }

    NetClock::time_point consensusCloseTime = {};
    haveCloseTimeConsensus_ = false;

    if (currPeerPositions_.empty())
    {
        // no other times
        haveCloseTimeConsensus_ = true;
        consensusCloseTime = asCloseTime(result_->position.closeTime());
    }
    else
    {
<<<<<<< HEAD
        // We don't track rounds for close time, so just pass 0s
        auto const [neededWeight, newState] = getNeededWeight(
            parms, closeTimeAvalancheState_, convergePercent_, 0, 0);
        if (newState)
            closeTimeAvalancheState_ = *newState;
=======
        int neededWeight;

        if (convergePercent_ < parms.avMID_CONSENSUS_TIME)
            neededWeight = parms.avINIT_CONSENSUS_PCT;
        else if (convergePercent_ < parms.avLATE_CONSENSUS_TIME)
            neededWeight = parms.avMID_CONSENSUS_PCT;
        else if (convergePercent_ < parms.avSTUCK_CONSENSUS_TIME)
            neededWeight = parms.avLATE_CONSENSUS_PCT;
        else
            neededWeight = parms.avSTUCK_CONSENSUS_PCT;
        CLOG(clog) << "neededWeight " << neededWeight << ". ";
>>>>>>> af018c7b

        int participants = currPeerPositions_.size();
        if (mode_.get() == ConsensusMode::proposing)
        {
            ++closeTimeVotes[asCloseTime(result_->position.closeTime())];
            ++participants;
        }

        // Threshold for non-zero vote
        int threshVote = participantsNeeded(participants, neededWeight);

        // Threshold to declare consensus
        int const threshConsensus =
            participantsNeeded(participants, parms.avCT_CONSENSUS_PCT);

        std::stringstream ss;
        ss << "Proposers:" << currPeerPositions_.size()
           << " nw:" << neededWeight << " thrV:" << threshVote
           << " thrC:" << threshConsensus;
        JLOG(j_.info()) << ss.str();
        CLOG(clog) << ss.str();

        for (auto const& [t, v] : closeTimeVotes)
        {
            JLOG(j_.debug())
                << "CCTime: seq "
                << static_cast<std::uint32_t>(previousLedger_.seq()) + 1 << ": "
                << t.time_since_epoch().count() << " has " << v << ", "
                << threshVote << " required";

            if (v >= threshVote)
            {
                // A close time has enough votes for us to try to agree
                consensusCloseTime = t;
                threshVote = v;

                if (threshVote >= threshConsensus)
                    haveCloseTimeConsensus_ = true;
            }
        }

        if (!haveCloseTimeConsensus_)
        {
            JLOG(j_.debug())
                << "No CT consensus:" << " Proposers:"
                << currPeerPositions_.size()
                << " Mode:" << to_string(mode_.get())
                << " Thresh:" << threshConsensus
                << " Pos:" << consensusCloseTime.time_since_epoch().count();
            CLOG(clog) << "No close time consensus. ";
        }
    }

    if (!ourNewSet &&
        ((consensusCloseTime != asCloseTime(result_->position.closeTime())) ||
         result_->position.isStale(ourCutoff)))
    {
        // close time changed or our position is stale
        ourNewSet.emplace(result_->txns);
    }

    if (ourNewSet)
    {
        auto newID = ourNewSet->id();

        result_->txns = std::move(*ourNewSet);

        std::stringstream ss;
        ss << "Position change: CTime "
           << consensusCloseTime.time_since_epoch().count() << ", tx " << newID;
        JLOG(j_.info()) << ss.str();
        CLOG(clog) << ss.str();

        result_->position.changePosition(newID, consensusCloseTime, now_);

        // Share our new transaction set and update disputes
        // if we haven't already received it
        if (acquired_.emplace(newID, result_->txns).second)
        {
            if (!result_->position.isBowOut())
                adaptor_.share(result_->txns);

            for (auto const& [nodeId, peerPos] : currPeerPositions_)
            {
                Proposal_t const& p = peerPos.proposal();
                if (p.position() == newID)
                    updateDisputes(nodeId, result_->txns);
            }
        }

        // Share our new position if we are still participating this round
        if (!result_->position.isBowOut() &&
            (mode_.get() == ConsensusMode::proposing))
            adaptor_.propose(result_->position);
    }
}

template <class Adaptor>
bool
Consensus<Adaptor>::haveConsensus(
    std::unique_ptr<std::stringstream> const& clog)
{
    // Must have a stance if we are checking for consensus
    XRPL_ASSERT(result_, "ripple::Consensus::haveConsensus : has result");

    // CHECKME: should possibly count unacquired TX sets as disagreeing
    int agree = 0, disagree = 0;

    auto ourPosition = result_->position.position();

    // Count number of agreements/disagreements with our position
    for (auto const& [nodeId, peerPos] : currPeerPositions_)
    {
        Proposal_t const& peerProp = peerPos.proposal();
        if (peerProp.position() == ourPosition)
        {
            ++agree;
        }
        else
        {
            JLOG(j_.debug()) << "Proposal disagreement: Peer " << nodeId
                             << " has " << peerProp.position();
            ++disagree;
        }
    }
    auto currentFinished =
        adaptor_.proposersFinished(previousLedger_, prevLedgerID_);

    JLOG(j_.debug()) << "Checking for TX consensus: agree=" << agree
                     << ", disagree=" << disagree;

    ConsensusParms const& parms = adaptor_.parms();
    // Stalling is BAD
    bool stalled = haveCloseTimeConsensus_ &&
        std::ranges::all_of(
                       result_->disputes, [this, &parms](auto const& dispute) {
                           return dispute.second.stalled(
                               parms,
                               mode_.get() == ConsensusMode::proposing,
                               peerUnchangedCounter_);
                       });

    // Determine if we actually have consensus or not
    result_->state = checkConsensus(
        prevProposers_,
        agree + disagree,
        agree,
        currentFinished,
        prevRoundTime_,
        result_->roundTime.read(),
        stalled,
        parms,
        mode_.get() == ConsensusMode::proposing,
        j_,
        clog);

    if (result_->state == ConsensusState::No)
    {
        CLOG(clog) << "No consensus. ";
        return false;
    }

    // Consensus has taken far too long. Drop out of the round.
    if (result_->state == ConsensusState::Expired)
    {
        static auto const minimumCounter =
            parms.avalancheCutoffs.size() * parms.avMIN_ROUNDS;
        if (establishCounter_ < minimumCounter)
        {
            // If each round of phaseEstablish takes a very long time, we may
            // "expire" before we've given consensus enough time at each
            // avalanche level to actually come to a consensus. In that case,
            // keep trying. This should only happen if there are an extremely
            // large number of disputes such that each round takes an inordinate
            // amount of time.
            JLOG(j_.error())
                << "Consensus time has expired in round " << establishCounter_
                << "; continue until round " << minimumCounter << ". "
                << Json::Compact{getJson(false)};
            return false;
        }
        JLOG(j_.error()) << "Nobody can reach consensus";
        JLOG(j_.error()) << Json::Compact{getJson(true)};
        leaveConsensus();
    }
    // There is consensus, but we need to track if the network moved on
    // without us.
    if (result_->state == ConsensusState::MovedOn)
    {
        JLOG(j_.error()) << "Unable to reach consensus";
        JLOG(j_.error()) << Json::Compact{getJson(true)};
        CLOG(clog) << "Unable to reach consensus "
                   << Json::Compact{getJson(true)} << ". ";
    }

    CLOG(clog) << "Consensus has been reached. ";
    return true;
}

template <class Adaptor>
void
Consensus<Adaptor>::leaveConsensus(
    std::unique_ptr<std::stringstream> const& clog)
{
    if (mode_.get() == ConsensusMode::proposing)
    {
        if (result_ && !result_->position.isBowOut())
        {
            result_->position.bowOut(now_);
            adaptor_.propose(result_->position);
        }

        mode_.set(ConsensusMode::observing, adaptor_);
        JLOG(j_.info()) << "Bowing out of consensus";
        CLOG(clog) << "Bowing out of consensus. ";
    }
}

template <class Adaptor>
void
Consensus<Adaptor>::createDisputes(
    TxSet_t const& o,
    std::unique_ptr<std::stringstream> const& clog)
{
    // Cannot create disputes without our stance
    XRPL_ASSERT(result_, "ripple::Consensus::createDisputes : result is set");

    // Only create disputes if this is a new set
    auto const emplaced = result_->compares.emplace(o.id()).second;
    CLOG(clog) << "createDisputes: new set? " << !emplaced << ". ";
    if (!emplaced)
        return;

    // Nothing to dispute if we agree
    if (result_->txns.id() == o.id())
    {
        CLOG(clog) << "both sets are identical. ";
        return;
    }

    CLOG(clog) << "comparing existing with new set: " << result_->txns.id()
               << ',' << o.id() << ". ";
    JLOG(j_.debug()) << "createDisputes " << result_->txns.id() << " to "
                     << o.id();

    auto differences = result_->txns.compare(o);

    int dc = 0;

    for (auto const& [txId, inThisSet] : differences)
    {
        ++dc;
        // create disputed transactions (from the ledger that has them)
        XRPL_ASSERT(
            (inThisSet && result_->txns.find(txId) && !o.find(txId)) ||
                (!inThisSet && !result_->txns.find(txId) && o.find(txId)),
            "ripple::Consensus::createDisputes : has disputed transactions");

        Tx_t tx = inThisSet ? result_->txns.find(txId) : o.find(txId);
        auto txID = tx.id();

        if (result_->disputes.find(txID) != result_->disputes.end())
            continue;

        JLOG(j_.debug()) << "Transaction " << txID << " is disputed";

        typename Result::Dispute_t dtx{
            tx,
            result_->txns.exists(txID),
            std::max(prevProposers_, currPeerPositions_.size()),
            j_};

        // Update all of the available peer's votes on the disputed transaction
        for (auto const& [nodeId, peerPos] : currPeerPositions_)
        {
            Proposal_t const& peerProp = peerPos.proposal();
            auto const cit = acquired_.find(peerProp.position());
            if (cit != acquired_.end() &&
                dtx.setVote(nodeId, cit->second.exists(txID)))
                peerUnchangedCounter_ = 0;
        }
        adaptor_.share(dtx.tx());

        result_->disputes.emplace(txID, std::move(dtx));
    }
    JLOG(j_.debug()) << dc << " differences found";
    CLOG(clog) << "disputes: " << dc << ". ";
}

template <class Adaptor>
void
Consensus<Adaptor>::updateDisputes(NodeID_t const& node, TxSet_t const& other)
{
    // Cannot updateDisputes without our stance
    XRPL_ASSERT(result_, "ripple::Consensus::updateDisputes : result is set");

    // Ensure we have created disputes against this set if we haven't seen
    // it before
    if (result_->compares.find(other.id()) == result_->compares.end())
        createDisputes(other);

    for (auto& it : result_->disputes)
    {
        auto& d = it.second;
        if (d.setVote(node, other.exists(d.tx().id())))
            peerUnchangedCounter_ = 0;
    }
}

template <class Adaptor>
NetClock::time_point
Consensus<Adaptor>::asCloseTime(NetClock::time_point raw) const
{
    return roundCloseTime(raw, closeResolution_);
}

}  // namespace ripple

#endif<|MERGE_RESOLUTION|>--- conflicted
+++ resolved
@@ -1573,13 +1573,11 @@
     }
     else
     {
-<<<<<<< HEAD
         // We don't track rounds for close time, so just pass 0s
         auto const [neededWeight, newState] = getNeededWeight(
             parms, closeTimeAvalancheState_, convergePercent_, 0, 0);
         if (newState)
             closeTimeAvalancheState_ = *newState;
-=======
         int neededWeight;
 
         if (convergePercent_ < parms.avMID_CONSENSUS_TIME)
@@ -1591,7 +1589,6 @@
         else
             neededWeight = parms.avSTUCK_CONSENSUS_PCT;
         CLOG(clog) << "neededWeight " << neededWeight << ". ";
->>>>>>> af018c7b
 
         int participants = currPeerPositions_.size();
         if (mode_.get() == ConsensusMode::proposing)
