//------------------------------------------------------------------------------
/*
    This file is part of rippled: https://github.com/ripple/rippled
    Copyright (c) 2012-2014 Ripple Labs Inc.

    Permission to use, copy, modify, and/or distribute this software for any
    purpose  with  or without fee is hereby granted, provided that the above
    copyright notice and this permission notice appear in all copies.

    THE  SOFTWARE IS PROVIDED "AS IS" AND THE AUTHOR DISCLAIMS ALL WARRANTIES
    WITH  REGARD  TO  THIS  SOFTWARE  INCLUDING  ALL  IMPLIED  WARRANTIES  OF
    MERCHANTABILITY  AND  FITNESS. IN NO EVENT SHALL THE AUTHOR BE LIABLE FOR
    ANY  SPECIAL ,  DIRECT, INDIRECT, OR CONSEQUENTIAL DAMAGES OR ANY DAMAGES
    WHATSOEVER  RESULTING  FROM  LOSS  OF USE, DATA OR PROFITS, WHETHER IN AN
    ACTION  OF  CONTRACT, NEGLIGENCE OR OTHER TORTIOUS ACTION, ARISING OUT OF
    OR IN CONNECTION WITH THE USE OR PERFORMANCE OF THIS SOFTWARE.
*/
//==============================================================================

#include <xrpld/app/ledger/LedgerMaster.h>
#include <xrpld/app/ledger/TransactionMaster.h>
#include <xrpld/app/misc/DeliverMax.h>
#include <xrpld/app/misc/NetworkOPs.h>
#include <xrpld/app/misc/Transaction.h>
#include <xrpld/app/rdb/RelationalDatabase.h>
#include <xrpld/rpc/CTID.h>
#include <xrpld/rpc/Context.h>
#include <xrpld/rpc/DeliveredAmount.h>
#include <xrpld/rpc/GRPCHandlers.h>
#include <xrpld/rpc/MPTokenIssuanceID.h>
#include <xrpld/rpc/detail/RPCHelpers.h>

#include <xrpl/basics/ToString.h>
#include <xrpl/protocol/ErrorCodes.h>
#include <xrpl/protocol/NFTSyntheticSerializer.h>
#include <xrpl/protocol/RPCErr.h>
#include <xrpl/protocol/jss.h>
<<<<<<< HEAD
=======

>>>>>>> c17676a9
#include <regex>

namespace ripple {

static bool
isValidated(LedgerMaster& ledgerMaster, std::uint32_t seq, uint256 const& hash)
{
    if (!ledgerMaster.haveLedger(seq))
        return false;

    if (seq > ledgerMaster.getValidatedLedger()->info().seq)
        return false;

    return ledgerMaster.getHashBySeq(seq) == hash;
}

struct TxResult
{
    Transaction::pointer txn;
    std::variant<std::shared_ptr<TxMeta>, Blob> meta;
    bool validated = false;
    std::optional<std::string> ctid;
    std::optional<NetClock::time_point> closeTime;
    std::optional<uint256> ledgerHash;
    TxSearched searchedAll;
};

struct TxArgs
{
    std::optional<uint256> hash;
    std::optional<std::pair<uint32_t, uint16_t>> ctid;
    bool binary = false;
    std::optional<std::pair<uint32_t, uint32_t>> ledgerRange;
};

std::pair<TxResult, RPC::Status>
doTxHelp(RPC::Context& context, TxArgs args)
{
    TxResult result;

    ClosedInterval<uint32_t> range;

    if (args.ledgerRange)
    {
        constexpr uint16_t MAX_RANGE = 1000;

        if (args.ledgerRange->second < args.ledgerRange->first)
            return {result, rpcINVALID_LGR_RANGE};

        if (args.ledgerRange->second - args.ledgerRange->first > MAX_RANGE)
            return {result, rpcEXCESSIVE_LGR_RANGE};

        range = ClosedInterval<uint32_t>(
            args.ledgerRange->first, args.ledgerRange->second);
    }

    auto ec{rpcSUCCESS};

    using TxPair =
        std::pair<std::shared_ptr<Transaction>, std::shared_ptr<TxMeta>>;

    result.searchedAll = TxSearched::unknown;
    std::variant<TxPair, TxSearched> v;

    if (args.ctid)
    {
        args.hash = context.app.getLedgerMaster().txnIdFromIndex(
            args.ctid->first, args.ctid->second);

        if (args.hash)
            range =
                ClosedInterval<uint32_t>(args.ctid->first, args.ctid->second);
    }

    if (!args.hash)
        return {result, rpcTXN_NOT_FOUND};

    if (args.ledgerRange)
    {
        v = context.app.getMasterTransaction().fetch(*(args.hash), range, ec);
    }
    else
    {
        v = context.app.getMasterTransaction().fetch(*(args.hash), ec);
    }

    if (auto e = std::get_if<TxSearched>(&v))
    {
        result.searchedAll = *e;
        return {result, rpcTXN_NOT_FOUND};
    }

    auto [txn, meta] = std::get<TxPair>(v);

    if (ec == rpcDB_DESERIALIZATION)
    {
        return {result, ec};
    }
    if (!txn)
    {
        return {result, rpcTXN_NOT_FOUND};
    }

    // populate transaction data
    result.txn = txn;
    if (txn->getLedger() == 0)
    {
        return {result, rpcSUCCESS};
    }

    std::shared_ptr<Ledger const> ledger =
        context.ledgerMaster.getLedgerBySeq(txn->getLedger());

    if (ledger && !ledger->open())
        result.ledgerHash = ledger->info().hash;

    if (ledger && meta)
    {
        if (args.binary)
        {
            result.meta = meta->getAsObject().getSerializer().getData();
        }
        else
        {
            result.meta = meta;
        }
        result.validated = isValidated(
            context.ledgerMaster, ledger->info().seq, ledger->info().hash);
        if (result.validated)
            result.closeTime =
                context.ledgerMaster.getCloseTimeBySeq(txn->getLedger());

        // compute outgoing CTID
        uint32_t lgrSeq = ledger->info().seq;
        uint32_t txnIdx = meta->getAsObject().getFieldU32(sfTransactionIndex);
        uint32_t netID = context.app.config().NETWORK_ID;

        if (txnIdx <= 0xFFFFU && netID < 0xFFFFU && lgrSeq < 0x0FFF'FFFFUL)
            result.ctid = RPC::encodeCTID(
                lgrSeq,
                static_cast<uint16_t>(txnIdx),
                static_cast<uint16_t>(netID));
    }

    return {result, rpcSUCCESS};
}

Json::Value
populateJsonResponse(
    std::pair<TxResult, RPC::Status> const& res,
    TxArgs const& args,
    RPC::JsonContext const& context)
{
    Json::Value response;
    RPC::Status const& error = res.second;
    TxResult const& result = res.first;
    // handle errors
    if (error.toErrorCode() != rpcSUCCESS)
    {
        if (error.toErrorCode() == rpcTXN_NOT_FOUND &&
            result.searchedAll != TxSearched::unknown)
        {
            response = Json::Value(Json::objectValue);
            response[jss::searched_all] =
                (result.searchedAll == TxSearched::all);
            error.inject(response);
        }
        else
        {
            error.inject(response);
        }
    }
    // no errors
    else if (result.txn)
    {
        auto const& sttx = result.txn->getSTransaction();
        if (context.apiVersion > 1)
        {
            constexpr auto optionsJson =
                JsonOptions::include_date | JsonOptions::disable_API_prior_V2;
            if (args.binary)
                response[jss::tx_blob] = result.txn->getJson(optionsJson, true);
            else
            {
                response[jss::tx_json] = result.txn->getJson(optionsJson);
                RPC::insertDeliverMax(
                    response[jss::tx_json],
                    sttx->getTxnType(),
                    context.apiVersion);
            }

            // Note, result.ledgerHash is only set in a closed or validated
            // ledger - as seen in `doTxHelp`
            if (result.ledgerHash)
                response[jss::ledger_hash] = to_string(*result.ledgerHash);

            response[jss::hash] = to_string(result.txn->getID());
            if (result.validated)
            {
                response[jss::ledger_index] = result.txn->getLedger();
                if (result.closeTime)
                    response[jss::close_time_iso] =
                        to_string_iso(*result.closeTime);
            }
        }
        else
        {
            response =
                result.txn->getJson(JsonOptions::include_date, args.binary);
            if (!args.binary)
                RPC::insertDeliverMax(
                    response, sttx->getTxnType(), context.apiVersion);
        }

        // populate binary metadata
        if (auto blob = std::get_if<Blob>(&result.meta))
        {
            XRPL_ASSERT(
                args.binary, "ripple::populateJsonResponse : binary is set");
            auto json_meta =
                (context.apiVersion > 1 ? jss::meta_blob : jss::meta);
            response[json_meta] = strHex(makeSlice(*blob));
        }
        // populate meta data
        else if (auto m = std::get_if<std::shared_ptr<TxMeta>>(&result.meta))
        {
            auto& meta = *m;
            if (meta)
            {
                response[jss::meta] = meta->getJson(JsonOptions::none);
                insertDeliveredAmount(
                    response[jss::meta], context, result.txn, *meta);
                insertNFTSyntheticInJson(response, sttx, *meta);
                RPC::insertMPTokenIssuanceID(response[jss::meta], sttx, *meta);
            }
        }
        response[jss::validated] = result.validated;

        if (result.ctid)
            response[jss::ctid] = *(result.ctid);
    }
    return response;
}

Json::Value
doTxJson(RPC::JsonContext& context)
{
    if (!context.app.config().useTxTables())
        return rpcError(rpcNOT_ENABLED);

    // Deserialize and validate JSON arguments

    TxArgs args;

    if (context.params.isMember(jss::transaction) &&
        context.params.isMember(jss::ctid))
        // specifying both is ambiguous
        return rpcError(rpcINVALID_PARAMS);

    if (context.params.isMember(jss::transaction))
    {
        uint256 hash;
        if (!hash.parseHex(context.params[jss::transaction].asString()))
            return rpcError(rpcNOT_IMPL);
        args.hash = hash;
    }
    else if (context.params.isMember(jss::ctid))
    {
        auto ctid = RPC::decodeCTID(context.params[jss::ctid].asString());
        if (!ctid)
            return rpcError(rpcINVALID_PARAMS);

        auto const [lgr_seq, txn_idx, net_id] = *ctid;
        if (net_id != context.app.config().NETWORK_ID)
        {
            std::stringstream out;
            out << "Wrong network. You should submit this request to a node "
                   "running on NetworkID: "
                << net_id;
            return RPC::make_error(rpcWRONG_NETWORK, out.str());
        }
        args.ctid = {lgr_seq, txn_idx};
    }
    else
        return rpcError(rpcINVALID_PARAMS);

    args.binary = context.params.isMember(jss::binary) &&
        context.params[jss::binary].asBool();

    if (context.params.isMember(jss::min_ledger) &&
        context.params.isMember(jss::max_ledger))
    {
        try
        {
            args.ledgerRange = std::make_pair(
                context.params[jss::min_ledger].asUInt(),
                context.params[jss::max_ledger].asUInt());
        }
        catch (...)
        {
            // One of the calls to `asUInt ()` failed.
            return rpcError(rpcINVALID_LGR_RANGE);
        }
    }

    std::pair<TxResult, RPC::Status> res = doTxHelp(context, args);
    return populateJsonResponse(res, args, context);
}

}  // namespace ripple<|MERGE_RESOLUTION|>--- conflicted
+++ resolved
@@ -35,10 +35,7 @@
 #include <xrpl/protocol/NFTSyntheticSerializer.h>
 #include <xrpl/protocol/RPCErr.h>
 #include <xrpl/protocol/jss.h>
-<<<<<<< HEAD
-=======
-
->>>>>>> c17676a9
+
 #include <regex>
 
 namespace ripple {
@@ -177,10 +174,8 @@
         uint32_t netID = context.app.config().NETWORK_ID;
 
         if (txnIdx <= 0xFFFFU && netID < 0xFFFFU && lgrSeq < 0x0FFF'FFFFUL)
-            result.ctid = RPC::encodeCTID(
-                lgrSeq,
-                static_cast<uint16_t>(txnIdx),
-                static_cast<uint16_t>(netID));
+            result.ctid =
+                RPC::encodeCTID(lgrSeq, (uint16_t)txnIdx, (uint16_t)netID);
     }
 
     return {result, rpcSUCCESS};
