--- conflicted
+++ resolved
@@ -45,23 +45,7 @@
     Json::StaticString const fieldName,
     std::string const& expectedType = "hex string or object")
 {
-<<<<<<< HEAD
-    std::string const index = params.asString();
-    if (index == jss::amendments.c_str())
-        return keylet::amendments().key;
-    if (index == jss::fee.c_str())
-        return keylet::fees().key;
-    if (index == jss::nunl)
-        return keylet::negativeUNL().key;
-    if (index == jss::hashes)
-        // Note this only finds the "short" skip list. Use "hashes":index to get
-        // the long list.
-        return keylet::skip().key;
-    uint256 uNodeIndex;
-    if (!uNodeIndex.parseHex(index))
-=======
     if (auto const uNodeIndex = LedgerEntryHelpers::parse<uint256>(params))
->>>>>>> e0b9812f
     {
         return *uNodeIndex;
     }
@@ -72,6 +56,20 @@
 static Expected<uint256, Json::Value>
 parseIndex(Json::Value const& params, Json::StaticString const fieldName)
 {
+    if (params.isString())
+    {
+        std::string const index = params.asString();
+        if (index == jss::amendments.c_str())
+            return keylet::amendments().key;
+        if (index == jss::fee.c_str())
+            return keylet::fees().key;
+        if (index == jss::nunl)
+            return keylet::negativeUNL().key;
+        if (index == jss::hashes)
+            // Note this only finds the "short" skip list. Use "hashes":index to
+            // get the long list.
+            return keylet::skip().key;
+    }
     return parseObjectID(params, fieldName, "hex string");
 }
 
@@ -87,11 +85,7 @@
         "malformedAddress", fieldName, "AccountID");
 }
 
-static Expected<uint256, Json::Value>
-parseAmendments(Json::Value const& params, Json::StaticString const fieldName)
-{
-    return parseObjectID(params, fieldName, "hex string");
-}
+// parseAmendments is a lambda, defined below
 
 static Expected<uint256, Json::Value>
 parseAMM(Json::Value const& params, Json::StaticString const fieldName)
@@ -404,34 +398,29 @@
     return keylet::escrow(*id, *seq).key;
 }
 
-<<<<<<< HEAD
-static std::optional<uint256>
+// parseFeeSettings is a lambda, defined below
+
+static Expected<uint256, Json::Value>
 parseFixed(
     Keylet const& keylet,
     Json::Value const& params,
-    Json::Value& jvResult)
+    Json::StaticString const& fieldName)
 {
     if (!params.isBool())
     {
-        uint256 uNodeIndex;
-        if (!params.isString() || !uNodeIndex.parseHex(params.asString()))
-        {
-            jvResult[jss::error] = "malformedRequest";
-            return std::nullopt;
-        }
-        return uNodeIndex;
+        return parseObjectID(params, fieldName, "hex string");
     }
     if (!params.asBool())
     {
-        jvResult[jss::error] = "invalidParams";
-        return std::nullopt;
+        return LedgerEntryHelpers::invalidFieldError(
+            "invalidParams", fieldName, "true");
     }
 
     return keylet.key;
 }
 
-static std::optional<uint256>
-parseHashes(Json::Value const& params, Json::Value& jvResult)
+static Expected<uint256, Json::Value>
+parseLedgerHashes(Json::Value const& params, Json::StaticString const fieldName)
 {
     if (params.isUInt() || params.isInt())
     {
@@ -444,23 +433,7 @@
     }
     // Return the key in `params` or the "short" skip list, which contains
     // hashes since the last flag ledger.
-    return parseFixed(keylet::skip(), params, jvResult);
-}
-
-static std::optional<uint256>
-parseMPToken(Json::Value const& mptJson, Json::Value& jvResult)
-=======
-static Expected<uint256, Json::Value>
-parseFeeSettings(Json::Value const& params, Json::StaticString const fieldName)
->>>>>>> e0b9812f
-{
-    return parseObjectID(params, fieldName, "hex string");
-}
-
-static Expected<uint256, Json::Value>
-parseLedgerHashes(Json::Value const& params, Json::StaticString const fieldName)
-{
-    return parseObjectID(params, fieldName, "hex string");
+    return parseFixed(keylet::skip(), params, fieldName);
 }
 
 static Expected<uint256, Json::Value>
@@ -509,11 +482,7 @@
     return parseObjectID(params, fieldName, "hex string");
 }
 
-static Expected<uint256, Json::Value>
-parseNegativeUNL(Json::Value const& params, Json::StaticString const fieldName)
-{
-    return parseObjectID(params, fieldName, "hex string");
-}
+// parseNegativeUNL is a lambda, defined below
 
 static Expected<uint256, Json::Value>
 parseOffer(Json::Value const& params, Json::StaticString const fieldName)
@@ -744,9 +713,9 @@
     return keylet.key;
 }
 
-using FunctionType = Expected<uint256, Json::Value> (*)(
+using FunctionType = std::function<Expected<uint256, Json::Value>(
     Json::Value const&,
-    Json::StaticString const);
+    Json::StaticString const)>;
 
 struct LedgerEntry
 {
@@ -761,11 +730,11 @@
 static FunctionType
 fixed(Keylet const& keylet)
 {
-    return [&keylet](
-               Json::Value const& params,
-               Json::Value& jvResult) -> std::optional<uint256> {
-        return parseFixed(keylet, params, jvResult);
-    };
+    return
+        [&keylet](Json::Value const& params, Json::StaticString const fieldName)
+            -> Expected<uint256, Json::Value> {
+            return parseFixed(keylet, params, fieldName);
+        };
 }
 auto const parseAmendments = fixed(keylet::amendments());
 auto const parseFeeSettings = fixed(keylet::fees());
@@ -793,32 +762,6 @@
         {jss::index, parseIndex, ltANY},
         // aliases
         {jss::account_root, parseAccountRoot, ltACCOUNT_ROOT},
-<<<<<<< HEAD
-        {jss::amendments, parseAmendments, ltAMENDMENTS},
-        {jss::amm, parseAMM, ltAMM},
-        {jss::bridge, parseBridge, ltBRIDGE},
-        {jss::check, parseCheck, ltCHECK},
-        {jss::credential, parseCredential, ltCREDENTIAL},
-        {jss::delegate, parseDelegate, ltDELEGATE},
-        {jss::deposit_preauth, parseDepositPreauth, ltDEPOSIT_PREAUTH},
-        {jss::did, parseDID, ltDID},
-        {jss::directory, parseDirectory, ltDIR_NODE},
-        {jss::escrow, parseEscrow, ltESCROW},
-        {jss::fee, parseFeeSettings, ltFEE_SETTINGS},
-        {jss::hashes, parseHashes, ltLEDGER_HASHES},
-        {jss::mpt_issuance, parseMPTokenIssuance, ltMPTOKEN_ISSUANCE},
-        {jss::mptoken, parseMPToken, ltMPTOKEN},
-        // TODO: add NFT Offers
-        {jss::nft_page, parseNFTokenPage, ltNFTOKEN_PAGE},
-        {jss::nunl, parseNegativeUNL, ltNEGATIVE_UNL},
-        {jss::offer, parseOffer, ltOFFER},
-        {jss::oracle, parseOracle, ltORACLE},
-        {jss::payment_channel, parsePaymentChannel, ltPAYCHAN},
-        {jss::permissioned_domain,
-         parsePermissionedDomains,
-         ltPERMISSIONED_DOMAIN},
-=======
->>>>>>> e0b9812f
         {jss::ripple_state, parseRippleState, ltRIPPLE_STATE},
     });
 
@@ -903,7 +846,8 @@
 
     if (uNodeIndex.isZero())
     {
-        return RPC::make_error(rpcENTRY_NOT_FOUND);
+        RPC::inject_error(rpcENTRY_NOT_FOUND, jvResult);
+        return jvResult;
     }
 
     auto const sleNode = lpLedger->read(keylet::unchecked(uNodeIndex));
@@ -915,12 +859,14 @@
     if (!sleNode)
     {
         // Not found.
-        return RPC::make_error(rpcENTRY_NOT_FOUND);
+        RPC::inject_error(rpcENTRY_NOT_FOUND, jvResult);
+        return jvResult;
     }
 
     if ((expectedType != ltANY) && (expectedType != sleNode->getType()))
     {
-        return RPC::make_error(rpcUNEXPECTED_LEDGER_TYPE);
+        RPC::inject_error(rpcUNEXPECTED_LEDGER_TYPE, jvResult);
+        return jvResult;
     }
 
     if (bNodeBinary)
