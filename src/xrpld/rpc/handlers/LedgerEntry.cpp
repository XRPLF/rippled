//------------------------------------------------------------------------------
/*
    This file is part of rippled: https://github.com/ripple/rippled
    Copyright (c) 2012-2014 Ripple Labs Inc.

    Permission to use, copy, modify, and/or distribute this software for any
    purpose  with  or without fee is hereby granted, provided that the above
    copyright notice and this permission notice appear in all copies.

    THE  SOFTWARE IS PROVIDED "AS IS" AND THE AUTHOR DISCLAIMS ALL WARRANTIES
    WITH  REGARD  TO  THIS  SOFTWARE  INCLUDING  ALL  IMPLIED  WARRANTIES  OF
    MERCHANTABILITY  AND  FITNESS. IN NO EVENT SHALL THE AUTHOR BE LIABLE FOR
    ANY  SPECIAL ,  DIRECT, INDIRECT, OR CONSEQUENTIAL DAMAGES OR ANY DAMAGES
    WHATSOEVER  RESULTING  FROM  LOSS  OF USE, DATA OR PROFITS, WHETHER IN AN
    ACTION  OF  CONTRACT, NEGLIGENCE OR OTHER TORTIOUS ACTION, ARISING OUT OF
    OR IN CONNECTION WITH THE USE OR PERFORMANCE OF THIS SOFTWARE.
*/
//==============================================================================

#include <xrpld/app/misc/CredentialHelpers.h>
#include <xrpld/ledger/ReadView.h>
#include <xrpld/rpc/Context.h>
#include <xrpld/rpc/GRPCHandlers.h>
#include <xrpld/rpc/detail/RPCHelpers.h>

#include <xrpl/basics/StringUtilities.h>
#include <xrpl/basics/strHex.h>
#include <xrpl/beast/core/LexicalCast.h>
#include <xrpl/json/json_errors.h>
#include <xrpl/protocol/ErrorCodes.h>
#include <xrpl/protocol/Indexes.h>
#include <xrpl/protocol/LedgerFormats.h>
#include <xrpl/protocol/RPCErr.h>
#include <xrpl/protocol/STXChainBridge.h>
#include <xrpl/protocol/jss.h>

#include <functional>

namespace ripple {

static std::optional<uint256>
parseIndex(Json::Value const& params, Json::Value& jvResult)
{
    uint256 uNodeIndex;
    if (!uNodeIndex.parseHex(params.asString()))
    {
        jvResult[jss::error] = "malformedRequest";
        return std::nullopt;
    }

    return uNodeIndex;
}

static std::optional<uint256>
parseAccountRoot(Json::Value const& params, Json::Value& jvResult)
{
    auto const account = parseBase58<AccountID>(params.asString());
    if (!account || account->isZero())
    {
        jvResult[jss::error] = "malformedAddress";
        return std::nullopt;
    }

    return keylet::account(*account).key;
}

static std::optional<uint256>
parseAMM(Json::Value const& params, Json::Value& jvResult)
{
    if (!params.isObject())
    {
        uint256 uNodeIndex;
        if (!uNodeIndex.parseHex(params.asString()))
        {
            jvResult[jss::error] = "malformedRequest";
            return std::nullopt;
        }
        return uNodeIndex;
    }

    if (!params.isMember(jss::asset) || !params.isMember(jss::asset2))
    {
        jvResult[jss::error] = "malformedRequest";
        return std::nullopt;
    }

    try
    {
        auto const issue = issueFromJson(params[jss::asset]);
        auto const issue2 = issueFromJson(params[jss::asset2]);
        return keylet::amm(issue, issue2).key;
    }
    catch (std::runtime_error const&)
    {
        jvResult[jss::error] = "malformedRequest";
        return std::nullopt;
    }
}

static std::optional<uint256>
parseBridge(Json::Value const& params, Json::Value& jvResult)
{
    // return the keylet for the specified bridge or nullopt if the
    // request is malformed
    auto const maybeKeylet = [&]() -> std::optional<Keylet> {
        try
        {
            if (!params.isMember(jss::bridge_account))
                return std::nullopt;

            auto const& jsBridgeAccount = params[jss::bridge_account];
            if (!jsBridgeAccount.isString())
            {
                return std::nullopt;
            }

            auto const account =
                parseBase58<AccountID>(jsBridgeAccount.asString());
            if (!account || account->isZero())
            {
                return std::nullopt;
            }

            // This may throw and is the reason for the `try` block. The
            // try block has a larger scope so the `bridge` variable
            // doesn't need to be an optional.
            STXChainBridge const bridge(params[jss::bridge]);
            STXChainBridge::ChainType const chainType =
                STXChainBridge::srcChain(account == bridge.lockingChainDoor());

            if (account != bridge.door(chainType))
                return std::nullopt;

            return keylet::bridge(bridge, chainType);
        }
        catch (...)
        {
            return std::nullopt;
        }
    }();

    if (maybeKeylet)
    {
        return maybeKeylet->key;
    }

    jvResult[jss::error] = "malformedRequest";
    return std::nullopt;
}

static std::optional<uint256>
parseCheck(Json::Value const& params, Json::Value& jvResult)
{
    uint256 uNodeIndex;
    if (!uNodeIndex.parseHex(params.asString()))
    {
        jvResult[jss::error] = "malformedRequest";
        return std::nullopt;
    }

    return uNodeIndex;
}

static std::optional<uint256>
parseCredential(Json::Value const& cred, Json::Value& jvResult)
{
    if (cred.isString())
    {
        uint256 uNodeIndex;
        if (!uNodeIndex.parseHex(cred.asString()))
        {
            jvResult[jss::error] = "malformedRequest";
            return std::nullopt;
        }
        return uNodeIndex;
    }

    if ((!cred.isMember(jss::subject) || !cred[jss::subject].isString()) ||
        (!cred.isMember(jss::issuer) || !cred[jss::issuer].isString()) ||
        (!cred.isMember(jss::credential_type) ||
         !cred[jss::credential_type].isString()))
    {
        jvResult[jss::error] = "malformedRequest";
        return std::nullopt;
    }

    auto const subject = parseBase58<AccountID>(cred[jss::subject].asString());
    auto const issuer = parseBase58<AccountID>(cred[jss::issuer].asString());
    auto const credType = strUnHex(cred[jss::credential_type].asString());

    if (!subject || subject->isZero() || !issuer || issuer->isZero() ||
        !credType || credType->empty())
    {
        jvResult[jss::error] = "malformedRequest";
        return std::nullopt;
    }

    return keylet::credential(
               *subject, *issuer, Slice(credType->data(), credType->size()))
        .key;
}

static STArray
parseAuthorizeCredentials(Json::Value const& jv)
{
    STArray arr(sfAuthorizeCredentials, jv.size());
    for (auto const& jo : jv)
    {
        if (!jo.isObject() ||  //
            !jo.isMember(jss::issuer) || !jo[jss::issuer].isString() ||
            !jo.isMember(jss::credential_type) ||
            !jo[jss::credential_type].isString())
            return {};

        auto const issuer = parseBase58<AccountID>(jo[jss::issuer].asString());
        if (!issuer || !*issuer)
            return {};

        auto const credentialType =
            strUnHex(jo[jss::credential_type].asString());
        if (!credentialType || credentialType->empty() ||
            credentialType->size() > maxCredentialTypeLength)
            return {};

        auto credential = STObject::makeInnerObject(sfCredential);
        credential.setAccountID(sfIssuer, *issuer);
        credential.setFieldVL(sfCredentialType, *credentialType);
        arr.push_back(std::move(credential));
    }

    return arr;
}

static std::optional<uint256>
parseDepositPreauth(Json::Value const& dp, Json::Value& jvResult)
{
    if (!dp.isObject())
    {
        uint256 uNodeIndex;
        if (!dp.isString() || !uNodeIndex.parseHex(dp.asString()))
        {
            jvResult[jss::error] = "malformedRequest";
            return std::nullopt;
        }
        return uNodeIndex;
    }

    // clang-format off
    if (
        (!dp.isMember(jss::owner) || !dp[jss::owner].isString()) ||
        (dp.isMember(jss::authorized) == dp.isMember(jss::authorized_credentials)) ||
        (dp.isMember(jss::authorized) && !dp[jss::authorized].isString()) ||
        (dp.isMember(jss::authorized_credentials) && !dp[jss::authorized_credentials].isArray())
        )
    // clang-format on
    {
        jvResult[jss::error] = "malformedRequest";
        return std::nullopt;
    }

    auto const owner = parseBase58<AccountID>(dp[jss::owner].asString());
    if (!owner)
    {
        jvResult[jss::error] = "malformedOwner";
        return std::nullopt;
    }

    if (dp.isMember(jss::authorized))
    {
        auto const authorized =
            parseBase58<AccountID>(dp[jss::authorized].asString());
        if (!authorized)
        {
            jvResult[jss::error] = "malformedAuthorized";
            return std::nullopt;
        }
        return keylet::depositPreauth(*owner, *authorized).key;
    }

    auto const& ac(dp[jss::authorized_credentials]);
    STArray const arr = parseAuthorizeCredentials(ac);

    if (arr.empty() || (arr.size() > maxCredentialsArraySize))
    {
        jvResult[jss::error] = "malformedAuthorizedCredentials";
        return std::nullopt;
    }

    auto const& sorted = credentials::makeSorted(arr);
    if (sorted.empty())
    {
        jvResult[jss::error] = "malformedAuthorizedCredentials";
        return std::nullopt;
    }

    return keylet::depositPreauth(*owner, sorted).key;
}

static std::optional<uint256>
parseDID(Json::Value const& params, Json::Value& jvResult)
{
    auto const account = parseBase58<AccountID>(params.asString());
    if (!account || account->isZero())
    {
        jvResult[jss::error] = "malformedAddress";
        return std::nullopt;
    }

    return keylet::did(*account).key;
}

static std::optional<uint256>
parseDirectory(Json::Value const& params, Json::Value& jvResult)
{
    if (params.isNull())
    {
        jvResult[jss::error] = "malformedRequest";
        return std::nullopt;
    }

    if (!params.isObject())
    {
        uint256 uNodeIndex;
        if (!uNodeIndex.parseHex(params.asString()))
        {
            jvResult[jss::error] = "malformedRequest";
            return std::nullopt;
        }
        return uNodeIndex;
    }

    if (params.isMember(jss::sub_index) && !params[jss::sub_index].isIntegral())
    {
        jvResult[jss::error] = "malformedRequest";
        return std::nullopt;
    }

    std::uint64_t uSubIndex =
        params.isMember(jss::sub_index) ? params[jss::sub_index].asUInt() : 0;

    if (params.isMember(jss::dir_root))
    {
        uint256 uDirRoot;

        if (params.isMember(jss::owner))
        {
            // May not specify both dir_root and owner.
            jvResult[jss::error] = "malformedRequest";
            return std::nullopt;
        }

        if (!uDirRoot.parseHex(params[jss::dir_root].asString()))
        {
            jvResult[jss::error] = "malformedRequest";
            return std::nullopt;
        }
        return keylet::page(uDirRoot, uSubIndex).key;
    }

    if (params.isMember(jss::owner))
    {
        auto const ownerID =
            parseBase58<AccountID>(params[jss::owner].asString());

        if (!ownerID)
        {
            jvResult[jss::error] = "malformedAddress";
            return std::nullopt;
        }

        return keylet::page(keylet::ownerDir(*ownerID), uSubIndex).key;
    }

    jvResult[jss::error] = "malformedRequest";
    return std::nullopt;
}

static std::optional<uint256>
parseEscrow(Json::Value const& params, Json::Value& jvResult)
{
    if (!params.isObject())
    {
        uint256 uNodeIndex;
        if (!uNodeIndex.parseHex(params.asString()))
        {
            jvResult[jss::error] = "malformedRequest";
            return std::nullopt;
        }

        return uNodeIndex;
    }

    if (!params.isMember(jss::owner) || !params.isMember(jss::seq) ||
        !params[jss::seq].isIntegral())
    {
        jvResult[jss::error] = "malformedRequest";
        return std::nullopt;
    }

    auto const id = parseBase58<AccountID>(params[jss::owner].asString());

    if (!id)
    {
        jvResult[jss::error] = "malformedOwner";
        return std::nullopt;
    }

    return keylet::escrow(*id, params[jss::seq].asUInt()).key;
}

static std::optional<uint256>
parseMPToken(Json::Value const& mptJson, Json::Value& jvResult)
{
    if (!mptJson.isObject())
    {
        uint256 uNodeIndex;
        if (!uNodeIndex.parseHex(mptJson.asString()))
        {
            jvResult[jss::error] = "malformedRequest";
            return std::nullopt;
        }
        return uNodeIndex;
    }

    if (!mptJson.isMember(jss::mpt_issuance_id) ||
        !mptJson.isMember(jss::account))
    {
        jvResult[jss::error] = "malformedRequest";
        return std::nullopt;
    }

    try
    {
        auto const mptIssuanceIdStr = mptJson[jss::mpt_issuance_id].asString();

        uint192 mptIssuanceID;
        if (!mptIssuanceID.parseHex(mptIssuanceIdStr))
            Throw<std::runtime_error>("Cannot parse mpt_issuance_id");

        auto const account =
            parseBase58<AccountID>(mptJson[jss::account].asString());

        if (!account || account->isZero())
        {
            jvResult[jss::error] = "malformedAddress";
            return std::nullopt;
        }

        return keylet::mptoken(mptIssuanceID, *account).key;
    }
    catch (std::runtime_error const&)
    {
        jvResult[jss::error] = "malformedRequest";
        return std::nullopt;
    }
}

static std::optional<uint256>
parseMPTokenIssuance(
    Json::Value const& unparsedMPTIssuanceID,
    Json::Value& jvResult)
{
    if (unparsedMPTIssuanceID.isString())
    {
        uint192 mptIssuanceID;
        if (!mptIssuanceID.parseHex(unparsedMPTIssuanceID.asString()))
        {
            jvResult[jss::error] = "malformedRequest";
            return std::nullopt;
        }

        return keylet::mptIssuance(mptIssuanceID).key;
    }

    jvResult[jss::error] = "malformedRequest";
    return std::nullopt;
}

static std::optional<uint256>
parseNFTokenPage(Json::Value const& params, Json::Value& jvResult)
{
    if (params.isString())
    {
        uint256 uNodeIndex;
        if (!uNodeIndex.parseHex(params.asString()))
        {
            jvResult[jss::error] = "malformedRequest";
            return std::nullopt;
        }
        return uNodeIndex;
    }

    jvResult[jss::error] = "malformedRequest";
    return std::nullopt;
}

static std::optional<uint256>
parseOffer(Json::Value const& params, Json::Value& jvResult)
{
    if (!params.isObject())
    {
        uint256 uNodeIndex;
        if (!uNodeIndex.parseHex(params.asString()))
        {
            jvResult[jss::error] = "malformedRequest";
            return std::nullopt;
        }
        return uNodeIndex;
    }

    if (!params.isMember(jss::account) || !params.isMember(jss::seq) ||
        !params[jss::seq].isIntegral())
    {
        jvResult[jss::error] = "malformedRequest";
        return std::nullopt;
    }

    auto const id = parseBase58<AccountID>(params[jss::account].asString());
    if (!id)
    {
        jvResult[jss::error] = "malformedAddress";
        return std::nullopt;
    }

    return keylet::offer(*id, params[jss::seq].asUInt()).key;
}

static std::optional<uint256>
parseOracle(Json::Value const& params, Json::Value& jvResult)
{
    if (!params.isObject())
    {
        uint256 uNodeIndex;
        if (!uNodeIndex.parseHex(params.asString()))
        {
            jvResult[jss::error] = "malformedRequest";
            return std::nullopt;
        }
        return uNodeIndex;
    }

    if (!params.isMember(jss::oracle_document_id) ||
        !params.isMember(jss::account))
    {
        jvResult[jss::error] = "malformedRequest";
        return std::nullopt;
    }

    auto const& oracle = params;
    auto const documentID = [&]() -> std::optional<std::uint32_t> {
        auto const id = oracle[jss::oracle_document_id];
        if (id.isUInt() || (id.isInt() && id.asInt() >= 0))
            return std::make_optional(id.asUInt());

        if (id.isString())
        {
            std::uint32_t v;
            if (beast::lexicalCastChecked(v, id.asString()))
                return std::make_optional(v);
        }

        return std::nullopt;
    }();

    auto const account =
        parseBase58<AccountID>(oracle[jss::account].asString());
    if (!account || account->isZero())
    {
        jvResult[jss::error] = "malformedAddress";
        return std::nullopt;
    }

    if (!documentID)
    {
        jvResult[jss::error] = "malformedDocumentID";
        return std::nullopt;
    }

    return keylet::oracle(*account, *documentID).key;
}

static std::optional<uint256>
parsePaymentChannel(Json::Value const& params, Json::Value& jvResult)
{
    uint256 uNodeIndex;
    if (!uNodeIndex.parseHex(params.asString()))
    {
        jvResult[jss::error] = "malformedRequest";
        return std::nullopt;
    }

    return uNodeIndex;
}

static std::optional<uint256>
parsePermissionedDomains(Json::Value const& pd, Json::Value& jvResult)
{
    if (pd.isString())
    {
        auto const index = parseIndex(pd, jvResult);
        return index;
    }

    if (!pd.isObject())
    {
        jvResult[jss::error] = "malformedRequest";
        return std::nullopt;
    }

    if (!pd.isMember(jss::account))
    {
        jvResult[jss::error] = "malformedRequest";
        return std::nullopt;
    }

    if (!pd[jss::account].isString())
    {
        jvResult[jss::error] = "malformedAddress";
        return std::nullopt;
    }

    if (!pd.isMember(jss::seq) ||
        (pd[jss::seq].isInt() && pd[jss::seq].asInt() < 0) ||
        (!pd[jss::seq].isInt() && !pd[jss::seq].isUInt()))
    {
        jvResult[jss::error] = "malformedRequest";
        return std::nullopt;
    }

    auto const account = parseBase58<AccountID>(pd[jss::account].asString());
    if (!account)
    {
        jvResult[jss::error] = "malformedAddress";
        return std::nullopt;
    }

    return keylet::permissionedDomain(*account, pd[jss::seq].asUInt()).key;
}

static std::optional<uint256>
parseRippleState(Json::Value const& jvRippleState, Json::Value& jvResult)
{
    Currency uCurrency;

    if (!jvRippleState.isObject() || !jvRippleState.isMember(jss::currency) ||
        !jvRippleState.isMember(jss::accounts) ||
        !jvRippleState[jss::accounts].isArray() ||
        2 != jvRippleState[jss::accounts].size() ||
        !jvRippleState[jss::accounts][0u].isString() ||
        !jvRippleState[jss::accounts][1u].isString() ||
        (jvRippleState[jss::accounts][0u].asString() ==
         jvRippleState[jss::accounts][1u].asString()))
    {
        jvResult[jss::error] = "malformedRequest";
        return std::nullopt;
    }

    auto const id1 =
        parseBase58<AccountID>(jvRippleState[jss::accounts][0u].asString());
    auto const id2 =
        parseBase58<AccountID>(jvRippleState[jss::accounts][1u].asString());
    if (!id1 || !id2)
    {
        jvResult[jss::error] = "malformedAddress";
        return std::nullopt;
    }

    if (!to_currency(uCurrency, jvRippleState[jss::currency].asString()))
    {
        jvResult[jss::error] = "malformedCurrency";
        return std::nullopt;
    }

    return keylet::line(*id1, *id2, uCurrency).key;
}

static std::optional<uint256>
parseTicket(Json::Value const& params, Json::Value& jvResult)
{
    if (!params.isObject())
    {
        uint256 uNodeIndex;
        if (!uNodeIndex.parseHex(params.asString()))
        {
            jvResult[jss::error] = "malformedRequest";
            return std::nullopt;
        }
        return uNodeIndex;
    }

    if (!params.isMember(jss::account) || !params.isMember(jss::ticket_seq) ||
        !params[jss::ticket_seq].isIntegral())
    {
        jvResult[jss::error] = "malformedRequest";
        return std::nullopt;
    }

    auto const id = parseBase58<AccountID>(params[jss::account].asString());
    if (!id)
    {
        jvResult[jss::error] = "malformedAddress";
        return std::nullopt;
    }

    return getTicketIndex(*id, params[jss::ticket_seq].asUInt());
}

static std::optional<uint256>
parseXChainOwnedClaimID(Json::Value const& claim_id, Json::Value& jvResult)
{
    if (claim_id.isString())
    {
        uint256 uNodeIndex;
        // we accept a node id as specifier of a xchain claim id
        if (!uNodeIndex.parseHex(claim_id.asString()))
        {
            jvResult[jss::error] = "malformedRequest";
            return std::nullopt;
        }
        return uNodeIndex;
    }

    if (!claim_id.isObject() ||
        !(claim_id.isMember(sfIssuingChainDoor.getJsonName()) &&
          claim_id[sfIssuingChainDoor.getJsonName()].isString()) ||
        !(claim_id.isMember(sfLockingChainDoor.getJsonName()) &&
          claim_id[sfLockingChainDoor.getJsonName()].isString()) ||
        !claim_id.isMember(sfIssuingChainIssue.getJsonName()) ||
        !claim_id.isMember(sfLockingChainIssue.getJsonName()) ||
        !claim_id.isMember(jss::xchain_owned_claim_id))
    {
        jvResult[jss::error] = "malformedRequest";
        return std::nullopt;
    }

    // if not specified with a node id, a claim_id is specified by
    // four strings defining the bridge (locking_chain_door,
    // locking_chain_issue, issuing_chain_door, issuing_chain_issue)
    // and the claim id sequence number.
    auto const lockingChainDoor = parseBase58<AccountID>(
        claim_id[sfLockingChainDoor.getJsonName()].asString());
    auto const issuingChainDoor = parseBase58<AccountID>(
        claim_id[sfIssuingChainDoor.getJsonName()].asString());
    Issue lockingChainIssue, issuingChainIssue;
    bool valid = lockingChainDoor && issuingChainDoor;

    if (valid)
    {
        try
        {
            lockingChainIssue =
                issueFromJson(claim_id[sfLockingChainIssue.getJsonName()]);
            issuingChainIssue =
                issueFromJson(claim_id[sfIssuingChainIssue.getJsonName()]);
        }
        catch (std::runtime_error const& ex)
        {
            jvResult[jss::error] = "malformedRequest";
            return std::nullopt;
        }
    }

    if (valid && claim_id[jss::xchain_owned_claim_id].isIntegral())
    {
        auto const seq = claim_id[jss::xchain_owned_claim_id].asUInt();

        STXChainBridge bridge_spec(
            *lockingChainDoor,
            lockingChainIssue,
            *issuingChainDoor,
            issuingChainIssue);
        Keylet keylet = keylet::xChainClaimID(bridge_spec, seq);
        return keylet.key;
    }

    jvResult[jss::error] = "malformedRequest";
    return std::nullopt;
}

static std::optional<uint256>
parseXChainOwnedCreateAccountClaimID(
    Json::Value const& claim_id,
    Json::Value& jvResult)
{
    if (claim_id.isString())
    {
        uint256 uNodeIndex;
        // we accept a node id as specifier of a xchain create account
        // claim_id
        if (!uNodeIndex.parseHex(claim_id.asString()))
        {
            jvResult[jss::error] = "malformedRequest";
            return std::nullopt;
        }
        return uNodeIndex;
    }

    if (!claim_id.isObject() ||
        !(claim_id.isMember(sfIssuingChainDoor.getJsonName()) &&
          claim_id[sfIssuingChainDoor.getJsonName()].isString()) ||
        !(claim_id.isMember(sfLockingChainDoor.getJsonName()) &&
          claim_id[sfLockingChainDoor.getJsonName()].isString()) ||
        !claim_id.isMember(sfIssuingChainIssue.getJsonName()) ||
        !claim_id.isMember(sfLockingChainIssue.getJsonName()) ||
        !claim_id.isMember(jss::xchain_owned_create_account_claim_id))
    {
        jvResult[jss::error] = "malformedRequest";
        return std::nullopt;
    }

    // if not specified with a node id, a create account claim_id is
    // specified by four strings defining the bridge
    // (locking_chain_door, locking_chain_issue, issuing_chain_door,
    // issuing_chain_issue) and the create account claim id sequence
    // number.
    auto const lockingChainDoor = parseBase58<AccountID>(
        claim_id[sfLockingChainDoor.getJsonName()].asString());
    auto const issuingChainDoor = parseBase58<AccountID>(
        claim_id[sfIssuingChainDoor.getJsonName()].asString());
    Issue lockingChainIssue, issuingChainIssue;
    bool valid = lockingChainDoor && issuingChainDoor;
    if (valid)
    {
        try
        {
            lockingChainIssue =
                issueFromJson(claim_id[sfLockingChainIssue.getJsonName()]);
            issuingChainIssue =
                issueFromJson(claim_id[sfIssuingChainIssue.getJsonName()]);
        }
        catch (std::runtime_error const& ex)
        {
            valid = false;
            jvResult[jss::error] = "malformedRequest";
        }
    }

    if (valid &&
        claim_id[jss::xchain_owned_create_account_claim_id].isIntegral())
    {
        auto const seq =
            claim_id[jss::xchain_owned_create_account_claim_id].asUInt();

        STXChainBridge bridge_spec(
            *lockingChainDoor,
            lockingChainIssue,
            *issuingChainDoor,
            issuingChainIssue);
        Keylet keylet = keylet::xChainCreateAccountClaimID(bridge_spec, seq);
        return keylet.key;
    }

    return std::nullopt;
}

<<<<<<< HEAD
static std::optional<uint256>
parseDID(Json::Value const& params, Json::Value& jvResult)
{
    auto const account = parseBase58<AccountID>(params.asString());
    if (!account || account->isZero())
    {
        jvResult[jss::error] = "malformedAddress";
        return std::nullopt;
    }

    return keylet::did(*account).key;
}

static std::optional<uint256>
parseOracle(Json::Value const& params, Json::Value& jvResult)
{
    if (!params.isObject())
    {
        uint256 uNodeIndex;
        if (!uNodeIndex.parseHex(params.asString()))
        {
            jvResult[jss::error] = "malformedRequest";
            return std::nullopt;
        }
        return uNodeIndex;
    }

    if (!params.isMember(jss::oracle_document_id) ||
        !params.isMember(jss::account))
    {
        jvResult[jss::error] = "malformedRequest";
        return std::nullopt;
    }

    auto const& oracle = params;
    auto const documentID = [&]() -> std::optional<std::uint32_t> {
        auto const id = oracle[jss::oracle_document_id];
        if (id.isUInt() || (id.isInt() && id.asInt() >= 0))
            return std::make_optional(id.asUInt());

        if (id.isString())
        {
            std::uint32_t v;
            if (beast::lexicalCastChecked(v, id.asString()))
                return std::make_optional(v);
        }

        return std::nullopt;
    }();

    auto const account =
        parseBase58<AccountID>(oracle[jss::account].asString());
    if (!account || account->isZero())
    {
        jvResult[jss::error] = "malformedAddress";
        return std::nullopt;
    }

    if (!documentID)
    {
        jvResult[jss::error] = "malformedDocumentID";
        return std::nullopt;
    }

    return keylet::oracle(*account, *documentID).key;
}

static std::optional<uint256>
parseCredential(Json::Value const& cred, Json::Value& jvResult)
{
    if (cred.isString())
    {
        uint256 uNodeIndex;
        if (!uNodeIndex.parseHex(cred.asString()))
        {
            jvResult[jss::error] = "malformedRequest";
            return std::nullopt;
        }
        return uNodeIndex;
    }

    if ((!cred.isMember(jss::subject) || !cred[jss::subject].isString()) ||
        (!cred.isMember(jss::issuer) || !cred[jss::issuer].isString()) ||
        (!cred.isMember(jss::credential_type) ||
         !cred[jss::credential_type].isString()))
    {
        jvResult[jss::error] = "malformedRequest";
        return std::nullopt;
    }

    auto const subject = parseBase58<AccountID>(cred[jss::subject].asString());
    auto const issuer = parseBase58<AccountID>(cred[jss::issuer].asString());
    auto const credType = strUnHex(cred[jss::credential_type].asString());

    if (!subject || subject->isZero() || !issuer || issuer->isZero() ||
        !credType || credType->empty())
    {
        jvResult[jss::error] = "malformedRequest";
        return std::nullopt;
    }

    return keylet::credential(
               *subject, *issuer, Slice(credType->data(), credType->size()))
        .key;
}

static std::optional<uint256>
parseMPTokenIssuance(
    Json::Value const& unparsedMPTIssuanceID,
    Json::Value& jvResult)
{
    if (unparsedMPTIssuanceID.isString())
    {
        uint192 mptIssuanceID;
        if (!mptIssuanceID.parseHex(unparsedMPTIssuanceID.asString()))
        {
            jvResult[jss::error] = "malformedRequest";
            return std::nullopt;
        }

        return keylet::mptIssuance(mptIssuanceID).key;
    }

    jvResult[jss::error] = "malformedRequest";
    return std::nullopt;
}

static std::optional<uint256>
parseMPToken(Json::Value const& mptJson, Json::Value& jvResult)
{
    if (!mptJson.isObject())
    {
        uint256 uNodeIndex;
        if (!uNodeIndex.parseHex(mptJson.asString()))
        {
            jvResult[jss::error] = "malformedRequest";
            return std::nullopt;
        }
        return uNodeIndex;
    }

    if (!mptJson.isMember(jss::mpt_issuance_id) ||
        !mptJson.isMember(jss::account))
    {
        jvResult[jss::error] = "malformedRequest";
        return std::nullopt;
    }

    try
    {
        auto const mptIssuanceIdStr = mptJson[jss::mpt_issuance_id].asString();

        uint192 mptIssuanceID;
        if (!mptIssuanceID.parseHex(mptIssuanceIdStr))
            Throw<std::runtime_error>("Cannot parse mpt_issuance_id");

        auto const account =
            parseBase58<AccountID>(mptJson[jss::account].asString());

        if (!account || account->isZero())
        {
            jvResult[jss::error] = "malformedAddress";
            return std::nullopt;
        }

        return keylet::mptoken(mptIssuanceID, *account).key;
    }
    catch (std::runtime_error const&)
    {
        jvResult[jss::error] = "malformedRequest";
        return std::nullopt;
    }
}

static std::optional<uint256>
parsePermissionedDomains(Json::Value const& pd, Json::Value& jvResult)
{
    if (pd.isString())
    {
        auto const index = parseIndex(pd, jvResult);
        return index;
    }

    if (!pd.isObject())
    {
        jvResult[jss::error] = "malformedRequest";
        return std::nullopt;
    }

    if (!pd.isMember(jss::account))
    {
        jvResult[jss::error] = "malformedRequest";
        return std::nullopt;
    }

    if (!pd[jss::account].isString())
    {
        jvResult[jss::error] = "malformedAddress";
        return std::nullopt;
    }

    if (!pd.isMember(jss::seq) ||
        (pd[jss::seq].isInt() && pd[jss::seq].asInt() < 0) ||
        (!pd[jss::seq].isInt() && !pd[jss::seq].isUInt()))
    {
        jvResult[jss::error] = "malformedRequest";
        return std::nullopt;
    }

    auto const account = parseBase58<AccountID>(pd[jss::account].asString());
    if (!account)
    {
        jvResult[jss::error] = "malformedAddress";
        return std::nullopt;
    }

    return keylet::permissionedDomain(*account, pd[jss::seq].asUInt()).key;
}

static std::optional<uint256>
parseVault(Json::Value const& params, Json::Value& jvResult)
{
    if (!params.isObject())
    {
        uint256 uNodeIndex;
        if (!uNodeIndex.parseHex(params.asString()))
        {
            jvResult[jss::error] = "malformedRequest";
            return std::nullopt;
        }
        return uNodeIndex;
    }

    if (!params.isMember(jss::owner) || !params.isMember(jss::seq) ||
        !params[jss::seq].isIntegral())
    {
        jvResult[jss::error] = "malformedRequest";
        return std::nullopt;
    }

    auto const id = parseBase58<AccountID>(params[jss::owner].asString());
    if (!id)
    {
        jvResult[jss::error] = "malformedOwner";
        return std::nullopt;
    }

    return keylet::vault(*id, params[jss::seq].asUInt()).key;
}

=======
>>>>>>> e429455f
using FunctionType =
    std::function<std::optional<uint256>(Json::Value const&, Json::Value&)>;

struct LedgerEntry
{
    Json::StaticString fieldName;
    FunctionType parseFunction;
    LedgerEntryType expectedType;
};

// {
//   ledger_hash : <ledger>
//   ledger_index : <ledger_index>
//   ...
// }
Json::Value
doLedgerEntry(RPC::JsonContext& context)
{
    std::shared_ptr<ReadView const> lpLedger;
    auto jvResult = RPC::lookupLedger(lpLedger, context);

    if (!lpLedger)
        return jvResult;

    static auto ledgerEntryParsers = std::to_array<LedgerEntry>({
        {jss::index, parseIndex, ltANY},
        {jss::account_root, parseAccountRoot, ltACCOUNT_ROOT},
        // TODO: add amendments
        {jss::amm, parseAMM, ltAMM},
        {jss::bridge, parseBridge, ltBRIDGE},
        {jss::check, parseCheck, ltCHECK},
        {jss::credential, parseCredential, ltCREDENTIAL},
        {jss::deposit_preauth, parseDepositPreauth, ltDEPOSIT_PREAUTH},
        {jss::did, parseDID, ltDID},
        {jss::directory, parseDirectory, ltDIR_NODE},
        {jss::escrow, parseEscrow, ltESCROW},
        // TODO: add fee, hashes
        {jss::mpt_issuance, parseMPTokenIssuance, ltMPTOKEN_ISSUANCE},
        {jss::mptoken, parseMPToken, ltMPTOKEN},
        // TODO: add NFT Offers
        {jss::nft_page, parseNFTokenPage, ltNFTOKEN_PAGE},
        // TODO: add NegativeUNL
        {jss::offer, parseOffer, ltOFFER},
        {jss::oracle, parseOracle, ltORACLE},
        {jss::payment_channel, parsePaymentChannel, ltPAYCHAN},
        {jss::permissioned_domain,
         parsePermissionedDomains,
         ltPERMISSIONED_DOMAIN},
        {jss::ripple_state, parseRippleState, ltRIPPLE_STATE},
        // This is an alias, since the `ledger_data` filter uses jss::state
        {jss::state, parseRippleState, ltRIPPLE_STATE},
        {jss::ticket, parseTicket, ltTICKET},
        {jss::xchain_owned_claim_id,
         parseXChainOwnedClaimID,
         ltXCHAIN_OWNED_CLAIM_ID},
        {jss::xchain_owned_create_account_claim_id,
         parseXChainOwnedCreateAccountClaimID,
         ltXCHAIN_OWNED_CREATE_ACCOUNT_CLAIM_ID},
        {jss::vault, parseVault, ltVAULT},
    });

    uint256 uNodeIndex;
    LedgerEntryType expectedType = ltANY;

    try
    {
        bool found = false;
        for (const auto& ledgerEntry : ledgerEntryParsers)
        {
            if (context.params.isMember(ledgerEntry.fieldName))
            {
                expectedType = ledgerEntry.expectedType;
                // `Bridge` is the only type that involves two fields at the
                // `ledger_entry` param level.
                // So that parser needs to have the whole `params` field.
                // All other parsers only need the one field name's info.
                Json::Value const& params = ledgerEntry.fieldName == jss::bridge
                    ? context.params
                    : context.params[ledgerEntry.fieldName];
                uNodeIndex = ledgerEntry.parseFunction(params, jvResult)
                                 .value_or(beast::zero);
                if (jvResult.isMember(jss::error))
                {
                    return jvResult;
                }
                found = true;
                break;
            }
        }

        if (!found)
        {
            if (context.apiVersion < 2u)
                jvResult[jss::error] = "unknownOption";
            else
                jvResult[jss::error] = "invalidParams";
            return jvResult;
        }
    }
    catch (Json::error& e)
    {
        if (context.apiVersion > 1u)
        {
            // For apiVersion 2 onwards, any parsing failures that throw this
            // exception return an invalidParam error.
            jvResult[jss::error] = "invalidParams";
            return jvResult;
        }
        else
            throw;
    }

    if (uNodeIndex.isZero())
    {
        jvResult[jss::error] = "entryNotFound";
        return jvResult;
    }

    auto const sleNode = lpLedger->read(keylet::unchecked(uNodeIndex));

    bool bNodeBinary = false;
    if (context.params.isMember(jss::binary))
        bNodeBinary = context.params[jss::binary].asBool();

    if (!sleNode)
    {
        // Not found.
        jvResult[jss::error] = "entryNotFound";
        return jvResult;
    }

    if ((expectedType != ltANY) && (expectedType != sleNode->getType()))
    {
        jvResult[jss::error] = "unexpectedLedgerType";
        return jvResult;
    }

    if (bNodeBinary)
    {
        Serializer s;

        sleNode->add(s);

        jvResult[jss::node_binary] = strHex(s.peekData());
        jvResult[jss::index] = to_string(uNodeIndex);
    }
    else
    {
        jvResult[jss::node] = sleNode->getJson(JsonOptions::none);
        jvResult[jss::index] = to_string(uNodeIndex);
    }

    return jvResult;
}

std::pair<org::xrpl::rpc::v1::GetLedgerEntryResponse, grpc::Status>
doLedgerEntryGrpc(
    RPC::GRPCContext<org::xrpl::rpc::v1::GetLedgerEntryRequest>& context)
{
    org::xrpl::rpc::v1::GetLedgerEntryRequest& request = context.params;
    org::xrpl::rpc::v1::GetLedgerEntryResponse response;
    grpc::Status status = grpc::Status::OK;

    std::shared_ptr<ReadView const> ledger;
    if (auto const status = RPC::ledgerFromRequest(ledger, context))
    {
        grpc::Status errorStatus;
        if (status.toErrorCode() == rpcINVALID_PARAMS)
        {
            errorStatus = grpc::Status(
                grpc::StatusCode::INVALID_ARGUMENT, status.message());
        }
        else
        {
            errorStatus =
                grpc::Status(grpc::StatusCode::NOT_FOUND, status.message());
        }
        return {response, errorStatus};
    }

    auto const key = uint256::fromVoidChecked(request.key());
    if (!key)
    {
        grpc::Status errorStatus{
            grpc::StatusCode::INVALID_ARGUMENT, "index malformed"};
        return {response, errorStatus};
    }

    auto const sleNode = ledger->read(keylet::unchecked(*key));
    if (!sleNode)
    {
        grpc::Status errorStatus{
            grpc::StatusCode::NOT_FOUND, "object not found"};
        return {response, errorStatus};
    }

    Serializer s;
    sleNode->add(s);

    auto& stateObject = *response.mutable_ledger_object();
    stateObject.set_data(s.peekData().data(), s.getLength());
    stateObject.set_key(request.key());
    *(response.mutable_ledger()) = request.ledger();
    return {response, status};
}
}  // namespace ripple<|MERGE_RESOLUTION|>--- conflicted
+++ resolved
@@ -703,6 +703,37 @@
     }
 
     return getTicketIndex(*id, params[jss::ticket_seq].asUInt());
+}
+
+static std::optional<uint256>
+parseVault(Json::Value const& params, Json::Value& jvResult)
+{
+    if (!params.isObject())
+    {
+        uint256 uNodeIndex;
+        if (!uNodeIndex.parseHex(params.asString()))
+        {
+            jvResult[jss::error] = "malformedRequest";
+            return std::nullopt;
+        }
+        return uNodeIndex;
+    }
+
+    if (!params.isMember(jss::owner) || !params.isMember(jss::seq) ||
+        !params[jss::seq].isIntegral())
+    {
+        jvResult[jss::error] = "malformedRequest";
+        return std::nullopt;
+    }
+
+    auto const id = parseBase58<AccountID>(params[jss::owner].asString());
+    if (!id)
+    {
+        jvResult[jss::error] = "malformedOwner";
+        return std::nullopt;
+    }
+
+    return keylet::vault(*id, params[jss::seq].asUInt()).key;
 }
 
 static std::optional<uint256>
@@ -853,259 +884,6 @@
     return std::nullopt;
 }
 
-<<<<<<< HEAD
-static std::optional<uint256>
-parseDID(Json::Value const& params, Json::Value& jvResult)
-{
-    auto const account = parseBase58<AccountID>(params.asString());
-    if (!account || account->isZero())
-    {
-        jvResult[jss::error] = "malformedAddress";
-        return std::nullopt;
-    }
-
-    return keylet::did(*account).key;
-}
-
-static std::optional<uint256>
-parseOracle(Json::Value const& params, Json::Value& jvResult)
-{
-    if (!params.isObject())
-    {
-        uint256 uNodeIndex;
-        if (!uNodeIndex.parseHex(params.asString()))
-        {
-            jvResult[jss::error] = "malformedRequest";
-            return std::nullopt;
-        }
-        return uNodeIndex;
-    }
-
-    if (!params.isMember(jss::oracle_document_id) ||
-        !params.isMember(jss::account))
-    {
-        jvResult[jss::error] = "malformedRequest";
-        return std::nullopt;
-    }
-
-    auto const& oracle = params;
-    auto const documentID = [&]() -> std::optional<std::uint32_t> {
-        auto const id = oracle[jss::oracle_document_id];
-        if (id.isUInt() || (id.isInt() && id.asInt() >= 0))
-            return std::make_optional(id.asUInt());
-
-        if (id.isString())
-        {
-            std::uint32_t v;
-            if (beast::lexicalCastChecked(v, id.asString()))
-                return std::make_optional(v);
-        }
-
-        return std::nullopt;
-    }();
-
-    auto const account =
-        parseBase58<AccountID>(oracle[jss::account].asString());
-    if (!account || account->isZero())
-    {
-        jvResult[jss::error] = "malformedAddress";
-        return std::nullopt;
-    }
-
-    if (!documentID)
-    {
-        jvResult[jss::error] = "malformedDocumentID";
-        return std::nullopt;
-    }
-
-    return keylet::oracle(*account, *documentID).key;
-}
-
-static std::optional<uint256>
-parseCredential(Json::Value const& cred, Json::Value& jvResult)
-{
-    if (cred.isString())
-    {
-        uint256 uNodeIndex;
-        if (!uNodeIndex.parseHex(cred.asString()))
-        {
-            jvResult[jss::error] = "malformedRequest";
-            return std::nullopt;
-        }
-        return uNodeIndex;
-    }
-
-    if ((!cred.isMember(jss::subject) || !cred[jss::subject].isString()) ||
-        (!cred.isMember(jss::issuer) || !cred[jss::issuer].isString()) ||
-        (!cred.isMember(jss::credential_type) ||
-         !cred[jss::credential_type].isString()))
-    {
-        jvResult[jss::error] = "malformedRequest";
-        return std::nullopt;
-    }
-
-    auto const subject = parseBase58<AccountID>(cred[jss::subject].asString());
-    auto const issuer = parseBase58<AccountID>(cred[jss::issuer].asString());
-    auto const credType = strUnHex(cred[jss::credential_type].asString());
-
-    if (!subject || subject->isZero() || !issuer || issuer->isZero() ||
-        !credType || credType->empty())
-    {
-        jvResult[jss::error] = "malformedRequest";
-        return std::nullopt;
-    }
-
-    return keylet::credential(
-               *subject, *issuer, Slice(credType->data(), credType->size()))
-        .key;
-}
-
-static std::optional<uint256>
-parseMPTokenIssuance(
-    Json::Value const& unparsedMPTIssuanceID,
-    Json::Value& jvResult)
-{
-    if (unparsedMPTIssuanceID.isString())
-    {
-        uint192 mptIssuanceID;
-        if (!mptIssuanceID.parseHex(unparsedMPTIssuanceID.asString()))
-        {
-            jvResult[jss::error] = "malformedRequest";
-            return std::nullopt;
-        }
-
-        return keylet::mptIssuance(mptIssuanceID).key;
-    }
-
-    jvResult[jss::error] = "malformedRequest";
-    return std::nullopt;
-}
-
-static std::optional<uint256>
-parseMPToken(Json::Value const& mptJson, Json::Value& jvResult)
-{
-    if (!mptJson.isObject())
-    {
-        uint256 uNodeIndex;
-        if (!uNodeIndex.parseHex(mptJson.asString()))
-        {
-            jvResult[jss::error] = "malformedRequest";
-            return std::nullopt;
-        }
-        return uNodeIndex;
-    }
-
-    if (!mptJson.isMember(jss::mpt_issuance_id) ||
-        !mptJson.isMember(jss::account))
-    {
-        jvResult[jss::error] = "malformedRequest";
-        return std::nullopt;
-    }
-
-    try
-    {
-        auto const mptIssuanceIdStr = mptJson[jss::mpt_issuance_id].asString();
-
-        uint192 mptIssuanceID;
-        if (!mptIssuanceID.parseHex(mptIssuanceIdStr))
-            Throw<std::runtime_error>("Cannot parse mpt_issuance_id");
-
-        auto const account =
-            parseBase58<AccountID>(mptJson[jss::account].asString());
-
-        if (!account || account->isZero())
-        {
-            jvResult[jss::error] = "malformedAddress";
-            return std::nullopt;
-        }
-
-        return keylet::mptoken(mptIssuanceID, *account).key;
-    }
-    catch (std::runtime_error const&)
-    {
-        jvResult[jss::error] = "malformedRequest";
-        return std::nullopt;
-    }
-}
-
-static std::optional<uint256>
-parsePermissionedDomains(Json::Value const& pd, Json::Value& jvResult)
-{
-    if (pd.isString())
-    {
-        auto const index = parseIndex(pd, jvResult);
-        return index;
-    }
-
-    if (!pd.isObject())
-    {
-        jvResult[jss::error] = "malformedRequest";
-        return std::nullopt;
-    }
-
-    if (!pd.isMember(jss::account))
-    {
-        jvResult[jss::error] = "malformedRequest";
-        return std::nullopt;
-    }
-
-    if (!pd[jss::account].isString())
-    {
-        jvResult[jss::error] = "malformedAddress";
-        return std::nullopt;
-    }
-
-    if (!pd.isMember(jss::seq) ||
-        (pd[jss::seq].isInt() && pd[jss::seq].asInt() < 0) ||
-        (!pd[jss::seq].isInt() && !pd[jss::seq].isUInt()))
-    {
-        jvResult[jss::error] = "malformedRequest";
-        return std::nullopt;
-    }
-
-    auto const account = parseBase58<AccountID>(pd[jss::account].asString());
-    if (!account)
-    {
-        jvResult[jss::error] = "malformedAddress";
-        return std::nullopt;
-    }
-
-    return keylet::permissionedDomain(*account, pd[jss::seq].asUInt()).key;
-}
-
-static std::optional<uint256>
-parseVault(Json::Value const& params, Json::Value& jvResult)
-{
-    if (!params.isObject())
-    {
-        uint256 uNodeIndex;
-        if (!uNodeIndex.parseHex(params.asString()))
-        {
-            jvResult[jss::error] = "malformedRequest";
-            return std::nullopt;
-        }
-        return uNodeIndex;
-    }
-
-    if (!params.isMember(jss::owner) || !params.isMember(jss::seq) ||
-        !params[jss::seq].isIntegral())
-    {
-        jvResult[jss::error] = "malformedRequest";
-        return std::nullopt;
-    }
-
-    auto const id = parseBase58<AccountID>(params[jss::owner].asString());
-    if (!id)
-    {
-        jvResult[jss::error] = "malformedOwner";
-        return std::nullopt;
-    }
-
-    return keylet::vault(*id, params[jss::seq].asUInt()).key;
-}
-
-=======
->>>>>>> e429455f
 using FunctionType =
     std::function<std::optional<uint256>(Json::Value const&, Json::Value&)>;
 
