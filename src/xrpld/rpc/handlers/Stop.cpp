//------------------------------------------------------------------------------
/*
    This file is part of rippled: https://github.com/ripple/rippled
    Copyright (c) 2012-2014 Ripple Labs Inc.

    Permission to use, copy, modify, and/or distribute this software for any
    purpose  with  or without fee is hereby granted, provided that the above
    copyright notice and this permission notice appear in all copies.

    THE  SOFTWARE IS PROVIDED "AS IS" AND THE AUTHOR DISCLAIMS ALL WARRANTIES
    WITH  REGARD  TO  THIS  SOFTWARE  INCLUDING  ALL  IMPLIED  WARRANTIES  OF
    MERCHANTABILITY  AND  FITNESS. IN NO EVENT SHALL THE AUTHOR BE LIABLE FOR
    ANY  SPECIAL ,  DIRECT, INDIRECT, OR CONSEQUENTIAL DAMAGES OR ANY DAMAGES
    WHATSOEVER  RESULTING  FROM  LOSS  OF USE, DATA OR PROFITS, WHETHER IN AN
    ACTION  OF  CONTRACT, NEGLIGENCE OR OTHER TORTIOUS ACTION, ARISING OUT OF
    OR IN CONNECTION WITH THE USE OR PERFORMANCE OF THIS SOFTWARE.
*/
//==============================================================================

#include <xrpld/app/main/Application.h>
#include <xrpld/rpc/detail/Handler.h>

<<<<<<< HEAD
=======
#include <xrpl/json/json_value.h>

>>>>>>> c17676a9
namespace ripple {

namespace RPC {
struct JsonContext;
}

Json::Value
doStop(RPC::JsonContext& context)
{
    context.app.signalStop();
    return RPC::makeObjectValue(systemName() + " server stopping");
}

}  // namespace ripple<|MERGE_RESOLUTION|>--- conflicted
+++ resolved
@@ -20,11 +20,8 @@
 #include <xrpld/app/main/Application.h>
 #include <xrpld/rpc/detail/Handler.h>
 
-<<<<<<< HEAD
-=======
 #include <xrpl/json/json_value.h>
 
->>>>>>> c17676a9
 namespace ripple {
 
 namespace RPC {
