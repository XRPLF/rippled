--- conflicted
+++ resolved
@@ -356,7 +356,6 @@
 Status
 ledgerFromHash(T& ledger, Json::Value hash, JsonContext& context)
 {
-<<<<<<< HEAD
     uint256 ledgerHash;
     if (!ledgerHash.parseHex(hash.asString()))
         return {rpcINVALID_PARAMS, "ledgerHashMalformed"};
@@ -367,39 +366,6 @@
 Status
 ledgerFromIndex(T& ledger, Json::Value indexValue, JsonContext& context)
 {
-=======
-    ledger.reset();
-
-    auto& params = context.params;
-
-    auto indexValue = params[jss::ledger_index];
-    auto hashValue = params[jss::ledger_hash];
-
-    // We need to support the legacy "ledger" field.
-    auto& legacyLedger = params[jss::ledger];
-    if (legacyLedger)
-    {
-        if (legacyLedger.asString().size() > 12)
-            hashValue = legacyLedger;
-        else
-            indexValue = legacyLedger;
-    }
-
-    if (!hashValue.isNull())
-    {
-        if (!hashValue.isString())
-            return {rpcINVALID_PARAMS, "ledgerHashNotString"};
-
-        uint256 ledgerHash;
-        if (!ledgerHash.parseHex(hashValue.asString()))
-            return {rpcINVALID_PARAMS, "ledgerHashMalformed"};
-        return getLedger(ledger, ledgerHash, context);
-    }
-
-    if (!indexValue.isConvertibleTo(Json::stringValue))
-        return {rpcINVALID_PARAMS, "ledgerIndexMalformed"};
-
->>>>>>> 73ff5414
     auto const index = indexValue.asString();
 
     if (index == "current" || index.empty())
