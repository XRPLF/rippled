--- conflicted
+++ resolved
@@ -465,20 +465,12 @@
                 hasTicketSeq ? 0 : app.getTxQ().nextQueuableSeq(sle).value();
         }
 
-<<<<<<< HEAD
-        // if (!tx_json.isMember(jss::Flags))
-        //     tx_json[jss::Flags] = tfFullyCanonicalSig;
-=======
-        if (!tx_json.isMember(jss::Flags))
-            tx_json[jss::Flags] = tfFullyCanonicalSig;
-
         if (!tx_json.isMember(jss::NetworkID))
         {
             auto const networkId = app.config().NETWORK_ID;
             if (networkId > 1024)
                 tx_json[jss::NetworkID] = to_string(networkId);
         }
->>>>>>> 43e1d444
     }
 
     {
