--- conflicted
+++ resolved
@@ -22,10 +22,7 @@
 
 #include <xrpl/beast/net/IPEndpoint.h>
 #include <xrpl/protocol/PublicKey.h>
-<<<<<<< HEAD
-=======
 
->>>>>>> c17676a9
 #include <optional>
 
 namespace ripple {
