name: dependencies
inputs:
  configuration:
    required: true
# An implicit input is the environment variable `build_dir`.
runs:
  using: composite
  steps:
    - name: export custom recipes
      shell: bash
      run: |
<<<<<<< HEAD
        conan config set general.revisions_enabled=1
        conan export external/snappy snappy/1.1.10@
        conan export external/rocksdb rocksdb/9.7.3@
        conan export external/soci soci/4.0.3@
        conan export external/nudb nudb/2.0.8@
        conan export external/wamr wamr/2.3.1@
=======
        conan export --version 1.1.10 external/snappy
        conan export --version 9.7.3 external/rocksdb
        conan export --version 4.0.3 external/soci
>>>>>>> 80d82c5b
    - name: add Ripple Conan remote
      if: env.CONAN_URL != ''
      shell: bash
      run: |
        if conan remote list | grep -q "ripple"; then
            conan remote remove ripple
            echo "Removed conan remote ripple"
        fi
        conan remote add --index 0 ripple "${CONAN_URL}"
        echo "Added conan remote ripple at ${CONAN_URL}"

    - name: try to authenticate to Ripple Conan remote
      if: env.CONAN_LOGIN_USERNAME_RIPPLE != '' && env.CONAN_PASSWORD_RIPPLE != ''
      id: remote
      shell: bash
      run: |
        echo "Authenticating to ripple remote..."
        conan remote auth ripple --force
        conan remote list-users

    - name: list missing binaries
      id: binaries
      shell: bash
      # Print the list of dependencies that would need to be built locally.
      # A non-empty list means we have "failed" to cache binaries remotely.
      run: |
        echo missing=$(conan info . --build missing --settings build_type=${{ inputs.configuration }} --json 2>/dev/null  | grep '^\[') | tee ${GITHUB_OUTPUT}
    - name: install dependencies
      shell: bash
      run: |
        mkdir ${build_dir}
        cd ${build_dir}
        conan install \
          --output-folder . \
          --build missing \
          --options:host "&:tests=True" \
          --options:host "&:xrpld=True" \
          --settings:all build_type=${{ inputs.configuration }} \
          ..<|MERGE_RESOLUTION|>--- conflicted
+++ resolved
@@ -9,18 +9,10 @@
     - name: export custom recipes
       shell: bash
       run: |
-<<<<<<< HEAD
-        conan config set general.revisions_enabled=1
-        conan export external/snappy snappy/1.1.10@
-        conan export external/rocksdb rocksdb/9.7.3@
-        conan export external/soci soci/4.0.3@
-        conan export external/nudb nudb/2.0.8@
-        conan export external/wamr wamr/2.3.1@
-=======
         conan export --version 1.1.10 external/snappy
         conan export --version 9.7.3 external/rocksdb
         conan export --version 4.0.3 external/soci
->>>>>>> 80d82c5b
+        conan export --version 2.3.1 external/wamr
     - name: add Ripple Conan remote
       if: env.CONAN_URL != ''
       shell: bash
