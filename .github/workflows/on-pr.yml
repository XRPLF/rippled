# This workflow runs all workflows to check, build and test the project on
# various Linux flavors, as well as on MacOS and Windows, on every push to a
# user branch. However, it will not run if the pull request is a draft unless it
# has the 'DraftRunCI' label.
name: PR

on:
  merge_group:
    types:
      - checks_requested
  pull_request:
    types:
      - opened
      - reopened
      - synchronize
      - ready_for_review

concurrency:
  group: ${{ github.workflow }}-${{ github.ref }}
  cancel-in-progress: true

defaults:
  run:
    shell: bash

jobs:
  # This job determines whether the rest of the workflow should run. It runs
  # when the PR is not a draft (which should also cover merge-group) or
  # has the 'DraftRunCI' label.
  should-run:
    if: ${{ !github.event.pull_request.draft || contains(github.event.pull_request.labels.*.name, 'DraftRunCI') }}
    runs-on: ubuntu-latest
    steps:
      - name: Checkout repository
        uses: actions/checkout@08eba0b27e820071cde6df949e0beb9ba4906955 # v4.3.0
      - name: Determine changed files
        # This step checks whether any files have changed that should
        # cause the next jobs to run. We do it this way rather than
        # using `paths` in the `on:` section, because all required
        # checks must pass, even for changes that do not modify anything
        # that affects those checks. We would therefore like to make the
        # checks required only if the job runs, but GitHub does not
        # support that directly. By always executing the workflow on new
        # commits and by using the changed-files action below, we ensure
        # that Github considers any skipped jobs to have passed, and in
        # turn the required checks as well.
        id: changes
        uses: tj-actions/changed-files@ed68ef82c095e0d48ec87eccea555d944a631a4c # v46.0.5
        with:
          files: |
            # These paths are unique to `on-pr.yml`.
            .github/scripts/levelization/**
            .github/workflows/check-levelization.yml
            .github/workflows/notify-clio.yml
            .github/workflows/on-pr.yml

            # Keep the paths below in sync with those in `on-trigger.yml`.
            .github/actions/build-deps/**
            .github/actions/build-test/**
            .github/actions/setup-conan/**
            .github/scripts/strategy-matrix/**
            .github/workflows/build-test.yml
            .github/workflows/reusable-strategy-matrix.yml
            .codecov.yml
            cmake/**
            conan/**
            external/**
            include/**
            src/**
            tests/**
            CMakeLists.txt
            conanfile.py
            conan.lock
      - name: Check whether to run
        # This step determines whether the rest of the workflow should
        # run. The rest of the workflow will run if this job runs AND at
        # least one of:
        # * Any of the files checked in the `changes` step were modified
        # * The PR is NOT a draft and is labeled "Ready to merge"
        # * The workflow is running from the merge queue
        id: go
        env:
          FILES: ${{ steps.changes.outputs.any_changed }}
          DRAFT: ${{ github.event.pull_request.draft }}
          READY: ${{ contains(github.event.pull_request.labels.*.name, 'Ready to merge') }}
          MERGE: ${{ github.event_name == 'merge_group' }}
        run: |
          echo "go=${{ (env.DRAFT != 'true' && env.READY == 'true') || env.FILES == 'true' || env.MERGE == 'true' }}" >> "${GITHUB_OUTPUT}"
          cat "${GITHUB_OUTPUT}"
    outputs:
      go: ${{ steps.go.outputs.go == 'true' }}

  check-levelization:
    needs: should-run
    if: ${{ needs.should-run.outputs.go == 'true' }}
    uses: ./.github/workflows/check-levelization.yml

  build-test:
    needs: should-run
    if: ${{ needs.should-run.outputs.go == 'true' }}
    uses: ./.github/workflows/build-test.yml
    strategy:
      matrix:
        os: [linux, macos, windows]
    with:
      os: ${{ matrix.os }}
    secrets:
      codecov_token: ${{ secrets.CODECOV_TOKEN }}

  notify-clio:
    needs:
      - should-run
      - build-test
<<<<<<< HEAD
    if: ${{ needs.should-run.outputs.go == 'true' && contains(fromJSON('["release", "master"]'), github.ref_name) }}
=======
    if: ${{ needs.should-run.outputs.go == 'true' }}
>>>>>>> 4caebfbd
    uses: ./.github/workflows/notify-clio.yml
    secrets:
      clio_notify_token: ${{ secrets.CLIO_NOTIFY_TOKEN }}
      conan_remote_username: ${{ secrets.CONAN_REMOTE_USERNAME }}
      conan_remote_password: ${{ secrets.CONAN_REMOTE_PASSWORD }}

  passed:
    if: failure() || cancelled()
    needs:
      - build-test
      - check-levelization
    runs-on: ubuntu-latest
    steps:
      - name: Fail
        run: false<|MERGE_RESOLUTION|>--- conflicted
+++ resolved
@@ -111,11 +111,7 @@
     needs:
       - should-run
       - build-test
-<<<<<<< HEAD
     if: ${{ needs.should-run.outputs.go == 'true' && contains(fromJSON('["release", "master"]'), github.ref_name) }}
-=======
-    if: ${{ needs.should-run.outputs.go == 'true' }}
->>>>>>> 4caebfbd
     uses: ./.github/workflows/notify-clio.yml
     secrets:
       clio_notify_token: ${{ secrets.CLIO_NOTIFY_TOKEN }}
