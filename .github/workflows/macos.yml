--- conflicted
+++ resolved
@@ -46,11 +46,6 @@
       - name: install Ninja
         if: matrix.generator == 'Ninja'
         run: brew install ninja
-<<<<<<< HEAD
-      - name: install nproc
-        run: |
-          brew install coreutils
-=======
       - name: install python
         run: | 
           if which python > /dev/null 2>&1; then
@@ -66,7 +61,9 @@
           else
               brew install cmake
           fi
->>>>>>> 040cd23e
+      - name: install nproc
+        run: |
+          brew install coreutils
       - name: check environment
         run: |
           env | sort
