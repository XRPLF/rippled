name: macos
on:
  pull_request:
    types: [opened, reopened, synchronize, ready_for_review]
  push:
    # If the branches list is ever changed, be sure to change it on all
    # build/test jobs (nix, macos, windows, instrumentation)
    branches:
      # Always build the package branches
      - develop
      - release
      - master
      # Branches that opt-in to running
      - "ci/**"
concurrency:
  group: ${{ github.workflow }}-${{ github.ref }}
  cancel-in-progress: true
# This part of Conan configuration is specific to this workflow only; we do not want
# to pollute conan/profiles directory with settings which might not work for others
env:
  CONAN_URL: https://conan.ripplex.io
  CONAN_GLOBAL_CONF: |
    core.download:parallel={{os.cpu_count()}}
    core.upload:parallel={{os.cpu_count()}}
    tools.build:jobs={{ (os.cpu_count() * 4/5) | int }}
    tools.build:verbosity=verbose
    tools.compilation:verbosity=verbose

jobs:
  test:
    if: ${{ github.event_name == 'push' || github.event.pull_request.draft != true || contains(github.event.pull_request.labels.*.name, 'DraftRunCI') }}
    strategy:
      matrix:
        platform:
          - macos
        generator:
          - Ninja
        configuration:
          - Release
    runs-on: [self-hosted, macOS, mac-runner-m1]
    env:
      # The `build` action requires these variables.
      build_dir: .build
      NUM_PROCESSORS: 12
    steps:
      - name: checkout
        uses: actions/checkout@11bd71901bbe5b1630ceea73d27597364c9af683
      - name: install Conan
        run: |
          brew install conan
      - name: install Ninja
        if: matrix.generator == 'Ninja'
        run: brew install ninja
      - name: install python
        run: |
          if which python > /dev/null 2>&1; then
              echo "Python executable exists"
          else
              brew install python@3.13
              ln -s /opt/homebrew/bin/python3 /opt/homebrew/bin/python
          fi
      - name: install cmake
        run: |
          if which cmake > /dev/null 2>&1; then
              echo "cmake executable exists"
          else
              brew install cmake
          fi
      - name: install nproc
        run: |
          brew install coreutils
      - name: check environment
        run: |
          env | sort
          echo ${PATH} | tr ':' '\n'
          python --version
          conan --version
          cmake --version
          nproc --version
          echo -n "nproc returns: "
          nproc
          system_profiler SPHardwareDataType
          sysctl -n hw.logicalcpu
          clang --version
      - name: configure Conan
<<<<<<< HEAD
        run : |
          echo "${CONAN_GLOBAL_CONF}" > $(conan config home)/global.conf
          conan config install conan/profiles/ -tf $(conan config home)/profiles/
          conan profile show
=======
        run: |
          echo "${CONAN_GLOBAL_CONF}" >> $(conan config home)/global.conf
          conan config install conan/profiles/ -tf $(conan config home)/profiles/
          conan profile show
      - name: export custom recipes
        shell: bash
        run: |
          conan export --version 1.1.10 external/snappy
          conan export --version 4.0.3 external/soci
          conan export --version 2.4.1 external/wamr
      - name: add Ripple Conan remote
        if: env.CONAN_URL != ''
        shell: bash
        run: |
          if conan remote list | grep -q "ripple"; then
              conan remote remove ripple
              echo "Removed conan remote ripple"
          fi
          conan remote add --index 0 ripple "${CONAN_URL}"
          echo "Added conan remote ripple at ${CONAN_URL}"
>>>>>>> 38c7a270
      - name: build dependencies
        uses: ./.github/actions/dependencies
        with:
          configuration: ${{ matrix.configuration }}
      - name: build
        uses: ./.github/actions/build
        with:
          generator: ${{ matrix.generator }}
          configuration: ${{ matrix.configuration }}
          cmake-args: "-Dassert=TRUE -Dwerr=TRUE ${{ matrix.cmake-args }}"
      - name: test
        run: |
          n=$(nproc)
          echo "Using $n test jobs"

          cd ${build_dir}
          ./rippled --unittest --unittest-jobs $n
          ctest -j $n --output-on-failure<|MERGE_RESOLUTION|>--- conflicted
+++ resolved
@@ -83,33 +83,10 @@
           sysctl -n hw.logicalcpu
           clang --version
       - name: configure Conan
-<<<<<<< HEAD
-        run : |
+        run: |
           echo "${CONAN_GLOBAL_CONF}" > $(conan config home)/global.conf
           conan config install conan/profiles/ -tf $(conan config home)/profiles/
           conan profile show
-=======
-        run: |
-          echo "${CONAN_GLOBAL_CONF}" >> $(conan config home)/global.conf
-          conan config install conan/profiles/ -tf $(conan config home)/profiles/
-          conan profile show
-      - name: export custom recipes
-        shell: bash
-        run: |
-          conan export --version 1.1.10 external/snappy
-          conan export --version 4.0.3 external/soci
-          conan export --version 2.4.1 external/wamr
-      - name: add Ripple Conan remote
-        if: env.CONAN_URL != ''
-        shell: bash
-        run: |
-          if conan remote list | grep -q "ripple"; then
-              conan remote remove ripple
-              echo "Removed conan remote ripple"
-          fi
-          conan remote add --index 0 ripple "${CONAN_URL}"
-          echo "Added conan remote ripple at ${CONAN_URL}"
->>>>>>> 38c7a270
       - name: build dependencies
         uses: ./.github/actions/dependencies
         with:
