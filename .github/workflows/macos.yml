name: macos
on: [push, pull_request]
concurrency:
  group: ${{ github.workflow }}-${{ github.ref }}
  cancel-in-progress: true

jobs:

  test:
    strategy:
      matrix:
        platform:
          - macos
        generator:
          - Ninja
        configuration:
          - Release
    runs-on: [self-hosted, macOS]
    env:
      # The `build` action requires these variables.
      build_dir: .build
      NUM_PROCESSORS: 12
    steps:
      - name: checkout
        uses: actions/checkout@v3
      - name: install Ninja
        if: matrix.generator == 'Ninja'
        run: brew install ninja
      - name: check environment
        run: |
          echo ${PATH} | tr ':' '\n'
          python --version
          conan --version
          cmake --version
<<<<<<< HEAD
          env
      - name: configure Conan
        run : |
          conan profile get env.CXXFLAGS default || true
          conan profile update 'conf.tools.build:cxxflags+=["-DBOOST_ASIO_DISABLE_CONCEPTS"]' default
=======
          env | sort
>>>>>>> 54afdaa1
      - name: build
        uses: ./.github/actions/build
        with:
          generator: ${{ matrix.generator }}
          configuration: ${{ matrix.configuration }}
      - name: test
        run: |
          ${build_dir}/rippled --unittest<|MERGE_RESOLUTION|>--- conflicted
+++ resolved
@@ -32,15 +32,11 @@
           python --version
           conan --version
           cmake --version
-<<<<<<< HEAD
-          env
+          env | sort
       - name: configure Conan
         run : |
           conan profile get env.CXXFLAGS default || true
           conan profile update 'conf.tools.build:cxxflags+=["-DBOOST_ASIO_DISABLE_CONCEPTS"]' default
-=======
-          env | sort
->>>>>>> 54afdaa1
       - name: build
         uses: ./.github/actions/build
         with:
