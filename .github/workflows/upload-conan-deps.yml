name: Upload Conan Dependencies

on:
  schedule:
    - cron: "0 3 * * 2-6"
  workflow_dispatch:
    inputs:
      force_source_build:
        description: "Force source build of all dependencies"
        required: false
        default: false
        type: boolean
      force_upload:
        description: "Force upload of all dependencies"
        required: false
        default: false
        type: boolean
  pull_request:
    branches: [develop]
    paths:
      # This allows testing changes to the upload workflow in a PR
      - .github/workflows/upload-conan-deps.yml
<<<<<<< HEAD

      - .github/workflows/reusable-strategy-matrix.yml
      - .github/workflows/reusable-upload-conan-deps-os.yml

      - .github/actions/build-deps/action.yml
      - .github/actions/setup-conan/action.yml
      - ".github/scripts/strategy-matrix/**"

      - conanfile.py
      - conan.lock
=======
>>>>>>> e5f7a844
  push:
    branches: [develop]
    paths:
      - .github/workflows/upload-conan-deps.yml

      - .github/workflows/reusable-strategy-matrix.yml

      - .github/actions/build-deps/action.yml
      - .github/actions/setup-conan/action.yml
      - ".github/scripts/strategy-matrix/**"

      - conanfile.py
      - conan.lock

concurrency:
  group: ${{ github.workflow }}-${{ github.ref }}
  cancel-in-progress: true

jobs:
  generate-matrix:
    uses: ./.github/workflows/reusable-strategy-matrix.yml
    with:
      strategy_matrix: ${{ github.event_name == 'pull_request' && 'minimal' || 'all' }}

  run-upload-conan-deps:
    needs:
      - generate-matrix
    strategy:
      fail-fast: false
      matrix: ${{ fromJson(needs.generate-matrix.outputs.matrix) }}
      max-parallel: 10
    runs-on: ${{ matrix.architecture.runner }}
    container: ${{ contains(matrix.architecture.platform, 'linux') && format('ghcr.io/xrplf/ci/{0}-{1}:{2}-{3}', matrix.os.distro_name, matrix.os.distro_version, matrix.os.compiler_name, matrix.os.compiler_version) || null }}

    steps:
      - name: Cleanup workspace
        if: ${{ runner.os == 'macOS' }}
        uses: XRPLF/actions/.github/actions/cleanup-workspace@3f044c7478548e3c32ff68980eeb36ece02b364e

      - uses: actions/checkout@08eba0b27e820071cde6df949e0beb9ba4906955 # v4.3.0
      - name: Prepare runner
        uses: XRPLF/actions/.github/actions/prepare-runner@638e0dc11ea230f91bd26622fb542116bb5254d5
        with:
          disable_ccache: false

      - name: Setup Conan
        uses: ./.github/actions/setup-conan

      - name: Build dependencies
        uses: ./.github/actions/build-deps
        with:
          build_dir: .build
          build_type: ${{ matrix.build_type }}
          force_build: ${{ github.event_name == 'schedule' || github.event.inputs.force_source_build == 'true' }}

      - name: Login to Conan
        if: github.repository_owner == 'XRPLF' && github.event_name != 'pull_request'
        run: conan remote login -p ${{ secrets.CONAN_PASSWORD }} ${{ inputs.conan_remote_name }} ${{ secrets.CONAN_USERNAME }}

      - name: Upload Conan packages
        if: github.repository_owner == 'XRPLF' && github.event_name != 'pull_request' && github.event_name != 'schedule'
        run: conan upload "*" -r=${{ inputs.conan_remote_name }} --confirm ${{ github.event.inputs.force_upload == 'true' && '--force' || '' }}<|MERGE_RESOLUTION|>--- conflicted
+++ resolved
@@ -20,19 +20,6 @@
     paths:
       # This allows testing changes to the upload workflow in a PR
       - .github/workflows/upload-conan-deps.yml
-<<<<<<< HEAD
-
-      - .github/workflows/reusable-strategy-matrix.yml
-      - .github/workflows/reusable-upload-conan-deps-os.yml
-
-      - .github/actions/build-deps/action.yml
-      - .github/actions/setup-conan/action.yml
-      - ".github/scripts/strategy-matrix/**"
-
-      - conanfile.py
-      - conan.lock
-=======
->>>>>>> e5f7a844
   push:
     branches: [develop]
     paths:
