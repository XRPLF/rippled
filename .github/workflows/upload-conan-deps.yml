--- conflicted
+++ resolved
@@ -20,17 +20,6 @@
     paths:
       # This allows testing changes to the upload workflow in a PR
       - .github/workflows/upload-conan-deps.yml
-<<<<<<< HEAD
-=======
-
-      - .github/workflows/reusable-strategy-matrix.yml
-
-      - .github/actions/build-deps/action.yml
-      - ".github/scripts/strategy-matrix/**"
-
-      - conanfile.py
-      - conan.lock
->>>>>>> e67e0395
   push:
     branches: [develop]
     paths:
