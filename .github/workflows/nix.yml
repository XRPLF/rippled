--- conflicted
+++ resolved
@@ -371,66 +371,49 @@
     container: ghcr.io/xrplf/ci/debian-bookworm:clang-16
 
     steps:
-        - name: checkout
-          uses: actions/checkout@11bd71901bbe5b1630ceea73d27597364c9af683
-
-        - name: prepare environment
-          run: |
-            mkdir ${GITHUB_WORKSPACE}/.build
-            echo "SOURCE_DIR=$GITHUB_WORKSPACE" >> $GITHUB_ENV
-            echo "BUILD_DIR=$GITHUB_WORKSPACE/.build" >> $GITHUB_ENV
-
-        - name: configure Conan
-          run: |
-<<<<<<< HEAD
-            conan profile new --detect default
-            conan profile update settings.compiler=clang default
-            conan profile update settings.compiler.version=${CLANG_RELEASE} default
-            conan profile update settings.compiler.libcxx=libstdc++11 default
-            conan profile update settings.compiler.cppstd=20 default
-            conan profile update options.rocksdb=False default
-            conan profile update \
-              'conf.tools.build:compiler_executables={"c": "/usr/bin/clang", "cpp": "/usr/bin/clang++"}' default
-            conan profile update 'env.CXXFLAGS="-DBOOST_ASIO_DISABLE_CONCEPTS"' default
-            conan profile update 'conf.tools.build:cxxflags+=["-DBOOST_ASIO_DISABLE_CONCEPTS"]' default
-            conan export external/snappy snappy/1.1.10@
-            conan export external/soci soci/4.0.3@
-            conan export external/wamr wamr/2.3.1@
-
-=======
-            echo "${CONAN_GLOBAL_CONF}" >> $(conan config home)/global.conf
-            conan config install conan/profiles/ -tf $(conan config home)/profiles/
-            conan profile show
->>>>>>> 80d82c5b
-        - name: build dependencies
-          run: |
-            cd ${BUILD_DIR}
-            conan install ${SOURCE_DIR} \
-              --output-folder ${BUILD_DIR} \
-              --build missing \
-              --settings:all build_type=Debug
-
-        - name: build with instrumentation
-          run: |
-            cd ${BUILD_DIR}
-            cmake -S ${SOURCE_DIR} -B ${BUILD_DIR} \
-              -Dvoidstar=ON \
-              -Dtests=ON \
-              -Dxrpld=ON \
-              -DCMAKE_BUILD_TYPE=Debug \
-              -DSECP256K1_BUILD_BENCHMARK=OFF \
-              -DSECP256K1_BUILD_TESTS=OFF \
-              -DSECP256K1_BUILD_EXHAUSTIVE_TESTS=OFF \
-              -DCMAKE_TOOLCHAIN_FILE=${BUILD_DIR}/build/generators/conan_toolchain.cmake
-            cmake --build .  --parallel $(nproc)
-
-        - name: verify instrumentation enabled
-          run: |
-            cd ${BUILD_DIR}
-            ./rippled --version | grep libvoidstar
-
-        - name: run unit tests
-          run: |
-            cd ${BUILD_DIR}
-            ./rippled -u --unittest-jobs $(( $(nproc)/4 ))
-            ctest -j $(nproc) --output-on-failure+      - name: checkout
+        uses: actions/checkout@11bd71901bbe5b1630ceea73d27597364c9af683
+
+      - name: prepare environment
+        run: |
+          mkdir ${GITHUB_WORKSPACE}/.build
+          echo "SOURCE_DIR=$GITHUB_WORKSPACE" >> $GITHUB_ENV
+          echo "BUILD_DIR=$GITHUB_WORKSPACE/.build" >> $GITHUB_ENV
+
+      - name: configure Conan
+        run: |
+          echo "${CONAN_GLOBAL_CONF}" >> $(conan config home)/global.conf
+          conan config install conan/profiles/ -tf $(conan config home)/profiles/
+          conan profile show
+      - name: build dependencies
+        run: |
+          cd ${BUILD_DIR}
+          conan install ${SOURCE_DIR} \
+            --output-folder ${BUILD_DIR} \
+            --build missing \
+            --settings:all build_type=Debug
+
+      - name: build with instrumentation
+        run: |
+          cd ${BUILD_DIR}
+          cmake -S ${SOURCE_DIR} -B ${BUILD_DIR} \
+            -Dvoidstar=ON \
+            -Dtests=ON \
+            -Dxrpld=ON \
+            -DCMAKE_BUILD_TYPE=Debug \
+            -DSECP256K1_BUILD_BENCHMARK=OFF \
+            -DSECP256K1_BUILD_TESTS=OFF \
+            -DSECP256K1_BUILD_EXHAUSTIVE_TESTS=OFF \
+            -DCMAKE_TOOLCHAIN_FILE=${BUILD_DIR}/build/generators/conan_toolchain.cmake
+          cmake --build .  --parallel $(nproc)
+
+      - name: verify instrumentation enabled
+        run: |
+          cd ${BUILD_DIR}
+          ./rippled --version | grep libvoidstar
+
+      - name: run unit tests
+        run: |
+          cd ${BUILD_DIR}
+          ./rippled -u --unittest-jobs $(( $(nproc)/4 ))
+          ctest -j $(nproc) --output-on-failure