name: nix
on:
  pull_request:
    types: [opened, reopened, synchronize, ready_for_review]
  push:
    # If the branches list is ever changed, be sure to change it on all
    # build/test jobs (nix, macos, windows)
    branches:
      # Always build the package branches
      - develop
      - release
      - master
      # Branches that opt-in to running
      - "ci/**"
concurrency:
  group: ${{ github.workflow }}-${{ github.ref }}
  cancel-in-progress: true

# This part of Conan configuration is specific to this workflow only; we do not want
# to pollute conan/profiles directory with settings which might not work for others
env:
  CONAN_URL: http://18.143.149.228:8081/artifactory/api/conan/dev
  CONAN_LOGIN_USERNAME_RIPPLE: ${{ secrets.CONAN_USERNAME }}
  CONAN_PASSWORD_RIPPLE: ${{ secrets.CONAN_TOKEN }}
  CONAN_GLOBAL_CONF: |
    core.download:parallel={{ os.cpu_count() }}
    core.upload:parallel={{ os.cpu_count() }}
    tools.build:jobs={{ (os.cpu_count() * 4/5) | int }}
    tools.build:verbosity=verbose
    tools.compilation:verbosity=verbose

# This workflow has multiple job matrixes.
# They can be considered phases because most of the matrices ("test",
# "coverage", "conan", ) depend on the first ("dependencies").
#
# The first phase has a job in the matrix for each combination of
# variables that affects dependency ABI:
# platform, compiler, and configuration.
# It creates a GitHub artifact holding the Conan profile,
# and builds and caches binaries for all the dependencies.
# If an Artifactory remote is configured, they are cached there.
# If not, they are added to the GitHub artifact.
# GitHub's "cache" action has a size limit (10 GB) that is too small
# to hold the binaries if they are built locally.
# We must use the "{upload,download}-artifact" actions instead.
#
# The remaining phases have a job in the matrix for each test
# configuration. They install dependency binaries from the cache,
# whichever was used, and build and test rippled.
#
# "instrumentation" is independent, but is included here because it also
# builds on linux in the same "on:" conditions.

jobs:
  dependencies:
    if: ${{ github.event_name == 'push' || github.event.pull_request.draft != true || contains(github.event.pull_request.labels.*.name, 'DraftRunCI') }}
    strategy:
      fail-fast: false
      matrix:
        platform:
          - linux
        compiler:
          - gcc
          - clang
        configuration:
          - Debug
          - Release
        include:
          - compiler: gcc
            compiler_version: 12
            distro: ubuntu
            codename: jammy
          - compiler: clang
            compiler_version: 16
            distro: debian
            codename: bookworm
    runs-on: [self-hosted, heavy]
    container: ghcr.io/xrplf/ci/${{ matrix.distro }}-${{ matrix.codename }}:${{ matrix.compiler }}-${{ matrix.compiler_version }}
    env:
      build_dir: .build
    steps:
      - name: checkout
        uses: actions/checkout@11bd71901bbe5b1630ceea73d27597364c9af683
      - name: check environment
        run: |
          echo ${PATH} | tr ':' '\n'
          lsb_release -a || true
          ${{ matrix.compiler }}-${{ matrix.compiler_version }} --version
          conan --version
          cmake --version
          env | sort
      - name: configure Conan
        run: |
          echo "${CONAN_GLOBAL_CONF}" >> $(conan config home)/global.conf
          conan config install conan/profiles/ -tf $(conan config home)/profiles/
          conan profile show
      - name: archive profile
        # Create this archive before dependencies are added to the local cache.
        run: tar -czf conan.tar.gz -C ${CONAN_HOME} .
      - name: build dependencies
        uses: ./.github/actions/dependencies
        with:
          configuration: ${{ matrix.configuration }}
      - name: upload archive
        uses: actions/upload-artifact@ea165f8d65b6e75b540449e92b4886f43607fa02
        with:
          name: ${{ matrix.platform }}-${{ matrix.compiler }}-${{ matrix.configuration }}
          path: conan.tar.gz
          if-no-files-found: error

  test:
    strategy:
      fail-fast: false
      matrix:
        platform:
          - linux
        compiler:
          - gcc
          - clang
        configuration:
          - Debug
          - Release
        include:
          - compiler: gcc
            compiler_version: 12
            distro: ubuntu
            codename: jammy
          - compiler: clang
            compiler_version: 16
            distro: debian
            codename: bookworm
        cmake-args:
          -
          - "-Dunity=ON"
    needs: dependencies
    runs-on: [self-hosted, heavy]
    container: ghcr.io/xrplf/ci/${{ matrix.distro }}-${{ matrix.codename }}:${{ matrix.compiler }}-${{ matrix.compiler_version }}
    env:
      build_dir: .build
    steps:
      - name: download cache
        uses: actions/download-artifact@d3f86a106a0bac45b974a628896c90dbdf5c8093
        with:
          name: ${{ matrix.platform }}-${{ matrix.compiler }}-${{ matrix.configuration }}
      - name: extract cache
        run: |
          mkdir -p ${CONAN_HOME}
          tar -xzf conan.tar.gz -C ${CONAN_HOME}
      - name: check environment
        run: |
          env | sort
          echo ${PATH} | tr ':' '\n'
          conan --version
          cmake --version
      - name: checkout
        uses: actions/checkout@11bd71901bbe5b1630ceea73d27597364c9af683
      - name: dependencies
        uses: ./.github/actions/dependencies
        with:
          configuration: ${{ matrix.configuration }}
      - name: build
        uses: ./.github/actions/build
        with:
          generator: Ninja
          configuration: ${{ matrix.configuration }}
          cmake-args: "-Dassert=TRUE -Dwerr=TRUE ${{ matrix.cmake-args }}"
      - name: check linking
        run: |
          cd ${build_dir}
          ldd ./rippled
          if [ "$(ldd ./rippled | grep -E '(libstdc\+\+|libgcc)' | wc -l)" -eq 0 ]; then
            echo 'The binary is statically linked.'
          else
            echo 'The binary is dynamically linked.'
            exit 1
          fi
      - name: test
        run: |
          cd ${build_dir}
          ./rippled --unittest --unittest-jobs $(nproc)
          ctest -j $(nproc) --output-on-failure

  reference-fee-test:
    strategy:
      fail-fast: false
      matrix:
        platform:
          - linux
        compiler:
          - gcc
        configuration:
          - Debug
        cmake-args:
          - "-DUNIT_TEST_REFERENCE_FEE=200"
          - "-DUNIT_TEST_REFERENCE_FEE=1000"
    needs: dependencies
    runs-on: [self-hosted, heavy]
    container: ghcr.io/xrplf/ci/ubuntu-jammy:gcc-12
    env:
      build_dir: .build
    steps:
      - name: download cache
        uses: actions/download-artifact@d3f86a106a0bac45b974a628896c90dbdf5c8093
        with:
          name: ${{ matrix.platform }}-${{ matrix.compiler }}-${{ matrix.configuration }}
      - name: extract cache
        run: |
          mkdir -p ${CONAN_HOME}
          tar -xzf conan.tar.gz -C ${CONAN_HOME}
      - name: check environment
        run: |
          env | sort
          echo ${PATH} | tr ':' '\n'
          conan --version
          cmake --version
      - name: checkout
        uses: actions/checkout@11bd71901bbe5b1630ceea73d27597364c9af683
      - name: dependencies
        uses: ./.github/actions/dependencies
        with:
          configuration: ${{ matrix.configuration }}
      - name: build
        uses: ./.github/actions/build
        with:
          generator: Ninja
          configuration: ${{ matrix.configuration }}
          cmake-args: "-Dassert=TRUE -Dwerr=TRUE ${{ matrix.cmake-args }}"
      - name: test
        run: |
          cd ${build_dir}
          ./rippled --unittest --unittest-jobs $(nproc)
          ctest -j $(nproc) --output-on-failure

  coverage:
    strategy:
      fail-fast: false
      matrix:
        platform:
          - linux
        compiler:
          - gcc
        configuration:
          - Debug
    needs: dependencies
    runs-on: [self-hosted, heavy]
    container: ghcr.io/xrplf/ci/ubuntu-jammy:gcc-12
    env:
      build_dir: .build
    steps:
      - name: download cache
        uses: actions/download-artifact@d3f86a106a0bac45b974a628896c90dbdf5c8093
        with:
          name: ${{ matrix.platform }}-${{ matrix.compiler }}-${{ matrix.configuration }}
      - name: extract cache
        run: |
          mkdir -p ${CONAN_HOME}
          tar -xzf conan.tar.gz -C ${CONAN_HOME}
      - name: check environment
        run: |
          echo ${PATH} | tr ':' '\n'
          conan --version
          cmake --version
          gcovr --version
          env | sort
          ls ${CONAN_HOME}
      - name: checkout
        uses: actions/checkout@11bd71901bbe5b1630ceea73d27597364c9af683
      - name: dependencies
        uses: ./.github/actions/dependencies
        with:
          configuration: ${{ matrix.configuration }}
      - name: build
        uses: ./.github/actions/build
        with:
          generator: Ninja
          configuration: ${{ matrix.configuration }}
          cmake-args: >-
            -Dassert=TRUE
            -Dwerr=TRUE
            -Dcoverage=ON
            -Dcoverage_format=xml
            -DCODE_COVERAGE_VERBOSE=ON
            -DCMAKE_CXX_FLAGS="-O0"
            -DCMAKE_C_FLAGS="-O0"
          cmake-target: coverage
      - name: move coverage report
        shell: bash
        run: |
          mv "${build_dir}/coverage.xml" ./
      - name: archive coverage report
        uses: actions/upload-artifact@ea165f8d65b6e75b540449e92b4886f43607fa02
        with:
          name: coverage.xml
          path: coverage.xml
          retention-days: 30
      - name: upload coverage report
        uses: wandalen/wretry.action@v1.4.10
        with:
          action: codecov/codecov-action@v4.5.0
          with: |
            files: coverage.xml
            fail_ci_if_error: true
            disable_search: true
            verbose: true
            plugin: noop
            token: ${{ secrets.CODECOV_TOKEN }}
          attempt_limit: 5
          attempt_delay: 210000 # in milliseconds

  conan:
    needs: dependencies
    runs-on: [self-hosted, heavy]
    container:
      image: ghcr.io/xrplf/ci/ubuntu-jammy:gcc-12
    env:
      build_dir: .build
      platform: linux
      compiler: gcc
      compiler_version: 12
      configuration: Release
    steps:
      - name: download cache
        uses: actions/download-artifact@d3f86a106a0bac45b974a628896c90dbdf5c8093
        with:
          name: ${{ env.platform }}-${{ env.compiler }}-${{ env.configuration }}
      - name: extract cache
        run: |
          mkdir -p ${CONAN_HOME}
          tar -xzf conan.tar.gz -C ${CONAN_HOME}
      - name: check environment
        run: |
          env | sort
          echo ${PATH} | tr ':' '\n'
          conan --version
          cmake --version
      - name: checkout
        uses: actions/checkout@11bd71901bbe5b1630ceea73d27597364c9af683
      - name: dependencies
        uses: ./.github/actions/dependencies
        with:
          configuration: ${{ env.configuration }}
      - name: export
        run: |
          conan export . --version head
      - name: build
        run: |
          cd tests/conan
          mkdir ${build_dir} && cd ${build_dir}
          conan install .. \
            --settings:all build_type=${configuration} \
            --output-folder . \
            --build missing
          cmake .. \
            -DCMAKE_TOOLCHAIN_FILE:FILEPATH=./build/${configuration}/generators/conan_toolchain.cmake \
            -DCMAKE_BUILD_TYPE=${configuration}
          cmake --build .
          ./example | grep '^[[:digit:]]\+\.[[:digit:]]\+\.[[:digit:]]\+'

  instrumentation-build:
    needs: dependencies
    runs-on: [self-hosted, heavy]
    container: ghcr.io/xrplf/ci/debian-bookworm:clang-16
    env:
      build_dir: .build
    steps:
<<<<<<< HEAD
      - name: checkout
        uses: actions/checkout@11bd71901bbe5b1630ceea73d27597364c9af683

      - name: prepare environment
        run: |
          mkdir ${GITHUB_WORKSPACE}/.build
          echo "SOURCE_DIR=$GITHUB_WORKSPACE" >> $GITHUB_ENV
          echo "BUILD_DIR=$GITHUB_WORKSPACE/.build" >> $GITHUB_ENV

      - name: configure Conan
        run: |
          echo "${CONAN_GLOBAL_CONF}" >> $(conan config home)/global.conf
          conan config install conan/profiles/ -tf $(conan config home)/profiles/
          conan export --version 2.3.1 external/wamr
          conan profile show
      - name: build dependencies
        run: |
          cd ${BUILD_DIR}
          conan install ${SOURCE_DIR} \
            --output-folder ${BUILD_DIR} \
            --build missing \
            --settings:all build_type=Debug
=======
        - name: download cache
          uses: actions/download-artifact@d3f86a106a0bac45b974a628896c90dbdf5c8093
          with:
            name: linux-clang-Debug

        - name: extract cache
          run: |
            mkdir -p ${CONAN_HOME}
            tar -xzf conan.tar.gz -C ${CONAN_HOME}

        - name: check environment
          run: |
            echo ${PATH} | tr ':' '\n'
            conan --version
            cmake --version
            env | sort
            ls ${CONAN_HOME}

        - name: checkout
          uses: actions/checkout@11bd71901bbe5b1630ceea73d27597364c9af683

        - name: dependencies
          uses: ./.github/actions/dependencies
          with:
            configuration: Debug

        - name: prepare environment
          run: |
            mkdir -p ${build_dir}
            echo "SOURCE_DIR=$(pwd)" >> $GITHUB_ENV
            echo "BUILD_DIR=$(pwd)/${build_dir}" >> $GITHUB_ENV
>>>>>>> 921aef99

      - name: build with instrumentation
        run: |
          cd ${BUILD_DIR}
          cmake -S ${SOURCE_DIR} -B ${BUILD_DIR} \
            -Dvoidstar=ON \
            -Dtests=ON \
            -Dxrpld=ON \
            -DCMAKE_BUILD_TYPE=Debug \
            -DSECP256K1_BUILD_BENCHMARK=OFF \
            -DSECP256K1_BUILD_TESTS=OFF \
            -DSECP256K1_BUILD_EXHAUSTIVE_TESTS=OFF \
            -DCMAKE_TOOLCHAIN_FILE=${BUILD_DIR}/build/generators/conan_toolchain.cmake
          cmake --build .  --parallel $(nproc)

      - name: verify instrumentation enabled
        run: |
          cd ${BUILD_DIR}
          ./rippled --version | grep libvoidstar

      - name: run unit tests
        run: |
          cd ${BUILD_DIR}
          ./rippled -u --unittest-jobs $(( $(nproc)/4 ))
          ctest -j $(nproc) --output-on-failure<|MERGE_RESOLUTION|>--- conflicted
+++ resolved
@@ -363,62 +363,37 @@
     env:
       build_dir: .build
     steps:
-<<<<<<< HEAD
-      - name: checkout
-        uses: actions/checkout@11bd71901bbe5b1630ceea73d27597364c9af683
+      - name: download cache
+        uses: actions/download-artifact@d3f86a106a0bac45b974a628896c90dbdf5c8093
+        with:
+          name: linux-clang-Debug
+
+      - name: extract cache
+        run: |
+          mkdir -p ${CONAN_HOME}
+          tar -xzf conan.tar.gz -C ${CONAN_HOME}
+
+      - name: check environment
+        run: |
+          echo ${PATH} | tr ':' '\n'
+          conan --version
+          cmake --version
+          env | sort
+          ls ${CONAN_HOME}
+
+      - name: checkout
+        uses: actions/checkout@11bd71901bbe5b1630ceea73d27597364c9af683
+
+      - name: dependencies
+        uses: ./.github/actions/dependencies
+        with:
+          configuration: Debug
 
       - name: prepare environment
         run: |
-          mkdir ${GITHUB_WORKSPACE}/.build
-          echo "SOURCE_DIR=$GITHUB_WORKSPACE" >> $GITHUB_ENV
-          echo "BUILD_DIR=$GITHUB_WORKSPACE/.build" >> $GITHUB_ENV
-
-      - name: configure Conan
-        run: |
-          echo "${CONAN_GLOBAL_CONF}" >> $(conan config home)/global.conf
-          conan config install conan/profiles/ -tf $(conan config home)/profiles/
-          conan export --version 2.3.1 external/wamr
-          conan profile show
-      - name: build dependencies
-        run: |
-          cd ${BUILD_DIR}
-          conan install ${SOURCE_DIR} \
-            --output-folder ${BUILD_DIR} \
-            --build missing \
-            --settings:all build_type=Debug
-=======
-        - name: download cache
-          uses: actions/download-artifact@d3f86a106a0bac45b974a628896c90dbdf5c8093
-          with:
-            name: linux-clang-Debug
-
-        - name: extract cache
-          run: |
-            mkdir -p ${CONAN_HOME}
-            tar -xzf conan.tar.gz -C ${CONAN_HOME}
-
-        - name: check environment
-          run: |
-            echo ${PATH} | tr ':' '\n'
-            conan --version
-            cmake --version
-            env | sort
-            ls ${CONAN_HOME}
-
-        - name: checkout
-          uses: actions/checkout@11bd71901bbe5b1630ceea73d27597364c9af683
-
-        - name: dependencies
-          uses: ./.github/actions/dependencies
-          with:
-            configuration: Debug
-
-        - name: prepare environment
-          run: |
-            mkdir -p ${build_dir}
-            echo "SOURCE_DIR=$(pwd)" >> $GITHUB_ENV
-            echo "BUILD_DIR=$(pwd)/${build_dir}" >> $GITHUB_ENV
->>>>>>> 921aef99
+          mkdir -p ${build_dir}
+          echo "SOURCE_DIR=$(pwd)" >> $GITHUB_ENV
+          echo "BUILD_DIR=$(pwd)/${build_dir}" >> $GITHUB_ENV
 
       - name: build with instrumentation
         run: |
