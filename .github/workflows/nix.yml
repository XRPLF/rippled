--- conflicted
+++ resolved
@@ -19,7 +19,6 @@
 # This part of Conan configuration is specific to this workflow only; we do not want
 # to pollute conan/profiles directory with settings which might not work for others
 env:
-  build_dir: .build
   CONAN_REMOTE_URL: ${{ vars.CONAN_REMOTE_URL }}
   CONAN_GLOBAL_CONF: |
     core.download:parallel={{ os.cpu_count() }}
@@ -56,32 +55,13 @@
     strategy:
       fail-fast: false
       matrix:
-<<<<<<< HEAD
-        platform:
-          - ubuntu-jammy
-          - debian-bookworm
-=======
->>>>>>> 8fd3cde6
         compiler:
           - gcc-12
           - clang-16
         configuration:
           - Debug
           - Release
-        exclude:
-          - compiler: gcc
-            platform: debian-bookworm
-          - compiler: clang
-            platform: ubuntu-jammy
         include:
-<<<<<<< HEAD
-          - compiler: gcc
-            compiler_version: 12
-          - compiler: clang
-            compiler_version: 16
-    runs-on: [self-hosted, heavy]
-    container: ghcr.io/xrplf/ci/${{ matrix.platform }}:${{ matrix.compiler }}-${{ matrix.compiler_version }}
-=======
           - compiler: gcc-12
             distro: ubuntu-jammy
           - compiler: clang-16
@@ -90,7 +70,6 @@
     container: ghcr.io/xrplf/ci/${{ matrix.distro }}:${{ matrix.compiler }}
     env:
       build_dir: .build
->>>>>>> 8fd3cde6
     steps:
       - name: checkout
         uses: actions/checkout@11bd71901bbe5b1630ceea73d27597364c9af683
@@ -117,11 +96,7 @@
         uses: ./.github/actions/dependencies
         with:
           configuration: ${{ matrix.configuration }}
-<<<<<<< HEAD
-          remote_name: ${{ matrix.platform }}
-=======
           remote_name: ${{ matrix.distro }}
->>>>>>> 8fd3cde6
       - name: upload archive
         uses: actions/upload-artifact@ea165f8d65b6e75b540449e92b4886f43607fa02
         with:
@@ -133,47 +108,25 @@
     strategy:
       fail-fast: false
       matrix:
-<<<<<<< HEAD
-        platform:
-          - ubuntu-jammy
-          - debian-bookworm
-=======
->>>>>>> 8fd3cde6
         compiler:
           - gcc-12
           - clang-16
         configuration:
           - Debug
           - Release
-        exclude:
-          - compiler: gcc
-            platform: debian-bookworm
-          - compiler: clang
-            platform: ubuntu-jammy
         include:
-<<<<<<< HEAD
-          - compiler: gcc
-            compiler_version: 12
-          - compiler: clang
-            compiler_version: 16
-=======
           - compiler: gcc-12
             distro: ubuntu-jammy
           - compiler: clang-16
             distro: debian-bookworm
->>>>>>> 8fd3cde6
         cmake-args:
           -
           - "-Dunity=ON"
     needs: dependencies
     runs-on: [self-hosted, heavy]
-<<<<<<< HEAD
-    container: ghcr.io/xrplf/ci/${{ matrix.platform }}:${{ matrix.compiler }}-${{ matrix.compiler_version }}
-=======
-    container: ghcr.io/xrplf/ci/${{ matrix.distro }}:${{ matrix.compiler }}
-    env:
-      build_dir: .build
->>>>>>> 8fd3cde6
+    container: ghcr.io/xrplf/ci/${{ matrix.distro }}:${{ matrix.compiler }}
+    env:
+      build_dir: .build
     steps:
       - name: download cache
         uses: actions/download-artifact@d3f86a106a0bac45b974a628896c90dbdf5c8093
@@ -195,11 +148,7 @@
         uses: ./.github/actions/dependencies
         with:
           configuration: ${{ matrix.configuration }}
-<<<<<<< HEAD
-          remote_name: ${{ matrix.platform }}
-=======
           remote_name: ${{ matrix.distro }}
->>>>>>> 8fd3cde6
       - name: build
         uses: ./.github/actions/build
         with:
@@ -226,19 +175,10 @@
     strategy:
       fail-fast: false
       matrix:
-<<<<<<< HEAD
-        platform:
-          - ubuntu-jammy
-        compiler:
-          - gcc
-        compiler_version:
-          - 12
-=======
         distro:
           - ubuntu-jammy
         compiler:
           - gcc-12
->>>>>>> 8fd3cde6
         configuration:
           - Debug
         cmake-args:
@@ -246,13 +186,9 @@
           - "-DUNIT_TEST_REFERENCE_FEE=1000"
     needs: dependencies
     runs-on: [self-hosted, heavy]
-<<<<<<< HEAD
-    container: ghcr.io/xrplf/ci/${{ matrix.platform }}:${{ matrix.compiler }}-${{ matrix.compiler_version }}
-=======
-    container: ghcr.io/xrplf/ci/${{ matrix.distro }}:${{ matrix.compiler }}
-    env:
-      build_dir: .build
->>>>>>> 8fd3cde6
+    container: ghcr.io/xrplf/ci/${{ matrix.distro }}:${{ matrix.compiler }}
+    env:
+      build_dir: .build
     steps:
       - name: download cache
         uses: actions/download-artifact@d3f86a106a0bac45b974a628896c90dbdf5c8093
@@ -274,11 +210,7 @@
         uses: ./.github/actions/dependencies
         with:
           configuration: ${{ matrix.configuration }}
-<<<<<<< HEAD
-          remote_name: ${{ matrix.platform }}
-=======
           remote_name: ${{ matrix.distro }}
->>>>>>> 8fd3cde6
       - name: build
         uses: ./.github/actions/build
         with:
@@ -295,30 +227,17 @@
     strategy:
       fail-fast: false
       matrix:
-<<<<<<< HEAD
-        platform:
-          - ubuntu-jammy
-        compiler:
-          - gcc
-        compiler_version:
-          - 12
-=======
         distro:
           - ubuntu-jammy
         compiler:
           - gcc-12
->>>>>>> 8fd3cde6
         configuration:
           - Debug
     needs: dependencies
     runs-on: [self-hosted, heavy]
-<<<<<<< HEAD
-    container: ghcr.io/xrplf/ci/${{ matrix.platform }}:${{ matrix.compiler }}-${{ matrix.compiler_version }}
-=======
-    container: ghcr.io/xrplf/ci/${{ matrix.distro }}:${{ matrix.compiler }}
-    env:
-      build_dir: .build
->>>>>>> 8fd3cde6
+    container: ghcr.io/xrplf/ci/${{ matrix.distro }}:${{ matrix.compiler }}
+    env:
+      build_dir: .build
     steps:
       - name: download cache
         uses: actions/download-artifact@d3f86a106a0bac45b974a628896c90dbdf5c8093
@@ -342,11 +261,7 @@
         uses: ./.github/actions/dependencies
         with:
           configuration: ${{ matrix.configuration }}
-<<<<<<< HEAD
-          remote_name: ${{ matrix.platform }}
-=======
           remote_name: ${{ matrix.distro }}
->>>>>>> 8fd3cde6
       - name: build
         uses: ./.github/actions/build
         with:
@@ -396,34 +311,15 @@
         configuration:
           - Release
     needs: dependencies
-    strategy:
-      fail-fast: false
-      matrix:
-        platform:
-          - ubuntu-jammy
-        compiler:
-          - gcc
-        compiler_version:
-          - 12
-        configuration:
-          - Release
-    runs-on: [self-hosted, heavy]
-<<<<<<< HEAD
-    container: ghcr.io/xrplf/ci/${{ matrix.platform }}:${{ matrix.compiler }}-${{ matrix.compiler_version }}
-=======
-    container: ghcr.io/xrplf/ci/${{ matrix.distro }}:${{ matrix.compiler }}
-    env:
-      build_dir: .build
->>>>>>> 8fd3cde6
+    runs-on: [self-hosted, heavy]
+    container: ghcr.io/xrplf/ci/${{ matrix.distro }}:${{ matrix.compiler }}
+    env:
+      build_dir: .build
     steps:
       - name: download cache
         uses: actions/download-artifact@d3f86a106a0bac45b974a628896c90dbdf5c8093
         with:
-<<<<<<< HEAD
-          name: ${{ matrix.platform }}-${{ matrix.compiler }}-${{ matrix.configuration }}
-=======
           name: ${{ matrix.distro }}-${{ matrix.compiler }}-${{ matrix.configuration }}
->>>>>>> 8fd3cde6
       - name: extract cache
         run: |
           mkdir -p ${CONAN_HOME}
@@ -440,11 +336,7 @@
         uses: ./.github/actions/dependencies
         with:
           configuration: ${{ matrix.configuration }}
-<<<<<<< HEAD
-          remote_name: ${{ matrix.platform }}
-=======
           remote_name: ${{ matrix.distro }}
->>>>>>> 8fd3cde6
       - name: export
         run: |
           conan export . --version head
@@ -473,34 +365,15 @@
         configuration:
           - Debug
     needs: dependencies
-    strategy:
-      fail-fast: false
-      matrix:
-        platform:
-          - debian-bookworm
-        compiler:
-          - clang
-        compiler_version:
-          - 16
-        configuration:
-          - Debug
-    runs-on: [self-hosted, heavy]
-<<<<<<< HEAD
-    container: ghcr.io/xrplf/ci/${{ matrix.platform }}:${{ matrix.compiler }}-${{ matrix.compiler_version }}
-=======
-    container: ghcr.io/xrplf/ci/${{ matrix.distro }}:${{ matrix.compiler }}
-    env:
-      build_dir: .build
->>>>>>> 8fd3cde6
+    runs-on: [self-hosted, heavy]
+    container: ghcr.io/xrplf/ci/${{ matrix.distro }}:${{ matrix.compiler }}
+    env:
+      build_dir: .build
     steps:
         - name: download cache
           uses: actions/download-artifact@d3f86a106a0bac45b974a628896c90dbdf5c8093
           with:
-<<<<<<< HEAD
-            name: ${{ matrix.platform }}-${{ matrix.compiler }}-${{ matrix.configuration }}
-=======
             name: ${{ matrix.distro }}-${{ matrix.compiler }}-${{ matrix.configuration }}
->>>>>>> 8fd3cde6
         - name: extract cache
           run: |
             mkdir -p ${CONAN_HOME}
@@ -517,13 +390,8 @@
         - name: dependencies
           uses: ./.github/actions/dependencies
           with:
-<<<<<<< HEAD
-            configuration: Debug
-            remote_name: ${{ matrix.platform }}
-=======
             configuration: ${{ matrix.configuration }}
             remote_name: ${{ matrix.distro }}
->>>>>>> 8fd3cde6
         - name: prepare environment
           run: |
             mkdir -p ${build_dir}
