The XRP Ledger has many and diverse stakeholders, and everyone deserves
a chance to contribute meaningful changes to the code that runs the
XRPL.

# Contributing

We assume you are familiar with the general practice of [making
contributions on GitHub][1]. This file includes only special
instructions specific to this project.


## Before you start

In general, contributions should be developed in your personal
[fork](https://github.com/XRPLF/rippled/fork).

The following branches exist in the main project repository:

- `develop`: The latest set of unreleased features, and the most common
    starting point for contributions.
- `release`: The latest beta release or release candidate.
- `master`: The latest stable release.
- `gh-pages`: The documentation for this project, built by Doxygen.

The tip of each branch must be signed. In order for GitHub to sign a
squashed commit that it builds from your pull request, GitHub must know
your verifying key. Please set up [signature verification][signing].

[rippled]: https://github.com/XRPLF/rippled
[signing]:
    https://docs.github.com/en/authentication/managing-commit-signature-verification/about-commit-signature-verification


## Major contributions

If your contribution is a major feature or breaking change, then you
must first write an XRP Ledger Standard (XLS) describing it. Go to
[XRPL-Standards](https://github.com/XRPLF/XRPL-Standards/discussions),
choose the next available standard number, and open a discussion with an
appropriate title to propose your draft standard.

When you submit a pull request, please link the corresponding XLS in the
description. An XLS still in draft status is considered a
work-in-progress and open for discussion. Please allow time for
questions, suggestions, and changes to the XLS draft. It is the
responsibility of the XLS author to update the draft to match the final
implementation when its corresponding pull request is merged, unless the
author delegates that responsibility to others.


## Before making a pull request

Changes that alter transaction processing must be guarded by an
[Amendment](https://xrpl.org/amendments.html).
All other changes that maintain the existing behavior do not need an
Amendment.

Ensure that your code compiles according to the build instructions in
[`BUILD.md`](./BUILD.md).
If you create new source files, they must go under `src/ripple`.
You will need to add them to one of the
[source lists](./Builds/CMake/RippledCore.cmake) in CMake.

Please write tests for your code.
If you create new test source files, they must go under `src/test`.
You will need to add them to one of the
[source lists](./Builds/CMake/RippledCore.cmake) in CMake.
If your test can be run offline, in under 60 seconds, then it can be an
automatic test run by `rippled --unittest`.
Otherwise, it must be a manual test.

The source must be formatted according to the style guide below.

Header includes must be [levelized](./Builds/levelization).


## Pull requests

In general, pull requests use `develop` as the base branch.

(Hotfixes are an exception.)

Changes to pull requests must be added as new commits.
Once code reviewers have started looking at your code, please avoid
force-pushing a branch in a pull request.
This preserves the ability for reviewers to filter changes since their last
review.

A pull request must obtain **approvals from at least two reviewers** before it
can be considered for merge by a Maintainer.
Maintainers retain discretion to require more approvals if they feel the
credibility of the existing approvals is insufficient.

Pull requests must be merged by [squash-and-merge][2]
to preserve a linear history for the `develop` branch.


# Style guide

This is a non-exhaustive list of recommended style guidelines. These are
not always strictly enforced and serve as a way to keep the codebase
coherent rather than a set of _thou shalt not_ commandments.


## Formatting

All code must conform to `clang-format` version 10,
according to the settings in [`.clang-format`](./.clang-format),
unless the result would be unreasonably difficult to read or maintain.
To demarcate lines that should be left as-is, surround them with comments like
this:

```
// clang-format off
...
// clang-format on
```

You can format individual files in place by running `clang-format -i <file>...`
from any directory within this project.

<<<<<<< HEAD
There is a Continuous Integration job that runs clang-format on pull requests. If the code doesn't comply, a patch file that corrects auto-fixable formatting issues is generated.

To download the patch file:

1. Next to `clang-format / check (pull_request) Failing after #s` -> click **Details** to open the details page.
2. Left menu -> click **Summary**
3. Scroll down to near the bottom-right under `Artifacts` -> click **clang-format.patch**
4. Download the file to your local git repository and run `git apply [patch-file-name]`.
5. Commit and push.

=======
You can install a pre-commit hook to automatically run `clang-format` before every commit:
```
pip3 install pre-commit
pre-commit install
```

## Unit Tests
To execute all unit tests:

```rippled --unittest --unittest-jobs=<number of cores>```

(Note: Using multiple cores on a Mac M1 can cause spurious test failures. The 
cause is still under investigation. If you observe this problem, try specifying fewer jobs.)

To run a specific set of test suites:

```
rippled --unittest TestSuiteName
```
Note: In this example, all tests with prefix `TestSuiteName` will be run, so if
`TestSuiteName1` and `TestSuiteName2` both exist, then both tests will run. 
Alternatively, if the unit test name finds an exact match, it will stop 
doing partial matches, i.e. if a unit test with a title of `TestSuiteName` 
exists, then no other unit test will be executed, apart from `TestSuiteName`.
>>>>>>> 901152bd

## Avoid

1. Proliferation of nearly identical code.
2. Proliferation of new files and classes.
3. Complex inheritance and complex OOP patterns.
4. Unmanaged memory allocation and raw pointers.
5. Macros and non-trivial templates (unless they add significant value).
6. Lambda patterns (unless these add significant value).
7. CPU or architecture-specific code unless there is a good reason to
   include it, and where it is used, guard it with macros and provide
   explanatory comments.
8. Importing new libraries unless there is a very good reason to do so.


## Seek to

9. Extend functionality of existing code rather than creating new code.
10. Prefer readability over terseness where important logic is
    concerned.
11. Inline functions that are not used or are not likely to be used
    elsewhere in the codebase.
12. Use clear and self-explanatory names for functions, variables,
    structs and classes.
13. Use TitleCase for classes, structs and filenames, camelCase for
    function and variable names, lower case for namespaces and folders.
14. Provide as many comments as you feel that a competent programmer
    would need to understand what your code does.


# Maintainers

Maintainers are ecosystem participants with elevated access to the repository.
They are able to push new code, make decisions on when a release should be
made, etc.


## Adding and removing

New maintainers can be proposed by two existing maintainers, subject to a vote
by a quorum of the existing maintainers.
A minimum of 50% support and a 50% participation is required.
In the event of a tie vote, the addition of the new maintainer will be
rejected.

Existing maintainers can resign, or be subject to a vote for removal at the
behest of two existing maintainers.
A minimum of 60% agreement and 50% participation are required.
The XRP Ledger Foundation will have the ability, for cause, to remove an
existing maintainer without a vote.


## Current Maintainers

* [JoelKatz](https://github.com/JoelKatz) (Ripple)
* [manojsdoshi](https://github.com/manojsdoshi) (Ripple)
* [n3tc4t](https://github.com/n3tc4t) (XRPL Labs)
* [Nik Bougalis](https://github.com/nbougalis)
* [nixer89](https://github.com/nixer89) (XRP Ledger Foundation)
* [RichardAH](https://github.com/RichardAH) (XRPL Labs + XRP Ledger Foundation)
* [seelabs](https://github.com/seelabs) (Ripple)
* [Silkjaer](https://github.com/Silkjaer) (XRP Ledger Foundation)
* [WietseWind](https://github.com/WietseWind) (XRPL Labs + XRP Ledger Foundation)
* [Ed Hennis](https://github.com/ximinez) (Ripple)


[1]: https://docs.github.com/en/get-started/quickstart/contributing-to-projects
[2]: https://docs.github.com/en/pull-requests/collaborating-with-pull-requests/incorporating-changes-from-a-pull-request/about-pull-request-merges#squash-and-merge-your-commits<|MERGE_RESOLUTION|>--- conflicted
+++ resolved
@@ -119,7 +119,6 @@
 You can format individual files in place by running `clang-format -i <file>...`
 from any directory within this project.
 
-<<<<<<< HEAD
 There is a Continuous Integration job that runs clang-format on pull requests. If the code doesn't comply, a patch file that corrects auto-fixable formatting issues is generated.
 
 To download the patch file:
@@ -130,7 +129,6 @@
 4. Download the file to your local git repository and run `git apply [patch-file-name]`.
 5. Commit and push.
 
-=======
 You can install a pre-commit hook to automatically run `clang-format` before every commit:
 ```
 pip3 install pre-commit
@@ -155,7 +153,6 @@
 Alternatively, if the unit test name finds an exact match, it will stop 
 doing partial matches, i.e. if a unit test with a title of `TestSuiteName` 
 exists, then no other unit test will be executed, apart from `TestSuiteName`.
->>>>>>> 901152bd
 
 ## Avoid
 
